---
# Prometheus has switched to GitHub action.
# Circle CI is not disabled repository-wise so that previous pull requests
# continue working.
# This file does not generate any CircleCI workflow.

version: 2.1

executors:
  golang:
    docker:
<<<<<<< HEAD
      - image: quay.io/prometheus/golang-builder:1.18-base
  golang_oldest:
    docker:
      - image: quay.io/prometheus/golang-builder:1.18-base
=======
      - image: busybox
>>>>>>> 73d805cf

jobs:
  noopjob:
    executor: golang

    steps:
      - run:
          command: "true"

workflows:
  version: 2
  prometheus:
    jobs:
      - noopjob
    triggers:
      - schedule:
          cron: "0 0 30 2 *"
          filters:
            branches:
              only:
                - main<|MERGE_RESOLUTION|>--- conflicted
+++ resolved
@@ -9,14 +9,7 @@
 executors:
   golang:
     docker:
-<<<<<<< HEAD
-      - image: quay.io/prometheus/golang-builder:1.18-base
-  golang_oldest:
-    docker:
-      - image: quay.io/prometheus/golang-builder:1.18-base
-=======
       - image: busybox
->>>>>>> 73d805cf
 
 jobs:
   noopjob:
