--- conflicted
+++ resolved
@@ -243,20 +243,6 @@
       - name: Install snmp_exporter/generator dependencies
         run: sudo apt-get update && sudo apt-get -y install libsnmp-dev
         if: github.repository == 'prometheus/snmp_exporter'
-<<<<<<< HEAD
-      - name: Lint with stringlabels
-        uses: golangci/golangci-lint-action@4afd733a84b1f43292c63897423277bb7f4313a9 # v8.0.0
-        with:
-          args: --verbose --build-tags=stringlabels
-          # Make sure to sync this with Makefile.common and scripts/golangci-lint.yml.
-          version: v2.2.1
-      - name: Lint with slicelabels
-        uses: golangci/golangci-lint-action@4afd733a84b1f43292c63897423277bb7f4313a9 # v8.0.0
-        with:
-          args: --verbose --build-tags=slicelabels
-          # Make sure to sync this with Makefile.common and scripts/golangci-lint.yml.
-          version: v2.2.1
-=======
       - name: Get golangci-lint version
         id: golangci-lint-version
         run: echo "version=$(make print-golangci-lint-version)" >> $GITHUB_OUTPUT
@@ -271,13 +257,11 @@
           # goexperiment.synctest to ensure we don't miss files that depend on it.
           args: --verbose --build-tags=slicelabels,goexperiment.synctest
           version: ${{ steps.golangci-lint-version.outputs.version }}
->>>>>>> dc3e6af9
       - name: Lint with dedupelabels
         uses: golangci/golangci-lint-action@4afd733a84b1f43292c63897423277bb7f4313a9 # v8.0.0
         with:
           args: --verbose --build-tags=dedupelabels
-          # Make sure to sync this with Makefile.common and scripts/golangci-lint.yml.
-          version: v2.2.1
+          version: ${{ steps.golangci-lint-version.outputs.version }}
   fuzzing:
     uses: ./.github/workflows/fuzzing.yml
     if: github.event_name == 'pull_request' && github.repository == 'prometheus/prometheus'
