--- conflicted
+++ resolved
@@ -454,11 +454,7 @@
 		lb := labels.NewBuilder(labels.EmptyLabels())
 		c.cfg.MetricNameValidationScheme = model.UTF8Validation
 		for i := range c.cfg.RelabelConfigs {
-<<<<<<< HEAD
-			c.cfg.RelabelConfigs[i].MetricNameValidationScheme = model.UTF8Validation
-=======
 			c.cfg.RelabelConfigs[i].NameValidationScheme = model.UTF8Validation
->>>>>>> 0a40df33
 		}
 		res, err := PopulateLabels(lb, c.cfg, c.in, nil)
 		if c.err != "" {
