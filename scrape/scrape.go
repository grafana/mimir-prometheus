--- conflicted
+++ resolved
@@ -155,15 +155,8 @@
 		return nil, err
 	}
 
-<<<<<<< HEAD
-	switch cfg.MetricNameValidationScheme {
-	case model.LegacyValidation, model.UTF8Validation:
-	default:
-		return nil, errors.New("cfg.MetricNameValidationScheme must be set in scrape configuration")
-=======
 	if err := namevalidationutil.CheckNameValidationScheme(cfg.MetricNameValidationScheme); err != nil {
 		return nil, errors.New("newScrapePool: MetricNameValidationScheme must be set in scrape configuration")
->>>>>>> 0a40df33
 	}
 	var escapingScheme model.EscapingScheme
 	escapingScheme, err = config.ToEscapingScheme(cfg.MetricNameEscapingScheme, cfg.MetricNameValidationScheme)
@@ -337,15 +330,8 @@
 	sp.config = cfg
 	oldClient := sp.client
 	sp.client = client
-<<<<<<< HEAD
-	switch cfg.MetricNameValidationScheme {
-	case model.LegacyValidation, model.UTF8Validation:
-	default:
-		return errors.New("cfg.MetricNameValidationScheme must be set in scrape configuration")
-=======
 	if err := namevalidationutil.CheckNameValidationScheme(cfg.MetricNameValidationScheme); err != nil {
 		return errors.New("scrapePool.reload: MetricNameValidationScheme must be set in scrape configuration")
->>>>>>> 0a40df33
 	}
 	sp.validationScheme = cfg.MetricNameValidationScheme
 	var escapingScheme model.EscapingScheme
