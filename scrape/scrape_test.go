--- conflicted
+++ resolved
@@ -4190,22 +4190,6 @@
 		MetricNameEscapingScheme:   model.AllowUTF8,
 		RelabelConfigs: []*relabel.Config{
 			{
-<<<<<<< HEAD
-				SourceLabels:               model.LabelNames{model.ScrapeIntervalLabel},
-				Regex:                      relabel.MustNewRegexp("2s"),
-				Replacement:                "3s",
-				TargetLabel:                model.ScrapeIntervalLabel,
-				Action:                     relabel.Replace,
-				MetricNameValidationScheme: model.UTF8Validation,
-			},
-			{
-				SourceLabels:               model.LabelNames{model.ScrapeTimeoutLabel},
-				Regex:                      relabel.MustNewRegexp("500ms"),
-				Replacement:                "750ms",
-				TargetLabel:                model.ScrapeTimeoutLabel,
-				Action:                     relabel.Replace,
-				MetricNameValidationScheme: model.UTF8Validation,
-=======
 				SourceLabels:         model.LabelNames{model.ScrapeIntervalLabel},
 				Regex:                relabel.MustNewRegexp("2s"),
 				Replacement:          "3s",
@@ -4220,7 +4204,6 @@
 				TargetLabel:          model.ScrapeTimeoutLabel,
 				Action:               relabel.Replace,
 				NameValidationScheme: model.UTF8Validation,
->>>>>>> 0a40df33
 			},
 		},
 	}
@@ -4247,24 +4230,6 @@
 		JobName: "test",
 		MetricRelabelConfigs: []*relabel.Config{
 			{
-<<<<<<< HEAD
-				SourceLabels:               model.LabelNames{"le", "__name__"},
-				Regex:                      relabel.MustNewRegexp("(\\d+)\\.0+;.*_bucket"),
-				Replacement:                relabel.DefaultRelabelConfig.Replacement,
-				Separator:                  relabel.DefaultRelabelConfig.Separator,
-				TargetLabel:                "le",
-				Action:                     relabel.Replace,
-				MetricNameValidationScheme: model.UTF8Validation,
-			},
-			{
-				SourceLabels:               model.LabelNames{"quantile"},
-				Regex:                      relabel.MustNewRegexp("(\\d+)\\.0+"),
-				Replacement:                relabel.DefaultRelabelConfig.Replacement,
-				Separator:                  relabel.DefaultRelabelConfig.Separator,
-				TargetLabel:                "quantile",
-				Action:                     relabel.Replace,
-				MetricNameValidationScheme: model.UTF8Validation,
-=======
 				SourceLabels:         model.LabelNames{"le", "__name__"},
 				Regex:                relabel.MustNewRegexp("(\\d+)\\.0+;.*_bucket"),
 				Replacement:          relabel.DefaultRelabelConfig.Replacement,
@@ -4281,7 +4246,6 @@
 				TargetLabel:          "quantile",
 				Action:               relabel.Replace,
 				NameValidationScheme: model.UTF8Validation,
->>>>>>> 0a40df33
 			},
 		},
 		SampleLimit:                100,
@@ -4912,22 +4876,6 @@
 		JobName: "test",
 		MetricRelabelConfigs: []*relabel.Config{
 			{
-<<<<<<< HEAD
-				SourceLabels:               model.LabelNames{"__name__"},
-				Regex:                      relabel.MustNewRegexp(".*_total$"),
-				Replacement:                "counter",
-				TargetLabel:                "__type__",
-				Action:                     relabel.Replace,
-				MetricNameValidationScheme: model.UTF8Validation,
-			},
-			{
-				SourceLabels:               model.LabelNames{"__name__"},
-				Regex:                      relabel.MustNewRegexp(".*_bytes$"),
-				Replacement:                "bytes",
-				TargetLabel:                "__unit__",
-				Action:                     relabel.Replace,
-				MetricNameValidationScheme: model.UTF8Validation,
-=======
 				SourceLabels:         model.LabelNames{"__name__"},
 				Regex:                relabel.MustNewRegexp(".*_total$"),
 				Replacement:          "counter",
@@ -4942,7 +4890,6 @@
 				TargetLabel:          "__unit__",
 				Action:               relabel.Replace,
 				NameValidationScheme: model.UTF8Validation,
->>>>>>> 0a40df33
 			},
 		},
 		SampleLimit:                100,
