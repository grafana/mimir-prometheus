--- conflicted
+++ resolved
@@ -3708,12 +3708,7 @@
 				require.NoError(t, err)
 				expected := test.expected
 
-<<<<<<< HEAD
-				// The FastRegexMatcher introduced in mimir-prometheus is not comparable with
-				// a deep equal, so only compare its String() version.
-=======
 				// The FastRegexMatcher is not comparable with a deep equal, so only compare its String() version.
->>>>>>> 25a8d576
 				if actualVector, ok := expr.(*VectorSelector); ok {
 					require.IsType(t, &VectorSelector{}, test.expected, "error on input '%s'", test.input)
 					expectedVector := test.expected.(*VectorSelector)
