--- conflicted
+++ resolved
@@ -1732,8 +1732,6 @@
 		},
 	},
 	{
-<<<<<<< HEAD
-=======
 		input: `{'foo\'bar', 'a\\dos\\path'='boo\\urns'}`,
 		expected: &VectorSelector{
 			// When a metric is named inside the braces, the Name field is not set.
@@ -1762,7 +1760,6 @@
 		},
 	},
 	{
->>>>>>> 5a0ec418
 		input: `{"foo", a="bc"}`,
 		expected: &VectorSelector{
 			// When a metric is named inside the braces, the Name field is not set.
