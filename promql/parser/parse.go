--- conflicted
+++ resolved
@@ -447,15 +447,10 @@
 
 	desiredArgs := 1
 	if ret.Op.IsAggregatorWithParam() {
-<<<<<<< HEAD
-		if !EnableExperimentalFunctions && (ret.Op == LIMITK || ret.Op == LIMIT_RATIO) {
+		if !EnableExperimentalFunctions && ret.Op.IsExperimentalAggregator() {
 			// In mimir we return a custom message which doesn't mention the CLI flag that should be used to enable
 			// experimental functions, given it's different (and in SaaS customers don't even have access to it).
-			p.addParseErrf(ret.PositionRange(), "limitk() and limit_ratio() functions are not enabled")
-=======
-		if !EnableExperimentalFunctions && ret.Op.IsExperimentalAggregator() {
-			p.addParseErrf(ret.PositionRange(), "%s() is experimental and must be enabled with --enable-feature=promql-experimental-functions", ret.Op)
->>>>>>> cd1f8ac1
+			p.addParseErrf(ret.PositionRange(), "%s() is experimental and is not enabled", ret.Op)
 			return
 		}
 		desiredArgs = 2
