// Copyright 2019 The Prometheus Authors
// Licensed under the Apache License, Version 2.0 (the "License");
// you may not use this file except in compliance with the License.
// You may obtain a copy of the License at
//
// http://www.apache.org/licenses/LICENSE-2.0
//
// Unless required by applicable law or agreed to in writing, software
// distributed under the License is distributed on an "AS IS" BASIS,
// WITHOUT WARRANTIES OR CONDITIONS OF ANY KIND, either express or implied.
// See the License for the specific language governing permissions and
// limitations under the License.

%{
package parser

import (
        "math"
        "strconv"
        "time"

        "github.com/prometheus/prometheus/model/labels"
        "github.com/prometheus/prometheus/model/value"
        "github.com/prometheus/prometheus/model/histogram"
        "github.com/prometheus/prometheus/promql/parser/posrange"
)

%}

%union {
    node        Node
    item        Item
    matchers    []*labels.Matcher
    matcher     *labels.Matcher
    label       labels.Label
    labels      labels.Labels
    lblList     []labels.Label
    strings     []string
    series      []SequenceValue
    histogram   *histogram.FloatHistogram
    descriptors map[string]interface{}
    bucket_set  []float64
    int         int64
    uint        uint64
    float       float64
    duration    time.Duration
}


%token <item>
EQL
BLANK
COLON
COMMA
COMMENT
DURATION
EOF
ERROR
IDENTIFIER
LEFT_BRACE
LEFT_BRACKET
LEFT_PAREN
OPEN_HIST
CLOSE_HIST
METRIC_IDENTIFIER
NUMBER
RIGHT_BRACE
RIGHT_BRACKET
RIGHT_PAREN
SEMICOLON
SPACE
STRING
TIMES

// Histogram Descriptors.
%token histogramDescStart
%token <item>
SUM_DESC
COUNT_DESC
SCHEMA_DESC
OFFSET_DESC
NEGATIVE_OFFSET_DESC
BUCKETS_DESC
NEGATIVE_BUCKETS_DESC
ZERO_BUCKET_DESC
ZERO_BUCKET_WIDTH_DESC
%token histogramDescEnd

// Operators.
%token	operatorsStart
%token <item>
ADD
DIV
EQLC
EQL_REGEX
GTE
GTR
LAND
LOR
LSS
LTE
LUNLESS
MOD
MUL
NEQ
NEQ_REGEX
POW
SUB
AT
ATAN2
%token	operatorsEnd

// Aggregators.
%token	aggregatorsStart
%token <item>
AVG
BOTTOMK
COUNT
COUNT_VALUES
GROUP
MAX
MIN
QUANTILE
STDDEV
STDVAR
SUM
TOPK
%token	aggregatorsEnd

// Keywords.
%token	keywordsStart
%token <item>
BOOL
BY
GROUP_LEFT
GROUP_RIGHT
IGNORING
OFFSET
ON
WITHOUT
%token keywordsEnd

// Preprocessors.
%token preprocessorStart
%token <item>
START
END
%token preprocessorEnd


// Start symbols for the generated parser.
%token	startSymbolsStart
%token
START_METRIC
START_SERIES_DESCRIPTION
START_EXPRESSION
START_METRIC_SELECTOR
%token	startSymbolsEnd


// Type definitions for grammar rules.
%type <matchers> label_match_list
%type <matcher> label_matcher
%type <item> aggregate_op grouping_label match_op maybe_label metric_identifier unary_op at_modifier_preprocessors string_identifier
%type <labels> label_set metric
%type <lblList> label_set_list
%type <label> label_set_item
%type <strings> grouping_label_list grouping_labels maybe_grouping_labels
%type <series> series_item series_values
%type <histogram> histogram_series_value
%type <descriptors> histogram_desc_map histogram_desc_item
%type <bucket_set> bucket_set bucket_set_list
%type <int> int
%type <uint> uint
%type <float> number series_value signed_number signed_or_unsigned_number
%type <node> step_invariant_expr aggregate_expr aggregate_modifier bin_modifier binary_expr bool_modifier expr function_call function_call_args function_call_body group_modifiers label_matchers matrix_selector number_literal offset_expr on_or_ignoring paren_expr string_literal subquery_expr unary_expr vector_selector
%type <duration> duration maybe_duration

%start start

// Operators are listed with increasing precedence.
%left LOR
%left LAND LUNLESS
%left EQLC GTE GTR LSS LTE NEQ
%left ADD SUB
%left MUL DIV MOD ATAN2
%right POW

// Offset modifiers do not have associativity.
%nonassoc OFFSET

// This ensures that it is always attempted to parse range or subquery selectors when a left
// bracket is encountered.
%right LEFT_BRACKET

%%

start           :
                START_METRIC metric
                        { yylex.(*parser).generatedParserResult = $2 }
                | START_SERIES_DESCRIPTION series_description
                | START_EXPRESSION /* empty */ EOF
                        { yylex.(*parser).addParseErrf(posrange.PositionRange{}, "no expression found in input")}
                | START_EXPRESSION expr
                        { yylex.(*parser).generatedParserResult = $2 }
                | START_METRIC_SELECTOR vector_selector
                        { yylex.(*parser).generatedParserResult = $2 }
                | start EOF
                | error /* If none of the more detailed error messages are triggered, we fall back to this. */
                        { yylex.(*parser).unexpected("","") }
                ;

expr            :
                aggregate_expr
                | binary_expr
                | function_call
                | matrix_selector
                | number_literal
                | offset_expr
                | paren_expr
                | string_literal
                | subquery_expr
                | unary_expr
                | vector_selector
                | step_invariant_expr
                ;

/*
 * Aggregations.
 */

aggregate_expr  : aggregate_op aggregate_modifier function_call_body
                        { $$ = yylex.(*parser).newAggregateExpr($1, $2, $3) }
                | aggregate_op function_call_body aggregate_modifier
                        { $$ = yylex.(*parser).newAggregateExpr($1, $3, $2) }
                | aggregate_op function_call_body
                        { $$ = yylex.(*parser).newAggregateExpr($1, &AggregateExpr{}, $2) }
                | aggregate_op error
                        {
                        yylex.(*parser).unexpected("aggregation","");
                        $$ = yylex.(*parser).newAggregateExpr($1, &AggregateExpr{}, Expressions{})
                        }
                ;

aggregate_modifier:
                BY grouping_labels
                        {
                        $$ = &AggregateExpr{
                                Grouping: $2,
                        }
                        }
                | WITHOUT grouping_labels
                        {
                        $$ = &AggregateExpr{
                                Grouping: $2,
                                Without:  true,
                        }
                        }
                ;

/*
 * Binary expressions.
 */

// Operator precedence only works if each of those is listed separately.
binary_expr     : expr ADD     bin_modifier expr { $$ = yylex.(*parser).newBinaryExpression($1, $2, $3, $4) }
                | expr ATAN2   bin_modifier expr { $$ = yylex.(*parser).newBinaryExpression($1, $2, $3, $4) }
                | expr DIV     bin_modifier expr { $$ = yylex.(*parser).newBinaryExpression($1, $2, $3, $4) }
                | expr EQLC    bin_modifier expr { $$ = yylex.(*parser).newBinaryExpression($1, $2, $3, $4) }
                | expr GTE     bin_modifier expr { $$ = yylex.(*parser).newBinaryExpression($1, $2, $3, $4) }
                | expr GTR     bin_modifier expr { $$ = yylex.(*parser).newBinaryExpression($1, $2, $3, $4) }
                | expr LAND    bin_modifier expr { $$ = yylex.(*parser).newBinaryExpression($1, $2, $3, $4) }
                | expr LOR     bin_modifier expr { $$ = yylex.(*parser).newBinaryExpression($1, $2, $3, $4) }
                | expr LSS     bin_modifier expr { $$ = yylex.(*parser).newBinaryExpression($1, $2, $3, $4) }
                | expr LTE     bin_modifier expr { $$ = yylex.(*parser).newBinaryExpression($1, $2, $3, $4) }
                | expr LUNLESS bin_modifier expr { $$ = yylex.(*parser).newBinaryExpression($1, $2, $3, $4) }
                | expr MOD     bin_modifier expr { $$ = yylex.(*parser).newBinaryExpression($1, $2, $3, $4) }
                | expr MUL     bin_modifier expr { $$ = yylex.(*parser).newBinaryExpression($1, $2, $3, $4) }
                | expr NEQ     bin_modifier expr { $$ = yylex.(*parser).newBinaryExpression($1, $2, $3, $4) }
                | expr POW     bin_modifier expr { $$ = yylex.(*parser).newBinaryExpression($1, $2, $3, $4) }
                | expr SUB     bin_modifier expr { $$ = yylex.(*parser).newBinaryExpression($1, $2, $3, $4) }
                ;

// Using left recursion for the modifier rules, helps to keep the parser stack small and
// reduces allocations.
bin_modifier    : group_modifiers;

bool_modifier   : /* empty */
                        { $$ = &BinaryExpr{
                        VectorMatching: &VectorMatching{Card: CardOneToOne},
                        }
                        }
                | BOOL
                        { $$ = &BinaryExpr{
                        VectorMatching: &VectorMatching{Card: CardOneToOne},
                        ReturnBool:     true,
                        }
                        }
                ;

on_or_ignoring  : bool_modifier IGNORING grouping_labels
                        {
                        $$ = $1
                        $$.(*BinaryExpr).VectorMatching.MatchingLabels = $3
                        }
                | bool_modifier ON grouping_labels
                        {
                        $$ = $1
                        $$.(*BinaryExpr).VectorMatching.MatchingLabels = $3
                        $$.(*BinaryExpr).VectorMatching.On = true
                        }
                ;

group_modifiers: bool_modifier /* empty */
                | on_or_ignoring /* empty */
                | on_or_ignoring GROUP_LEFT maybe_grouping_labels
                        {
                        $$ = $1
                        $$.(*BinaryExpr).VectorMatching.Card = CardManyToOne
                        $$.(*BinaryExpr).VectorMatching.Include = $3
                        }
                | on_or_ignoring GROUP_RIGHT maybe_grouping_labels
                        {
                        $$ = $1
                        $$.(*BinaryExpr).VectorMatching.Card = CardOneToMany
                        $$.(*BinaryExpr).VectorMatching.Include = $3
                        }
                ;


grouping_labels : LEFT_PAREN grouping_label_list RIGHT_PAREN
                        { $$ = $2 }
                | LEFT_PAREN grouping_label_list COMMA RIGHT_PAREN
                        { $$ = $2 }
                | LEFT_PAREN RIGHT_PAREN
                        { $$ = []string{} }
                | error
                        { yylex.(*parser).unexpected("grouping opts", "\"(\""); $$ = nil }
                ;


grouping_label_list:
                grouping_label_list COMMA grouping_label
                        { $$ = append($1, $3.Val) }
                | grouping_label
                        { $$ = []string{$1.Val} }
                | grouping_label_list error
                        { yylex.(*parser).unexpected("grouping opts", "\",\" or \")\""); $$ = $1 }
                ;

grouping_label  : maybe_label
                        {
                        if !isLabel($1.Val) {
                                yylex.(*parser).unexpected("grouping opts", "label")
                        }
                        $$ = $1
                        }
                | error
                        { yylex.(*parser).unexpected("grouping opts", "label"); $$ = Item{} }
                ;

/*
 * Function calls.
 */

function_call   : IDENTIFIER function_call_body
                        {
                        fn, exist := getFunction($1.Val, yylex.(*parser).functions)
                        if !exist{
                                yylex.(*parser).addParseErrf($1.PositionRange(),"unknown function with name %q", $1.Val)
                        }
                        if fn != nil && fn.Experimental && !EnableExperimentalFunctions {
                                yylex.(*parser).addParseErrf($1.PositionRange(),"function %q is not enabled", $1.Val)
                        }
                        $$ = &Call{
                                Func: fn,
                                Args: $2.(Expressions),
                                PosRange: posrange.PositionRange{
                                        Start: $1.Pos,
                                        End:   yylex.(*parser).lastClosing,
                                },
                        }
                        }
                ;

function_call_body: LEFT_PAREN function_call_args RIGHT_PAREN
                        { $$ = $2 }
                | LEFT_PAREN RIGHT_PAREN
                        {$$ = Expressions{}}
                ;

function_call_args: function_call_args COMMA expr
                        { $$ = append($1.(Expressions), $3.(Expr)) }
                | expr
                        { $$ = Expressions{$1.(Expr)} }
                | function_call_args COMMA
                        {
                        yylex.(*parser).addParseErrf($2.PositionRange(), "trailing commas not allowed in function call args")
                        $$ = $1
                        }
                ;

/*
 * Expressions inside parentheses.
 */

paren_expr      : LEFT_PAREN expr RIGHT_PAREN
                        { $$ = &ParenExpr{Expr: $2.(Expr), PosRange: mergeRanges(&$1, &$3)} }
                ;

/*
 * Offset modifiers.
 */

offset_expr: expr OFFSET duration
                        {
                        yylex.(*parser).addOffset($1, $3)
                        $$ = $1
                        }
                | expr OFFSET SUB duration
                        {
                        yylex.(*parser).addOffset($1, -$4)
                        $$ = $1
                        }
                | expr OFFSET error
                        { yylex.(*parser).unexpected("offset", "duration"); $$ = $1 }
                ;
/*
 * @ modifiers.
 */

step_invariant_expr: expr AT signed_or_unsigned_number
                        {
                        yylex.(*parser).setTimestamp($1, $3)
                        $$ = $1
                        }
                | expr AT at_modifier_preprocessors LEFT_PAREN RIGHT_PAREN
                        {
                        yylex.(*parser).setAtModifierPreprocessor($1, $3)
                        $$ = $1
                        }
                | expr AT error
                        { yylex.(*parser).unexpected("@", "timestamp"); $$ = $1 }
                ;

at_modifier_preprocessors: START | END;

/*
 * Subquery and range selectors.
 */

matrix_selector : expr LEFT_BRACKET duration RIGHT_BRACKET
                        {
                        var errMsg string
                        vs, ok := $1.(*VectorSelector)
                        if !ok{
                                errMsg = "ranges only allowed for vector selectors"
                        } else if vs.OriginalOffset != 0{
                                errMsg = "no offset modifiers allowed before range"
                        } else if vs.Timestamp != nil {
                                errMsg = "no @ modifiers allowed before range"
                        }

                        if errMsg != ""{
                                errRange := mergeRanges(&$2, &$4)
                                yylex.(*parser).addParseErrf(errRange, errMsg)
                        }

                        $$ = &MatrixSelector{
                                VectorSelector: $1.(Expr),
                                Range: $3,
                                EndPos: yylex.(*parser).lastClosing,
                        }
                        }
                ;

subquery_expr   : expr LEFT_BRACKET duration COLON maybe_duration RIGHT_BRACKET
                        {
                        $$ = &SubqueryExpr{
                                Expr:  $1.(Expr),
                                Range: $3,
                                Step:  $5,

                                EndPos: $6.Pos + 1,
                        }
                        }
                | expr LEFT_BRACKET duration COLON duration error
                        { yylex.(*parser).unexpected("subquery selector", "\"]\""); $$ = $1 }
                | expr LEFT_BRACKET duration COLON error
                        { yylex.(*parser).unexpected("subquery selector", "duration or \"]\""); $$ = $1 }
                | expr LEFT_BRACKET duration error
                        { yylex.(*parser).unexpected("subquery or range", "\":\" or \"]\""); $$ = $1 }
                | expr LEFT_BRACKET error
                        { yylex.(*parser).unexpected("subquery selector", "duration"); $$ = $1 }
                ;

/*
 * Unary expressions.
 */

unary_expr      :
                /* Gives the rule the same precedence as MUL. This aligns with mathematical conventions. */
                unary_op expr %prec MUL
                        {
                        if nl, ok := $2.(*NumberLiteral); ok {
                                if $1.Typ == SUB {
                                        nl.Val *= -1
                                }
                                nl.PosRange.Start = $1.Pos
                                $$ = nl
                        } else {
                                $$ = &UnaryExpr{Op: $1.Typ, Expr: $2.(Expr), StartPos: $1.Pos}
                        }
                        }
                ;

/*
 * Vector selectors.
 */

vector_selector: metric_identifier label_matchers
                        {
                        vs := $2.(*VectorSelector)
                        vs.PosRange = mergeRanges(&$1, vs)
                        vs.Name = $1.Val
                        yylex.(*parser).assembleVectorSelector(vs)
                        $$ = vs
                        }
                | metric_identifier
                        {
                        vs := &VectorSelector{
                                Name: $1.Val,
                                LabelMatchers: []*labels.Matcher{},
                                PosRange: $1.PositionRange(),
                        }
                        yylex.(*parser).assembleVectorSelector(vs)
                        $$ = vs
                        }
                | label_matchers
                        {
                        vs := $1.(*VectorSelector)
                        yylex.(*parser).assembleVectorSelector(vs)
                        $$ = vs
                        }
                ;

label_matchers  : LEFT_BRACE label_match_list RIGHT_BRACE
                        {
                        $$ = &VectorSelector{
                                LabelMatchers: $2,
                                PosRange: mergeRanges(&$1, &$3),
                        }
                        }
                | LEFT_BRACE label_match_list COMMA RIGHT_BRACE
                        {
                        $$ = &VectorSelector{
                                LabelMatchers: $2,
                                PosRange: mergeRanges(&$1, &$4),
                        }
                        }
                | LEFT_BRACE RIGHT_BRACE
                        {
                        $$ = &VectorSelector{
                                LabelMatchers: []*labels.Matcher{},
                                PosRange: mergeRanges(&$1, &$2),
                        }
                        }
                ;

label_match_list: label_match_list COMMA label_matcher
                        {
                        if $1 != nil{
                                $$ = append($1, $3)
                        } else {
                                $$ = $1
                        }
                        }
                | label_matcher
                        { $$ = []*labels.Matcher{$1}}
                | label_match_list error
                        { yylex.(*parser).unexpected("label matching", "\",\" or \"}\""); $$ = $1 }
                ;

label_matcher   : IDENTIFIER match_op STRING
                        { $$ = yylex.(*parser).newLabelMatcher($1, $2, $3); }
                | string_identifier match_op STRING
                        { $$ = yylex.(*parser).newLabelMatcher($1, $2, $3); }
                | string_identifier
                        { $$ = yylex.(*parser).newMetricNameMatcher($1); }
<<<<<<< HEAD
=======
                | string_identifier match_op error
                        { yylex.(*parser).unexpected("label matching", "string"); $$ = nil}
>>>>>>> 5a0ec418
                | IDENTIFIER match_op error
                        { yylex.(*parser).unexpected("label matching", "string"); $$ = nil}
                | IDENTIFIER error
                        { yylex.(*parser).unexpected("label matching", "label matching operator"); $$ = nil }
                | error
                        { yylex.(*parser).unexpected("label matching", "identifier or \"}\""); $$ = nil}
                ;

/*
 * Metric descriptions.
 */

metric          : metric_identifier label_set
                        { b := labels.NewBuilder($2); b.Set(labels.MetricName, $1.Val); $$ = b.Labels() }
                | label_set
                        {$$ = $1}
                ;


metric_identifier: AVG | BOTTOMK | BY | COUNT | COUNT_VALUES | GROUP | IDENTIFIER |  LAND | LOR | LUNLESS | MAX | METRIC_IDENTIFIER | MIN | OFFSET | QUANTILE | STDDEV | STDVAR | SUM | TOPK | WITHOUT | START | END;

label_set       : LEFT_BRACE label_set_list RIGHT_BRACE
                        { $$ = labels.New($2...) }
                | LEFT_BRACE label_set_list COMMA RIGHT_BRACE
                        { $$ = labels.New($2...) }
                | LEFT_BRACE RIGHT_BRACE
                        { $$ = labels.New() }
                | /* empty */
                        { $$ = labels.New() }
                ;

label_set_list  : label_set_list COMMA label_set_item
                        { $$ = append($1, $3) }
                | label_set_item
                        { $$ = []labels.Label{$1} }
                | label_set_list error
                        { yylex.(*parser).unexpected("label set", "\",\" or \"}\"", ); $$ = $1 }

                ;

label_set_item  : IDENTIFIER EQL STRING
                        { $$ = labels.Label{Name: $1.Val, Value: yylex.(*parser).unquoteString($3.Val) } }
                | IDENTIFIER EQL error
                        { yylex.(*parser).unexpected("label set", "string"); $$ = labels.Label{}}
                | IDENTIFIER error
                        { yylex.(*parser).unexpected("label set", "\"=\""); $$ = labels.Label{}}
                | error
                        { yylex.(*parser).unexpected("label set", "identifier or \"}\""); $$ = labels.Label{} }
                ;

/*
 * Series descriptions:
 * A separate language that is used to generate series values promtool.
 * It is included in the promQL parser, because it shares common functionality, such as parsing a metric.
 * The syntax is described in https://prometheus.io/docs/prometheus/latest/configuration/unit_testing_rules/#series
 */

series_description: metric series_values
                        {
                        yylex.(*parser).generatedParserResult = &seriesDescription{
                                labels: $1,
                                values: $2,
                        }
                        }
                ;

series_values   : /*empty*/
                        { $$ = []SequenceValue{} }
                | series_values SPACE series_item
                        { $$ = append($1, $3...) }
                | series_values SPACE
                        { $$ = $1 }
                | error
                        { yylex.(*parser).unexpected("series values", ""); $$ = nil }
                ;

series_item     : BLANK
                        { $$ = []SequenceValue{{Omitted: true}}}
                | BLANK TIMES uint
                        {
                        $$ = []SequenceValue{}
                        for i:=uint64(0); i < $3; i++{
                                $$ = append($$, SequenceValue{Omitted: true})
                        }
                        }
                | series_value
                        { $$ = []SequenceValue{{Value: $1}}}
                | series_value TIMES uint
                        {
                        $$ = []SequenceValue{}
                        // Add an additional value for time 0, which we ignore in tests.
                        for i:=uint64(0); i <= $3; i++{
                                $$ = append($$, SequenceValue{Value: $1})
                        }
                        }
                | series_value signed_number TIMES uint
                        {
                        $$ = []SequenceValue{}
                        // Add an additional value for time 0, which we ignore in tests.
                        for i:=uint64(0); i <= $4; i++{
                                $$ = append($$, SequenceValue{Value: $1})
                                $1 += $2
                        }
                        }
                // Histogram descriptions (part of unit testing).
                | histogram_series_value
                        {
                        $$ = []SequenceValue{{Histogram:$1}}
                        }
                | histogram_series_value TIMES uint
                        {
                        $$ = []SequenceValue{}
                        // Add an additional value for time 0, which we ignore in tests.
                        for i:=uint64(0); i <= $3; i++{
                                $$ = append($$, SequenceValue{Histogram:$1})
                                //$1 += $2
                        }
                        }
                | histogram_series_value ADD histogram_series_value TIMES uint
                        {
                        val, err := yylex.(*parser).histogramsIncreaseSeries($1,$3,$5)
                        if err != nil {
                          yylex.(*parser).addSemanticError(err)
                        }
                        $$ = val
                        }
                | histogram_series_value SUB histogram_series_value TIMES uint
                        {
                        val, err := yylex.(*parser).histogramsDecreaseSeries($1,$3,$5)
                        if err != nil {
                          yylex.(*parser).addSemanticError(err)
                        }
                        $$ = val
                        }
                ;

series_value    : IDENTIFIER
                        {
                        if $1.Val != "stale" {
                                yylex.(*parser).unexpected("series values", "number or \"stale\"")
                        }
                        $$ = math.Float64frombits(value.StaleNaN)
                        }
                | number
                | signed_number
                ;

histogram_series_value
                : OPEN_HIST histogram_desc_map SPACE CLOSE_HIST
                {
                  $$ = yylex.(*parser).buildHistogramFromMap(&$2)
                }
                | OPEN_HIST histogram_desc_map CLOSE_HIST
                {
                  $$ = yylex.(*parser).buildHistogramFromMap(&$2)
                }
                | OPEN_HIST SPACE CLOSE_HIST
                {
                  m := yylex.(*parser).newMap()
                  $$ = yylex.(*parser).buildHistogramFromMap(&m)
                }
                | OPEN_HIST CLOSE_HIST
                {
                  m := yylex.(*parser).newMap()
                  $$ = yylex.(*parser).buildHistogramFromMap(&m)
                }
                ;

histogram_desc_map
                : histogram_desc_map SPACE histogram_desc_item
                {
                  $$ = *(yylex.(*parser).mergeMaps(&$1,&$3))
                }
                | histogram_desc_item
                {
                  $$ = $1
                }
                | histogram_desc_map error {
                  yylex.(*parser).unexpected("histogram description", "histogram description key, e.g. buckets:[5 10 7]")
                }
                ;

histogram_desc_item
                : SCHEMA_DESC COLON int
                {
                   $$ = yylex.(*parser).newMap()
                   $$["schema"] = $3
                }
                | SUM_DESC COLON signed_or_unsigned_number
                {
                   $$ = yylex.(*parser).newMap()
                   $$["sum"] = $3
                }
                | COUNT_DESC COLON number
                {
                   $$ = yylex.(*parser).newMap()
                   $$["count"] = $3
                }
                | ZERO_BUCKET_DESC COLON number
                {
                   $$ = yylex.(*parser).newMap()
                   $$["z_bucket"] = $3
                }
                | ZERO_BUCKET_WIDTH_DESC COLON number
                {
                   $$ = yylex.(*parser).newMap()
                   $$["z_bucket_w"] = $3
                }
                | BUCKETS_DESC COLON bucket_set
                {
                   $$ = yylex.(*parser).newMap()
                   $$["buckets"] = $3
                }
                | OFFSET_DESC COLON int
                {
                   $$ = yylex.(*parser).newMap()
                   $$["offset"] = $3
                }
                | NEGATIVE_BUCKETS_DESC COLON bucket_set
                {
                   $$ = yylex.(*parser).newMap()
                   $$["n_buckets"] = $3
                }
                | NEGATIVE_OFFSET_DESC COLON int
                {
                   $$ = yylex.(*parser).newMap()
                   $$["n_offset"] = $3
                }
                ;

bucket_set      : LEFT_BRACKET bucket_set_list SPACE RIGHT_BRACKET
                {
                  $$ = $2
                }
                | LEFT_BRACKET bucket_set_list RIGHT_BRACKET
                {
                  $$ = $2
                }
                ;

bucket_set_list : bucket_set_list SPACE number
                {
                  $$ = append($1, $3)
                }
                | number
                {
                  $$ = []float64{$1}
                }
                | bucket_set_list error
                ;


/*
 * Keyword lists.
 */

aggregate_op    : AVG | BOTTOMK | COUNT | COUNT_VALUES | GROUP | MAX | MIN | QUANTILE | STDDEV | STDVAR | SUM | TOPK ;

// Inside of grouping options label names can be recognized as keywords by the lexer. This is a list of keywords that could also be a label name.
maybe_label     : AVG | BOOL | BOTTOMK | BY | COUNT | COUNT_VALUES | GROUP | GROUP_LEFT | GROUP_RIGHT | IDENTIFIER | IGNORING | LAND | LOR | LUNLESS | MAX | METRIC_IDENTIFIER | MIN | OFFSET | ON | QUANTILE | STDDEV | STDVAR | SUM | TOPK | START | END | ATAN2;

unary_op        : ADD | SUB;

match_op        : EQL | NEQ | EQL_REGEX | NEQ_REGEX ;

/*
 * Literals.
 */

number_literal  : NUMBER
                        {
                        $$ = &NumberLiteral{
                                Val:           yylex.(*parser).number($1.Val),
                                PosRange: $1.PositionRange(),
                        }
                        }
                ;

number          : NUMBER { $$ = yylex.(*parser).number($1.Val) } ;

signed_number   : ADD number { $$ = $2 }
                | SUB number { $$ = -$2 }
                ;

signed_or_unsigned_number: number | signed_number ;

uint            : NUMBER
                        {
                        var err error
                        $$, err = strconv.ParseUint($1.Val, 10, 64)
                        if err != nil {
                                yylex.(*parser).addParseErrf($1.PositionRange(), "invalid repetition in series values: %s", err)
                        }
                        }
                ;

int             : SUB uint { $$ = -int64($2) }
                | uint { $$ = int64($1) }
                ;

duration        : DURATION
                        {
                        var err error
                        $$, err = parseDuration($1.Val)
                        if err != nil {
                                yylex.(*parser).addParseErr($1.PositionRange(), err)
                        }
                        }
                ;


string_literal  : STRING
                        {
                        $$ = &StringLiteral{
                                Val: yylex.(*parser).unquoteString($1.Val),
                                PosRange: $1.PositionRange(),
                        }
                        }
                ;

string_identifier  : STRING
                        {
                        $$ = Item{
                                Typ: METRIC_IDENTIFIER,
                                Pos: $1.PositionRange().Start,
                                Val: yylex.(*parser).unquoteString($1.Val),
                        }
                        }
                ;

/*
 * Wrappers for optional arguments.
 */

maybe_duration  : /* empty */
                        {$$ = 0}
                | duration
                ;

maybe_grouping_labels: /* empty */ { $$ = nil }
                | grouping_labels
                ;

%%<|MERGE_RESOLUTION|>--- conflicted
+++ resolved
@@ -587,11 +587,8 @@
                         { $$ = yylex.(*parser).newLabelMatcher($1, $2, $3); }
                 | string_identifier
                         { $$ = yylex.(*parser).newMetricNameMatcher($1); }
-<<<<<<< HEAD
-=======
                 | string_identifier match_op error
                         { yylex.(*parser).unexpected("label matching", "string"); $$ = nil}
->>>>>>> 5a0ec418
                 | IDENTIFIER match_op error
                         { yylex.(*parser).unexpected("label matching", "string"); $$ = nil}
                 | IDENTIFIER error
