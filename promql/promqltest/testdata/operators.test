load 5m
	http_requests_total{job="api-server", instance="0", group="production"}	0+10x10
	http_requests_total{job="api-server", instance="1", group="production"}	0+20x10
	http_requests_total{job="api-server", instance="0", group="canary"}	0+30x10
	http_requests_total{job="api-server", instance="1", group="canary"}	0+40x10
	http_requests_total{job="app-server", instance="0", group="production"}	0+50x10
	http_requests_total{job="app-server", instance="1", group="production"}	0+60x10
	http_requests_total{job="app-server", instance="0", group="canary"}	0+70x10
	http_requests_total{job="app-server", instance="1", group="canary"}	0+80x10
    http_requests_histogram{job="app-server", instance="1", group="production"} {{schema:1 sum:15 count:10 buckets:[3 2 5 7 9]}}x11

load 5m
	vector_matching_a{l="x"} 0+1x100
	vector_matching_a{l="y"} 0+2x50
	vector_matching_b{l="x"} 0+4x25


eval instant at 50m SUM(http_requests_total) BY (job) - COUNT(http_requests_total) BY (job)
	{job="api-server"} 996
	{job="app-server"} 2596

eval instant at 50m 2 - SUM(http_requests_total) BY (job)
	{job="api-server"} -998
	{job="app-server"} -2598

eval instant at 50m -http_requests_total{job="api-server",instance="0",group="production"}
  {job="api-server",instance="0",group="production"} -100

eval instant at 50m +http_requests_total{job="api-server",instance="0",group="production"}
  http_requests_total{job="api-server",instance="0",group="production"} 100

eval instant at 50m - - - SUM(http_requests_total) BY (job)
	{job="api-server"} -1000
	{job="app-server"} -2600

eval instant at 50m - - - 1
  -1

eval instant at 50m -2^---1*3
  -1.5

eval instant at 50m 2/-2^---1*3+2
  -10

eval instant at 50m -10^3 * - SUM(http_requests_total) BY (job) ^ -1
	{job="api-server"} 1
	{job="app-server"} 0.38461538461538464

eval instant at 50m 1000 / SUM(http_requests_total) BY (job)
	{job="api-server"} 1
	{job="app-server"} 0.38461538461538464

eval instant at 50m SUM(http_requests_total) BY (job) - 2
	{job="api-server"} 998
	{job="app-server"} 2598

eval instant at 50m SUM(http_requests_total) BY (job) % 3
	{job="api-server"} 1
	{job="app-server"} 2

eval instant at 50m SUM(http_requests_total) BY (job) % 0.3
	{job="api-server"} 0.1
	{job="app-server"} 0.2

eval instant at 50m SUM(http_requests_total) BY (job) ^ 2
	{job="api-server"} 1000000
	{job="app-server"} 6760000

eval instant at 50m SUM(http_requests_total) BY (job) % 3 ^ 2
	{job="api-server"} 1
	{job="app-server"} 8

eval instant at 50m SUM(http_requests_total) BY (job) % 2 ^ (3 ^ 2)
	{job="api-server"} 488
	{job="app-server"} 40

eval instant at 50m SUM(http_requests_total) BY (job) % 2 ^ 3 ^ 2
	{job="api-server"} 488
	{job="app-server"} 40

eval instant at 50m SUM(http_requests_total) BY (job) % 2 ^ 3 ^ 2 ^ 2
	{job="api-server"} 1000
	{job="app-server"} 2600

eval instant at 50m COUNT(http_requests_total) BY (job) ^ COUNT(http_requests_total) BY (job)
	{job="api-server"} 256
	{job="app-server"} 256

eval instant at 50m SUM(http_requests_total) BY (job) / 0
	{job="api-server"} +Inf
	{job="app-server"} +Inf

eval instant at 50m http_requests_total{group="canary", instance="0", job="api-server"} / 0
	{group="canary", instance="0", job="api-server"} +Inf

eval instant at 50m -1 * http_requests_total{group="canary", instance="0", job="api-server"} / 0
	{group="canary", instance="0", job="api-server"} -Inf

eval instant at 50m 0 * http_requests_total{group="canary", instance="0", job="api-server"} / 0
	{group="canary", instance="0", job="api-server"} NaN

eval instant at 50m 0 * http_requests_total{group="canary", instance="0", job="api-server"} % 0
	{group="canary", instance="0", job="api-server"} NaN

eval instant at 50m SUM(http_requests_total) BY (job) + SUM(http_requests_total) BY (job)
	{job="api-server"} 2000
	{job="app-server"} 5200

eval instant at 50m (SUM((http_requests_total)) BY (job)) + SUM(http_requests_total) BY (job)
	{job="api-server"} 2000
	{job="app-server"} 5200

eval instant at 50m http_requests_total{job="api-server", group="canary"}
	http_requests_total{group="canary", instance="0", job="api-server"} 300
	http_requests_total{group="canary", instance="1", job="api-server"} 400

eval instant at 50m http_requests_total{job="api-server", group="canary"} + rate(http_requests_total{job="api-server"}[10m]) * 5 * 60
	{group="canary", instance="0", job="api-server"} 330
	{group="canary", instance="1", job="api-server"} 440

eval instant at 50m rate(http_requests_total[25m]) * 25 * 60
  {group="canary", instance="0", job="api-server"} 150
  {group="canary", instance="0", job="app-server"} 350
  {group="canary", instance="1", job="api-server"} 200
  {group="canary", instance="1", job="app-server"} 400
  {group="production", instance="0", job="api-server"} 50
  {group="production", instance="0", job="app-server"} 249.99999999999997
  {group="production", instance="1", job="api-server"} 100
  {group="production", instance="1", job="app-server"} 300

eval instant at 50m (rate((http_requests_total[25m])) * 25) * 60
  {group="canary", instance="0", job="api-server"} 150
  {group="canary", instance="0", job="app-server"} 350
  {group="canary", instance="1", job="api-server"} 200
  {group="canary", instance="1", job="app-server"} 400
  {group="production", instance="0", job="api-server"} 50
  {group="production", instance="0", job="app-server"} 249.99999999999997
  {group="production", instance="1", job="api-server"} 100
  {group="production", instance="1", job="app-server"} 300


eval instant at 50m http_requests_total{group="canary"} and http_requests_total{instance="0"}
	http_requests_total{group="canary", instance="0", job="api-server"} 300
	http_requests_total{group="canary", instance="0", job="app-server"} 700

eval instant at 50m (http_requests_total{group="canary"} + 1) and http_requests_total{instance="0"}
	{group="canary", instance="0", job="api-server"} 301
	{group="canary", instance="0", job="app-server"} 701

eval instant at 50m (http_requests_total{group="canary"} + 1) and on(instance, job) http_requests_total{instance="0", group="production"}
	{group="canary", instance="0", job="api-server"} 301
	{group="canary", instance="0", job="app-server"} 701

eval instant at 50m (http_requests_total{group="canary"} + 1) and on(instance) http_requests_total{instance="0", group="production"}
	{group="canary", instance="0", job="api-server"} 301
	{group="canary", instance="0", job="app-server"} 701

eval instant at 50m (http_requests_total{group="canary"} + 1) and ignoring(group) http_requests_total{instance="0", group="production"}
	{group="canary", instance="0", job="api-server"} 301
	{group="canary", instance="0", job="app-server"} 701

eval instant at 50m (http_requests_total{group="canary"} + 1) and ignoring(group, job) http_requests_total{instance="0", group="production"}
	{group="canary", instance="0", job="api-server"} 301
	{group="canary", instance="0", job="app-server"} 701

eval instant at 50m http_requests_total{group="canary"} or http_requests_total{group="production"}
	http_requests_total{group="canary", instance="0", job="api-server"} 300
	http_requests_total{group="canary", instance="0", job="app-server"} 700
	http_requests_total{group="canary", instance="1", job="api-server"} 400
	http_requests_total{group="canary", instance="1", job="app-server"} 800
	http_requests_total{group="production", instance="0", job="api-server"} 100
	http_requests_total{group="production", instance="0", job="app-server"} 500
	http_requests_total{group="production", instance="1", job="api-server"} 200
	http_requests_total{group="production", instance="1", job="app-server"} 600

# On overlap the rhs samples must be dropped.
eval instant at 50m (http_requests_total{group="canary"} + 1) or http_requests_total{instance="1"}
	{group="canary", instance="0", job="api-server"} 301
	{group="canary", instance="0", job="app-server"} 701
	{group="canary", instance="1", job="api-server"} 401
	{group="canary", instance="1", job="app-server"} 801
	http_requests_total{group="production", instance="1", job="api-server"} 200
	http_requests_total{group="production", instance="1", job="app-server"} 600


# Matching only on instance excludes everything that has instance=0/1 but includes
# entries without the instance label.
eval instant at 50m (http_requests_total{group="canary"} + 1) or on(instance) (http_requests_total or cpu_count or vector_matching_a)
	{group="canary", instance="0", job="api-server"} 301
	{group="canary", instance="0", job="app-server"} 701
	{group="canary", instance="1", job="api-server"} 401
	{group="canary", instance="1", job="app-server"} 801
	vector_matching_a{l="x"} 10
	vector_matching_a{l="y"} 20

eval instant at 50m (http_requests_total{group="canary"} + 1) or ignoring(l, group, job) (http_requests_total or cpu_count or vector_matching_a)
	{group="canary", instance="0", job="api-server"} 301
	{group="canary", instance="0", job="app-server"} 701
	{group="canary", instance="1", job="api-server"} 401
	{group="canary", instance="1", job="app-server"} 801
	vector_matching_a{l="x"} 10
	vector_matching_a{l="y"} 20

eval instant at 50m http_requests_total{group="canary"} unless http_requests_total{instance="0"}
	http_requests_total{group="canary", instance="1", job="api-server"} 400
	http_requests_total{group="canary", instance="1", job="app-server"} 800

eval instant at 50m http_requests_total{group="canary"} unless on(job) http_requests_total{instance="0"}

eval instant at 50m http_requests_total{group="canary"} unless on(job, instance) http_requests_total{instance="0"}
	http_requests_total{group="canary", instance="1", job="api-server"} 400
	http_requests_total{group="canary", instance="1", job="app-server"} 800

eval instant at 50m http_requests_total{group="canary"} / on(instance,job) http_requests_total{group="production"}
	{instance="0", job="api-server"} 3
	{instance="0", job="app-server"} 1.4
	{instance="1", job="api-server"} 2
	{instance="1", job="app-server"} 1.3333333333333333

eval instant at 50m http_requests_total{group="canary"} unless ignoring(group, instance) http_requests_total{instance="0"}

eval instant at 50m http_requests_total{group="canary"} unless ignoring(group) http_requests_total{instance="0"}
	http_requests_total{group="canary", instance="1", job="api-server"} 400
	http_requests_total{group="canary", instance="1", job="app-server"} 800

eval instant at 50m http_requests_total{group="canary"} / ignoring(group) http_requests_total{group="production"}
	{instance="0", job="api-server"} 3
	{instance="0", job="app-server"} 1.4
	{instance="1", job="api-server"} 2
	{instance="1", job="app-server"} 1.3333333333333333

# https://github.com/prometheus/prometheus/issues/1489
eval instant at 50m http_requests_total AND ON (dummy) vector(1)
	http_requests_total{group="canary", instance="0", job="api-server"} 300
	http_requests_total{group="canary", instance="0", job="app-server"} 700
	http_requests_total{group="canary", instance="1", job="api-server"} 400
	http_requests_total{group="canary", instance="1", job="app-server"} 800
	http_requests_total{group="production", instance="0", job="api-server"} 100
	http_requests_total{group="production", instance="0", job="app-server"} 500
	http_requests_total{group="production", instance="1", job="api-server"} 200
	http_requests_total{group="production", instance="1", job="app-server"} 600

eval instant at 50m http_requests_total AND IGNORING (group, instance, job) vector(1)
	http_requests_total{group="canary", instance="0", job="api-server"} 300
	http_requests_total{group="canary", instance="0", job="app-server"} 700
	http_requests_total{group="canary", instance="1", job="api-server"} 400
	http_requests_total{group="canary", instance="1", job="app-server"} 800
	http_requests_total{group="production", instance="0", job="api-server"} 100
	http_requests_total{group="production", instance="0", job="app-server"} 500
	http_requests_total{group="production", instance="1", job="api-server"} 200
	http_requests_total{group="production", instance="1", job="app-server"} 600


# Comparisons.
eval instant at 50m SUM(http_requests_total) BY (job) > 1000
	{job="app-server"} 2600

eval instant at 50m 1000 < SUM(http_requests_total) BY (job)
	{job="app-server"} 2600

eval instant at 50m SUM(http_requests_total) BY (job) <= 1000
	{job="api-server"} 1000

eval instant at 50m SUM(http_requests_total) BY (job) != 1000
	{job="app-server"} 2600

eval instant at 50m SUM(http_requests_total) BY (job) == 1000
	{job="api-server"} 1000

eval instant at 50m SUM(http_requests_total) BY (job) == bool 1000
	{job="api-server"} 1
	{job="app-server"} 0

eval instant at 50m SUM(http_requests_total) BY (job) == bool SUM(http_requests_total) BY (job)
	{job="api-server"} 1
	{job="app-server"} 1

eval instant at 50m SUM(http_requests_total) BY (job) != bool SUM(http_requests_total) BY (job)
	{job="api-server"} 0
	{job="app-server"} 0

eval instant at 50m 0 == bool 1
	0

eval instant at 50m 1 == bool 1
	1

eval instant at 50m http_requests_total{job="api-server", instance="0", group="production"} == bool 100
	{job="api-server", instance="0", group="production"} 1

# The histogram is ignored here so the result doesn't change but it has an info annotation now.
eval_info instant at 5m {job="app-server"} == 80
    http_requests_total{group="canary", instance="1", job="app-server"} 80

eval_info instant at 5m http_requests_histogram != 80

eval_info instant at 5m http_requests_histogram > 80

eval_info instant at 5m http_requests_histogram < 80

eval_info instant at 5m http_requests_histogram >= 80

eval_info instant at 5m http_requests_histogram <= 80

# Should produce valid results in case of (in)equality between two histograms.
eval instant at 5m http_requests_histogram == http_requests_histogram
    http_requests_histogram{job="app-server", instance="1", group="production"} {{schema:1 sum:15 count:10 buckets:[3 2 5 7 9]}}

eval instant at 5m http_requests_histogram != http_requests_histogram

# group_left/group_right.

clear

load 5m
  node_var{instance="abc",job="node"} 2
  node_role{instance="abc",job="node",role="prometheus"} 1

load 5m
  node_cpu{instance="abc",job="node",mode="idle"} 3
  node_cpu{instance="abc",job="node",mode="user"} 1
  node_cpu{instance="def",job="node",mode="idle"} 8
  node_cpu{instance="def",job="node",mode="user"} 2

load 5m
  random{foo="bar"} 1

load 5m
  threshold{instance="abc",job="node",target="a@b.com"} 0

# Copy machine role to node variable.
eval instant at 1m node_role * on (instance) group_right (role) node_var
  {instance="abc",job="node",role="prometheus"} 2

eval instant at 1m node_var * on (instance) group_left (role) node_role
  {instance="abc",job="node",role="prometheus"} 2

eval instant at 1m node_var * ignoring (role) group_left (role) node_role
  {instance="abc",job="node",role="prometheus"} 2

eval instant at 1m node_role * ignoring (role) group_right (role) node_var
  {instance="abc",job="node",role="prometheus"} 2

# Copy machine role to node variable with instrumentation labels.
eval instant at 1m node_cpu * ignoring (role, mode) group_left (role) node_role
  {instance="abc",job="node",mode="idle",role="prometheus"} 3
  {instance="abc",job="node",mode="user",role="prometheus"} 1

eval instant at 1m node_cpu * on (instance) group_left (role) node_role
  {instance="abc",job="node",mode="idle",role="prometheus"} 3
  {instance="abc",job="node",mode="user",role="prometheus"} 1


# Ratio of total.
eval instant at 1m node_cpu / on (instance) group_left sum by (instance,job)(node_cpu)
  {instance="abc",job="node",mode="idle"} .75
  {instance="abc",job="node",mode="user"} .25
  {instance="def",job="node",mode="idle"} .80
  {instance="def",job="node",mode="user"} .20

eval instant at 1m sum by (mode, job)(node_cpu) / on (job) group_left sum by (job)(node_cpu)
  {job="node",mode="idle"} 0.7857142857142857
  {job="node",mode="user"} 0.21428571428571427

eval instant at 1m sum(sum by (mode, job)(node_cpu) / on (job) group_left sum by (job)(node_cpu))
  {} 1.0


eval instant at 1m node_cpu / ignoring (mode) group_left sum without (mode)(node_cpu)
  {instance="abc",job="node",mode="idle"} .75
  {instance="abc",job="node",mode="user"} .25
  {instance="def",job="node",mode="idle"} .80
  {instance="def",job="node",mode="user"} .20

eval instant at 1m node_cpu / ignoring (mode) group_left(dummy) sum without (mode)(node_cpu)
  {instance="abc",job="node",mode="idle"} .75
  {instance="abc",job="node",mode="user"} .25
  {instance="def",job="node",mode="idle"} .80
  {instance="def",job="node",mode="user"} .20

eval instant at 1m sum without (instance)(node_cpu) / ignoring (mode) group_left sum without (instance, mode)(node_cpu)
  {job="node",mode="idle"} 0.7857142857142857
  {job="node",mode="user"} 0.21428571428571427

eval instant at 1m sum(sum without (instance)(node_cpu) / ignoring (mode) group_left sum without (instance, mode)(node_cpu))
  {} 1.0


# Copy over label from metric with no matching labels, without having to list cross-job target labels ('job' here).
eval instant at 1m node_cpu + on(dummy) group_left(foo) random*0
  {instance="abc",job="node",mode="idle",foo="bar"} 3
  {instance="abc",job="node",mode="user",foo="bar"} 1
  {instance="def",job="node",mode="idle",foo="bar"} 8
  {instance="def",job="node",mode="user",foo="bar"} 2


# Use threshold from metric, and copy over target.
eval instant at 1m node_cpu > on(job, instance) group_left(target) threshold
  node_cpu{instance="abc",job="node",mode="idle",target="a@b.com"} 3
  node_cpu{instance="abc",job="node",mode="user",target="a@b.com"} 1

# Use threshold from metric, and a default (1) if it's not present.
eval instant at 1m node_cpu > on(job, instance) group_left(target) (threshold or on (job, instance) (sum by (job, instance)(node_cpu) * 0 + 1))
  node_cpu{instance="abc",job="node",mode="idle",target="a@b.com"} 3
  node_cpu{instance="abc",job="node",mode="user",target="a@b.com"} 1
  node_cpu{instance="def",job="node",mode="idle"} 8
  node_cpu{instance="def",job="node",mode="user"} 2


# Check that binops drop the metric name.
eval instant at 1m node_cpu + 2
  {instance="abc",job="node",mode="idle"} 5
  {instance="abc",job="node",mode="user"} 3
  {instance="def",job="node",mode="idle"} 10
  {instance="def",job="node",mode="user"} 4

eval instant at 1m node_cpu - 2
  {instance="abc",job="node",mode="idle"} 1
  {instance="abc",job="node",mode="user"} -1
  {instance="def",job="node",mode="idle"} 6
  {instance="def",job="node",mode="user"} 0

eval instant at 1m node_cpu / 2
  {instance="abc",job="node",mode="idle"} 1.5
  {instance="abc",job="node",mode="user"} 0.5
  {instance="def",job="node",mode="idle"} 4
  {instance="def",job="node",mode="user"} 1

eval instant at 1m node_cpu * 2
  {instance="abc",job="node",mode="idle"} 6
  {instance="abc",job="node",mode="user"} 2
  {instance="def",job="node",mode="idle"} 16
  {instance="def",job="node",mode="user"} 4

eval instant at 1m node_cpu ^ 2
  {instance="abc",job="node",mode="idle"} 9
  {instance="abc",job="node",mode="user"} 1
  {instance="def",job="node",mode="idle"} 64
  {instance="def",job="node",mode="user"} 4

eval instant at 1m node_cpu % 2
  {instance="abc",job="node",mode="idle"} 1
  {instance="abc",job="node",mode="user"} 1
  {instance="def",job="node",mode="idle"} 0
  {instance="def",job="node",mode="user"} 0


clear

load 5m
  random{foo="bar"} 2
  metricA{baz="meh"} 3
  metricB{baz="meh"} 4

# On with no labels, for metrics with no common labels.
eval instant at 1m random + on() metricA
  {} 5

# Ignoring with no labels is the same as no ignoring.
eval instant at 1m metricA + ignoring() metricB
  {baz="meh"} 7

eval instant at 1m metricA + metricB
  {baz="meh"} 7

clear

# Test duplicate labelset in promql output.
load 5m
  testmetric1{src="a",dst="b"} 0
  testmetric2{src="a",dst="b"} 1

eval_fail instant at 0m -{__name__=~'testmetric1|testmetric2'}

clear

load 5m
    test_total{instance="localhost"} 50
    test_smaller{instance="localhost"} 10

eval instant at 1m test_total > bool test_smaller
    {instance="localhost"} 1

eval instant at 1m test_total > test_smaller
    test_total{instance="localhost"} 50

eval instant at 1m test_total < bool test_smaller
    {instance="localhost"} 0

eval instant at 1m test_total < test_smaller

clear

# Testing atan2.
load 5m
    trigy{} 10
    trigx{} 20
    trigNaN{} NaN

eval instant at 1m trigy atan2 trigx
    {} 0.4636476090008061

eval instant at 1m trigy atan2 trigNaN
    {} NaN

eval instant at 1m 10 atan2 20
    0.4636476090008061

eval instant at 1m 10 atan2 NaN
    NaN

clear

# Test comparison operations with floats and histograms.
load 6m
  left_floats  1 2 _ _ 3 stale 4  5  NaN Inf -Inf
  right_floats 4 _ _ 5 3 7     -1 20 NaN Inf -Inf
  left_histograms  {{schema:3 sum:4 count:4 buckets:[1 2 1]}} {{schema:3 sum:4.5 count:5 buckets:[1 3 1]}} _                                          _ {{schema:3 sum:4.5 count:5 buckets:[1 3 1]}}
  right_histograms {{schema:3 sum:4 count:4 buckets:[1 2 1]}} {{schema:3 sum:4 count:4 buckets:[1 2 1]}}   {{schema:3 sum:4 count:4 buckets:[1 2 1]}} _ _
  right_floats_for_histograms 0 -1 2 3 4

eval range from 0 to 60m step 6m left_floats == right_floats
  left_floats _ _ _ _ 3 _ _ _ _ Inf -Inf

eval range from 0 to 60m step 6m left_floats == bool right_floats
  {} 0 _ _ _ 1 _ 0 0 0 1 1

eval range from 0 to 60m step 6m left_floats == does_not_match
  # No results.

eval range from 0 to 24m step 6m left_histograms == right_histograms
  left_histograms {{schema:3 sum:4 count:4 buckets:[1 2 1]}} _ _ _ _

eval range from 0 to 24m step 6m left_histograms == bool right_histograms
  {} 1 0 _ _ _

eval_info range from 0 to 24m step 6m left_histograms == right_floats_for_histograms
  # No results.

eval_info range from 0 to 24m step 6m left_histograms == bool right_floats_for_histograms
  # No results.

eval range from 0 to 60m step 6m left_floats != right_floats
  left_floats 1 _ _ _ _ _ 4 5 NaN _ _

eval range from 0 to 60m step 6m left_floats != bool right_floats
  {} 1 _ _ _ 0 _ 1 1 1 0 0

eval range from 0 to 24m step 6m left_histograms != right_histograms
  left_histograms _ {{schema:3 sum:4.5 count:5 buckets:[1 3 1]}} _ _ _

eval range from 0 to 24m step 6m left_histograms != bool right_histograms
  {} 0 1 _ _ _

eval_info range from 0 to 24m step 6m left_histograms != right_floats_for_histograms
  # No results.

eval_info range from 0 to 24m step 6m left_histograms != bool right_floats_for_histograms
  # No results.

eval range from 0 to 60m step 6m left_floats > right_floats
  left_floats _ _ _ _ _ _ 4 _ _ _ _

eval range from 0 to 60m step 6m left_floats > bool right_floats
  {} 0 _ _ _ 0 _ 1 0 0 0 0

eval_info range from 0 to 24m step 6m left_histograms > right_histograms
  # No results.

eval_info range from 0 to 24m step 6m left_histograms > bool right_histograms
  # No results.

eval_info range from 0 to 24m step 6m left_histograms > right_floats_for_histograms
  # No results.

eval_info range from 0 to 24m step 6m left_histograms > bool right_floats_for_histograms
  # No results.

eval range from 0 to 60m step 6m left_floats >= right_floats
  left_floats _ _ _ _ 3 _ 4 _ _ Inf -Inf

eval range from 0 to 60m step 6m left_floats >= bool right_floats
  {} 0 _ _ _ 1 _ 1 0 0 1 1

eval_info range from 0 to 24m step 6m left_histograms >= right_histograms
  # No results.

eval_info range from 0 to 24m step 6m left_histograms >= bool right_histograms
  # No results.

eval_info range from 0 to 24m step 6m left_histograms >= right_floats_for_histograms
  # No results.

eval_info range from 0 to 24m step 6m left_histograms >= bool right_floats_for_histograms
  # No results.

eval range from 0 to 60m step 6m left_floats < right_floats
  left_floats 1 _ _ _ _ _ _ 5 _ _ _

eval range from 0 to 60m step 6m left_floats < bool right_floats
  {} 1 _ _ _ 0 _ 0 1 0 0 0

eval_info range from 0 to 24m step 6m left_histograms < right_histograms
  # No results.

eval_info range from 0 to 24m step 6m left_histograms < bool right_histograms
  # No results.

eval_info range from 0 to 24m step 6m left_histograms < right_floats_for_histograms
  # No results.

eval_info range from 0 to 24m step 6m left_histograms < bool right_floats_for_histograms
  # No results.

eval range from 0 to 60m step 6m left_floats <= right_floats
  left_floats 1 _ _ _ 3 _ _ 5 _ Inf -Inf

eval range from 0 to 60m step 6m left_floats <= bool right_floats
  {} 1 _ _ _ 1 _ 0 1 0 1 1

eval_info range from 0 to 24m step 6m left_histograms <= right_histograms
  # No results.

eval_info range from 0 to 24m step 6m left_histograms <= bool right_histograms
  # No results.

eval_info range from 0 to 24m step 6m left_histograms <= right_floats_for_histograms
  # No results.

eval_info range from 0 to 24m step 6m left_histograms <= bool right_floats_for_histograms
  # No results.

# Vector / scalar combinations with scalar on right side
eval range from 0 to 60m step 6m left_floats == 3
  left_floats _ _ _ _ 3 _ _ _ _ _ _

eval range from 0 to 60m step 6m left_floats != 3
  left_floats 1 2 _ _ _ _ 4 5 NaN Inf -Inf

eval range from 0 to 60m step 6m left_floats > 3
  left_floats _ _ _ _ _ _ 4 5 _ Inf _

eval range from 0 to 60m step 6m left_floats >= 3
  left_floats _ _ _ _ 3 _ 4 5 _ Inf _

eval range from 0 to 60m step 6m left_floats < 3
  left_floats 1 2 _ _ _ _ _ _ _ _ -Inf

eval range from 0 to 60m step 6m left_floats <= 3
  left_floats 1 2 _ _ 3 _ _ _ _ _ -Inf

eval range from 0 to 60m step 6m left_floats == bool 3
  {} 0 0 _ _ 1 _ 0 0 0 0 0

eval range from 0 to 60m step 6m left_floats == Inf
  left_floats _ _ _ _ _ _ _ _ _ Inf _

eval range from 0 to 60m step 6m left_floats == bool Inf
  {} 0 0 _ _ 0 _ 0 0 0 1 0

eval range from 0 to 60m step 6m left_floats == NaN
  # No results.

eval range from 0 to 60m step 6m left_floats == bool NaN
  {} 0 0 _ _ 0 _ 0 0 0 0 0

eval_info range from 0 to 24m step 6m left_histograms == 3
  # No results.

eval_info range from 0 to 24m step 6m left_histograms == 0
  # No results.

eval_info range from 0 to 24m step 6m left_histograms != 3
  # No results.

<<<<<<< HEAD
eval range from 0 to 24m step 6m left_histograms != 0
=======
eval_info range from 0 to 24m step 6m left_histograms != 0
>>>>>>> b9dd95f4
  # No results.

eval_info range from 0 to 24m step 6m left_histograms > 3
  # No results.

eval_info range from 0 to 24m step 6m left_histograms > 0
  # No results.

<<<<<<< HEAD
eval range from 0 to 24m step 6m left_histograms >= 3
=======
eval_info range from 0 to 24m step 6m left_histograms >= 3
>>>>>>> b9dd95f4
  # No results.

eval_info range from 0 to 24m step 6m left_histograms >= 0
  # No results.

eval_info range from 0 to 24m step 6m left_histograms < 3
  # No results.

eval_info range from 0 to 24m step 6m left_histograms < 0
  # No results.

eval_info range from 0 to 24m step 6m left_histograms <= 3
  # No results.

<<<<<<< HEAD
eval range from 0 to 24m step 6m left_histograms <= 0
=======
eval_info range from 0 to 24m step 6m left_histograms <= 0
>>>>>>> b9dd95f4
  # No results.

eval_info range from 0 to 24m step 6m left_histograms == bool 3
  # No results.

eval_info range from 0 to 24m step 6m left_histograms == bool 0
  # No results.

eval_info range from 0 to 24m step 6m left_histograms != bool 3
  # No results.

eval_info range from 0 to 24m step 6m left_histograms != bool 0
  # No results.

eval_info range from 0 to 24m step 6m left_histograms > bool 3
  # No results.

eval_info range from 0 to 24m step 6m left_histograms > bool 0
  # No results.

eval_info range from 0 to 24m step 6m left_histograms >= bool 3
  # No results.

eval_info range from 0 to 24m step 6m left_histograms >= bool 0
  # No results.

eval_info range from 0 to 24m step 6m left_histograms < bool 3
  # No results.

eval_info range from 0 to 24m step 6m left_histograms < bool 0
  # No results.

eval_info range from 0 to 24m step 6m left_histograms <= bool 3
  # No results.

eval_info range from 0 to 24m step 6m left_histograms <= bool 0
  # No results.

# Vector / scalar combinations with scalar on left side
eval range from 0 to 60m step 6m 3 == left_floats
  left_floats _ _ _ _ 3 _ _ _ _ _ _

eval range from 0 to 60m step 6m 3 != left_floats
  left_floats 1 2 _ _ _ _ 4 5 NaN Inf -Inf

eval range from 0 to 60m step 6m 3 < left_floats
  left_floats _ _ _ _ _ _ 4 5 _ Inf _

eval range from 0 to 60m step 6m 3 <= left_floats
  left_floats _ _ _ _ 3 _ 4 5 _ Inf _

eval range from 0 to 60m step 6m 3 > left_floats
  left_floats 1 2 _ _ _ _ _ _ _ _ -Inf

eval range from 0 to 60m step 6m 3 >= left_floats
  left_floats 1 2 _ _ 3 _ _ _ _ _ -Inf

eval range from 0 to 60m step 6m 3 == bool left_floats
  {} 0 0 _ _ 1 _ 0 0 0 0 0

eval range from 0 to 60m step 6m Inf == left_floats
  left_floats _ _ _ _ _ _ _ _ _ Inf _

eval range from 0 to 60m step 6m Inf == bool left_floats
  {} 0 0 _ _ 0 _ 0 0 0 1 0

eval range from 0 to 60m step 6m NaN == left_floats
  # No results.

eval range from 0 to 60m step 6m NaN == bool left_floats
  {} 0 0 _ _ 0 _ 0 0 0 0 0

<<<<<<< HEAD
eval range from 0 to 24m step 6m 3 == left_histograms
  # No results.

eval range from 0 to 24m step 6m 0 == left_histograms
  # No results.

eval range from 0 to 24m step 6m 3 != left_histograms
  # No results.

eval range from 0 to 24m step 6m 0 != left_histograms
  # No results.

eval range from 0 to 24m step 6m 3 < left_histograms
  # No results.

eval range from 0 to 24m step 6m 0 < left_histograms
  # No results.

eval range from 0 to 24m step 6m 3 < left_histograms
  # No results.

eval range from 0 to 24m step 6m 0 < left_histograms
  # No results.

eval range from 0 to 24m step 6m 3 > left_histograms
  # No results.

eval range from 0 to 24m step 6m 0 > left_histograms
  # No results.

eval range from 0 to 24m step 6m 3 >= left_histograms
  # No results.

eval range from 0 to 24m step 6m 0 >= left_histograms
  # No results.

=======
eval_info range from 0 to 24m step 6m 3 == left_histograms
  # No results.

eval_info range from 0 to 24m step 6m 0 == left_histograms
  # No results.

eval_info range from 0 to 24m step 6m 3 != left_histograms
  # No results.

eval_info range from 0 to 24m step 6m 0 != left_histograms
  # No results.

eval_info range from 0 to 24m step 6m 3 < left_histograms
  # No results.

eval_info range from 0 to 24m step 6m 0 < left_histograms
  # No results.

eval_info range from 0 to 24m step 6m 3 < left_histograms
  # No results.

eval_info range from 0 to 24m step 6m 0 < left_histograms
  # No results.

eval_info range from 0 to 24m step 6m 3 > left_histograms
  # No results.

eval_info range from 0 to 24m step 6m 0 > left_histograms
  # No results.

eval_info range from 0 to 24m step 6m 3 >= left_histograms
  # No results.

eval_info range from 0 to 24m step 6m 0 >= left_histograms
  # No results.

clear

# Test completely discarding or completely including series in results with "and on"
load_with_nhcb 5m
	testhistogram_bucket{le="0.1", id="1"}	0+5x10
	testhistogram_bucket{le="0.2", id="1"}	0+7x10
	testhistogram_bucket{le="+Inf", id="1"}	0+12x10
	testhistogram_bucket{le="0.1", id="2"}	0+4x10
	testhistogram_bucket{le="0.2", id="2"}	0+6x10
	testhistogram_bucket{le="+Inf", id="2"}	0+11x10

# Include all series when "and on" with non-empty vector.
eval instant at 10m (testhistogram_bucket) and on() (vector(1) == 1)
  {__name__="testhistogram_bucket", le="0.1", id="1"} 10.0
	{__name__="testhistogram_bucket", le="0.2", id="1"} 14.0
	{__name__="testhistogram_bucket", le="+Inf", id="1"} 24.0
	{__name__="testhistogram_bucket", le="0.1", id="2"} 8.0
	{__name__="testhistogram_bucket", le="0.2", id="2"} 12.0
	{__name__="testhistogram_bucket", le="+Inf", id="2"} 22.0

eval range from 0 to 10m step 5m (testhistogram_bucket) and on() (vector(1) == 1)
  {__name__="testhistogram_bucket", le="0.1", id="1"} 0.0 5.0 10.0
	{__name__="testhistogram_bucket", le="0.2", id="1"} 0.0 7.0 14.0
	{__name__="testhistogram_bucket", le="+Inf", id="1"} 0.0 12.0 24.0
	{__name__="testhistogram_bucket", le="0.1", id="2"} 0.0 4.0 8.0
	{__name__="testhistogram_bucket", le="0.2", id="2"} 0.0 6.0 12.0
	{__name__="testhistogram_bucket", le="+Inf", id="2"} 0.0 11.0 22.0

# Exclude all series when "and on" with empty vector.
eval instant at 10m (testhistogram_bucket) and on() (vector(-1) == 1)

eval range from 0 to 10m step 5m (testhistogram_bucket) and on() (vector(-1) == 1)

# Include all native histogram series when "and on" with non-empty vector.
eval instant at 10m (testhistogram) and on() (vector(1) == 1)
  {__name__="testhistogram", id="1"} {{schema:-53 sum:0 count:24 buckets:[10 4 10] custom_values:[0.1 0.2]}}
	{__name__="testhistogram", id="2"} {{schema:-53 sum:0 count:22 buckets:[8 4 10] custom_values:[0.1 0.2]}}

eval range from 0 to 10m step 5m (testhistogram) and on() (vector(1) == 1)
	{__name__="testhistogram", id="1"} {{schema:-53 sum:0 count:0 custom_values:[0.1 0.2]}} {{schema:-53 sum:0 count:12 buckets:[5 2 5] custom_values:[0.1 0.2]}} {{schema:-53 sum:0 count:24 buckets:[10 4 10] custom_values:[0.1 0.2]}}
	{__name__="testhistogram", id="2"} {{schema:-53 sum:0 count:0 custom_values:[0.1 0.2]}} {{schema:-53 sum:0 count:11 buckets:[4 2 5] custom_values:[0.1 0.2]}} {{schema:-53 sum:0 count:22 buckets:[8 4 10] custom_values:[0.1 0.2]}}

# Exclude all native histogram series when "and on" with empty vector.
eval instant at 10m (testhistogram) and on() (vector(-1) == 1)

eval range from 0 to 10m step 5m (testhistogram) and on() (vector(-1) == 1)

>>>>>>> b9dd95f4
clear<|MERGE_RESOLUTION|>--- conflicted
+++ resolved
@@ -673,11 +673,7 @@
 eval_info range from 0 to 24m step 6m left_histograms != 3
   # No results.
 
-<<<<<<< HEAD
-eval range from 0 to 24m step 6m left_histograms != 0
-=======
 eval_info range from 0 to 24m step 6m left_histograms != 0
->>>>>>> b9dd95f4
   # No results.
 
 eval_info range from 0 to 24m step 6m left_histograms > 3
@@ -686,11 +682,7 @@
 eval_info range from 0 to 24m step 6m left_histograms > 0
   # No results.
 
-<<<<<<< HEAD
-eval range from 0 to 24m step 6m left_histograms >= 3
-=======
 eval_info range from 0 to 24m step 6m left_histograms >= 3
->>>>>>> b9dd95f4
   # No results.
 
 eval_info range from 0 to 24m step 6m left_histograms >= 0
@@ -705,11 +697,7 @@
 eval_info range from 0 to 24m step 6m left_histograms <= 3
   # No results.
 
-<<<<<<< HEAD
-eval range from 0 to 24m step 6m left_histograms <= 0
-=======
 eval_info range from 0 to 24m step 6m left_histograms <= 0
->>>>>>> b9dd95f4
   # No results.
 
 eval_info range from 0 to 24m step 6m left_histograms == bool 3
@@ -782,44 +770,6 @@
 eval range from 0 to 60m step 6m NaN == bool left_floats
   {} 0 0 _ _ 0 _ 0 0 0 0 0
 
-<<<<<<< HEAD
-eval range from 0 to 24m step 6m 3 == left_histograms
-  # No results.
-
-eval range from 0 to 24m step 6m 0 == left_histograms
-  # No results.
-
-eval range from 0 to 24m step 6m 3 != left_histograms
-  # No results.
-
-eval range from 0 to 24m step 6m 0 != left_histograms
-  # No results.
-
-eval range from 0 to 24m step 6m 3 < left_histograms
-  # No results.
-
-eval range from 0 to 24m step 6m 0 < left_histograms
-  # No results.
-
-eval range from 0 to 24m step 6m 3 < left_histograms
-  # No results.
-
-eval range from 0 to 24m step 6m 0 < left_histograms
-  # No results.
-
-eval range from 0 to 24m step 6m 3 > left_histograms
-  # No results.
-
-eval range from 0 to 24m step 6m 0 > left_histograms
-  # No results.
-
-eval range from 0 to 24m step 6m 3 >= left_histograms
-  # No results.
-
-eval range from 0 to 24m step 6m 0 >= left_histograms
-  # No results.
-
-=======
 eval_info range from 0 to 24m step 6m 3 == left_histograms
   # No results.
 
@@ -903,5 +853,4 @@
 
 eval range from 0 to 10m step 5m (testhistogram) and on() (vector(-1) == 1)
 
->>>>>>> b9dd95f4
 clear