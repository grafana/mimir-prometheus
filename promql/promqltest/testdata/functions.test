# Testdata for resets() and changes().
load 5m
	http_requests{path="/foo"}	1 2 3 0 1 0 0 1 2 0
	http_requests{path="/bar"}	1 2 3 4 5 1 2 3 4 5
	http_requests{path="/biz"}  0 0 0 0 0 1 1 1 1 1
    http_requests_histogram{path="/foo"}    {{schema:0 sum:1 count:1}}x9
    http_requests_histogram{path="/bar"}    0 0 0 0 0 0 0 0 {{schema:0 sum:1 count:1}} {{schema:0 sum:1 count:1}}
    http_requests_histogram{path="/biz"}    0 1 0 2 0 3 0 {{schema:0 sum:1 count:1 z_bucket_w:0.001 z_bucket:2}} {{schema:0 sum:2 count:2 z_bucket_w:0.001 z_bucket:1}} {{schema:0 sum:1 count:1 z_bucket_w:0.001 z_bucket:2}}

# Tests for resets().
eval instant at 50m resets(http_requests[5m])

eval instant at 50m resets(http_requests[10m])
	{path="/foo"} 0
	{path="/bar"} 0
	{path="/biz"} 0

eval instant at 50m resets(http_requests[600])
	{path="/foo"} 0
	{path="/bar"} 0
	{path="/biz"} 0

eval instant at 50m resets(http_requests[20m])
	{path="/foo"} 1
	{path="/bar"} 0
	{path="/biz"} 0

eval instant at 50m resets(http_requests[30m])
	{path="/foo"} 1
	{path="/bar"} 0
	{path="/biz"} 0

eval instant at 50m resets(http_requests[32m])
	{path="/foo"} 2
	{path="/bar"} 1
	{path="/biz"} 0

eval instant at 50m resets(http_requests[50m])
	{path="/foo"} 3
	{path="/bar"} 1
	{path="/biz"} 0

eval instant at 50m resets(nonexistent_metric[50m])

# Test for mix of floats and histograms.

eval instant at 50m resets(http_requests_histogram[6m])
    {path="/foo"} 0
    {path="/bar"} 0
    {path="/biz"} 0

eval instant at 50m resets(http_requests_histogram[60m])
    {path="/foo"} 0
    {path="/bar"} 1
    {path="/biz"} 6

# Tests for changes().
eval instant at 50m changes(http_requests[5m])

eval instant at 50m changes(http_requests[6m])
	{path="/foo"} 0
	{path="/bar"} 0
	{path="/biz"} 0

eval instant at 50m changes(http_requests[20m])
	{path="/foo"} 2
	{path="/bar"} 2
	{path="/biz"} 0

eval instant at 50m changes(http_requests[30m])
	{path="/foo"} 3
	{path="/bar"} 4
	{path="/biz"} 0

eval instant at 50m changes(http_requests[50m])
	{path="/foo"} 7
	{path="/bar"} 8
	{path="/biz"} 1

eval instant at 50m changes((http_requests[50m]))
	{path="/foo"} 7
	{path="/bar"} 8
	{path="/biz"} 1

eval instant at 50m changes(nonexistent_metric[50m])

# Test for mix of floats and histograms.
# Because of bug #14172 we are not able to test more complex cases like below:
# 0 1 2 {{schema:0 sum:1 count:1}} 3 {{schema:0 sum:2 count:2}} 4 {{schema:0 sum:3 count:3}}.
eval instant at 50m changes(http_requests_histogram[5m])

eval instant at 50m changes(http_requests_histogram[6m])
    {path="/foo"} 0
    {path="/bar"} 0
    {path="/biz"} 0

eval instant at 50m changes(http_requests_histogram[60m])
    {path="/foo"} 0
    {path="/bar"} 1
    {path="/biz"} 9

clear

load 5m
  x{a="b"} NaN NaN NaN
  x{a="c"} 0 NaN 0

eval instant at 15m changes(x[20m])
  {a="b"} 0
  {a="c"} 2

clear

# Tests for increase().
load 5m
	http_requests_total{path="/foo"}	0+10x10
	http_requests_total{path="/bar"}	0+18x5 0+18x5
	http_requests_total{path="/dings"}   10+10x10
	http_requests_total{path="/bumms"}    1+10x10

# Tests for increase().
eval instant at 50m increase(http_requests_total[50m])
	{path="/foo"}   100
	{path="/bar"}   160
	{path="/dings"} 100
	{path="/bumms"} 100

# "foo" and "bar" are already at value 0 at t=0, so no extrapolation
# happens. "dings" has value 10 at t=0 and would reach 0 at t=-5m. The
# normal extrapolation by half a sample interval only goes to
# t=-2m30s, so that's not yet reaching a negative value and therefore
# chosen. However, "bumms" has value 1 at t=0 and would reach 0 at
# t=-30s. Here the extrapolation to t=-2m30s would reach a negative
# value, and therefore the extrapolation happens only by 30s.
eval instant at 50m increase(http_requests_total[100m])
	{path="/foo"}   100
	{path="/bar"}   162
	{path="/dings"} 105
	{path="/bumms"} 101

clear

# Test for increase() with counter reset.
# When the counter is reset, it always starts at 0.
# So the sequence 3 2 (decreasing counter = reset) is interpreted the same as 3 0 1 2.
# Prometheus assumes it missed the intermediate values 0 and 1.
load 5m
	http_requests_total{path="/foo"}	0 1 2 3 2 3 4

eval instant at 30m increase(http_requests_total[30m])
    {path="/foo"} 7

clear

# Tests for rate().
load 5m
	testcounter_reset_middle_total	0+27x4 0+27x5
	testcounter_reset_end_total  	0+10x9 0 10

# Counter resets at in the middle of range are handled correctly by rate().
eval instant at 50m rate(testcounter_reset_middle_total[50m])
	{} 0.08

# Counter resets at end of range are ignored by rate().
eval instant at 50m rate(testcounter_reset_end_total[5m])

eval instant at 50m rate(testcounter_reset_end_total[6m])
	{} 0

clear

load 5m
	calculate_rate_offset_total{x="a"}	0+10x10
	calculate_rate_offset_total{x="b"}	0+20x10
	calculate_rate_window_total		0+80x10

# Rates should calculate per-second rates.
eval instant at 50m rate(calculate_rate_window_total[50m])
	{} 0.26666666666666666

eval instant at 50m rate(calculate_rate_offset_total[10m] offset 5m)
	{x="a"} 0.03333333333333333
	{x="b"} 0.06666666666666667

clear

load 4m
	testcounter_zero_cutoff_total{start="0m"}	0+240x10
	testcounter_zero_cutoff_total{start="1m"}	60+240x10
	testcounter_zero_cutoff_total{start="2m"}	120+240x10
	testcounter_zero_cutoff_total{start="3m"}	180+240x10
	testcounter_zero_cutoff_total{start="4m"}	240+240x10
	testcounter_zero_cutoff_total{start="5m"}	300+240x10

# Zero cutoff for left-side extrapolation happens until we
# reach half a sampling interval (2m). Beyond that, we only
# extrapolate by half a sampling interval.
eval instant at 10m rate(testcounter_zero_cutoff_total[20m])
	{start="0m"} 0.5
	{start="1m"} 0.55
	{start="2m"} 0.6
	{start="3m"} 0.6
	{start="4m"} 0.6
	{start="5m"} 0.6

# Normal half-interval cutoff for left-side extrapolation.
eval instant at 50m rate(testcounter_zero_cutoff_total[20m])
	{start="0m"} 0.6
	{start="1m"} 0.6
	{start="2m"} 0.6
	{start="3m"} 0.6
	{start="4m"} 0.6
	{start="5m"} 0.6

clear

# Tests for irate().
load 5m
	http_requests_total{path="/foo"}	0+10x10
	http_requests_total{path="/bar"}	0+10x5 0+10x5
	http_requests_nan{}               1 NaN NaN 5 11
	http_requests_histogram{path="/a"} {{sum:2 count:2}}+{{sum:3 count:3}}x5
	http_requests_histogram{path="/b"} 0 0 {{sum:1 count:1}} {{sum:4 count:4}}
	http_requests_histogram{path="/c"} 0 0 {{sum:1 count:1}} {{sum:4 count:4 counter_reset_hint:gauge}}
	http_requests_histogram{path="/d"} 0 0 {{sum:1 count:1 counter_reset_hint:gauge}} {{sum:4 count:4}}
	http_requests_histogram{path="/e"} 0 1 2 {{sum:4 count:4}}
	http_requests_histogram{path="/f"} 0 0 {{sum:1 count:1}} {{schema:-53 sum:3 count:3 custom_values:[5 10] buckets:[3]}}
	http_requests_histogram{path="/g"} 0 0 {{schema:-53 sum:3 count:3 custom_values:[1] buckets:[3]}} {{schema:-53 sum:3 count:3 custom_values:[5 10] buckets:[3]}}

eval instant at 50m irate(http_requests_total[50m])
	{path="/foo"} .03333333333333333333
	{path="/bar"} .03333333333333333333

# Counter reset.
eval instant at 30m irate(http_requests_total[50m])
	{path="/foo"} .03333333333333333333
	{path="/bar"} 0

eval range from 0 to 20m step 5m irate(http_requests_nan[15m1s])
	{} _ NaN NaN NaN 0.02

eval instant at 20m irate(http_requests_histogram{path="/a"}[20m])
	{path="/a"} {{sum:0.01 count:0.01 counter_reset_hint:gauge}}

eval instant at 20m irate(http_requests_histogram{path="/b"}[20m])
	{path="/b"} {{sum:0.01 count:0.01 counter_reset_hint:gauge}}

eval instant at 20m irate(http_requests_histogram{path="/b"}[6m])

eval_warn instant at 20m irate(http_requests_histogram{path="/c"}[20m])
	{path="/c"} {{sum:0.01 count:0.01 counter_reset_hint:gauge}}

eval_warn instant at 20m irate(http_requests_histogram{path="/d"}[20m])
	{path="/d"} {{sum:0.01 count:0.01 counter_reset_hint:gauge}}

eval_warn instant at 20m irate(http_requests_histogram{path="/e"}[20m])

eval instant at 20m irate(http_requests_histogram{path="/f"}[20m])
	{path="/f"} {{schema:-53 sum:0.01 count:0.01 custom_values:[5 10] buckets:[0.01]}}

eval instant at 20m irate(http_requests_histogram{path="/g"}[20m])
	{path="/g"} {{schema:-53 sum:0.01 count:0.01 custom_values:[5 10] buckets:[0.01]}}

clear

# Tests for delta().
load 5m
	http_requests{path="/foo"}	0 50 100 150 200
	http_requests{path="/bar"}	200 150 100 50 0
	http_requests_gauge{path="/foo"} {{schema:0 sum:0 count:0 buckets:[0 0 0] counter_reset_hint:gauge}}+{{schema:0 sum:1 count:2 buckets:[1 1 1] counter_reset_hint:gauge}}x5
	http_requests_counter{path="/foo"} {{schema:0 sum:0 count:0 buckets:[0 0 0]}}+{{schema:0 sum:1 count:2 buckets:[1 1 1]}}x5
	http_requests_mix{path="/foo"} 0 50 100 {{schema:0 sum:0 count:0 buckets:[0 0 0] counter_reset_hint:gauge}} {{schema:0 sum:1 count:2 buckets:[1 1 1] counter_reset_hint:gauge}}

eval instant at 20m delta(http_requests[20m])
	{path="/foo"} 200
	{path="/bar"} -200

eval instant at 20m delta(http_requests_gauge[20m])
	{path="/foo"} {{schema:0 sum:4 count:8 buckets:[4 4 4]}}

# delta emits warn annotation for non-gauge histogram types.
eval_warn instant at 20m delta(http_requests_counter[20m])
	{path="/foo"} {{schema:0 sum:4 count:8 buckets:[4 4 4]}}

# delta emits warn annotation for mix of histogram and floats.
eval_warn instant at 20m delta(http_requests_mix[20m])
	#empty

clear

# Tests for idelta().
load 5m
	http_requests{path="/foo"}	0 50 100 150
	http_requests{path="/bar"}	0 50 100 50
	http_requests_nan{}         1 NaN NaN 5 11
	http_requests_histogram{path="/a"} {{sum:2 count:2 counter_reset_hint:gauge}}+{{sum:1 count:3 counter_reset_hint:gauge}}x5
	http_requests_histogram{path="/b"} 0 0 {{sum:1 count:1 counter_reset_hint:gauge}} {{sum:2 count:2 counter_reset_hint:gauge}}
	http_requests_histogram{path="/c"} 0 0 {{sum:1 count:1}} {{sum:2 count:2 counter_reset_hint:gauge}}
	http_requests_histogram{path="/d"} 0 0 {{sum:1 count:1 counter_reset_hint:gauge}} {{sum:2 count:2}}
	http_requests_histogram{path="/e"} 0 1 2 {{sum:1 count:2 counter_reset_hint:gauge}}
	http_requests_histogram{path="/f"} 0 0 {{sum:1 count:1 counter_reset_hint:gauge}} {{schema:-53 sum:1 count:1 custom_values:[5 10] buckets:[1] counter_reset_hint:gauge}}
	http_requests_histogram{path="/g"} 0 0 {{schema:-53 sum:1 count:1 custom_values:[1] buckets:[2] counter_reset_hint:gauge}} {{schema:-53 sum:1 count:1 custom_values:[5 10] buckets:[1] counter_reset_hint:gauge}}

eval instant at 20m idelta(http_requests[20m])
	{path="/foo"} 50
	{path="/bar"} -50

eval range from 0 to 20m step 5m idelta(http_requests_nan[15m1s])
	{} _ NaN NaN NaN 6

eval instant at 20m idelta(http_requests_histogram{path="/a"}[20m])
	{path="/a"} {{sum:1 count:3 counter_reset_hint:gauge}}

eval instant at 20m idelta(http_requests_histogram{path="/b"}[20m])
	{path="/b"} {{sum:1 count:1 counter_reset_hint:gauge}}

eval instant at 20m idelta(http_requests_histogram{path="/b"}[6m])

eval_warn instant at 20m idelta(http_requests_histogram{path="/c"}[20m])
	{path="/c"} {{sum:1 count:1 counter_reset_hint:gauge}}

eval_warn instant at 20m idelta(http_requests_histogram{path="/d"}[20m])
	{path="/d"} {{sum:1 count:1 counter_reset_hint:gauge}}

eval_warn instant at 20m idelta(http_requests_histogram{path="/e"}[20m])

eval_warn instant at 20m idelta(http_requests_histogram{path="/f"}[20m])

eval_warn instant at 20m idelta(http_requests_histogram{path="/g"}[20m])

clear

# Tests for deriv() and predict_linear().
load 5m
	testcounter_reset_middle_total	0+10x4 0+10x5
	http_requests_total{job="app-server", instance="1", group="canary"}		0+80x10
	testcounter_reset_middle_mix	0+10x4 0+10x5 {{schema:0 sum:1 count:1}} {{schema:1 sum:2 count:2}}
	http_requests_mix{job="app-server", instance="1", group="canary"}		0+80x10 {{schema:0 sum:1 count:1}}
	http_requests_histogram{job="app-server", instance="1", group="canary"}		{{schema:0 sum:1 count:2}}x10
	http_requests_inf{job="app-server", instance="1", group="canary"}	-Inf 0+80x10 Inf

# deriv should return the same as rate in simple cases.
eval instant at 50m rate(http_requests_total{group="canary", instance="1", job="app-server"}[50m])
	{group="canary", instance="1", job="app-server"} 0.26666666666666666

eval instant at 50m deriv(http_requests_total{group="canary", instance="1", job="app-server"}[50m])
	{group="canary", instance="1", job="app-server"} 0.26666666666666666

# deriv should return correct result.
eval instant at 50m deriv(testcounter_reset_middle_total[100m])
	{} 0.010606060606060607

# deriv should ignore histograms in a mixed range of floats and histograms, flagged by an info annotation.
eval_info instant at 110m deriv(http_requests_mix{group="canary", instance="1", job="app-server"}[110m])
	{group="canary", instance="1", job="app-server"} 0.26666666666666666

eval_info instant at 100m deriv(testcounter_reset_middle_mix[110m])
	{} 0.010606060606060607

# deriv should silently ignore ranges consisting only of histograms.
eval instant at 50m deriv(http_requests_histogram[60m])
	#empty

# deriv should return NaN in case of +Inf or -Inf found.
eval instant at 100m deriv(http_requests_inf[100m])
	{job="app-server", instance="1", group="canary"} NaN

# predict_linear should return correct result.
# X/s = [  0, 300, 600, 900,1200,1500,1800,2100,2400,2700,3000]
# Y   = [  0,  10,  20,  30,  40,   0,  10,  20,  30,  40,  50]
# sumX  = 16500
# sumY  = 250
# sumXY = 480000
# sumX2 = 34650000
# n     = 11
# covXY = 105000
# varX  = 9900000
# slope = 0.010606060606060607
# intercept at t=0: 6.818181818181818
# intercept at t=3000: 38.63636363636364
# intercept at t=3000+3600: 76.81818181818181
eval instant at 50m predict_linear(testcounter_reset_middle_total[50m], 3600)
	{} 70

eval instant at 50m predict_linear(testcounter_reset_middle_total[50m], 1h)
	{} 70

# intercept at t = 3000+3600 = 6600
eval instant at 50m predict_linear(testcounter_reset_middle_total[55m] @ 3000, 3600)
	{} 76.81818181818181

eval instant at 50m predict_linear(testcounter_reset_middle_total[55m] @ 3000, 1h)
	{} 76.81818181818181

# intercept at t = 600+3600 = 4200
eval instant at 10m predict_linear(testcounter_reset_middle_total[55m] @ 3000, 3600)
	{} 51.36363636363637

# intercept at t = 4200+3600 = 7800
eval instant at 70m predict_linear(testcounter_reset_middle_total[55m] @ 3000, 3600)
	{} 89.54545454545455

# predict_linear should ignore histograms in a mixed range of floats and histograms, flagged by an info annotation.
eval_info instant at 60m predict_linear(testcounter_reset_middle_mix[60m], 3000)
	{} 70

eval_info instant at 60m predict_linear(testcounter_reset_middle_mix[60m], 50m)
	{} 70

# predict_linear should silently ignore ranges consisting only of histograms.
eval instant at 60m predict_linear(http_requests_histogram[60m], 50m)
	#empty

# predict_linear should return NaN in case of +Inf or -Inf found.
eval instant at 100m predict_linear(http_requests_inf[100m], 6000)
	{job="app-server", instance="1", group="canary"} NaN

# With http_requests_total, there is a sample value exactly at the end of
# the range, and it has exactly the predicted value, so predict_linear
# can be emulated with deriv.
eval instant at 50m predict_linear(http_requests_total[50m], 3600) - (http_requests_total + deriv(http_requests_total[50m]) * 3600)
	{group="canary", instance="1", job="app-server"} 0

clear

# Tests for label_replace.
load 5m
  testmetric{src="source-value-10",dst="original-destination-value"} 0
  testmetric{src="source-value-20",dst="original-destination-value"} 1

# label_replace does a full-string match and replace.
eval instant at 0m label_replace(testmetric, "dst", "destination-value-$1", "src", "source-value-(.*)")
  testmetric{src="source-value-10",dst="destination-value-10"} 0
  testmetric{src="source-value-20",dst="destination-value-20"} 1

# label_replace does not do a sub-string match.
eval instant at 0m label_replace(testmetric, "dst", "destination-value-$1", "src", "value-(.*)")
  testmetric{src="source-value-10",dst="original-destination-value"} 0
  testmetric{src="source-value-20",dst="original-destination-value"} 1

# label_replace works with multiple capture groups.
eval instant at 0m label_replace(testmetric, "dst", "$1-value-$2", "src", "(.*)-value-(.*)")
  testmetric{src="source-value-10",dst="source-value-10"} 0
  testmetric{src="source-value-20",dst="source-value-20"} 1

# label_replace does not overwrite the destination label if the source label
# does not exist.
eval instant at 0m label_replace(testmetric, "dst", "value-$1", "nonexistent-src", "source-value-(.*)")
  testmetric{src="source-value-10",dst="original-destination-value"} 0
  testmetric{src="source-value-20",dst="original-destination-value"} 1

# label_replace overwrites the destination label if the source label is empty,
# but matched.
eval instant at 0m label_replace(testmetric, "dst", "value-$1", "nonexistent-src", "(.*)")
  testmetric{src="source-value-10",dst="value-"} 0
  testmetric{src="source-value-20",dst="value-"} 1

# label_replace does not overwrite the destination label if the source label
# is not matched.
eval instant at 0m label_replace(testmetric, "dst", "value-$1", "src", "non-matching-regex")
  testmetric{src="source-value-10",dst="original-destination-value"} 0
  testmetric{src="source-value-20",dst="original-destination-value"} 1

eval instant at 0m label_replace((((testmetric))), (("dst")), (("value-$1")), (("src")), (("non-matching-regex")))
  testmetric{src="source-value-10",dst="original-destination-value"} 0
  testmetric{src="source-value-20",dst="original-destination-value"} 1

# label_replace drops labels that are set to empty values.
eval instant at 0m label_replace(testmetric, "dst", "", "dst", ".*")
  testmetric{src="source-value-10"} 0
  testmetric{src="source-value-20"} 1

# label_replace fails when the regex is invalid.
eval_fail instant at 0m label_replace(testmetric, "dst", "value-$1", "src", "(.*")

# label_replace fails when the destination label name is not a valid Prometheus label name.
eval_fail instant at 0m label_replace(testmetric, "\xff", "", "src", "(.*)")

# label_replace fails when there would be duplicated identical output label sets.
eval_fail instant at 0m label_replace(testmetric, "src", "", "", "")

clear

# Tests for vector, time and timestamp.
load 10s
  metric 1 1 {{schema:0 sum:1 count:1}}

eval instant at 0s timestamp(metric)
  {} 0

eval instant at 5s timestamp(metric)
  {} 0

eval instant at 5s timestamp(((metric)))
  {} 0

eval instant at 10s timestamp(metric)
  {} 10

eval instant at 10s timestamp(((metric)))
  {} 10

eval instant at 20s timestamp(metric)
  {} 20

# Tests for label_join.
load 5m
  testmetric{src="a",src1="b",src2="c",dst="original-destination-value"} 0
  testmetric{src="d",src1="e",src2="f",dst="original-destination-value"} 1
  dup{label="a", this="a"} 1.0
  dup{label="b", this="a"} 1.0

# label_join joins all src values in order.
eval instant at 0m label_join(testmetric, "dst", "-", "src", "src1", "src2")
  testmetric{src="a",src1="b",src2="c",dst="a-b-c"} 0
  testmetric{src="d",src1="e",src2="f",dst="d-e-f"} 1

# label_join treats non existent src labels as empty strings.
eval instant at 0m label_join(testmetric, "dst", "-", "src", "src3", "src1")
  testmetric{src="a",src1="b",src2="c",dst="a--b"} 0
  testmetric{src="d",src1="e",src2="f",dst="d--e"} 1

# label_join overwrites the destination label even if the resulting dst label is empty string
eval instant at 0m label_join(testmetric, "dst", "", "emptysrc", "emptysrc1", "emptysrc2")
  testmetric{src="a",src1="b",src2="c"} 0
  testmetric{src="d",src1="e",src2="f"} 1

# test without src label for label_join
eval instant at 0m label_join(testmetric, "dst", ", ")
	  testmetric{src="a",src1="b",src2="c"} 0
	  testmetric{src="d",src1="e",src2="f"} 1

# test without dst label for label_join
load 5m
  testmetric1{src="foo",src1="bar",src2="foobar"} 0
  testmetric1{src="fizz",src1="buzz",src2="fizzbuzz"} 1

# label_join creates dst label if not present.
eval instant at 0m label_join(testmetric1, "dst", ", ", "src", "src1", "src2")
  testmetric1{src="foo",src1="bar",src2="foobar",dst="foo, bar, foobar"} 0
  testmetric1{src="fizz",src1="buzz",src2="fizzbuzz",dst="fizz, buzz, fizzbuzz"} 1

eval_fail instant at 0m label_join(dup, "label", "", "this")
  expected_fail_message vector cannot contain metrics with the same labelset

clear

# Tests for vector.
eval instant at 0m vector(1)
  {} 1

eval instant at 0s vector(time())
  {} 0

eval instant at 5s vector(time())
  {} 5

eval instant at 60m vector(time())
  {} 3600


# Tests for clamp_max, clamp_min(), and clamp().
load 5m
	test_clamp{src="clamp-a"}	-50
	test_clamp{src="clamp-b"}	0
	test_clamp{src="clamp-c"}	100
	test_clamp{src="histogram"} {{schema:0 sum:1 count:1}}

eval instant at 0m clamp_max(test_clamp, 75)
	{src="clamp-a"}	-50
	{src="clamp-b"}	0
	{src="clamp-c"}	75

eval instant at 0m clamp_min(test_clamp, -25)
	{src="clamp-a"}	-25
	{src="clamp-b"}	0
	{src="clamp-c"}	100

eval instant at 0m clamp(test_clamp, -25, 75)
	{src="clamp-a"}	-25
	{src="clamp-b"}	0
	{src="clamp-c"}	75

eval instant at 0m clamp_max(clamp_min(test_clamp, -20), 70)
	{src="clamp-a"}	-20
	{src="clamp-b"}	0
	{src="clamp-c"}	70

eval instant at 0m clamp_max((clamp_min(test_clamp, (-20))), (70))
	{src="clamp-a"}	-20
	{src="clamp-b"}	0
	{src="clamp-c"}	70

eval instant at 0m clamp(test_clamp, 0, NaN)
	{src="clamp-a"}	NaN
	{src="clamp-b"}	NaN
	{src="clamp-c"}	NaN

eval instant at 0m clamp(test_clamp, NaN, 0)
	{src="clamp-a"}	NaN
	{src="clamp-b"}	NaN
	{src="clamp-c"}	NaN

eval instant at 0m clamp(test_clamp, 5, -5)

clear

load 1m
	mixed_metric {{schema:0 sum:5 count:4 buckets:[1 2 1]}} 1 2 3 {{schema:0 sum:5 count:4 buckets:[1 2 1]}} {{schema:0 sum:8 count:6 buckets:[1 4 1]}}

# clamp ignores any histograms
eval range from 0 to 5m step 1m clamp(mixed_metric, 2, 5)
	{} _ 2 2 3

eval range from 0 to 5m step 1m clamp_min(mixed_metric, 2)
	{} _ 2 2 3

eval range from 0 to 5m step 1m clamp_max(mixed_metric, 2)
	{} _ 1 2 2

# Test cases for sgn.
clear
load 5m
	test_sgn{src="sgn-a"}	-Inf
	test_sgn{src="sgn-b"}	Inf
	test_sgn{src="sgn-c"}	NaN
	test_sgn{src="sgn-d"}	-50
	test_sgn{src="sgn-e"}	0
	test_sgn{src="sgn-f"}	100
	test_sgn{src="sgn-histogram"} {{schema:1 sum:1 count:1}}

eval instant at 0m sgn(test_sgn)
	{src="sgn-a"}	-1
	{src="sgn-b"}	1
	{src="sgn-c"}	NaN
	{src="sgn-d"}	-1
	{src="sgn-e"}	0
	{src="sgn-f"}	1


# Tests for sort/sort_desc.
clear
load 5m
	http_requests{job="api-server", instance="0", group="production"}	0+10x10
	http_requests{job="api-server", instance="1", group="production"}	0+20x10
	http_requests{job="api-server", instance="0", group="canary"}		0+30x10
	http_requests{job="api-server", instance="1", group="canary"}		0+40x10
	http_requests{job="api-server", instance="2", group="canary"}		NaN NaN NaN NaN NaN NaN NaN NaN NaN NaN NaN
	http_requests{job="app-server", instance="0", group="production"}	0+50x10
	http_requests{job="app-server", instance="1", group="production"}	0+60x10
	http_requests{job="app-server", instance="0", group="canary"}		0+70x10
	http_requests{job="app-server", instance="1", group="canary"}		0+80x10
	http_requests{job="app-server", instance="2", group="canary"}		{{schema:0 sum:1 count:1}}x15

eval_ordered instant at 50m sort(http_requests)
	http_requests{group="production", instance="0", job="api-server"} 100
	http_requests{group="production", instance="1", job="api-server"} 200
	http_requests{group="canary", instance="0", job="api-server"} 300
	http_requests{group="canary", instance="1", job="api-server"} 400
	http_requests{group="production", instance="0", job="app-server"} 500
	http_requests{group="production", instance="1", job="app-server"} 600
	http_requests{group="canary", instance="0", job="app-server"} 700
	http_requests{group="canary", instance="1", job="app-server"} 800
	http_requests{group="canary", instance="2", job="api-server"} NaN

eval_ordered instant at 50m sort_desc(http_requests)
	http_requests{group="canary", instance="1", job="app-server"} 800
	http_requests{group="canary", instance="0", job="app-server"} 700
	http_requests{group="production", instance="1", job="app-server"} 600
	http_requests{group="production", instance="0", job="app-server"} 500
	http_requests{group="canary", instance="1", job="api-server"} 400
	http_requests{group="canary", instance="0", job="api-server"} 300
	http_requests{group="production", instance="1", job="api-server"} 200
	http_requests{group="production", instance="0", job="api-server"} 100
	http_requests{group="canary", instance="2", job="api-server"} NaN

# Tests for sort_by_label/sort_by_label_desc.
clear
load 5m
	http_requests{job="api-server", instance="0", group="production"}	0+10x10
	http_requests{job="api-server", instance="1", group="production"}	0+20x10
	http_requests{job="api-server", instance="0", group="canary"}		0+30x10
	http_requests{job="api-server", instance="1", group="canary"}		0+40x10
	http_requests{job="api-server", instance="2", group="canary"}		NaN NaN NaN NaN NaN NaN NaN NaN NaN NaN NaN
	http_requests{job="app-server", instance="0", group="production"}	0+50x10
	http_requests{job="app-server", instance="1", group="production"}	0+60x10
	http_requests{job="app-server", instance="0", group="canary"}		0+70x10
	http_requests{job="app-server", instance="1", group="canary"}		0+80x10
	http_requests{job="api-server", instance="2", group="production"}	0+10x10
	cpu_time_total{job="cpu", cpu="0"} 0+10x10
	cpu_time_total{job="cpu", cpu="1"} 0+10x10
	cpu_time_total{job="cpu", cpu="2"} 0+10x10
	cpu_time_total{job="cpu", cpu="3"} 0+10x10
	cpu_time_total{job="cpu", cpu="10"} 0+10x10
	cpu_time_total{job="cpu", cpu="11"} 0+10x10
	cpu_time_total{job="cpu", cpu="12"} 0+10x10
	cpu_time_total{job="cpu", cpu="20"} 0+10x10
	cpu_time_total{job="cpu", cpu="21"} 0+10x10
	cpu_time_total{job="cpu", cpu="100"} 0+10x10
	node_uname_info{job="node_exporter", instance="4m600", release="1.2.3"} 0+10x10
	node_uname_info{job="node_exporter", instance="4m5", release="1.11.3"} 0+10x10
	node_uname_info{job="node_exporter", instance="4m1000", release="1.111.3"} 0+10x10

eval_ordered instant at 50m sort_by_label(http_requests, "instance")
	http_requests{group="canary", instance="0", job="api-server"} 300
	http_requests{group="canary", instance="0", job="app-server"} 700
	http_requests{group="production", instance="0", job="api-server"} 100
	http_requests{group="production", instance="0", job="app-server"} 500
	http_requests{group="canary", instance="1", job="api-server"} 400
	http_requests{group="canary", instance="1", job="app-server"} 800
	http_requests{group="production", instance="1", job="api-server"} 200
	http_requests{group="production", instance="1", job="app-server"} 600
	http_requests{group="canary", instance="2", job="api-server"} NaN
	http_requests{group="production", instance="2", job="api-server"} 100

eval_ordered instant at 50m sort_by_label(http_requests, "instance", "group")
	http_requests{group="canary", instance="0", job="api-server"} 300
	http_requests{group="canary", instance="0", job="app-server"} 700
	http_requests{group="production", instance="0", job="api-server"} 100
	http_requests{group="production", instance="0", job="app-server"} 500
	http_requests{group="canary", instance="1", job="api-server"} 400
	http_requests{group="canary", instance="1", job="app-server"} 800
	http_requests{group="production", instance="1", job="api-server"} 200
	http_requests{group="production", instance="1", job="app-server"} 600
	http_requests{group="canary", instance="2", job="api-server"} NaN
	http_requests{group="production", instance="2", job="api-server"} 100

eval_ordered instant at 50m sort_by_label(http_requests, "instance", "group")
	http_requests{group="canary", instance="0", job="api-server"} 300
	http_requests{group="canary", instance="0", job="app-server"} 700
	http_requests{group="production", instance="0", job="api-server"} 100
	http_requests{group="production", instance="0", job="app-server"} 500
	http_requests{group="canary", instance="1", job="api-server"} 400
	http_requests{group="canary", instance="1", job="app-server"} 800
	http_requests{group="production", instance="1", job="api-server"} 200
	http_requests{group="production", instance="1", job="app-server"} 600
	http_requests{group="canary", instance="2", job="api-server"} NaN
	http_requests{group="production", instance="2", job="api-server"} 100

eval_ordered instant at 50m sort_by_label(http_requests, "group", "instance", "job")
	http_requests{group="canary", instance="0", job="api-server"} 300
	http_requests{group="canary", instance="0", job="app-server"} 700
	http_requests{group="canary", instance="1", job="api-server"} 400
	http_requests{group="canary", instance="1", job="app-server"} 800
	http_requests{group="canary", instance="2", job="api-server"} NaN
	http_requests{group="production", instance="0", job="api-server"} 100
	http_requests{group="production", instance="0", job="app-server"} 500
	http_requests{group="production", instance="1", job="api-server"} 200
	http_requests{group="production", instance="1", job="app-server"} 600
	http_requests{group="production", instance="2", job="api-server"} 100

eval_ordered instant at 50m sort_by_label(http_requests, "job", "instance", "group")
	http_requests{group="canary", instance="0", job="api-server"} 300
	http_requests{group="production", instance="0", job="api-server"} 100
	http_requests{group="canary", instance="1", job="api-server"} 400
	http_requests{group="production", instance="1", job="api-server"} 200
	http_requests{group="canary", instance="2", job="api-server"} NaN
	http_requests{group="production", instance="2", job="api-server"} 100
	http_requests{group="canary", instance="0", job="app-server"} 700
	http_requests{group="production", instance="0", job="app-server"} 500
	http_requests{group="canary", instance="1", job="app-server"} 800
	http_requests{group="production", instance="1", job="app-server"} 600

eval_ordered instant at 50m sort_by_label_desc(http_requests, "instance")
	http_requests{group="production", instance="2", job="api-server"} 100
	http_requests{group="canary", instance="2", job="api-server"} NaN
	http_requests{group="production", instance="1", job="app-server"} 600
	http_requests{group="production", instance="1", job="api-server"} 200
	http_requests{group="canary", instance="1", job="app-server"} 800
	http_requests{group="canary", instance="1", job="api-server"} 400
	http_requests{group="production", instance="0", job="app-server"} 500
	http_requests{group="production", instance="0", job="api-server"} 100
	http_requests{group="canary", instance="0", job="app-server"} 700
	http_requests{group="canary", instance="0", job="api-server"} 300

eval_ordered instant at 50m sort_by_label_desc(http_requests, "instance", "group")
	http_requests{group="production", instance="2", job="api-server"} 100
	http_requests{group="canary", instance="2", job="api-server"} NaN
	http_requests{group="production", instance="1", job="app-server"} 600
	http_requests{group="production", instance="1", job="api-server"} 200
	http_requests{group="canary", instance="1", job="app-server"} 800
	http_requests{group="canary", instance="1", job="api-server"} 400
	http_requests{group="production", instance="0", job="app-server"} 500
	http_requests{group="production", instance="0", job="api-server"} 100
	http_requests{group="canary", instance="0", job="app-server"} 700
	http_requests{group="canary", instance="0", job="api-server"} 300

eval_ordered instant at 50m sort_by_label_desc(http_requests, "instance", "group", "job")
	http_requests{group="production", instance="2", job="api-server"} 100
	http_requests{group="canary", instance="2", job="api-server"} NaN
	http_requests{group="production", instance="1", job="app-server"} 600
	http_requests{group="production", instance="1", job="api-server"} 200
	http_requests{group="canary", instance="1", job="app-server"} 800
	http_requests{group="canary", instance="1", job="api-server"} 400
	http_requests{group="production", instance="0", job="app-server"} 500
	http_requests{group="production", instance="0", job="api-server"} 100
	http_requests{group="canary", instance="0", job="app-server"} 700
	http_requests{group="canary", instance="0", job="api-server"} 300

eval_ordered instant at 50m sort_by_label(cpu_time_total, "cpu")
	cpu_time_total{job="cpu", cpu="0"} 100
	cpu_time_total{job="cpu", cpu="1"} 100
	cpu_time_total{job="cpu", cpu="2"} 100
	cpu_time_total{job="cpu", cpu="3"} 100
	cpu_time_total{job="cpu", cpu="10"} 100
	cpu_time_total{job="cpu", cpu="11"} 100
	cpu_time_total{job="cpu", cpu="12"} 100
	cpu_time_total{job="cpu", cpu="20"} 100
	cpu_time_total{job="cpu", cpu="21"} 100
	cpu_time_total{job="cpu", cpu="100"} 100

eval_ordered instant at 50m sort_by_label(node_uname_info, "instance")
	node_uname_info{job="node_exporter", instance="4m5", release="1.11.3"} 100
	node_uname_info{job="node_exporter", instance="4m600", release="1.2.3"} 100
	node_uname_info{job="node_exporter", instance="4m1000", release="1.111.3"} 100

eval_ordered instant at 50m sort_by_label(node_uname_info, "release")
	node_uname_info{job="node_exporter", instance="4m600", release="1.2.3"} 100
	node_uname_info{job="node_exporter", instance="4m5", release="1.11.3"} 100
	node_uname_info{job="node_exporter", instance="4m1000", release="1.111.3"} 100

# Tests for double_exponential_smoothing
clear

# positive trends
load 10s
	http_requests{job="api-server", instance="0", group="production"}	0+10x1000 100+30x1000
	http_requests{job="api-server", instance="1", group="production"}	0+20x1000 200+30x1000
	http_requests{job="api-server", instance="0", group="canary"}		0+30x1000 300+80x1000
	http_requests{job="api-server", instance="1", group="canary"}		0+40x2000
	http_requests_mix{job="api-server", instance="0", group="production"}	0+10x1000 100+30x1000 {{schema:0 count:1 sum:2}}x1000
	http_requests_mix{job="api-server", instance="1", group="production"}	0+20x1000 200+30x1000 {{schema:0 count:1 sum:2}}x1000
	http_requests_mix{job="api-server", instance="0", group="canary"}		0+30x1000 300+80x1000 {{schema:0 count:1 sum:2}}x1000
	http_requests_mix{job="api-server", instance="1", group="canary"}		0+40x2000 {{schema:0 count:1 sum:2}}x1000
	http_requests_histogram{job="api-server", instance="1", group="canary"}	{{schema:0 count:1 sum:2}}x1000

eval instant at 8000s double_exponential_smoothing(http_requests[1m], 0.01, 0.1)
	{job="api-server", instance="0", group="production"} 8000
	{job="api-server", instance="1", group="production"} 16000
	{job="api-server", instance="0", group="canary"} 24000
	{job="api-server", instance="1", group="canary"} 32000

# double_exponential_smoothing should ignore histograms in a mixed range of floats and histograms, flagged by an info annotation.
eval_info instant at 20010s double_exponential_smoothing(http_requests_mix[1m], 0.01, 0.1)
	{job="api-server", instance="0", group="production"} 30100
	{job="api-server", instance="1", group="production"} 30200
	{job="api-server", instance="0", group="canary"} 80300
	{job="api-server", instance="1", group="canary"} 80000

# double_exponential_smoothing should silently ignore ranges consisting only of histograms.
eval instant at 10000s double_exponential_smoothing(http_requests_histogram[1m], 0.01, 0.1)
	#empty

# negative trends
clear
load 10s
	http_requests{job="api-server", instance="0", group="production"}	8000-10x1000
	http_requests{job="api-server", instance="1", group="production"}	0-20x1000
	http_requests{job="api-server", instance="0", group="canary"}		0+30x1000 300-80x1000
	http_requests{job="api-server", instance="1", group="canary"}		0-40x1000 0+40x1000

eval instant at 8000s double_exponential_smoothing(http_requests[1m], 0.01, 0.1)
	{job="api-server", instance="0", group="production"} 0
	{job="api-server", instance="1", group="production"} -16000
	{job="api-server", instance="0", group="canary"} 24000
	{job="api-server", instance="1", group="canary"} -32000

# Tests for avg_over_time
clear
load 10s
  metric 1 2 3 4 5
  metric2 1 2 3 4 Inf
  metric3 1 2 3 4 -Inf
  metric4 1 2 3 Inf -Inf
  metric5 Inf 0 Inf
  metric5b Inf 0 Inf
  metric5c Inf Inf Inf -Inf
  metric6 1 2 3 -Inf -Inf
  metric6b -Inf 0 -Inf
  metric6c -Inf -Inf -Inf Inf
  metric7 1 2 -Inf -Inf Inf
  metric8 9.988465674311579e+307 9.988465674311579e+307
  metric9 -9.988465674311579e+307 -9.988465674311579e+307 -9.988465674311579e+307
  metric10 -9.988465674311579e+307 9.988465674311579e+307
  metric11 1 2 3 NaN NaN
  metric12 1 2 3 {{schema:0 sum:1 count:1}} {{schema:0 sum:3 count:3}}
  metric13 {{schema:0 sum:1 count:1}}x5

# No samples in the range.
eval instant at 55s avg_over_time(metric[10s])

# One sample in the range.
eval instant at 55s avg_over_time(metric[20s])
  {} 5

# All samples in the range.
eval instant at 55s avg_over_time(metric[1m])
  {} 3

eval instant at 55s sum_over_time(metric[1m])/count_over_time(metric[1m])
  {} 3

eval instant at 55s avg_over_time(metric2[1m])
  {} Inf

eval instant at 55s sum_over_time(metric2[1m])/count_over_time(metric2[1m])
  {} Inf

eval instant at 55s avg_over_time(metric3[1m])
  {} -Inf

eval instant at 55s sum_over_time(metric3[1m])/count_over_time(metric3[1m])
  {} -Inf

eval instant at 55s avg_over_time(metric4[1m])
  {} NaN

eval instant at 55s sum_over_time(metric4[1m])/count_over_time(metric4[1m])
  {} NaN

eval instant at 55s avg_over_time(metric5[1m])
  {} Inf

eval instant at 55s sum_over_time(metric5[1m])/count_over_time(metric5[1m])
  {} Inf

eval instant at 55s avg_over_time(metric5b[1m])
  {} Inf

eval instant at 55s sum_over_time(metric5b[1m])/count_over_time(metric5b[1m])
  {} Inf

eval instant at 55s avg_over_time(metric5c[1m])
  {} NaN

eval instant at 55s sum_over_time(metric5c[1m])/count_over_time(metric5c[1m])
  {} NaN

eval instant at 55s avg_over_time(metric6[1m])
  {} -Inf

eval instant at 55s sum_over_time(metric6[1m])/count_over_time(metric6[1m])
  {} -Inf

eval instant at 55s avg_over_time(metric6b[1m])
  {} -Inf

eval instant at 55s sum_over_time(metric6b[1m])/count_over_time(metric6b[1m])
  {} -Inf

eval instant at 55s avg_over_time(metric6c[1m])
  {} NaN

eval instant at 55s sum_over_time(metric6c[1m])/count_over_time(metric6c[1m])
  {} NaN

eval instant at 55s avg_over_time(metric7[1m])
  {} NaN

eval instant at 55s sum_over_time(metric7[1m])/count_over_time(metric7[1m])
  {} NaN

eval instant at 55s avg_over_time(metric8[1m])
  {} 9.988465674311579e+307

# This overflows float64.
eval instant at 55s sum_over_time(metric8[1m])/count_over_time(metric8[1m])
  {} +Inf

eval instant at 55s avg_over_time(metric9[1m])
  {} -9.988465674311579e+307

# This overflows float64.
eval instant at 55s sum_over_time(metric9[1m])/count_over_time(metric9[1m])
  {} -Inf

eval instant at 55s avg_over_time(metric10[1m])
  {} 0

eval instant at 55s sum_over_time(metric10[1m])/count_over_time(metric10[1m])
  {} 0

# NaN behavior.
eval instant at 20s avg_over_time(metric11[1m])
  {} 2

eval instant at 30s avg_over_time(metric11[1m])
  {} NaN

eval instant at 55s avg_over_time(metric11[1m])
  {} NaN

eval instant at 55s sum_over_time(metric11[1m])/count_over_time(metric11[1m])
  {} NaN

# Tests for samples with mix of floats and histograms.
eval_warn instant at 55s sum_over_time(metric12[1m])
	# no result.

eval_warn instant at 55s avg_over_time(metric12[1m])
	# no result.

# Tests for samples with only histograms.
eval instant at 55s sum_over_time(metric13[1m])
	{} {{schema:0 sum:6 count:6}}

eval instant at 55s avg_over_time(metric13[1m])
	{} {{schema:0 sum:1 count:1}}

eval instant at 55s sum_over_time(metric13[1m])/count_over_time(metric13[1m])
	{} {{schema:0 sum:1 count:1}}

# Test if very big intermediate values cause loss of detail.
clear
load 10s
  metric 1 1e100 1 -1e100

eval instant at 1m sum_over_time(metric[2m])
  {} 2

eval instant at 1m avg_over_time(metric[2m])
  {} 0.5

<<<<<<< HEAD
=======
# More tests for extreme values.
clear
# All positive values with varying magnitudes.
load 5s
  metric1 1e10 1e-6 1e-6 1e-6 1e-6 1e-6
  metric2 5.30921651659898 0.961118537914768 1.62091361305318 0.865089463758091 0.323055185914577 0.951811357687154
  metric3 1.78264e50 0.76342771 1.9592258 7.69805412 458.90154
  metric4 0.76342771 1.9592258 7.69805412 1.78264e50 458.90154
  metric5 1.78264E+50 0.76342771 1.9592258 2.258E+220 7.69805412 458.90154

eval instant at 55s avg_over_time(metric1[1m])
  {} 1.6666666666666675e+09

eval instant at 55s avg_over_time(metric2[1m])
  {} 1.67186744582113
  
eval instant at 55s avg_over_time(metric3[1m])
  {} 3.56528E+49
  
eval instant at 55s avg_over_time(metric4[1m])
  {} 3.56528E+49
  
eval instant at 55s avg_over_time(metric5[1m])
  {} 3.76333333333333E+219
  
# Contains negative values; result is dominated by a very large value.
load 5s
  metric6 -1.78264E+50 0.76342771 1.9592258 2.258E+220 7.69805412 -458.90154
  metric7 -1.78264E+50 0.76342771 1.9592258 -2.258E+220 7.69805412 -458.90154
  metric8 -1.78264E+215 0.76342771 1.9592258 2.258E+220 7.69805412 -458.90154
  metric9 -1.78264E+215 0.76342771 1.9592258 2.258E+220 7.69805412 1.78264E+215 -458.90154
  metric10 -1.78264E+219 0.76342771 1.9592258 2.3757689E+217 -2.3757689E+217 2.258E+220 7.69805412 1.78264E+219 -458.90154

eval instant at 55s avg_over_time(metric6[1m])
  {} 3.76333333333333E+219
  
eval instant at 55s avg_over_time(metric7[1m])
  {} -3.76333333333333E+219
  
eval instant at 55s avg_over_time(metric8[1m])
  {} 3.76330362266667E+219

eval instant at 55s avg_over_time(metric9[1m])
  {} 3.225714285714286e+219

eval instant at 55s avg_over_time(metric10[1m])
  {} 2.5088888888888888e+219

# Large values of different magnitude, combined with small values. The
# large values, however, all cancel each other exactly, so that the actual
# average here is determined by only the small values. Therefore, the correct
# outcome is -44.848083237000004.
load 5s
  metric11 -2.258E+220 -1.78264E+219 0.76342771 1.9592258 2.3757689E+217 -2.3757689E+217 2.258E+220 7.69805412 1.78264E+219 -458.90154

# Even Kahan summation cannot cope with values from a number of different
# orders of magnitude and comes up with a result of zero here.
# (Note that incremental mean calculation comes up with different but still
# wrong values that also depend on the used hardware architecture.)
eval instant at 55s avg_over_time(metric11[1m])
  {} 0
#   {} -44.848083237000004 <- This would be the correct value.

# Demonstrate robustness of direct mean calculation vs. incremental mean calculation.
# The tests below are prone to small inaccuracies with incremental mean calculation.
# The exact number of aggregated values that trigger an inaccuracy depends on the
# hardware.
# See also discussion in https://github.com/prometheus/prometheus/issues/16714
clear
load 10s
  foo 52+0x100

eval instant at 10m avg_over_time(foo[100s]) - 52
  {} 0

eval instant at 10m avg_over_time(foo[110s]) - 52
  {} 0

eval instant at 10m avg_over_time(foo[120s]) - 52
  {} 0

eval instant at 10m avg_over_time(foo[130s]) - 52
  {} 0

# The following tests do not utilize the tolerance built into the
# testing framework but rely on the exact equality implemented in
# PromQL. They currently pass, but we should keep in mind that this is
# not a hard requirement, and generally it is a bad idea in practice
# to rely on exact equality like this in alerting rules etc.

eval instant at 10m avg_over_time(foo[100s]) == 52
  {} 52

eval instant at 10m avg_over_time(foo[110s]) == 52
  {} 52

eval instant at 10m avg_over_time(foo[120s]) == 52
  {} 52

eval instant at 10m avg_over_time(foo[130s]) == 52
  {} 52

>>>>>>> 9e73fb43
# Test per-series aggregation on dense samples.
clear
load 1ms
  metric 1+0x4000

eval instant at 4s sum_over_time(metric[1000ms])
  {} 1000

eval instant at 4s sum_over_time(metric[1001ms])
  {} 1001

eval instant at 4s sum_over_time(metric[1002ms])
  {} 1002

eval instant at 4s sum_over_time(metric[1003ms])
  {} 1003

eval instant at 4s sum_over_time(metric[2000ms])
  {} 2000

eval instant at 4s sum_over_time(metric[2001ms])
  {} 2001

eval instant at 4s sum_over_time(metric[2002ms])
  {} 2002

eval instant at 4s sum_over_time(metric[2003ms])
  {} 2003

eval instant at 4s sum_over_time(metric[3000ms])
  {} 3000

eval instant at 4s sum_over_time(metric[3001ms])
  {} 3001

eval instant at 4s sum_over_time(metric[3002ms])
  {} 3002

eval instant at 4s sum_over_time(metric[3003ms])
  {} 3003

# Tests for stddev_over_time and stdvar_over_time.
clear
load 10s
	metric 0 8 8 2 3
	metric_histogram{type="only_histogram"} {{schema:1 sum:2 count:3}}x5
	metric_histogram{type="mix"} 1 1 1 {{schema:1 sum:2 count:3}} {{schema:1 sum:2 count:3}}

eval instant at 1m stdvar_over_time(metric[2m])
	{} 10.56

eval instant at 1m stddev_over_time(metric[2m])
	{} 3.249615

eval instant at 1m stddev_over_time((metric[2m]))
	{} 3.249615

# Tests for stddev_over_time and stdvar_over_time with histograms.
eval instant at 1m stddev_over_time(metric_histogram{type="only_histogram"}[2m])
	#empty

eval_info instant at 1m stddev_over_time(metric_histogram{type="mix"}[2m])
	{type="mix"} 0

eval instant at 1m stdvar_over_time(metric_histogram{type="only_histogram"}[2m])
	#empty

eval_info instant at 1m stdvar_over_time(metric_histogram{type="mix"}[2m])
	{type="mix"} 0

# Tests for stddev_over_time and stdvar_over_time #4927.
clear
load 10s
	metric 1.5990505637277868 1.5990505637277868 1.5990505637277868

eval instant at 55s stdvar_over_time(metric[1m])
	{} 0

eval instant at 55s stddev_over_time(metric[1m])
	{} 0

# Tests for mad_over_time.
clear
load 10s
	metric 4 6 2 1 999 1 2
	metric_histogram{type="only_histogram"} {{schema:1 sum:2 count:3}}x5
	metric_histogram{type="mix"} 1 1 1 {{schema:1 sum:2 count:3}} {{schema:1 sum:2 count:3}}

eval instant at 70s mad_over_time(metric[70s])
	{} 1

eval instant at 70s mad_over_time(metric_histogram{type="only_histogram"}[70s])
	#empty

eval_info instant at 70s mad_over_time(metric_histogram{type="mix"}[70s])
	{type="mix"} 0

# Tests for ts_of_max_over_time and ts_of_min_over_time. Using odd scrape interval to test for rounding bugs.
clear
load 10s53ms
	metric 1 2 3 0 5 6 2 1 4

eval instant at 90s ts_of_min_over_time(metric[90s])
	{} 30.159

eval instant at 90s ts_of_max_over_time(metric[90s])
	{} 50.265

# Tests for ts_of_last_over_time. Using odd load interval to test for rounding bugs.
clear
load 10s53ms
	metric 1 2 3 _ _
	metric_histogram{type="only_histogram"} {{schema:1 sum:2 count:3}}x4
	metric_histogram{type="mix"} 1 1 1 {{schema:1 sum:2 count:3}} {{schema:1 sum:2 count:3}} 1

eval instant at 90s ts_of_last_over_time(metric[90s])
	{} 20.106

eval instant at 95s ts_of_last_over_time(metric[90s])
	{} 20.106

eval instant at 95s ts_of_last_over_time(metric_histogram{type="only_histogram"}[90s])
	{type="only_histogram"} 40.212

eval instant at 95s ts_of_last_over_time(metric_histogram{type="mix"}[90s])
	{type="mix"} 50.265

# Tests for quantile_over_time
clear

load 10s
	data{test="two samples"} 0 1
	data{test="three samples"} 0 1 2
	data{test="uneven samples"} 0 1 4
	data_histogram{test="only histogram samples"} {{schema:0 sum:1 count:2}}x4
	data_histogram{test="mix samples"} 0 1 2 {{schema:0 sum:1 count:2}}x2

eval instant at 1m quantile_over_time(0, data[2m])
	{test="two samples"} 0
	{test="three samples"} 0
	{test="uneven samples"} 0

eval instant at 1m quantile_over_time(0.5, data[2m])
	{test="two samples"} 0.5
	{test="three samples"} 1
	{test="uneven samples"} 1

eval instant at 1m quantile_over_time(0.75, data[2m])
	{test="two samples"} 0.75
	{test="three samples"} 1.5
	{test="uneven samples"} 2.5

eval instant at 1m quantile_over_time(0.8, data[2m])
	{test="two samples"} 0.8
	{test="three samples"} 1.6
	{test="uneven samples"} 2.8

eval instant at 1m quantile_over_time(1, data[2m])
	{test="two samples"} 1
	{test="three samples"} 2
	{test="uneven samples"} 4

eval_warn instant at 1m quantile_over_time(-1, data[2m])
	{test="two samples"} -Inf
	{test="three samples"} -Inf
	{test="uneven samples"} -Inf

eval_warn instant at 1m quantile_over_time(2, data[2m])
	{test="two samples"} +Inf
	{test="three samples"} +Inf
	{test="uneven samples"} +Inf

eval_warn instant at 1m (quantile_over_time(2, (data[2m])))
	{test="two samples"} +Inf
	{test="three samples"} +Inf
	{test="uneven samples"} +Inf

eval instant at 1m quantile_over_time(0.5, data_histogram{test="only histogram samples"}[2m])
	#empty

eval_info instant at 1m quantile_over_time(0.5, data_histogram{test="mix samples"}[2m])
	{test="mix samples"} 1

clear

# Test time-related functions.
load 5m
    histogram_sample {{schema:0 sum:1 count:1}}

eval instant at 0m year()
  {} 1970

eval instant at 1ms time()
  0.001

eval instant at 50m time()
  3000

eval instant at 0m year(vector(1136239445))
  {} 2006

eval instant at 0m month()
  {} 1

eval instant at 0m month(vector(1136239445))
  {} 1

eval instant at 0m day_of_month()
  {} 1

eval instant at 0m day_of_month(vector(1136239445))
  {} 2

eval instant at 0m day_of_year()
  {} 1

eval instant at 0m day_of_year(vector(1136239445))
  {} 2

# Thursday.
eval instant at 0m day_of_week()
  {} 4

eval instant at 0m day_of_week(vector(1136239445))
  {} 1

eval instant at 0m hour()
  {} 0

eval instant at 0m hour(vector(1136239445))
  {} 22

eval instant at 0m minute()
  {} 0

eval instant at 0m minute(vector(1136239445))
  {} 4

# 2008-12-31 23:59:59 just before leap second.
eval instant at 0m year(vector(1230767999))
  {} 2008

# 2009-01-01 00:00:00 just after leap second.
eval instant at 0m year(vector(1230768000))
  {} 2009

# 2016-02-29 23:59:59 February 29th in leap year.
eval instant at 0m month(vector(1456790399)) + day_of_month(vector(1456790399)) / 100
  {} 2.29

# 2016-03-01 00:00:00 March 1st in leap year.
eval instant at 0m month(vector(1456790400)) + day_of_month(vector(1456790400)) / 100
  {} 3.01

# 2016-12-31 13:37:00 366th day in leap year.
eval instant at 0m day_of_year(vector(1483191420))
  {} 366

# 2022-12-31 13:37:00 365th day in non-leap year.
eval instant at 0m day_of_year(vector(1672493820))
  {} 365

# February 1st 2016 in leap year.
eval instant at 0m days_in_month(vector(1454284800))
  {} 29

# February 1st 2017 not in leap year.
eval instant at 0m days_in_month(vector(1485907200))
  {} 28

# Test for histograms.
eval instant at 0m day_of_month(histogram_sample)

eval instant at 0m day_of_week(histogram_sample)

eval instant at 0m day_of_year(histogram_sample)

eval instant at 0m days_in_month(histogram_sample)

eval instant at 0m hour(histogram_sample)

eval instant at 0m minute(histogram_sample)

eval instant at 0m month(histogram_sample)

eval instant at 0m year(histogram_sample)

clear

# Test duplicate labelset in promql output.
load 5m
  testmetric1{src="a",dst="b"} 0
  testmetric2{src="a",dst="b"} 1

eval_fail instant at 0m changes({__name__=~'testmetric1|testmetric2'}[5m])

clear

# Tests for *_over_time
load 10s
	data{type="numbers"} 2 0 3
	data{type="some_nan"} 2 0 NaN
	data{type="some_nan2"} 2 NaN 1
	data{type="some_nan3"} NaN 0 1
	data{type="only_nan"} NaN NaN NaN
	data_histogram{type="only_histogram"} {{schema:0 sum:1 count:2}} {{schema:0 sum:2 count:3}} {{schema:0 sum:3 count:4}}
	data_histogram{type="mix_samples"} 0 1 {{schema:0 sum:1 count:2}} {{schema:0 sum:2 count:3}}

eval instant at 1m min_over_time(data[2m])
	{type="numbers"} 0
	{type="some_nan"} 0
	{type="some_nan2"} 1
	{type="some_nan3"} 0
	{type="only_nan"} NaN

eval instant at 1m min_over_time(data_histogram{type="only_histogram"}[2m])
	#empty

eval_info instant at 1m min_over_time(data_histogram{type="mix_samples"}[2m])
	{type="mix_samples"} 0

eval instant at 1m max_over_time(data[2m])
	{type="numbers"} 3
	{type="some_nan"} 2
	{type="some_nan2"} 2
	{type="some_nan3"} 1
	{type="only_nan"} NaN

eval instant at 1m max_over_time(data_histogram{type="only_histogram"}[2m])
	#empty

eval_info instant at 1m max_over_time(data_histogram{type="mix_samples"}[2m])
	{type="mix_samples"} 1

eval instant at 1m last_over_time({__name__=~"data(_histogram)?"}[2m])
	data{type="numbers"} 3
	data{type="some_nan"} NaN
	data{type="some_nan2"} 1
	data{type="some_nan3"} 1
	data{type="only_nan"} NaN
	data_histogram{type="only_histogram"} {{schema:0 sum:3 count:4}}
	data_histogram{type="mix_samples"} {{schema:0 sum:2 count:3}}

eval instant at 1m count_over_time({__name__=~"data(_histogram)?"}[2m])
	{type="numbers"} 3
	{type="some_nan"} 3
	{type="some_nan2"} 3
	{type="some_nan3"} 3
	{type="only_nan"} 3
	{type="only_histogram"} 3
	{type="mix_samples"} 4

clear

# Test for abs, ceil(), floor(), round().

load 5m
	data{type="positive"} 2.5
	data{type="whole"} 2
	data{type="negative"} -2.5
	data{type="nwhole"} -2
	data{type="zero"} 0
	data{type="nzero"} -0
	data{type="inf"} +Inf
	data{type="ninf"} -Inf
	data{type="nan"} NaN
	data{type="histogram"} {{schema:0 sum:1 count:1}}

eval instant at 0m abs(data)
	{type="positive"} 2.5
	{type="whole"} 2
	{type="negative"} 2.5
	{type="nwhole"} 2
	{type="zero"} 0
	{type="nzero"} 0
	{type="inf"} +Inf
	{type="ninf"} +Inf
	{type="nan"} NaN

eval instant at 0m ceil(data)
	{type="positive"} 3
	{type="whole"} 2
	{type="negative"} -2
	{type="nwhole"} -2
	{type="zero"} 0
	{type="nzero"} 0
	{type="inf"} +Inf
	{type="ninf"} -Inf
	{type="nan"} NaN

eval instant at 0m floor(data)
	{type="positive"} 2
	{type="whole"} 2
	{type="negative"} -3
	{type="nwhole"} -2
	{type="zero"} 0
	{type="nzero"} 0
	{type="inf"} +Inf
	{type="ninf"} -Inf
	{type="nan"} NaN

eval instant at 0m round(data)
	{type="positive"} 3
	{type="whole"} 2
	{type="negative"} -2
	{type="nwhole"} -2
	{type="zero"} 0
	{type="nzero"} 0
	{type="inf"} +Inf
	{type="ninf"} -Inf
	{type="nan"} NaN

clear

# Test for absent().
eval instant at 50m absent(nonexistent)
	{} 1

eval instant at 50m absent(nonexistent{job="testjob", instance="testinstance", method=~".x"})
	{instance="testinstance", job="testjob"} 1

eval instant at 50m absent(nonexistent{job="testjob",job="testjob2",foo="bar"})
	{foo="bar"} 1

eval instant at 50m absent(nonexistent{job="testjob",job="testjob2",job="three",foo="bar"})
	{foo="bar"} 1

eval instant at 50m absent(nonexistent{job="testjob",job=~"testjob2",foo="bar"})
	{foo="bar"} 1

clear

# Don't return anything when there's something there.
load 5m
	http_requests{job="api-server", instance="0", group="production"}	0+10x10
	http_requests_histogram{job="api-server", instance="0", group="production"} {{schema:0 sum:1 count:1}}x11

eval instant at 50m absent(http_requests)

eval instant at 50m absent(sum(http_requests))

eval instant at 50m absent(http_requests_histogram)

eval instant at 50m absent(sum(http_requests_histogram))

clear

eval instant at 50m absent(sum(nonexistent{job="testjob", instance="testinstance"}))
	{} 1

eval instant at 50m absent(max(nonexistent))
	{} 1

eval instant at 50m absent(nonexistent > 1)
	{} 1

eval instant at 50m absent(a + b)
	{} 1

eval instant at 50m absent(a and b)
	{} 1

eval instant at 50m absent(rate(nonexistent[5m]))
	{} 1

clear

# Testdata for absent_over_time()
eval instant at 1m absent_over_time(http_requests_total[5m])
    {} 1

eval instant at 1m absent_over_time(http_requests_total{handler="/foo"}[5m])
    {handler="/foo"} 1

eval instant at 1m absent_over_time(http_requests_total{handler!="/foo"}[5m])
    {} 1

eval instant at 1m absent_over_time(http_requests_total{handler="/foo", handler="/bar", handler="/foobar"}[5m])
    {} 1

eval instant at 1m absent_over_time(rate(nonexistent[5m])[5m:])
    {} 1

eval instant at 1m absent_over_time(http_requests_total{handler="/foo", handler="/bar", instance="127.0.0.1"}[5m])
    {instance="127.0.0.1"} 1

load 1m
	http_requests_total{path="/foo",instance="127.0.0.1",job="httpd"}	1+1x10
	http_requests_total{path="/bar",instance="127.0.0.1",job="httpd"}	1+1x10
	httpd_handshake_failures_total{instance="127.0.0.1",job="node"}	1+1x15
	httpd_log_lines_total{instance="127.0.0.1",job="node"}	1
	ssl_certificate_expiry_seconds{job="ingress"} NaN NaN NaN NaN NaN
	http_requests_histogram{path="/foo",instance="127.0.0.1",job="httpd"} {{schema:0 sum:1 count:1}}x11

eval instant at 5m absent_over_time(http_requests_total[5m])

eval instant at 5m absent_over_time(rate(http_requests_total[5m])[5m:1m])

eval instant at 0m absent_over_time(httpd_log_lines_total[30s])

eval instant at 1m absent_over_time(httpd_log_lines_total[30s])
    {} 1

eval instant at 15m absent_over_time(http_requests_total[5m])
    {} 1

eval instant at 15m absent_over_time(http_requests_total[10m])

eval instant at 16m absent_over_time(http_requests_total[6m])
    {} 1

eval instant at 16m absent_over_time(http_requests_total[16m])

eval instant at 16m absent_over_time(httpd_handshake_failures_total[1m])
    {} 1

eval instant at 16m absent_over_time(httpd_handshake_failures_total[2m])

eval instant at 16m absent_over_time({instance="127.0.0.1"}[5m])

eval instant at 21m absent_over_time({instance="127.0.0.1"}[5m])
    {instance="127.0.0.1"} 1

eval instant at 21m absent_over_time({instance="127.0.0.1"}[20m])

eval instant at 21m absent_over_time({job="grok"}[20m])
    {job="grok"} 1

eval instant at 30m absent_over_time({instance="127.0.0.1"}[5m:5s])
    {} 1

eval instant at 5m absent_over_time({job="ingress"}[4m])

eval instant at 10m absent_over_time({job="ingress"}[4m])
	{job="ingress"} 1

eval instant at 10m absent_over_time(http_requests_histogram[5m])

eval instant at 10m absent_over_time(rate(http_requests_histogram[5m])[5m:1m])

eval instant at 20m absent_over_time(http_requests_histogram[5m])
    {} 1

eval instant at 20m absent_over_time(rate(http_requests_histogram[5m])[5m:1m])
    {} 1

clear

# Testdata for present_over_time()
eval instant at 1m present_over_time(http_requests_total[5m])

eval instant at 1m present_over_time(http_requests_total{handler="/foo"}[5m])

eval instant at 1m present_over_time(http_requests_total{handler!="/foo"}[5m])

eval instant at 1m present_over_time(http_requests_total{handler="/foo", handler="/bar", handler="/foobar"}[5m])

eval instant at 1m present_over_time(rate(nonexistent[5m])[5m:])

eval instant at 1m present_over_time(http_requests_total{handler="/foo", handler="/bar", instance="127.0.0.1"}[5m])

load 1m
	http_requests_total{path="/foo",instance="127.0.0.1",job="httpd"}	1+1x10
	http_requests_total{path="/bar",instance="127.0.0.1",job="httpd"}	1+1x10
	httpd_handshake_failures_total{instance="127.0.0.1",job="node"}	1+1x15
	httpd_log_lines_total{instance="127.0.0.1",job="node"}	1
	ssl_certificate_expiry_seconds{job="ingress"} NaN NaN NaN NaN NaN

eval instant at 5m present_over_time(http_requests_total[5m])
    {instance="127.0.0.1", job="httpd", path="/bar"} 1
    {instance="127.0.0.1", job="httpd", path="/foo"} 1

eval instant at 5m present_over_time(rate(http_requests_total[5m])[5m:1m])
    {instance="127.0.0.1", job="httpd", path="/bar"} 1
    {instance="127.0.0.1", job="httpd", path="/foo"} 1

eval instant at 0m present_over_time(httpd_log_lines_total[30s])
    {instance="127.0.0.1",job="node"} 1

eval instant at 1m present_over_time(httpd_log_lines_total[30s])

eval instant at 15m present_over_time(http_requests_total[5m])

eval instant at 15m present_over_time(http_requests_total[10m])
    {instance="127.0.0.1", job="httpd", path="/bar"} 1
    {instance="127.0.0.1", job="httpd", path="/foo"} 1

eval instant at 16m present_over_time(http_requests_total[6m])

eval instant at 16m present_over_time(http_requests_total[16m])
    {instance="127.0.0.1", job="httpd", path="/bar"} 1
    {instance="127.0.0.1", job="httpd", path="/foo"} 1

eval instant at 16m present_over_time(httpd_handshake_failures_total[1m])

eval instant at 16m present_over_time({instance="127.0.0.1"}[5m])
    {instance="127.0.0.1",job="node"} 1

eval instant at 21m present_over_time({job="grok"}[20m])

eval instant at 30m present_over_time({instance="127.0.0.1"}[5m:5s])

eval instant at 5m present_over_time({job="ingress"}[4m])
    {job="ingress"} 1

eval instant at 10m present_over_time({job="ingress"}[4m])

clear

# Testing exp() sqrt() log2() log10() ln()
load 5m
	exp_root_log{l="x"} 10
	exp_root_log{l="y"} 20
	exp_root_log_h{l="z"} {{schema:1 sum:1 count:1}}

eval instant at 1m exp(exp_root_log)
	{l="x"} 22026.465794806718
	{l="y"} 485165195.4097903

eval instant at 1m exp({__name__=~"exp_root_log(_h)?"})
	{l="x"} 22026.465794806718
	{l="y"} 485165195.4097903

eval instant at 1m exp(exp_root_log - 10)
	{l="y"} 22026.465794806718
	{l="x"} 1

eval instant at 1m exp(exp_root_log - 20)
	{l="x"} 4.5399929762484854e-05
	{l="y"} 1

eval instant at 1m ln(exp_root_log)
	{l="x"} 2.302585092994046
	{l="y"} 2.995732273553991

eval instant at 1m ln({__name__=~"exp_root_log(_h)?"})
	{l="x"} 2.302585092994046
	{l="y"} 2.995732273553991

eval instant at 1m ln(exp_root_log - 10)
	{l="y"} 2.302585092994046
	{l="x"} -Inf

eval instant at 1m ln(exp_root_log - 20)
	{l="y"} -Inf
	{l="x"} NaN

eval instant at 1m exp(ln(exp_root_log))
	{l="y"} 20
	{l="x"} 10

eval instant at 1m exp(ln({__name__=~"exp_root_log(_h)?"}))
	{l="y"} 20
	{l="x"} 10

eval instant at 1m sqrt(exp_root_log)
	{l="x"} 3.1622776601683795
	{l="y"} 4.47213595499958

eval instant at 1m sqrt({__name__=~"exp_root_log(_h)?"})
	{l="x"} 3.1622776601683795
	{l="y"} 4.47213595499958

eval instant at 1m log2(exp_root_log)
	{l="x"} 3.3219280948873626
	{l="y"} 4.321928094887363

eval instant at 1m log2({__name__=~"exp_root_log(_h)?"})
	{l="x"} 3.3219280948873626
	{l="y"} 4.321928094887363

eval instant at 1m log2(exp_root_log - 10)
	{l="y"} 3.3219280948873626
	{l="x"} -Inf

eval instant at 1m log2(exp_root_log - 20)
	{l="x"} NaN
	{l="y"} -Inf

eval instant at 1m log10(exp_root_log)
	{l="x"} 1
	{l="y"} 1.301029995663981

eval instant at 1m log10({__name__=~"exp_root_log(_h)?"})
	{l="x"} 1
	{l="y"} 1.301029995663981

eval instant at 1m log10(exp_root_log - 10)
	{l="y"} 1
	{l="x"} -Inf

eval instant at 1m log10(exp_root_log - 20)
	{l="x"} NaN
	{l="y"} -Inf

clear

# Test that timestamp() handles the scenario where there are more steps than samples.
load 1m
  metric 0+1x1000

# We expect the value to be 0 for t=0s to t=59s (inclusive), then 60 for t=60s and t=61s.
eval range from 0 to 61s step 1s timestamp(metric)
  {} 0x59 60 60

clear

# Check round with mixed data types
load 1m
	mixed_metric {{schema:0 sum:5 count:4 buckets:[1 2 1]}} 1 2 3 {{schema:0 sum:5 count:4 buckets:[1 2 1]}} {{schema:0 sum:8 count:6 buckets:[1 4 1]}}

eval range from 0 to 5m step 1m round(mixed_metric)
	{} _ 1 2 3

# Test scalar() with histograms.
load 1m
	metric{type="float", l="x"} 1
	metric{type="float", l="y"} 2
	metric{type="histogram", l="x"} {{schema:0 sum:1 count:1}}
	metric{type="histogram", l="x"} {{schema:0 sum:1 count:1}}

# Two floats in the vector.
eval instant at 0m scalar(metric)
	NaN

# No floats in the vector.
eval instant at 0m scalar({type="histogram"})
	NaN

# One float in the vector.
eval instant at 0m scalar({l="x"})
	1<|MERGE_RESOLUTION|>--- conflicted
+++ resolved
@@ -1021,8 +1021,6 @@
 eval instant at 1m avg_over_time(metric[2m])
   {} 0.5
 
-<<<<<<< HEAD
-=======
 # More tests for extreme values.
 clear
 # All positive values with varying magnitudes.
@@ -1125,7 +1123,6 @@
 eval instant at 10m avg_over_time(foo[130s]) == 52
   {} 52
 
->>>>>>> 9e73fb43
 # Test per-series aggregation on dense samples.
 clear
 load 1ms
