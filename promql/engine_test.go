--- conflicted
+++ resolved
@@ -3212,7 +3212,6 @@
 			Interval: 1 * time.Minute,
 		},
 		{
-<<<<<<< HEAD
 			Name: "short-circuit",
 			Load: `load 30s
 							foo{job="1"} 1+1x4
@@ -3226,7 +3225,13 @@
 				Series{
 					Floats: []FPoint{{F: 3, T: 60000}, {F: 5, T: 120000}},
 					Metric: labels.FromStrings("__name__", "foo", "job", "1"),
-=======
+				},
+			},
+			Start:    time.Unix(0, 0),
+			End:      time.Unix(120, 0),
+			Interval: 1 * time.Minute,
+		},
+		{
 			Name: "drop-metric-name",
 			Load: `load 30s
 							requests{job="1", __address__="bar"} 100`,
@@ -3238,7 +3243,6 @@
 						"__address__", "bar",
 						"job", "1",
 					),
->>>>>>> 31491eb3
 				},
 			},
 			Start:    time.Unix(0, 0),
