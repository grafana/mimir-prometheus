--- conflicted
+++ resolved
@@ -3483,7 +3483,6 @@
 	})
 }
 
-<<<<<<< HEAD
 func TestRateAnnotations(t *testing.T) {
 	testCases := map[string]struct {
 		data                       string
@@ -3554,7 +3553,8 @@
 			testutil.RequireEqual(t, testCase.expectedInfoAnnotations, infos)
 		})
 	}
-=======
+}
+
 func TestHistogramRateWithFloatStaleness(t *testing.T) {
 	// Make a chunk with two normal histograms of the same value.
 	h1 := histogram.Histogram{
@@ -3665,5 +3665,4 @@
 		iterables = append(iterables, c.Iterator(nil))
 	}
 	return storage.ChainSampleIteratorFromIterators(it, iterables)
->>>>>>> ce0e12f0
 }