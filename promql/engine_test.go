--- conflicted
+++ resolved
@@ -25,12 +25,8 @@
 
 	"github.com/go-kit/log"
 
-<<<<<<< HEAD
-	"github.com/prometheus/prometheus/tsdb/tsdbutil"
 	"github.com/prometheus/prometheus/util/testutil"
 
-=======
->>>>>>> b6f903b5
 	"github.com/stretchr/testify/require"
 
 	"github.com/prometheus/prometheus/model/histogram"
@@ -1968,98 +1964,18 @@
 }
 
 func TestTimestampFunction_StepsMoreOftenThanSamples(t *testing.T) {
-<<<<<<< HEAD
-	test, err := NewTest(t, `
-load 1m
-  metric 0+1x1000
-`)
-	require.NoError(t, err)
-	defer test.Close()
-
-	err = test.Run()
-	require.NoError(t, err)
-=======
 	engine := newTestEngine()
 	storage := LoadedStorage(t, `
 load 1m
   metric 0+1x1000
 `)
 	t.Cleanup(func() { storage.Close() })
->>>>>>> b6f903b5
 
 	query := "timestamp(metric)"
 	start := time.Unix(0, 0)
 	end := time.Unix(61, 0)
 	interval := time.Second
 
-<<<<<<< HEAD
-	expectedResult := Matrix{
-		Series{
-			Floats: []FPoint{
-				{F: 0, T: 0},
-				{F: 0, T: 1_000},
-				{F: 0, T: 2_000},
-				{F: 0, T: 3_000},
-				{F: 0, T: 4_000},
-				{F: 0, T: 5_000},
-				{F: 0, T: 6_000},
-				{F: 0, T: 7_000},
-				{F: 0, T: 8_000},
-				{F: 0, T: 9_000},
-				{F: 0, T: 10_000},
-				{F: 0, T: 11_000},
-				{F: 0, T: 12_000},
-				{F: 0, T: 13_000},
-				{F: 0, T: 14_000},
-				{F: 0, T: 15_000},
-				{F: 0, T: 16_000},
-				{F: 0, T: 17_000},
-				{F: 0, T: 18_000},
-				{F: 0, T: 19_000},
-				{F: 0, T: 20_000},
-				{F: 0, T: 21_000},
-				{F: 0, T: 22_000},
-				{F: 0, T: 23_000},
-				{F: 0, T: 24_000},
-				{F: 0, T: 25_000},
-				{F: 0, T: 26_000},
-				{F: 0, T: 27_000},
-				{F: 0, T: 28_000},
-				{F: 0, T: 29_000},
-				{F: 0, T: 30_000},
-				{F: 0, T: 31_000},
-				{F: 0, T: 32_000},
-				{F: 0, T: 33_000},
-				{F: 0, T: 34_000},
-				{F: 0, T: 35_000},
-				{F: 0, T: 36_000},
-				{F: 0, T: 37_000},
-				{F: 0, T: 38_000},
-				{F: 0, T: 39_000},
-				{F: 0, T: 40_000},
-				{F: 0, T: 41_000},
-				{F: 0, T: 42_000},
-				{F: 0, T: 43_000},
-				{F: 0, T: 44_000},
-				{F: 0, T: 45_000},
-				{F: 0, T: 46_000},
-				{F: 0, T: 47_000},
-				{F: 0, T: 48_000},
-				{F: 0, T: 49_000},
-				{F: 0, T: 50_000},
-				{F: 0, T: 51_000},
-				{F: 0, T: 52_000},
-				{F: 0, T: 53_000},
-				{F: 0, T: 54_000},
-				{F: 0, T: 55_000},
-				{F: 0, T: 56_000},
-				{F: 0, T: 57_000},
-				{F: 0, T: 58_000},
-				{F: 0, T: 59_000},
-				{F: 60, T: 60_000},
-				{F: 60, T: 61_000},
-			},
-=======
 	// We expect the value to be 0 for t=0s to t=59s (inclusive), then 60 for t=60s and t=61s.
 	expectedPoints := []FPoint{}
 
@@ -2076,22 +1992,14 @@
 	expectedResult := Matrix{
 		Series{
 			Floats: expectedPoints,
->>>>>>> b6f903b5
 			Metric: labels.EmptyLabels(),
 		},
 	}
 
-<<<<<<< HEAD
-	qry, err := test.QueryEngine().NewRangeQuery(test.context, test.Queryable(), nil, query, start, end, interval)
-	require.NoError(t, err)
-
-	res := qry.Exec(test.Context())
-=======
 	qry, err := engine.NewRangeQuery(context.Background(), storage, nil, query, start, end, interval)
 	require.NoError(t, err)
 
 	res := qry.Exec(context.Background())
->>>>>>> b6f903b5
 	require.NoError(t, res.Err)
 	require.Equal(t, expectedResult, res.Value)
 }
