// Copyright 2015 The Prometheus Authors
// Licensed under the Apache License, Version 2.0 (the "License");
// you may not use this file except in compliance with the License.
// You may obtain a copy of the License at
//
// http://www.apache.org/licenses/LICENSE-2.0
//
// Unless required by applicable law or agreed to in writing, software
// distributed under the License is distributed on an "AS IS" BASIS,
// WITHOUT WARRANTIES OR CONDITIONS OF ANY KIND, either express or implied.
// See the License for the specific language governing permissions and
// limitations under the License.

package promql

import (
	"context"
	"errors"
	"fmt"
	"math"
	"slices"
	"sort"
	"strings"
	"time"

	"github.com/facette/natsort"
	"github.com/grafana/regexp"
	"github.com/prometheus/common/model"

	"github.com/prometheus/prometheus/model/histogram"
	"github.com/prometheus/prometheus/model/labels"
	"github.com/prometheus/prometheus/promql/parser"
	"github.com/prometheus/prometheus/promql/parser/posrange"
	"github.com/prometheus/prometheus/schema"
	"github.com/prometheus/prometheus/util/annotations"
)

// FunctionCall is the type of a PromQL function implementation
//
// vals is a list of the evaluated arguments for the function call.
//
// For range vectors it will be a Matrix with one series, instant vectors a
// Vector, scalars a Vector with one series whose value is the scalar
// value,and nil for strings.
//
// args are the original arguments to the function, where you can access
// matrixSelectors, vectorSelectors, and StringLiterals.
//
// enh.Out is a pre-allocated empty vector that you may use to accumulate
// output before returning it. The vectors in vals should not be returned.a
//
// Range vector functions need only return a vector with the right value,
// the metric and timestamp are not needed.
//
// Instant vector functions need only return a vector with the right values and
// metrics, the timestamp are not needed.
//
// Scalar results should be returned as the value of a sample in a Vector.
type FunctionCall func(vals []parser.Value, args parser.Expressions, enh *EvalNodeHelper) (Vector, annotations.Annotations)

// === time() float64 ===
func funcTime(_ []parser.Value, _ parser.Expressions, enh *EvalNodeHelper) (Vector, annotations.Annotations) {
	return Vector{Sample{
		F: float64(enh.Ts) / 1000,
	}}, nil
}

// extrapolatedRate is a utility function for rate/increase/delta.
// It calculates the rate (allowing for counter resets if isCounter is true),
// extrapolates if the first/last sample is close to the boundary, and returns
// the result as either per-second (if isRate is true) or overall.
func extrapolatedRate(vals []parser.Value, args parser.Expressions, enh *EvalNodeHelper, isCounter, isRate bool) (Vector, annotations.Annotations) {
	ms := args[0].(*parser.MatrixSelector)
	vs := ms.VectorSelector.(*parser.VectorSelector)
	var (
		samples            = vals[0].(Matrix)[0]
		rangeStart         = enh.Ts - durationMilliseconds(ms.Range+vs.Offset)
		rangeEnd           = enh.Ts - durationMilliseconds(vs.Offset)
		resultFloat        float64
		resultHistogram    *histogram.FloatHistogram
		firstT, lastT      int64
		numSamplesMinusOne int
		annos              annotations.Annotations
	)

	// We need either at least two Histograms and no Floats, or at least two
	// Floats and no Histograms to calculate a rate. Otherwise, drop this
	// Vector element.
	metricName := samples.Metric.Get(labels.MetricName)
	if len(samples.Histograms) > 0 && len(samples.Floats) > 0 {
		return enh.Out, annos.Add(annotations.NewMixedFloatsHistogramsWarning(metricName, args[0].PositionRange()))
	}

	switch {
	case len(samples.Histograms) > 1:
		numSamplesMinusOne = len(samples.Histograms) - 1
		firstT = samples.Histograms[0].T
		lastT = samples.Histograms[numSamplesMinusOne].T
		var newAnnos annotations.Annotations
		resultHistogram, newAnnos = histogramRate(samples.Histograms, isCounter, metricName, args[0].PositionRange())
		annos.Merge(newAnnos)
		if resultHistogram == nil {
			// The histograms are not compatible with each other.
			return enh.Out, annos
		}
	case len(samples.Floats) > 1:
		numSamplesMinusOne = len(samples.Floats) - 1
		firstT = samples.Floats[0].T
		lastT = samples.Floats[numSamplesMinusOne].T
		resultFloat = samples.Floats[numSamplesMinusOne].F - samples.Floats[0].F
		if !isCounter {
			break
		}
		// Handle counter resets:
		prevValue := samples.Floats[0].F
		for _, currPoint := range samples.Floats[1:] {
			if currPoint.F < prevValue {
				resultFloat += prevValue
			}
			prevValue = currPoint.F
		}
	default:
		// TODO: add RangeTooShortWarning
		return enh.Out, annos
	}

	// Duration between first/last samples and boundary of range.
	durationToStart := float64(firstT-rangeStart) / 1000
	durationToEnd := float64(rangeEnd-lastT) / 1000

	sampledInterval := float64(lastT-firstT) / 1000
	averageDurationBetweenSamples := sampledInterval / float64(numSamplesMinusOne)

	// If samples are close enough to the (lower or upper) boundary of the
	// range, we extrapolate the rate all the way to the boundary in
	// question. "Close enough" is defined as "up to 10% more than the
	// average duration between samples within the range", see
	// extrapolationThreshold below. Essentially, we are assuming a more or
	// less regular spacing between samples, and if we don't see a sample
	// where we would expect one, we assume the series does not cover the
	// whole range, but starts and/or ends within the range. We still
	// extrapolate the rate in this case, but not all the way to the
	// boundary, but only by half of the average duration between samples
	// (which is our guess for where the series actually starts or ends).

	extrapolationThreshold := averageDurationBetweenSamples * 1.1
	extrapolateToInterval := sampledInterval

	if durationToStart >= extrapolationThreshold {
		durationToStart = averageDurationBetweenSamples / 2
	}
	if isCounter && resultFloat > 0 && len(samples.Floats) > 0 && samples.Floats[0].F >= 0 {
		// Counters cannot be negative. If we have any slope at all
		// (i.e. resultFloat went up), we can extrapolate the zero point
		// of the counter. If the duration to the zero point is shorter
		// than the durationToStart, we take the zero point as the start
		// of the series, thereby avoiding extrapolation to negative
		// counter values.
		// TODO(beorn7): Do this for histograms, too.
		durationToZero := sampledInterval * (samples.Floats[0].F / resultFloat)
		if durationToZero < durationToStart {
			durationToStart = durationToZero
		}
	}
	extrapolateToInterval += durationToStart

	if durationToEnd >= extrapolationThreshold {
		durationToEnd = averageDurationBetweenSamples / 2
	}
	extrapolateToInterval += durationToEnd

	factor := extrapolateToInterval / sampledInterval
	if isRate {
		factor /= ms.Range.Seconds()
	}
	if resultHistogram == nil {
		resultFloat *= factor
	} else {
		resultHistogram.Mul(factor)
	}

	return append(enh.Out, Sample{F: resultFloat, H: resultHistogram}), annos
}

// histogramRate is a helper function for extrapolatedRate. It requires
// points[0] to be a histogram. It returns nil if any other Point in points is
// not a histogram, and a warning wrapped in an annotation in that case.
// Otherwise, it returns the calculated histogram and an empty annotation.
func histogramRate(points []HPoint, isCounter bool, metricName string, pos posrange.PositionRange) (*histogram.FloatHistogram, annotations.Annotations) {
	var (
		prev               = points[0].H
		usingCustomBuckets = prev.UsesCustomBuckets()
		last               = points[len(points)-1].H
		annos              annotations.Annotations
	)

	if last == nil {
		return nil, annos.Add(annotations.NewMixedFloatsHistogramsWarning(metricName, pos))
	}

	// We check for gauge type histograms in the loop below, but the loop
	// below does not run on the first and last point, so check the first
	// and last point now.
	if isCounter && (prev.CounterResetHint == histogram.GaugeType || last.CounterResetHint == histogram.GaugeType) {
		annos.Add(annotations.NewNativeHistogramNotCounterWarning(metricName, pos))
	}

	// Null out the 1st sample if there is a counter reset between the 1st
	// and 2nd. In this case, we want to ignore any incompatibility in the
	// bucket layout of the 1st sample because we do not need to look at it.
	if isCounter && len(points) > 1 {
		second := points[1].H
		if second != nil && second.DetectReset(prev) {
			prev = &histogram.FloatHistogram{}
			prev.Schema = second.Schema
			prev.CustomValues = second.CustomValues
			usingCustomBuckets = second.UsesCustomBuckets()
		}
	}

	if last.UsesCustomBuckets() != usingCustomBuckets {
		return nil, annos.Add(annotations.NewMixedExponentialCustomHistogramsWarning(metricName, pos))
	}

	// First iteration to find out two things:
	// - What's the smallest relevant schema?
	// - Are all data points histograms?
	minSchema := prev.Schema
	if last.Schema < minSchema {
		minSchema = last.Schema
	}
	for _, currPoint := range points[1 : len(points)-1] {
		curr := currPoint.H
		if curr == nil {
			return nil, annotations.New().Add(annotations.NewMixedFloatsHistogramsWarning(metricName, pos))
		}
		if !isCounter {
			continue
		}
		if curr.CounterResetHint == histogram.GaugeType {
			annos.Add(annotations.NewNativeHistogramNotCounterWarning(metricName, pos))
		}
		if curr.Schema < minSchema {
			minSchema = curr.Schema
		}
		if curr.UsesCustomBuckets() != usingCustomBuckets {
			return nil, annotations.New().Add(annotations.NewMixedExponentialCustomHistogramsWarning(metricName, pos))
		}
	}

	h := last.CopyToSchema(minSchema)
	_, err := h.Sub(prev)
	if err != nil {
		if errors.Is(err, histogram.ErrHistogramsIncompatibleSchema) {
			return nil, annotations.New().Add(annotations.NewMixedExponentialCustomHistogramsWarning(metricName, pos))
		} else if errors.Is(err, histogram.ErrHistogramsIncompatibleBounds) {
			return nil, annotations.New().Add(annotations.NewIncompatibleCustomBucketsHistogramsWarning(metricName, pos))
		}
	}

	if isCounter {
		// Second iteration to deal with counter resets.
		for _, currPoint := range points[1:] {
			curr := currPoint.H
			if curr.DetectReset(prev) {
				_, err := h.Add(prev)
				if err != nil {
					if errors.Is(err, histogram.ErrHistogramsIncompatibleSchema) {
						return nil, annotations.New().Add(annotations.NewMixedExponentialCustomHistogramsWarning(metricName, pos))
					} else if errors.Is(err, histogram.ErrHistogramsIncompatibleBounds) {
						return nil, annotations.New().Add(annotations.NewIncompatibleCustomBucketsHistogramsWarning(metricName, pos))
					}
				}
			}
			prev = curr
		}
	} else if points[0].H.CounterResetHint != histogram.GaugeType || points[len(points)-1].H.CounterResetHint != histogram.GaugeType {
		annos.Add(annotations.NewNativeHistogramNotGaugeWarning(metricName, pos))
	}

	h.CounterResetHint = histogram.GaugeType
	return h.Compact(0), annos
}

// === delta(Matrix parser.ValueTypeMatrix) (Vector, Annotations) ===
func funcDelta(vals []parser.Value, args parser.Expressions, enh *EvalNodeHelper) (Vector, annotations.Annotations) {
	return extrapolatedRate(vals, args, enh, false, false)
}

// === rate(node parser.ValueTypeMatrix) (Vector, Annotations) ===
func funcRate(vals []parser.Value, args parser.Expressions, enh *EvalNodeHelper) (Vector, annotations.Annotations) {
	return extrapolatedRate(vals, args, enh, true, true)
}

// === increase(node parser.ValueTypeMatrix) (Vector, Annotations) ===
func funcIncrease(vals []parser.Value, args parser.Expressions, enh *EvalNodeHelper) (Vector, annotations.Annotations) {
	return extrapolatedRate(vals, args, enh, true, false)
}

// === irate(node parser.ValueTypeMatrix) (Vector, Annotations) ===
func funcIrate(vals []parser.Value, args parser.Expressions, enh *EvalNodeHelper) (Vector, annotations.Annotations) {
	return instantValue(vals, args, enh.Out, true)
}

// === idelta(node model.ValMatrix) (Vector, Annotations) ===
func funcIdelta(vals []parser.Value, args parser.Expressions, enh *EvalNodeHelper) (Vector, annotations.Annotations) {
	return instantValue(vals, args, enh.Out, false)
}

func instantValue(vals []parser.Value, args parser.Expressions, out Vector, isRate bool) (Vector, annotations.Annotations) {
	var (
		samples    = vals[0].(Matrix)[0]
		metricName = samples.Metric.Get(labels.MetricName)
		ss         = make([]Sample, 0, 2)
		annos      annotations.Annotations
	)

	// No sense in trying to compute a rate without at least two points. Drop
	// this Vector element.
	// TODO: add RangeTooShortWarning
	if len(samples.Floats)+len(samples.Histograms) < 2 {
		return out, nil
	}

	// Add the last 2 float samples if they exist.
	for i := max(0, len(samples.Floats)-2); i < len(samples.Floats); i++ {
		ss = append(ss, Sample{
			F: samples.Floats[i].F,
			T: samples.Floats[i].T,
		})
	}

	// Add the last 2 histogram samples into their correct position if they exist.
	for i := max(0, len(samples.Histograms)-2); i < len(samples.Histograms); i++ {
		s := Sample{
			H: samples.Histograms[i].H,
			T: samples.Histograms[i].T,
		}
		switch {
		case len(ss) == 0:
			ss = append(ss, s)
		case len(ss) == 1:
			if s.T < ss[0].T {
				ss = append([]Sample{s}, ss...)
			} else {
				ss = append(ss, s)
			}
		case s.T < ss[0].T:
			// s is older than 1st, so discard it.
		case s.T > ss[1].T:
			// s is newest, so add it as 2nd and make the old 2nd the new 1st.
			ss[0] = ss[1]
			ss[1] = s
		default:
			// In all other cases, we just make s the new 1st.
			// This establishes a correct order, even in the (irregular)
			// case of equal timestamps.
			ss[0] = s
		}
	}

	resultSample := ss[1]
	sampledInterval := ss[1].T - ss[0].T
	if sampledInterval == 0 {
		// Avoid dividing by 0.
		return out, nil
	}
	switch {
	case ss[1].H == nil && ss[0].H == nil:
		if !isRate || !(ss[1].F < ss[0].F) {
			// Gauge, or counter without reset, or counter with NaN value.
			resultSample.F = ss[1].F - ss[0].F
		}

		// In case of a counter reset, we leave resultSample at
		// its current value, which is already ss[1].
	case ss[1].H != nil && ss[0].H != nil:
		resultSample.H = ss[1].H.Copy()
		// irate should only be applied to counters.
		if isRate && (ss[1].H.CounterResetHint == histogram.GaugeType || ss[0].H.CounterResetHint == histogram.GaugeType) {
			annos.Add(annotations.NewNativeHistogramNotCounterWarning(metricName, args.PositionRange()))
		}
		// idelta should only be applied to gauges.
		if !isRate && (ss[1].H.CounterResetHint != histogram.GaugeType || ss[0].H.CounterResetHint != histogram.GaugeType) {
			annos.Add(annotations.NewNativeHistogramNotGaugeWarning(metricName, args.PositionRange()))
		}
		if !isRate || !ss[1].H.DetectReset(ss[0].H) {
			_, err := resultSample.H.Sub(ss[0].H)
			if errors.Is(err, histogram.ErrHistogramsIncompatibleSchema) {
				return out, annos.Add(annotations.NewMixedExponentialCustomHistogramsWarning(metricName, args.PositionRange()))
			} else if errors.Is(err, histogram.ErrHistogramsIncompatibleBounds) {
				return out, annos.Add(annotations.NewIncompatibleCustomBucketsHistogramsWarning(metricName, args.PositionRange()))
			}
		}
		resultSample.H.CounterResetHint = histogram.GaugeType
		resultSample.H.Compact(0)
	default:
		// Mix of a float and a histogram.
		return out, annos.Add(annotations.NewMixedFloatsHistogramsWarning(metricName, args.PositionRange()))
	}

	if isRate {
		// Convert to per-second.
		if resultSample.H == nil {
			resultSample.F /= float64(sampledInterval) / 1000
		} else {
			resultSample.H.Div(float64(sampledInterval) / 1000)
		}
	}

	return append(out, resultSample), annos
}

// Calculate the trend value at the given index i in raw data d.
// This is somewhat analogous to the slope of the trend at the given index.
// The argument "tf" is the trend factor.
// The argument "s0" is the computed smoothed value.
// The argument "s1" is the computed trend factor.
// The argument "b" is the raw input value.
func calcTrendValue(i int, tf, s0, s1, b float64) float64 {
	if i == 0 {
		return b
	}

	x := tf * (s1 - s0)
	y := (1 - tf) * b

	return x + y
}

// Double exponential smoothing is similar to a weighted moving average, where
// historical data has exponentially less influence on the current data. It also
// accounts for trends in data. The smoothing factor (0 < sf < 1) affects how
// historical data will affect the current data. A lower smoothing factor
// increases the influence of historical data. The trend factor (0 < tf < 1)
// affects how trends in historical data will affect the current data. A higher
// trend factor increases the influence. of trends. Algorithm taken from
// https://en.wikipedia.org/wiki/Exponential_smoothing .
func funcDoubleExponentialSmoothing(vals []parser.Value, args parser.Expressions, enh *EvalNodeHelper) (Vector, annotations.Annotations) {
	samples := vals[0].(Matrix)[0]
	metricName := samples.Metric.Get(labels.MetricName)
	// The smoothing factor argument.
	sf := vals[1].(Vector)[0].F

	// The trend factor argument.
	tf := vals[2].(Vector)[0].F

	// Check that the input parameters are valid.
	if sf <= 0 || sf >= 1 {
		panic(fmt.Errorf("invalid smoothing factor. Expected: 0 < sf < 1, got: %f", sf))
	}
	if tf <= 0 || tf >= 1 {
		panic(fmt.Errorf("invalid trend factor. Expected: 0 < tf < 1, got: %f", tf))
	}

	l := len(samples.Floats)

	// Can't do the smoothing operation with less than two points.
	if l < 2 {
		// Annotate mix of float and histogram.
		if l == 1 && len(samples.Histograms) > 0 {
			return enh.Out, annotations.New().Add(annotations.NewHistogramIgnoredInMixedRangeInfo(metricName, args[0].PositionRange()))
		}
		return enh.Out, nil
	}

	var s0, s1, b float64
	// Set initial values.
	s1 = samples.Floats[0].F
	b = samples.Floats[1].F - samples.Floats[0].F

	// Run the smoothing operation.
	var x, y float64
	for i := 1; i < l; i++ {
		// Scale the raw value against the smoothing factor.
		x = sf * samples.Floats[i].F

		// Scale the last smoothed value with the trend at this point.
		b = calcTrendValue(i-1, tf, s0, s1, b)
		y = (1 - sf) * (s1 + b)

		s0, s1 = s1, x+y
	}
	if len(samples.Histograms) > 0 {
		return append(enh.Out, Sample{F: s1}), annotations.New().Add(annotations.NewHistogramIgnoredInMixedRangeInfo(metricName, args[0].PositionRange()))
	}
	return append(enh.Out, Sample{F: s1}), nil
}

// filterFloats filters out histogram samples from the vector in-place.
func filterFloats(v Vector) Vector {
	floats := v[:0]
	for _, s := range v {
		if s.H == nil {
			floats = append(floats, s)
		}
	}
	return floats
}

// === sort(node parser.ValueTypeVector) (Vector, Annotations) ===
func funcSort(vals []parser.Value, _ parser.Expressions, _ *EvalNodeHelper) (Vector, annotations.Annotations) {
	// NaN should sort to the bottom, so take descending sort with NaN first and
	// reverse it.
	byValueSorter := vectorByReverseValueHeap(filterFloats(vals[0].(Vector)))
	sort.Sort(sort.Reverse(byValueSorter))
	return Vector(byValueSorter), nil
}

// === sortDesc(node parser.ValueTypeVector) (Vector, Annotations) ===
func funcSortDesc(vals []parser.Value, _ parser.Expressions, _ *EvalNodeHelper) (Vector, annotations.Annotations) {
	// NaN should sort to the bottom, so take ascending sort with NaN first and
	// reverse it.
	byValueSorter := vectorByValueHeap(filterFloats(vals[0].(Vector)))
	sort.Sort(sort.Reverse(byValueSorter))
	return Vector(byValueSorter), nil
}

// === sort_by_label(vector parser.ValueTypeVector, label parser.ValueTypeString...) (Vector, Annotations) ===
func funcSortByLabel(vals []parser.Value, args parser.Expressions, _ *EvalNodeHelper) (Vector, annotations.Annotations) {
	lbls := stringSliceFromArgs(args[1:])
	slices.SortFunc(vals[0].(Vector), func(a, b Sample) int {
		for _, label := range lbls {
			lv1 := a.Metric.Get(label)
			lv2 := b.Metric.Get(label)

			if lv1 == lv2 {
				continue
			}

			if natsort.Compare(lv1, lv2) {
				return -1
			}

			return +1
		}

		// If all labels provided as arguments were equal, sort by the full label set. This ensures a consistent ordering.
		return labels.Compare(a.Metric, b.Metric)
	})

	return vals[0].(Vector), nil
}

// === sort_by_label_desc(vector parser.ValueTypeVector, label parser.ValueTypeString...) (Vector, Annotations) ===
func funcSortByLabelDesc(vals []parser.Value, args parser.Expressions, _ *EvalNodeHelper) (Vector, annotations.Annotations) {
	lbls := stringSliceFromArgs(args[1:])
	slices.SortFunc(vals[0].(Vector), func(a, b Sample) int {
		for _, label := range lbls {
			lv1 := a.Metric.Get(label)
			lv2 := b.Metric.Get(label)

			if lv1 == lv2 {
				continue
			}

			if natsort.Compare(lv1, lv2) {
				return +1
			}

			return -1
		}

		// If all labels provided as arguments were equal, sort by the full label set. This ensures a consistent ordering.
		return -labels.Compare(a.Metric, b.Metric)
	})

	return vals[0].(Vector), nil
}

func clamp(vec Vector, minVal, maxVal float64, enh *EvalNodeHelper) (Vector, annotations.Annotations) {
	if maxVal < minVal {
		return enh.Out, nil
	}
	for _, el := range vec {
		if el.H != nil {
			// Process only float samples.
			continue
		}
		if !enh.enableDelayedNameRemoval {
			el.Metric = el.Metric.DropReserved(schema.IsMetadataLabel)
		}
		enh.Out = append(enh.Out, Sample{
			Metric:   el.Metric,
			F:        math.Max(minVal, math.Min(maxVal, el.F)),
			DropName: true,
		})
	}
	return enh.Out, nil
}

// === clamp(Vector parser.ValueTypeVector, min, max Scalar) (Vector, Annotations) ===
func funcClamp(vals []parser.Value, _ parser.Expressions, enh *EvalNodeHelper) (Vector, annotations.Annotations) {
	vec := vals[0].(Vector)
	minVal := vals[1].(Vector)[0].F
	maxVal := vals[2].(Vector)[0].F
	return clamp(vec, minVal, maxVal, enh)
}

// === clamp_max(Vector parser.ValueTypeVector, max Scalar) (Vector, Annotations) ===
func funcClampMax(vals []parser.Value, _ parser.Expressions, enh *EvalNodeHelper) (Vector, annotations.Annotations) {
	vec := vals[0].(Vector)
	maxVal := vals[1].(Vector)[0].F
	return clamp(vec, math.Inf(-1), maxVal, enh)
}

// === clamp_min(Vector parser.ValueTypeVector, min Scalar) (Vector, Annotations) ===
func funcClampMin(vals []parser.Value, _ parser.Expressions, enh *EvalNodeHelper) (Vector, annotations.Annotations) {
	vec := vals[0].(Vector)
	minVal := vals[1].(Vector)[0].F
	return clamp(vec, minVal, math.Inf(+1), enh)
}

// === round(Vector parser.ValueTypeVector, toNearest=1 Scalar) (Vector, Annotations) ===
func funcRound(vals []parser.Value, args parser.Expressions, enh *EvalNodeHelper) (Vector, annotations.Annotations) {
	// round returns a number rounded to toNearest.
	// Ties are solved by rounding up.
	toNearest := float64(1)
	if len(args) >= 2 {
		toNearest = vals[1].(Vector)[0].F
	}
	// Invert as it seems to cause fewer floating point accuracy issues.
	toNearestInverse := 1.0 / toNearest
	return simpleFloatFunc(vals, enh, func(f float64) float64 {
		return math.Floor(f*toNearestInverse+0.5) / toNearestInverse
	}), nil
}

// === Scalar(node parser.ValueTypeVector) Scalar ===
func funcScalar(vals []parser.Value, _ parser.Expressions, enh *EvalNodeHelper) (Vector, annotations.Annotations) {
	var (
		v     = vals[0].(Vector)
		value float64
		found bool
	)

	for _, s := range v {
		if s.H == nil {
			if found {
				// More than one float found, return NaN.
				return append(enh.Out, Sample{F: math.NaN()}), nil
			}
			found = true
			value = s.F
		}
	}
	// Return the single float if found, otherwise return NaN.
	if !found {
		return append(enh.Out, Sample{F: math.NaN()}), nil
	}
	return append(enh.Out, Sample{F: value}), nil
}

func aggrOverTime(vals []parser.Value, enh *EvalNodeHelper, aggrFn func(Series) float64) Vector {
	el := vals[0].(Matrix)[0]

	return append(enh.Out, Sample{F: aggrFn(el)})
}

func aggrHistOverTime(vals []parser.Value, enh *EvalNodeHelper, aggrFn func(Series) (*histogram.FloatHistogram, error)) (Vector, error) {
	el := vals[0].(Matrix)[0]
	res, err := aggrFn(el)

	return append(enh.Out, Sample{H: res}), err
}

// === avg_over_time(Matrix parser.ValueTypeMatrix) (Vector, Annotations)  ===
func funcAvgOverTime(vals []parser.Value, args parser.Expressions, enh *EvalNodeHelper) (Vector, annotations.Annotations) {
	firstSeries := vals[0].(Matrix)[0]
	if len(firstSeries.Floats) > 0 && len(firstSeries.Histograms) > 0 {
		metricName := firstSeries.Metric.Get(labels.MetricName)
		return enh.Out, annotations.New().Add(annotations.NewMixedFloatsHistogramsWarning(metricName, args[0].PositionRange()))
	}
<<<<<<< HEAD
=======
	// For the average calculation of histograms, we use incremental mean
	// calculation without the help of Kahan summation (but this should
	// change, see https://github.com/prometheus/prometheus/issues/14105 ).
	// For floats, we improve the accuracy with the help of Kahan summation.
	// For a while, we assumed that incremental mean calculation combined
	// with Kahan summation (see
	// https://stackoverflow.com/questions/61665473/is-it-beneficial-for-precision-to-calculate-the-incremental-mean-average
	// for inspiration) is generally the preferred solution. However, it
	// then turned out that direct mean calculation (still in combination
	// with Kahan summation) is often more accurate. See discussion in
	// https://github.com/prometheus/prometheus/issues/16714 . The problem
	// with the direct mean calculation is that it can overflow float64 for
	// inputs on which the incremental mean calculation works just fine. Our
	// current approach is therefore to use direct mean calculation as long
	// as we do not overflow (or underflow) the running sum. Once the latter
	// would happen, we switch to incremental mean calculation. This seems
	// to work reasonably well, but note that a deeper understanding would
	// be needed to find out if maybe an earlier switch to incremental mean
	// calculation would be better in terms of accuracy. Also, we could
	// apply a number of additional means to improve the accuracy, like
	// processing the values in a particular order. For now, we decided that
	// the current implementation is accurate enough for practical purposes.
>>>>>>> 9e73fb43
	if len(firstSeries.Floats) == 0 {
		// The passed values only contain histograms.
		vec, err := aggrHistOverTime(vals, enh, func(s Series) (*histogram.FloatHistogram, error) {
			mean := s.Histograms[0].H.Copy()
			for i, h := range s.Histograms[1:] {
				count := float64(i + 2)
				left := h.H.Copy().Div(count)
				right := mean.Copy().Div(count)
				toAdd, err := left.Sub(right)
				if err != nil {
					return mean, err
				}
				_, err = mean.Add(toAdd)
				if err != nil {
					return mean, err
				}
			}
			return mean, nil
		})
		if err != nil {
			metricName := firstSeries.Metric.Get(labels.MetricName)
			if errors.Is(err, histogram.ErrHistogramsIncompatibleSchema) {
				return enh.Out, annotations.New().Add(annotations.NewMixedExponentialCustomHistogramsWarning(metricName, args[0].PositionRange()))
			} else if errors.Is(err, histogram.ErrHistogramsIncompatibleBounds) {
				return enh.Out, annotations.New().Add(annotations.NewIncompatibleCustomBucketsHistogramsWarning(metricName, args[0].PositionRange()))
			}
		}
		return vec, nil
	}
	return aggrOverTime(vals, enh, func(s Series) float64 {
		var (
<<<<<<< HEAD
			sum, mean, count, kahanC float64
			incrementalMean          bool
		)
		for _, f := range s.Floats {
			count++
			if !incrementalMean {
				newSum, newC := kahanSumInc(f.F, sum, kahanC)
				// Perform regular mean calculation as long as
				// the sum doesn't overflow and (in any case)
				// for the first iteration (even if we start
				// with ±Inf) to not run into division-by-zero
				// problems below.
				if count == 1 || !math.IsInf(newSum, 0) {
					sum, kahanC = newSum, newC
					continue
				}
				// Handle overflow by reverting to incremental calculation of the mean value.
				incrementalMean = true
				mean = sum / (count - 1)
				kahanC /= count - 1
			}
			if math.IsInf(mean, 0) {
				if math.IsInf(f.F, 0) && (mean > 0) == (f.F > 0) {
					// The `mean` and `f.F` values are `Inf` of the same sign.  They
					// can't be subtracted, but the value of `mean` is correct
					// already.
					continue
				}
				if !math.IsInf(f.F, 0) && !math.IsNaN(f.F) {
					// At this stage, the mean is an infinite. If the added
					// value is neither an Inf or a Nan, we can keep that mean
					// value.
					// This is required because our calculation below removes
					// the mean value, which would look like Inf += x - Inf and
					// end up as a NaN.
					continue
				}
			}
			correctedMean := mean + kahanC
			mean, kahanC = kahanSumInc(f.F/count-correctedMean/count, mean, kahanC)
		}
		if incrementalMean {
			return mean + kahanC
		}
		return (sum + kahanC) / count
=======
			// Pre-set the 1st sample to start the loop with the 2nd.
			sum, count      = s.Floats[0].F, 1.
			mean, kahanC    float64
			incrementalMean bool
		)
		for i, f := range s.Floats[1:] {
			count = float64(i + 2)
			if !incrementalMean {
				newSum, newC := kahanSumInc(f.F, sum, kahanC)
				// Perform regular mean calculation as long as
				// the sum doesn't overflow.
				if !math.IsInf(newSum, 0) {
					sum, kahanC = newSum, newC
					continue
				}
				// Handle overflow by reverting to incremental
				// calculation of the mean value.
				incrementalMean = true
				mean = sum / (count - 1)
				kahanC /= (count - 1)
			}
			q := (count - 1) / count
			mean, kahanC = kahanSumInc(f.F/count, q*mean, q*kahanC)
		}
		if incrementalMean {
			return mean + kahanC
		}
		return sum/count + kahanC/count
>>>>>>> 9e73fb43
	}), nil
}

// === count_over_time(Matrix parser.ValueTypeMatrix) (Vector, Notes)  ===
func funcCountOverTime(vals []parser.Value, _ parser.Expressions, enh *EvalNodeHelper) (Vector, annotations.Annotations) {
	return aggrOverTime(vals, enh, func(s Series) float64 {
		return float64(len(s.Floats) + len(s.Histograms))
	}), nil
}

// === last_over_time(Matrix parser.ValueTypeMatrix) (Vector, Notes)  ===
func funcLastOverTime(vals []parser.Value, _ parser.Expressions, enh *EvalNodeHelper) (Vector, annotations.Annotations) {
	el := vals[0].(Matrix)[0]

	var f FPoint
	if len(el.Floats) > 0 {
		f = el.Floats[len(el.Floats)-1]
	}

	var h HPoint
	if len(el.Histograms) > 0 {
		h = el.Histograms[len(el.Histograms)-1]
	}

	if h.H == nil || (len(el.Floats) > 0 && h.T < f.T) {
		return append(enh.Out, Sample{
			Metric: el.Metric,
			F:      f.F,
		}), nil
	}
	return append(enh.Out, Sample{
		Metric: el.Metric,
		H:      h.H.Copy(),
	}), nil
}

// === mad_over_time(Matrix parser.ValueTypeMatrix) (Vector, Annotations) ===
func funcMadOverTime(vals []parser.Value, args parser.Expressions, enh *EvalNodeHelper) (Vector, annotations.Annotations) {
	samples := vals[0].(Matrix)[0]
	var annos annotations.Annotations
	if len(samples.Floats) == 0 {
		return enh.Out, nil
	}
	if len(samples.Histograms) > 0 {
		metricName := samples.Metric.Get(labels.MetricName)
		annos.Add(annotations.NewHistogramIgnoredInMixedRangeInfo(metricName, args[0].PositionRange()))
	}
	return aggrOverTime(vals, enh, func(s Series) float64 {
		values := make(vectorByValueHeap, 0, len(s.Floats))
		for _, f := range s.Floats {
			values = append(values, Sample{F: f.F})
		}
		median := quantile(0.5, values)
		values = make(vectorByValueHeap, 0, len(s.Floats))
		for _, f := range s.Floats {
			values = append(values, Sample{F: math.Abs(f.F - median)})
		}
		return quantile(0.5, values)
	}), annos
}

// === ts_of_last_over_time(Matrix parser.ValueTypeMatrix) (Vector, Notes)  ===
func funcTsOfLastOverTime(vals []parser.Value, _ parser.Expressions, enh *EvalNodeHelper) (Vector, annotations.Annotations) {
	el := vals[0].(Matrix)[0]

	var tf int64
	if len(el.Floats) > 0 {
		tf = el.Floats[len(el.Floats)-1].T
	}

	var th int64
	if len(el.Histograms) > 0 {
		th = el.Histograms[len(el.Histograms)-1].T
	}

	return append(enh.Out, Sample{
		Metric: el.Metric,
		F:      float64(max(tf, th)) / 1000,
	}), nil
}

// === ts_of_max_over_time(Matrix parser.ValueTypeMatrix) (Vector, Annotations) ===
func funcTsOfMaxOverTime(vals []parser.Value, args parser.Expressions, enh *EvalNodeHelper) (Vector, annotations.Annotations) {
	return compareOverTime(vals, args, enh, func(cur, maxVal float64) bool {
		return (cur >= maxVal) || math.IsNaN(maxVal)
	}, true)
}

// === ts_of_min_over_time(Matrix parser.ValueTypeMatrix) (Vector, Annotations) ===
func funcTsOfMinOverTime(vals []parser.Value, args parser.Expressions, enh *EvalNodeHelper) (Vector, annotations.Annotations) {
	return compareOverTime(vals, args, enh, func(cur, maxVal float64) bool {
		return (cur <= maxVal) || math.IsNaN(maxVal)
	}, true)
}

// compareOverTime is a helper used by funcMaxOverTime and funcMinOverTime.
func compareOverTime(vals []parser.Value, args parser.Expressions, enh *EvalNodeHelper, compareFn func(float64, float64) bool, returnTimestamp bool) (Vector, annotations.Annotations) {
	samples := vals[0].(Matrix)[0]
	var annos annotations.Annotations
	if len(samples.Floats) == 0 {
		return enh.Out, nil
	}
	if len(samples.Histograms) > 0 {
		metricName := samples.Metric.Get(labels.MetricName)
		annos.Add(annotations.NewHistogramIgnoredInMixedRangeInfo(metricName, args[0].PositionRange()))
	}
	return aggrOverTime(vals, enh, func(s Series) float64 {
		maxVal := s.Floats[0].F
		tsOfMax := s.Floats[0].T
		for _, f := range s.Floats {
			if compareFn(f.F, maxVal) {
				maxVal = f.F
				tsOfMax = f.T
			}
		}
		if returnTimestamp {
			return float64(tsOfMax) / 1000
		}
		return maxVal
	}), annos
}

// === max_over_time(Matrix parser.ValueTypeMatrix) (Vector, Annotations) ===
func funcMaxOverTime(vals []parser.Value, args parser.Expressions, enh *EvalNodeHelper) (Vector, annotations.Annotations) {
	return compareOverTime(vals, args, enh, func(cur, maxVal float64) bool {
		return (cur > maxVal) || math.IsNaN(maxVal)
	}, false)
}

// === min_over_time(Matrix parser.ValueTypeMatrix) (Vector, Annotations) ===
func funcMinOverTime(vals []parser.Value, args parser.Expressions, enh *EvalNodeHelper) (Vector, annotations.Annotations) {
	return compareOverTime(vals, args, enh, func(cur, maxVal float64) bool {
		return (cur < maxVal) || math.IsNaN(maxVal)
	}, false)
}

// === sum_over_time(Matrix parser.ValueTypeMatrix) (Vector, Annotations) ===
func funcSumOverTime(vals []parser.Value, args parser.Expressions, enh *EvalNodeHelper) (Vector, annotations.Annotations) {
	firstSeries := vals[0].(Matrix)[0]
	if len(firstSeries.Floats) > 0 && len(firstSeries.Histograms) > 0 {
		metricName := firstSeries.Metric.Get(labels.MetricName)
		return enh.Out, annotations.New().Add(annotations.NewMixedFloatsHistogramsWarning(metricName, args[0].PositionRange()))
	}
	if len(firstSeries.Floats) == 0 {
		// The passed values only contain histograms.
		vec, err := aggrHistOverTime(vals, enh, func(s Series) (*histogram.FloatHistogram, error) {
			sum := s.Histograms[0].H.Copy()
			for _, h := range s.Histograms[1:] {
				_, err := sum.Add(h.H)
				if err != nil {
					return sum, err
				}
			}
			return sum, nil
		})
		if err != nil {
			metricName := firstSeries.Metric.Get(labels.MetricName)
			if errors.Is(err, histogram.ErrHistogramsIncompatibleSchema) {
				return enh.Out, annotations.New().Add(annotations.NewMixedExponentialCustomHistogramsWarning(metricName, args[0].PositionRange()))
			} else if errors.Is(err, histogram.ErrHistogramsIncompatibleBounds) {
				return enh.Out, annotations.New().Add(annotations.NewIncompatibleCustomBucketsHistogramsWarning(metricName, args[0].PositionRange()))
			}
		}
		return vec, nil
	}
	return aggrOverTime(vals, enh, func(s Series) float64 {
		var sum, c float64
		for _, f := range s.Floats {
			sum, c = kahanSumInc(f.F, sum, c)
		}
		if math.IsInf(sum, 0) {
			return sum
		}
		return sum + c
	}), nil
}

// === quantile_over_time(Matrix parser.ValueTypeMatrix) (Vector, Annotations) ===
func funcQuantileOverTime(vals []parser.Value, args parser.Expressions, enh *EvalNodeHelper) (Vector, annotations.Annotations) {
	q := vals[0].(Vector)[0].F
	el := vals[1].(Matrix)[0]
	if len(el.Floats) == 0 {
		return enh.Out, nil
	}

	var annos annotations.Annotations
	if math.IsNaN(q) || q < 0 || q > 1 {
		annos.Add(annotations.NewInvalidQuantileWarning(q, args[0].PositionRange()))
	}
	if len(el.Histograms) > 0 {
		metricName := el.Metric.Get(labels.MetricName)
		annos.Add(annotations.NewHistogramIgnoredInMixedRangeInfo(metricName, args[0].PositionRange()))
	}
	values := make(vectorByValueHeap, 0, len(el.Floats))
	for _, f := range el.Floats {
		values = append(values, Sample{F: f.F})
	}
	return append(enh.Out, Sample{F: quantile(q, values)}), annos
}

func varianceOverTime(vals []parser.Value, args parser.Expressions, enh *EvalNodeHelper, varianceToResult func(float64) float64) (Vector, annotations.Annotations) {
	samples := vals[0].(Matrix)[0]
	var annos annotations.Annotations
	if len(samples.Floats) == 0 {
		return enh.Out, nil
	}
	if len(samples.Histograms) > 0 {
		metricName := samples.Metric.Get(labels.MetricName)
		annos.Add(annotations.NewHistogramIgnoredInMixedRangeInfo(metricName, args[0].PositionRange()))
	}
	return aggrOverTime(vals, enh, func(s Series) float64 {
		var count float64
		var mean, cMean float64
		var aux, cAux float64
		for _, f := range s.Floats {
			count++
			delta := f.F - (mean + cMean)
			mean, cMean = kahanSumInc(delta/count, mean, cMean)
			aux, cAux = kahanSumInc(delta*(f.F-(mean+cMean)), aux, cAux)
		}
		variance := (aux + cAux) / count
		if varianceToResult == nil {
			return variance
		}
		return varianceToResult(variance)
	}), annos
}

// === stddev_over_time(Matrix parser.ValueTypeMatrix) (Vector, Annotations) ===
func funcStddevOverTime(vals []parser.Value, args parser.Expressions, enh *EvalNodeHelper) (Vector, annotations.Annotations) {
	return varianceOverTime(vals, args, enh, math.Sqrt)
}

// === stdvar_over_time(Matrix parser.ValueTypeMatrix) (Vector, Annotations) ===
func funcStdvarOverTime(vals []parser.Value, args parser.Expressions, enh *EvalNodeHelper) (Vector, annotations.Annotations) {
	return varianceOverTime(vals, args, enh, nil)
}

// === absent(Vector parser.ValueTypeVector) (Vector, Annotations) ===
func funcAbsent(vals []parser.Value, args parser.Expressions, enh *EvalNodeHelper) (Vector, annotations.Annotations) {
	if len(vals[0].(Vector)) > 0 {
		return enh.Out, nil
	}
	return append(enh.Out,
		Sample{
			Metric: createLabelsForAbsentFunction(args[0]),
			F:      1,
		}), nil
}

// === absent_over_time(Vector parser.ValueTypeMatrix) (Vector, Annotations) ===
// As this function has a matrix as argument, it does not get all the Series.
// This function will return 1 if the matrix has at least one element.
// Due to engine optimization, this function is only called when this condition is true.
// Then, the engine post-processes the results to get the expected output.
func funcAbsentOverTime(_ []parser.Value, _ parser.Expressions, enh *EvalNodeHelper) (Vector, annotations.Annotations) {
	return append(enh.Out, Sample{F: 1}), nil
}

// === present_over_time(Vector parser.ValueTypeMatrix) (Vector, Annotations) ===
func funcPresentOverTime(vals []parser.Value, _ parser.Expressions, enh *EvalNodeHelper) (Vector, annotations.Annotations) {
	return aggrOverTime(vals, enh, func(_ Series) float64 {
		return 1
	}), nil
}

func simpleFloatFunc(vals []parser.Value, enh *EvalNodeHelper, f func(float64) float64) Vector {
	for _, el := range vals[0].(Vector) {
		if el.H == nil { // Process only float samples.
			if !enh.enableDelayedNameRemoval {
				el.Metric = el.Metric.DropReserved(schema.IsMetadataLabel)
			}
			enh.Out = append(enh.Out, Sample{
				Metric:   el.Metric,
				F:        f(el.F),
				DropName: true,
			})
		}
	}
	return enh.Out
}

// === abs(Vector parser.ValueTypeVector) (Vector, Annotations) ===
func funcAbs(vals []parser.Value, _ parser.Expressions, enh *EvalNodeHelper) (Vector, annotations.Annotations) {
	return simpleFloatFunc(vals, enh, math.Abs), nil
}

// === ceil(Vector parser.ValueTypeVector) (Vector, Annotations) ===
func funcCeil(vals []parser.Value, _ parser.Expressions, enh *EvalNodeHelper) (Vector, annotations.Annotations) {
	return simpleFloatFunc(vals, enh, math.Ceil), nil
}

// === floor(Vector parser.ValueTypeVector) (Vector, Annotations) ===
func funcFloor(vals []parser.Value, _ parser.Expressions, enh *EvalNodeHelper) (Vector, annotations.Annotations) {
	return simpleFloatFunc(vals, enh, math.Floor), nil
}

// === exp(Vector parser.ValueTypeVector) (Vector, Annotations) ===
func funcExp(vals []parser.Value, _ parser.Expressions, enh *EvalNodeHelper) (Vector, annotations.Annotations) {
	return simpleFloatFunc(vals, enh, math.Exp), nil
}

// === sqrt(Vector VectorNode) (Vector, Annotations) ===
func funcSqrt(vals []parser.Value, _ parser.Expressions, enh *EvalNodeHelper) (Vector, annotations.Annotations) {
	return simpleFloatFunc(vals, enh, math.Sqrt), nil
}

// === ln(Vector parser.ValueTypeVector) (Vector, Annotations) ===
func funcLn(vals []parser.Value, _ parser.Expressions, enh *EvalNodeHelper) (Vector, annotations.Annotations) {
	return simpleFloatFunc(vals, enh, math.Log), nil
}

// === log2(Vector parser.ValueTypeVector) (Vector, Annotations) ===
func funcLog2(vals []parser.Value, _ parser.Expressions, enh *EvalNodeHelper) (Vector, annotations.Annotations) {
	return simpleFloatFunc(vals, enh, math.Log2), nil
}

// === log10(Vector parser.ValueTypeVector) (Vector, Annotations) ===
func funcLog10(vals []parser.Value, _ parser.Expressions, enh *EvalNodeHelper) (Vector, annotations.Annotations) {
	return simpleFloatFunc(vals, enh, math.Log10), nil
}

// === sin(Vector parser.ValueTypeVector) (Vector, Annotations) ===
func funcSin(vals []parser.Value, _ parser.Expressions, enh *EvalNodeHelper) (Vector, annotations.Annotations) {
	return simpleFloatFunc(vals, enh, math.Sin), nil
}

// === cos(Vector parser.ValueTypeVector) (Vector, Annotations) ===
func funcCos(vals []parser.Value, _ parser.Expressions, enh *EvalNodeHelper) (Vector, annotations.Annotations) {
	return simpleFloatFunc(vals, enh, math.Cos), nil
}

// === tan(Vector parser.ValueTypeVector) (Vector, Annotations) ===
func funcTan(vals []parser.Value, _ parser.Expressions, enh *EvalNodeHelper) (Vector, annotations.Annotations) {
	return simpleFloatFunc(vals, enh, math.Tan), nil
}

// === asin(Vector parser.ValueTypeVector) (Vector, Annotations) ===
func funcAsin(vals []parser.Value, _ parser.Expressions, enh *EvalNodeHelper) (Vector, annotations.Annotations) {
	return simpleFloatFunc(vals, enh, math.Asin), nil
}

// === acos(Vector parser.ValueTypeVector) (Vector, Annotations) ===
func funcAcos(vals []parser.Value, _ parser.Expressions, enh *EvalNodeHelper) (Vector, annotations.Annotations) {
	return simpleFloatFunc(vals, enh, math.Acos), nil
}

// === atan(Vector parser.ValueTypeVector) (Vector, Annotations) ===
func funcAtan(vals []parser.Value, _ parser.Expressions, enh *EvalNodeHelper) (Vector, annotations.Annotations) {
	return simpleFloatFunc(vals, enh, math.Atan), nil
}

// === sinh(Vector parser.ValueTypeVector) (Vector, Annotations) ===
func funcSinh(vals []parser.Value, _ parser.Expressions, enh *EvalNodeHelper) (Vector, annotations.Annotations) {
	return simpleFloatFunc(vals, enh, math.Sinh), nil
}

// === cosh(Vector parser.ValueTypeVector) (Vector, Annotations) ===
func funcCosh(vals []parser.Value, _ parser.Expressions, enh *EvalNodeHelper) (Vector, annotations.Annotations) {
	return simpleFloatFunc(vals, enh, math.Cosh), nil
}

// === tanh(Vector parser.ValueTypeVector) (Vector, Annotations) ===
func funcTanh(vals []parser.Value, _ parser.Expressions, enh *EvalNodeHelper) (Vector, annotations.Annotations) {
	return simpleFloatFunc(vals, enh, math.Tanh), nil
}

// === asinh(Vector parser.ValueTypeVector) (Vector, Annotations) ===
func funcAsinh(vals []parser.Value, _ parser.Expressions, enh *EvalNodeHelper) (Vector, annotations.Annotations) {
	return simpleFloatFunc(vals, enh, math.Asinh), nil
}

// === acosh(Vector parser.ValueTypeVector) (Vector, Annotations) ===
func funcAcosh(vals []parser.Value, _ parser.Expressions, enh *EvalNodeHelper) (Vector, annotations.Annotations) {
	return simpleFloatFunc(vals, enh, math.Acosh), nil
}

// === atanh(Vector parser.ValueTypeVector) (Vector, Annotations) ===
func funcAtanh(vals []parser.Value, _ parser.Expressions, enh *EvalNodeHelper) (Vector, annotations.Annotations) {
	return simpleFloatFunc(vals, enh, math.Atanh), nil
}

// === rad(Vector parser.ValueTypeVector) (Vector, Annotations) ===
func funcRad(vals []parser.Value, _ parser.Expressions, enh *EvalNodeHelper) (Vector, annotations.Annotations) {
	return simpleFloatFunc(vals, enh, func(v float64) float64 {
		return v * math.Pi / 180
	}), nil
}

// === deg(Vector parser.ValueTypeVector) (Vector, Annotations) ===
func funcDeg(vals []parser.Value, _ parser.Expressions, enh *EvalNodeHelper) (Vector, annotations.Annotations) {
	return simpleFloatFunc(vals, enh, func(v float64) float64 {
		return v * 180 / math.Pi
	}), nil
}

// === pi() Scalar ===
func funcPi(_ []parser.Value, _ parser.Expressions, _ *EvalNodeHelper) (Vector, annotations.Annotations) {
	return Vector{Sample{F: math.Pi}}, nil
}

// === sgn(Vector parser.ValueTypeVector) (Vector, Annotations) ===
func funcSgn(vals []parser.Value, _ parser.Expressions, enh *EvalNodeHelper) (Vector, annotations.Annotations) {
	return simpleFloatFunc(vals, enh, func(v float64) float64 {
		switch {
		case v < 0:
			return -1
		case v > 0:
			return 1
		default:
			return v
		}
	}), nil
}

// === timestamp(Vector parser.ValueTypeVector) (Vector, Annotations) ===
func funcTimestamp(vals []parser.Value, _ parser.Expressions, enh *EvalNodeHelper) (Vector, annotations.Annotations) {
	vec := vals[0].(Vector)
	for _, el := range vec {
		if !enh.enableDelayedNameRemoval {
			el.Metric = el.Metric.DropReserved(schema.IsMetadataLabel)
		}
		enh.Out = append(enh.Out, Sample{
			Metric:   el.Metric,
			F:        float64(el.T) / 1000,
			DropName: true,
		})
	}
	return enh.Out, nil
}

func kahanSumInc(inc, sum, c float64) (newSum, newC float64) {
	t := sum + inc
	switch {
	case math.IsInf(t, 0):
		c = 0

	// Using Neumaier improvement, swap if next term larger than sum.
	case math.Abs(sum) >= math.Abs(inc):
		c += (sum - t) + inc
	default:
		c += (inc - t) + sum
	}
	return t, c
}

// linearRegression performs a least-square linear regression analysis on the
// provided SamplePairs. It returns the slope, and the intercept value at the
// provided time.
func linearRegression(samples []FPoint, interceptTime int64) (slope, intercept float64) {
	var (
		n          float64
		sumX, cX   float64
		sumY, cY   float64
		sumXY, cXY float64
		sumX2, cX2 float64
		initY      float64
		constY     bool
	)
	initY = samples[0].F
	constY = true
	for i, sample := range samples {
		// Set constY to false if any new y values are encountered.
		if constY && i > 0 && sample.F != initY {
			constY = false
		}
		n += 1.0
		x := float64(sample.T-interceptTime) / 1e3
		sumX, cX = kahanSumInc(x, sumX, cX)
		sumY, cY = kahanSumInc(sample.F, sumY, cY)
		sumXY, cXY = kahanSumInc(x*sample.F, sumXY, cXY)
		sumX2, cX2 = kahanSumInc(x*x, sumX2, cX2)
	}
	if constY {
		if math.IsInf(initY, 0) {
			return math.NaN(), math.NaN()
		}
		return 0, initY
	}
	sumX += cX
	sumY += cY
	sumXY += cXY
	sumX2 += cX2

	covXY := sumXY - sumX*sumY/n
	varX := sumX2 - sumX*sumX/n

	slope = covXY / varX
	intercept = sumY/n - slope*sumX/n
	return slope, intercept
}

// === deriv(node parser.ValueTypeMatrix) (Vector, Annotations) ===
func funcDeriv(vals []parser.Value, args parser.Expressions, enh *EvalNodeHelper) (Vector, annotations.Annotations) {
	samples := vals[0].(Matrix)[0]
	metricName := samples.Metric.Get(labels.MetricName)

	// No sense in trying to compute a derivative without at least two float points.
	// Drop this Vector element.
	if len(samples.Floats) < 2 {
		// Annotate mix of float and histogram.
		if len(samples.Floats) == 1 && len(samples.Histograms) > 0 {
			return enh.Out, annotations.New().Add(annotations.NewHistogramIgnoredInMixedRangeInfo(metricName, args[0].PositionRange()))
		}
		return enh.Out, nil
	}

	// We pass in an arbitrary timestamp that is near the values in use
	// to avoid floating point accuracy issues, see
	// https://github.com/prometheus/prometheus/issues/2674
	slope, _ := linearRegression(samples.Floats, samples.Floats[0].T)
	if len(samples.Histograms) > 0 {
		return append(enh.Out, Sample{F: slope}), annotations.New().Add(annotations.NewHistogramIgnoredInMixedRangeInfo(metricName, args[0].PositionRange()))
	}
	return append(enh.Out, Sample{F: slope}), nil
}

// === predict_linear(node parser.ValueTypeMatrix, k parser.ValueTypeScalar) (Vector, Annotations) ===
func funcPredictLinear(vals []parser.Value, args parser.Expressions, enh *EvalNodeHelper) (Vector, annotations.Annotations) {
	samples := vals[0].(Matrix)[0]
	duration := vals[1].(Vector)[0].F
	metricName := samples.Metric.Get(labels.MetricName)

	// No sense in trying to predict anything without at least two float points.
	// Drop this Vector element.
	if len(samples.Floats) < 2 {
		// Annotate mix of float and histogram.
		if len(samples.Floats) == 1 && len(samples.Histograms) > 0 {
			return enh.Out, annotations.New().Add(annotations.NewHistogramIgnoredInMixedRangeInfo(metricName, args[0].PositionRange()))
		}
		return enh.Out, nil
	}

	slope, intercept := linearRegression(samples.Floats, enh.Ts)
	if len(samples.Histograms) > 0 {
		return append(enh.Out, Sample{F: slope*duration + intercept}), annotations.New().Add(annotations.NewHistogramIgnoredInMixedRangeInfo(metricName, args[0].PositionRange()))
	}
	return append(enh.Out, Sample{F: slope*duration + intercept}), nil
}

func simpleHistogramFunc(vals []parser.Value, enh *EvalNodeHelper, f func(h *histogram.FloatHistogram) float64) Vector {
	for _, el := range vals[0].(Vector) {
		if el.H != nil { // Process only histogram samples.
			if !enh.enableDelayedNameRemoval {
				el.Metric = el.Metric.DropMetricName()
			}
			enh.Out = append(enh.Out, Sample{
				Metric:   el.Metric,
				F:        f(el.H),
				DropName: true,
			})
		}
	}
	return enh.Out
}

// === histogram_count(Vector parser.ValueTypeVector) (Vector, Annotations) ===
func funcHistogramCount(vals []parser.Value, _ parser.Expressions, enh *EvalNodeHelper) (Vector, annotations.Annotations) {
	return simpleHistogramFunc(vals, enh, func(h *histogram.FloatHistogram) float64 {
		return h.Count
	}), nil
}

// === histogram_sum(Vector parser.ValueTypeVector) (Vector, Annotations) ===
func funcHistogramSum(vals []parser.Value, _ parser.Expressions, enh *EvalNodeHelper) (Vector, annotations.Annotations) {
	return simpleHistogramFunc(vals, enh, func(h *histogram.FloatHistogram) float64 {
		return h.Sum
	}), nil
}

// === histogram_avg(Vector parser.ValueTypeVector) (Vector, Annotations) ===
func funcHistogramAvg(vals []parser.Value, _ parser.Expressions, enh *EvalNodeHelper) (Vector, annotations.Annotations) {
	return simpleHistogramFunc(vals, enh, func(h *histogram.FloatHistogram) float64 {
		return h.Sum / h.Count
	}), nil
}

func histogramVariance(vals []parser.Value, enh *EvalNodeHelper, varianceToResult func(float64) float64) (Vector, annotations.Annotations) {
	return simpleHistogramFunc(vals, enh, func(h *histogram.FloatHistogram) float64 {
		mean := h.Sum / h.Count
		var variance, cVariance float64
		it := h.AllBucketIterator()
		for it.Next() {
			bucket := it.At()
			if bucket.Count == 0 {
				continue
			}
			var val float64
			switch {
			case h.UsesCustomBuckets():
				// Use arithmetic mean in case of custom buckets.
				val = (bucket.Upper + bucket.Lower) / 2.0
			case bucket.Lower <= 0 && bucket.Upper >= 0:
				// Use zero (effectively the arithmetic mean) in the zero bucket of a standard exponential histogram.
				val = 0
			default:
				// Use geometric mean in case of standard exponential buckets.
				val = math.Sqrt(bucket.Upper * bucket.Lower)
				if bucket.Upper < 0 {
					val = -val
				}
			}
			delta := val - mean
			variance, cVariance = kahanSumInc(bucket.Count*delta*delta, variance, cVariance)
		}
		variance += cVariance
		variance /= h.Count
		if varianceToResult != nil {
			variance = varianceToResult(variance)
		}
		return variance
	}), nil
}

// === histogram_stddev(Vector parser.ValueTypeVector) (Vector, Annotations)  ===
func funcHistogramStdDev(vals []parser.Value, _ parser.Expressions, enh *EvalNodeHelper) (Vector, annotations.Annotations) {
	return histogramVariance(vals, enh, math.Sqrt)
}

// === histogram_stdvar(Vector parser.ValueTypeVector) (Vector, Annotations) ===
func funcHistogramStdVar(vals []parser.Value, _ parser.Expressions, enh *EvalNodeHelper) (Vector, annotations.Annotations) {
	return histogramVariance(vals, enh, nil)
}

// === histogram_fraction(lower, upper parser.ValueTypeScalar, Vector parser.ValueTypeVector) (Vector, Annotations) ===
func funcHistogramFraction(vals []parser.Value, args parser.Expressions, enh *EvalNodeHelper) (Vector, annotations.Annotations) {
	lower := vals[0].(Vector)[0].F
	upper := vals[1].(Vector)[0].F
	inVec := vals[2].(Vector)

	annos := enh.resetHistograms(inVec, args[2])

	// Deal with the native histograms.
	for _, sample := range enh.nativeHistogramSamples {
		if sample.H == nil {
			// Native histogram conflicts with classic histogram at the same timestamp, ignore.
			continue
		}
		if !enh.enableDelayedNameRemoval {
			sample.Metric = sample.Metric.DropReserved(schema.IsMetadataLabel)
		}
		hf, hfAnnos := HistogramFraction(lower, upper, sample.H, sample.Metric.Get(model.MetricNameLabel), args[0].PositionRange())
		annos.Merge(hfAnnos)
		enh.Out = append(enh.Out, Sample{
			Metric:   sample.Metric,
			F:        hf,
			DropName: true,
		})
	}

	// Deal with classic histograms that have already been filtered for conflicting native histograms.
	for _, mb := range enh.signatureToMetricWithBuckets {
		if len(mb.buckets) == 0 {
			continue
		}
		if !enh.enableDelayedNameRemoval {
			mb.metric = mb.metric.DropReserved(schema.IsMetadataLabel)
		}

		enh.Out = append(enh.Out, Sample{
			Metric:   mb.metric,
			F:        BucketFraction(lower, upper, mb.buckets),
			DropName: true,
		})
	}

	return enh.Out, annos
}

// === histogram_quantile(k parser.ValueTypeScalar, Vector parser.ValueTypeVector) (Vector, Annotations) ===
func funcHistogramQuantile(vals []parser.Value, args parser.Expressions, enh *EvalNodeHelper) (Vector, annotations.Annotations) {
	q := vals[0].(Vector)[0].F
	inVec := vals[1].(Vector)
	var annos annotations.Annotations

	if math.IsNaN(q) || q < 0 || q > 1 {
		annos.Add(annotations.NewInvalidQuantileWarning(q, args[0].PositionRange()))
	}
	annos.Merge(enh.resetHistograms(inVec, args[1]))

	// Deal with the native histograms.
	for _, sample := range enh.nativeHistogramSamples {
		if sample.H == nil {
			// Native histogram conflicts with classic histogram at the same timestamp, ignore.
			continue
		}
		if !enh.enableDelayedNameRemoval {
			sample.Metric = sample.Metric.DropReserved(schema.IsMetadataLabel)
		}
		hq, hqAnnos := HistogramQuantile(q, sample.H, sample.Metric.Get(model.MetricNameLabel), args[0].PositionRange())
		annos.Merge(hqAnnos)
		enh.Out = append(enh.Out, Sample{
			Metric:   sample.Metric,
			F:        hq,
			DropName: true,
		})
	}

	// Deal with classic histograms that have already been filtered for conflicting native histograms.
	for _, mb := range enh.signatureToMetricWithBuckets {
		if len(mb.buckets) > 0 {
			res, forcedMonotonicity, _ := BucketQuantile(q, mb.buckets)
			if forcedMonotonicity {
				annos.Add(annotations.NewHistogramQuantileForcedMonotonicityInfo(mb.metric.Get(labels.MetricName), args[1].PositionRange()))
			}

			if !enh.enableDelayedNameRemoval {
				mb.metric = mb.metric.DropReserved(schema.IsMetadataLabel)
			}

			enh.Out = append(enh.Out, Sample{
				Metric:   mb.metric,
				F:        res,
				DropName: true,
			})
		}
	}

	return enh.Out, annos
}

// === resets(Matrix parser.ValueTypeMatrix) (Vector, Annotations) ===
func funcResets(vals []parser.Value, _ parser.Expressions, enh *EvalNodeHelper) (Vector, annotations.Annotations) {
	floats := vals[0].(Matrix)[0].Floats
	histograms := vals[0].(Matrix)[0].Histograms
	resets := 0
	if len(floats) == 0 && len(histograms) == 0 {
		return enh.Out, nil
	}

	var prevSample, curSample Sample
	for iFloat, iHistogram := 0, 0; iFloat < len(floats) || iHistogram < len(histograms); {
		switch {
		// Process a float sample if no histogram sample remains or its timestamp is earlier.
		// Process a histogram sample if no float sample remains or its timestamp is earlier.
		case iHistogram >= len(histograms) || iFloat < len(floats) && floats[iFloat].T < histograms[iHistogram].T:
			curSample.F = floats[iFloat].F
			curSample.H = nil
			iFloat++
		case iFloat >= len(floats) || iHistogram < len(histograms) && floats[iFloat].T > histograms[iHistogram].T:
			curSample.H = histograms[iHistogram].H
			iHistogram++
		}
		// Skip the comparison for the first sample, just initialize prevSample.
		if iFloat+iHistogram == 1 {
			prevSample = curSample
			continue
		}
		switch {
		case prevSample.H == nil && curSample.H == nil:
			if curSample.F < prevSample.F {
				resets++
			}
		case prevSample.H != nil && curSample.H == nil, prevSample.H == nil && curSample.H != nil:
			resets++
		case prevSample.H != nil && curSample.H != nil:
			if curSample.H.DetectReset(prevSample.H) {
				resets++
			}
		}
		prevSample = curSample
	}

	return append(enh.Out, Sample{F: float64(resets)}), nil
}

// === changes(Matrix parser.ValueTypeMatrix) (Vector, Annotations) ===
func funcChanges(vals []parser.Value, _ parser.Expressions, enh *EvalNodeHelper) (Vector, annotations.Annotations) {
	floats := vals[0].(Matrix)[0].Floats
	histograms := vals[0].(Matrix)[0].Histograms
	changes := 0
	if len(floats) == 0 && len(histograms) == 0 {
		return enh.Out, nil
	}

	var prevSample, curSample Sample
	for iFloat, iHistogram := 0, 0; iFloat < len(floats) || iHistogram < len(histograms); {
		switch {
		// Process a float sample if no histogram sample remains or its timestamp is earlier.
		// Process a histogram sample if no float sample remains or its timestamp is earlier.
		case iHistogram >= len(histograms) || iFloat < len(floats) && floats[iFloat].T < histograms[iHistogram].T:
			curSample.F = floats[iFloat].F
			curSample.H = nil
			iFloat++
		case iFloat >= len(floats) || iHistogram < len(histograms) && floats[iFloat].T > histograms[iHistogram].T:
			curSample.H = histograms[iHistogram].H
			iHistogram++
		}
		// Skip the comparison for the first sample, just initialize prevSample.
		if iFloat+iHistogram == 1 {
			prevSample = curSample
			continue
		}
		switch {
		case prevSample.H == nil && curSample.H == nil:
			if curSample.F != prevSample.F && !(math.IsNaN(curSample.F) && math.IsNaN(prevSample.F)) {
				changes++
			}
		case prevSample.H != nil && curSample.H == nil, prevSample.H == nil && curSample.H != nil:
			changes++
		case prevSample.H != nil && curSample.H != nil:
			if !curSample.H.Equals(prevSample.H) {
				changes++
			}
		}
		prevSample = curSample
	}

	return append(enh.Out, Sample{F: float64(changes)}), nil
}

// label_replace function operates only on series; does not look at timestamps or values.
func (ev *evaluator) evalLabelReplace(ctx context.Context, args parser.Expressions) (parser.Value, annotations.Annotations) {
	var (
		dst      = stringFromArg(args[1])
		repl     = stringFromArg(args[2])
		src      = stringFromArg(args[3])
		regexStr = stringFromArg(args[4])
	)

	regex, err := regexp.Compile("^(?s:" + regexStr + ")$")
	if err != nil {
		panic(fmt.Errorf("invalid regular expression in label_replace(): %s", regexStr))
	}
	if !model.LabelName(dst).IsValid() {
		panic(fmt.Errorf("invalid destination label name in label_replace(): %s", dst))
	}

	val, ws := ev.eval(ctx, args[0])
	matrix := val.(Matrix)
	lb := labels.NewBuilder(labels.EmptyLabels())

	for i, el := range matrix {
		srcVal := el.Metric.Get(src)
		indexes := regex.FindStringSubmatchIndex(srcVal)
		if indexes != nil { // Only replace when regexp matches.
			res := regex.ExpandString([]byte{}, repl, srcVal, indexes)
			lb.Reset(el.Metric)
			lb.Set(dst, string(res))
			matrix[i].Metric = lb.Labels()
			if dst == model.MetricNameLabel {
				matrix[i].DropName = false
			} else {
				matrix[i].DropName = el.DropName
			}
		}
	}
	if matrix.ContainsSameLabelset() {
		ev.errorf("vector cannot contain metrics with the same labelset")
	}

	return matrix, ws
}

// === Vector(s Scalar) (Vector, Annotations) ===
func funcVector(vals []parser.Value, _ parser.Expressions, enh *EvalNodeHelper) (Vector, annotations.Annotations) {
	return append(enh.Out,
		Sample{
			Metric: labels.Labels{},
			F:      vals[0].(Vector)[0].F,
		}), nil
}

// label_join function operates only on series; does not look at timestamps or values.
func (ev *evaluator) evalLabelJoin(ctx context.Context, args parser.Expressions) (parser.Value, annotations.Annotations) {
	var (
		dst       = stringFromArg(args[1])
		sep       = stringFromArg(args[2])
		srcLabels = make([]string, len(args)-3)
	)
	for i := 3; i < len(args); i++ {
		src := stringFromArg(args[i])
		if !model.LabelName(src).IsValid() {
			panic(fmt.Errorf("invalid source label name in label_join(): %s", src))
		}
		srcLabels[i-3] = src
	}
	if !model.LabelName(dst).IsValid() {
		panic(fmt.Errorf("invalid destination label name in label_join(): %s", dst))
	}

	val, ws := ev.eval(ctx, args[0])
	matrix := val.(Matrix)
	srcVals := make([]string, len(srcLabels))
	lb := labels.NewBuilder(labels.EmptyLabels())

	for i, el := range matrix {
		for i, src := range srcLabels {
			srcVals[i] = el.Metric.Get(src)
		}
		strval := strings.Join(srcVals, sep)
		lb.Reset(el.Metric)
		lb.Set(dst, strval)
		matrix[i].Metric = lb.Labels()

		if dst == model.MetricNameLabel {
			matrix[i].DropName = false
		} else {
			matrix[i].DropName = el.DropName
		}
	}
	if matrix.ContainsSameLabelset() {
		ev.errorf("vector cannot contain metrics with the same labelset")
	}

	return matrix, ws
}

// Common code for date related functions.
func dateWrapper(vals []parser.Value, enh *EvalNodeHelper, f func(time.Time) float64) Vector {
	if len(vals) == 0 {
		return append(enh.Out,
			Sample{
				Metric: labels.Labels{},
				F:      f(time.Unix(enh.Ts/1000, 0).UTC()),
			})
	}

	for _, el := range vals[0].(Vector) {
		if el.H != nil {
			// Ignore histogram sample.
			continue
		}
		t := time.Unix(int64(el.F), 0).UTC()
		if !enh.enableDelayedNameRemoval {
			el.Metric = el.Metric.DropReserved(schema.IsMetadataLabel)
		}
		enh.Out = append(enh.Out, Sample{
			Metric:   el.Metric,
			F:        f(t),
			DropName: true,
		})
	}
	return enh.Out
}

// === days_in_month(v Vector) Scalar ===
func funcDaysInMonth(vals []parser.Value, _ parser.Expressions, enh *EvalNodeHelper) (Vector, annotations.Annotations) {
	return dateWrapper(vals, enh, func(t time.Time) float64 {
		return float64(32 - time.Date(t.Year(), t.Month(), 32, 0, 0, 0, 0, time.UTC).Day())
	}), nil
}

// === day_of_month(v Vector) Scalar ===
func funcDayOfMonth(vals []parser.Value, _ parser.Expressions, enh *EvalNodeHelper) (Vector, annotations.Annotations) {
	return dateWrapper(vals, enh, func(t time.Time) float64 {
		return float64(t.Day())
	}), nil
}

// === day_of_week(v Vector) Scalar ===
func funcDayOfWeek(vals []parser.Value, _ parser.Expressions, enh *EvalNodeHelper) (Vector, annotations.Annotations) {
	return dateWrapper(vals, enh, func(t time.Time) float64 {
		return float64(t.Weekday())
	}), nil
}

// === day_of_year(v Vector) Scalar ===
func funcDayOfYear(vals []parser.Value, _ parser.Expressions, enh *EvalNodeHelper) (Vector, annotations.Annotations) {
	return dateWrapper(vals, enh, func(t time.Time) float64 {
		return float64(t.YearDay())
	}), nil
}

// === hour(v Vector) Scalar ===
func funcHour(vals []parser.Value, _ parser.Expressions, enh *EvalNodeHelper) (Vector, annotations.Annotations) {
	return dateWrapper(vals, enh, func(t time.Time) float64 {
		return float64(t.Hour())
	}), nil
}

// === minute(v Vector) Scalar ===
func funcMinute(vals []parser.Value, _ parser.Expressions, enh *EvalNodeHelper) (Vector, annotations.Annotations) {
	return dateWrapper(vals, enh, func(t time.Time) float64 {
		return float64(t.Minute())
	}), nil
}

// === month(v Vector) Scalar ===
func funcMonth(vals []parser.Value, _ parser.Expressions, enh *EvalNodeHelper) (Vector, annotations.Annotations) {
	return dateWrapper(vals, enh, func(t time.Time) float64 {
		return float64(t.Month())
	}), nil
}

// === year(v Vector) Scalar ===
func funcYear(vals []parser.Value, _ parser.Expressions, enh *EvalNodeHelper) (Vector, annotations.Annotations) {
	return dateWrapper(vals, enh, func(t time.Time) float64 {
		return float64(t.Year())
	}), nil
}

// FunctionCalls is a list of all functions supported by PromQL, including their types.
var FunctionCalls = map[string]FunctionCall{
	"abs":                          funcAbs,
	"absent":                       funcAbsent,
	"absent_over_time":             funcAbsentOverTime,
	"acos":                         funcAcos,
	"acosh":                        funcAcosh,
	"asin":                         funcAsin,
	"asinh":                        funcAsinh,
	"atan":                         funcAtan,
	"atanh":                        funcAtanh,
	"avg_over_time":                funcAvgOverTime,
	"ceil":                         funcCeil,
	"changes":                      funcChanges,
	"clamp":                        funcClamp,
	"clamp_max":                    funcClampMax,
	"clamp_min":                    funcClampMin,
	"cos":                          funcCos,
	"cosh":                         funcCosh,
	"count_over_time":              funcCountOverTime,
	"days_in_month":                funcDaysInMonth,
	"day_of_month":                 funcDayOfMonth,
	"day_of_week":                  funcDayOfWeek,
	"day_of_year":                  funcDayOfYear,
	"deg":                          funcDeg,
	"delta":                        funcDelta,
	"deriv":                        funcDeriv,
	"exp":                          funcExp,
	"floor":                        funcFloor,
	"histogram_avg":                funcHistogramAvg,
	"histogram_count":              funcHistogramCount,
	"histogram_fraction":           funcHistogramFraction,
	"histogram_quantile":           funcHistogramQuantile,
	"histogram_sum":                funcHistogramSum,
	"histogram_stddev":             funcHistogramStdDev,
	"histogram_stdvar":             funcHistogramStdVar,
	"double_exponential_smoothing": funcDoubleExponentialSmoothing,
	"hour":                         funcHour,
	"idelta":                       funcIdelta,
	"increase":                     funcIncrease,
	"info":                         nil,
	"irate":                        funcIrate,
	"label_replace":                nil, // evalLabelReplace not called via this map.
	"label_join":                   nil, // evalLabelJoin not called via this map.
	"ln":                           funcLn,
	"log10":                        funcLog10,
	"log2":                         funcLog2,
	"last_over_time":               funcLastOverTime,
	"mad_over_time":                funcMadOverTime,
	"max_over_time":                funcMaxOverTime,
	"min_over_time":                funcMinOverTime,
	"ts_of_last_over_time":         funcTsOfLastOverTime,
	"ts_of_max_over_time":          funcTsOfMaxOverTime,
	"ts_of_min_over_time":          funcTsOfMinOverTime,
	"minute":                       funcMinute,
	"month":                        funcMonth,
	"pi":                           funcPi,
	"predict_linear":               funcPredictLinear,
	"present_over_time":            funcPresentOverTime,
	"quantile_over_time":           funcQuantileOverTime,
	"rad":                          funcRad,
	"rate":                         funcRate,
	"resets":                       funcResets,
	"round":                        funcRound,
	"scalar":                       funcScalar,
	"sgn":                          funcSgn,
	"sin":                          funcSin,
	"sinh":                         funcSinh,
	"sort":                         funcSort,
	"sort_desc":                    funcSortDesc,
	"sort_by_label":                funcSortByLabel,
	"sort_by_label_desc":           funcSortByLabelDesc,
	"sqrt":                         funcSqrt,
	"stddev_over_time":             funcStddevOverTime,
	"stdvar_over_time":             funcStdvarOverTime,
	"sum_over_time":                funcSumOverTime,
	"tan":                          funcTan,
	"tanh":                         funcTanh,
	"time":                         funcTime,
	"timestamp":                    funcTimestamp,
	"vector":                       funcVector,
	"year":                         funcYear,
}

// AtModifierUnsafeFunctions are the functions whose result
// can vary if evaluation time is changed when the arguments are
// step invariant. It also includes functions that use the timestamps
// of the passed instant vector argument to calculate a result since
// that can also change with change in eval time.
var AtModifierUnsafeFunctions = map[string]struct{}{
	// Step invariant functions.
	"days_in_month": {}, "day_of_month": {}, "day_of_week": {}, "day_of_year": {},
	"hour": {}, "minute": {}, "month": {}, "year": {},
	"predict_linear": {}, "time": {},
	// Uses timestamp of the argument for the result,
	// hence unsafe to use with @ modifier.
	"timestamp": {},
}

type vectorByValueHeap Vector

func (s vectorByValueHeap) Len() int {
	return len(s)
}

func (s vectorByValueHeap) Less(i, j int) bool {
	vi, vj := s[i].F, s[j].F
	if math.IsNaN(vi) {
		return true
	}
	return vi < vj
}

func (s vectorByValueHeap) Swap(i, j int) {
	s[i], s[j] = s[j], s[i]
}

func (s *vectorByValueHeap) Push(x interface{}) {
	*s = append(*s, *(x.(*Sample)))
}

func (s *vectorByValueHeap) Pop() interface{} {
	old := *s
	n := len(old)
	el := old[n-1]
	*s = old[0 : n-1]
	return el
}

type vectorByReverseValueHeap Vector

func (s vectorByReverseValueHeap) Len() int {
	return len(s)
}

func (s vectorByReverseValueHeap) Less(i, j int) bool {
	vi, vj := s[i].F, s[j].F
	if math.IsNaN(vi) {
		return true
	}
	return vi > vj
}

func (s vectorByReverseValueHeap) Swap(i, j int) {
	s[i], s[j] = s[j], s[i]
}

func (s *vectorByReverseValueHeap) Push(x interface{}) {
	*s = append(*s, *(x.(*Sample)))
}

func (s *vectorByReverseValueHeap) Pop() interface{} {
	old := *s
	n := len(old)
	el := old[n-1]
	*s = old[0 : n-1]
	return el
}

// createLabelsForAbsentFunction returns the labels that are uniquely and exactly matched
// in a given expression. It is used in the absent functions.
func createLabelsForAbsentFunction(expr parser.Expr) labels.Labels {
	b := labels.NewBuilder(labels.EmptyLabels())

	var lm []*labels.Matcher
	switch n := expr.(type) {
	case *parser.VectorSelector:
		lm = n.LabelMatchers
	case *parser.MatrixSelector:
		lm = n.VectorSelector.(*parser.VectorSelector).LabelMatchers
	default:
		return labels.EmptyLabels()
	}

	// The 'has' map implements backwards-compatibility for historic behaviour:
	// e.g. in `absent(x{job="a",job="b",foo="bar"})` then `job` is removed from the output.
	// Note this gives arguably wrong behaviour for `absent(x{job="a",job="a",foo="bar"})`.
	has := make(map[string]bool, len(lm))
	for _, ma := range lm {
		if ma.Name == labels.MetricName {
			continue
		}
		if ma.Type == labels.MatchEqual && !has[ma.Name] {
			b.Set(ma.Name, ma.Value)
			has[ma.Name] = true
		} else {
			b.Del(ma.Name)
		}
	}

	return b.Labels()
}

func stringFromArg(e parser.Expr) string {
	tmp := unwrapStepInvariantExpr(e) // Unwrap StepInvariant
	unwrapParenExpr(&tmp)             // Optionally unwrap ParenExpr
	return tmp.(*parser.StringLiteral).Val
}

func stringSliceFromArgs(args parser.Expressions) []string {
	tmp := make([]string, len(args))
	for i := 0; i < len(args); i++ {
		tmp[i] = stringFromArg(args[i])
	}
	return tmp
}<|MERGE_RESOLUTION|>--- conflicted
+++ resolved
@@ -671,8 +671,6 @@
 		metricName := firstSeries.Metric.Get(labels.MetricName)
 		return enh.Out, annotations.New().Add(annotations.NewMixedFloatsHistogramsWarning(metricName, args[0].PositionRange()))
 	}
-<<<<<<< HEAD
-=======
 	// For the average calculation of histograms, we use incremental mean
 	// calculation without the help of Kahan summation (but this should
 	// change, see https://github.com/prometheus/prometheus/issues/14105 ).
@@ -695,7 +693,6 @@
 	// apply a number of additional means to improve the accuracy, like
 	// processing the values in a particular order. For now, we decided that
 	// the current implementation is accurate enough for practical purposes.
->>>>>>> 9e73fb43
 	if len(firstSeries.Floats) == 0 {
 		// The passed values only contain histograms.
 		vec, err := aggrHistOverTime(vals, enh, func(s Series) (*histogram.FloatHistogram, error) {
@@ -727,53 +724,6 @@
 	}
 	return aggrOverTime(vals, enh, func(s Series) float64 {
 		var (
-<<<<<<< HEAD
-			sum, mean, count, kahanC float64
-			incrementalMean          bool
-		)
-		for _, f := range s.Floats {
-			count++
-			if !incrementalMean {
-				newSum, newC := kahanSumInc(f.F, sum, kahanC)
-				// Perform regular mean calculation as long as
-				// the sum doesn't overflow and (in any case)
-				// for the first iteration (even if we start
-				// with ±Inf) to not run into division-by-zero
-				// problems below.
-				if count == 1 || !math.IsInf(newSum, 0) {
-					sum, kahanC = newSum, newC
-					continue
-				}
-				// Handle overflow by reverting to incremental calculation of the mean value.
-				incrementalMean = true
-				mean = sum / (count - 1)
-				kahanC /= count - 1
-			}
-			if math.IsInf(mean, 0) {
-				if math.IsInf(f.F, 0) && (mean > 0) == (f.F > 0) {
-					// The `mean` and `f.F` values are `Inf` of the same sign.  They
-					// can't be subtracted, but the value of `mean` is correct
-					// already.
-					continue
-				}
-				if !math.IsInf(f.F, 0) && !math.IsNaN(f.F) {
-					// At this stage, the mean is an infinite. If the added
-					// value is neither an Inf or a Nan, we can keep that mean
-					// value.
-					// This is required because our calculation below removes
-					// the mean value, which would look like Inf += x - Inf and
-					// end up as a NaN.
-					continue
-				}
-			}
-			correctedMean := mean + kahanC
-			mean, kahanC = kahanSumInc(f.F/count-correctedMean/count, mean, kahanC)
-		}
-		if incrementalMean {
-			return mean + kahanC
-		}
-		return (sum + kahanC) / count
-=======
 			// Pre-set the 1st sample to start the loop with the 2nd.
 			sum, count      = s.Floats[0].F, 1.
 			mean, kahanC    float64
@@ -802,7 +752,6 @@
 			return mean + kahanC
 		}
 		return sum/count + kahanC/count
->>>>>>> 9e73fb43
 	}), nil
 }
 
