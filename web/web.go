--- conflicted
+++ resolved
@@ -395,11 +395,8 @@
 		o.ConvertOTLPDelta,
 		o.NativeOTLPDeltaIngestion,
 		o.CTZeroIngestionEnabled,
-<<<<<<< HEAD
 		o.ValidIntervalCreatedTimestampZeroIngestion,
-=======
 		o.LookbackDelta,
->>>>>>> 938e5cb6
 	)
 
 	if o.RoutePrefix != "/" {
