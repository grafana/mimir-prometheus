--- conflicted
+++ resolved
@@ -395,11 +395,8 @@
 		o.ConvertOTLPDelta,
 		o.NativeOTLPDeltaIngestion,
 		o.CTZeroIngestionEnabled,
-<<<<<<< HEAD
 		o.ValidIntervalCreatedTimestampZeroIngestion,
-=======
 		o.LookbackDelta,
->>>>>>> ffcba01c
 	)
 
 	if o.RoutePrefix != "/" {
