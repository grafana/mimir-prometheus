--- conflicted
+++ resolved
@@ -391,12 +391,8 @@
 		o.EnableRemoteWriteReceiver,
 		o.AcceptRemoteWriteProtoMsgs,
 		o.EnableOTLPWriteReceiver,
-<<<<<<< HEAD
 		o.EnableCreatedTimestampZeroIngestion,
 		o.ValidIntervalCreatedTimestampZeroIngestion,
-=======
-		o.CTZeroIngestionEnabled,
->>>>>>> 02501e09
 	)
 
 	if o.RoutePrefix != "/" {
