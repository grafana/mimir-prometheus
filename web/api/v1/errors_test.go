// Copyright 2022 The Prometheus Authors
// Licensed under the Apache License, Version 2.0 (the "License");
// you may not use this file except in compliance with the License.
// You may obtain a copy of the License at
//
//     http://www.apache.org/licenses/LICENSE-2.0
//
// Unless required by applicable law or agreed to in writing, software
// distributed under the License is distributed on an "AS IS" BASIS,
// WITHOUT WARRANTIES OR CONDITIONS OF ANY KIND, either express or implied.
// See the License for the specific language governing permissions and
// limitations under the License.

package v1

import (
	"context"
	"errors"
	"fmt"
	"net/http"
	"net/http/httptest"
	"net/url"
	"testing"
	"time"

	"github.com/grafana/regexp"
	"github.com/prometheus/client_golang/prometheus"
	"github.com/prometheus/common/promslog"
	"github.com/prometheus/common/route"
	"github.com/stretchr/testify/require"

	"github.com/prometheus/prometheus/config"
	"github.com/prometheus/prometheus/model/labels"
	"github.com/prometheus/prometheus/promql"
	"github.com/prometheus/prometheus/promql/promqltest"
	"github.com/prometheus/prometheus/rules"
	"github.com/prometheus/prometheus/scrape"
	"github.com/prometheus/prometheus/storage"
	"github.com/prometheus/prometheus/util/annotations"
)

func TestApiStatusCodes(t *testing.T) {
	for name, tc := range map[string]struct {
		err            error
		expectedString string
		expectedCode   int
	}{
		"random error": {
			err:            errors.New("some random error"),
			expectedString: "some random error",
			expectedCode:   http.StatusUnprocessableEntity,
		},

		"promql.ErrTooManySamples": {
			err:            promql.ErrTooManySamples("some error"),
			expectedString: "too many samples",
			expectedCode:   http.StatusUnprocessableEntity,
		},

		"promql.ErrQueryCanceled": {
			err:            promql.ErrQueryCanceled("some error"),
			expectedString: "query was canceled",
			expectedCode:   statusClientClosedConnection,
		},

		"promql.ErrQueryTimeout": {
			err:            promql.ErrQueryTimeout("some error"),
			expectedString: "query timed out",
			expectedCode:   http.StatusServiceUnavailable,
		},

		"context.DeadlineExceeded": {
			err:            context.DeadlineExceeded,
			expectedString: "context deadline exceeded",
			expectedCode:   http.StatusUnprocessableEntity,
		},

		"context.Canceled": {
			err:            context.Canceled,
			expectedString: "context canceled",
			expectedCode:   statusClientClosedConnection,
		},
	} {
		for k, q := range map[string]storage.SampleAndChunkQueryable{
			"error from queryable": errorTestQueryable{err: tc.err},
			"error from querier":   errorTestQueryable{q: errorTestQuerier{err: tc.err}},
			"error from seriesset": errorTestQueryable{q: errorTestQuerier{s: errorTestSeriesSet{err: tc.err}}},
		} {
			t.Run(fmt.Sprintf("%s/%s", name, k), func(t *testing.T) {
				r := createPrometheusAPI(t, q)
				rec := httptest.NewRecorder()

				req := httptest.NewRequest(http.MethodGet, "/api/v1/query?query=up", nil)

				r.ServeHTTP(rec, req)

				require.Equal(t, tc.expectedCode, rec.Code)
				require.Contains(t, rec.Body.String(), tc.expectedString)
			})
		}
	}
}

func createPrometheusAPI(t *testing.T, q storage.SampleAndChunkQueryable) *route.Router {
	t.Helper()

	engine := promqltest.NewTestEngineWithOpts(t, promql.EngineOpts{
		Logger:             promslog.NewNopLogger(),
		Reg:                nil,
		ActiveQueryTracker: nil,
		MaxSamples:         100,
		Timeout:            5 * time.Second,
	})

	api := NewAPI(
		engine,
		q,
		nil,
		nil,
		func(context.Context) ScrapePoolsRetriever { return &DummyScrapePoolsRetriever{} },
		func(context.Context) TargetRetriever { return &DummyTargetRetriever{} },
		func(context.Context) AlertmanagerRetriever { return &DummyAlertmanagerRetriever{} },
		func() config.Config { return config.Config{} },
		map[string]string{}, // TODO: include configuration flags
		GlobalURLOptions{},
		func(f http.HandlerFunc) http.HandlerFunc { return f },
		nil,   // Only needed for admin APIs.
		"",    // This is for snapshots, which is disabled when admin APIs are disabled. Hence empty.
		false, // Disable admin APIs.
		promslog.NewNopLogger(),
		func(context.Context) RulesRetriever { return &DummyRulesRetriever{} },
		0, 0, 0, // Remote read samples and concurrency limit.
		false, // Not an agent.
		regexp.MustCompile(".*"),
		func() (RuntimeInfo, error) { return RuntimeInfo{}, errors.New("not implemented") },
		&PrometheusVersion{},
		nil,
		nil,
		prometheus.DefaultGatherer,
		nil,
		nil,
		false,
		config.RemoteWriteProtoMsgs{config.RemoteWriteProtoMsgV1, config.RemoteWriteProtoMsgV2},
		false,
		false,
		false,
		false,
<<<<<<< HEAD
		0,
=======
		5*time.Minute,
>>>>>>> ffcba01c
	)

	promRouter := route.New().WithPrefix("/api/v1")
	api.Register(promRouter)

	return promRouter
}

type errorTestQueryable struct {
	storage.ExemplarQueryable
	q   storage.Querier
	err error
}

func (t errorTestQueryable) ExemplarQuerier(_ context.Context) (storage.ExemplarQuerier, error) {
	return nil, t.err
}

func (t errorTestQueryable) ChunkQuerier(_, _ int64) (storage.ChunkQuerier, error) {
	return nil, t.err
}

func (t errorTestQueryable) Querier(_, _ int64) (storage.Querier, error) {
	if t.q != nil {
		return t.q, nil
	}
	return nil, t.err
}

type errorTestQuerier struct {
	s   storage.SeriesSet
	err error
}

func (t errorTestQuerier) LabelValues(context.Context, string, *storage.LabelHints, ...*labels.Matcher) ([]string, annotations.Annotations, error) {
	return nil, nil, t.err
}

func (t errorTestQuerier) LabelNames(context.Context, *storage.LabelHints, ...*labels.Matcher) ([]string, annotations.Annotations, error) {
	return nil, nil, t.err
}

func (t errorTestQuerier) Close() error {
	return nil
}

func (t errorTestQuerier) Select(_ context.Context, _ bool, _ *storage.SelectHints, _ ...*labels.Matcher) storage.SeriesSet {
	if t.s != nil {
		return t.s
	}
	return storage.ErrSeriesSet(t.err)
}

type errorTestSeriesSet struct {
	err error
}

func (t errorTestSeriesSet) Next() bool {
	return false
}

func (t errorTestSeriesSet) At() storage.Series {
	return nil
}

func (t errorTestSeriesSet) Err() error {
	return t.err
}

func (t errorTestSeriesSet) Warnings() annotations.Annotations {
	return nil
}

// DummyScrapePoolsRetriever implements github.com/prometheus/prometheus/web/api/v1.ScrapePoolsRetriever.
type DummyScrapePoolsRetriever struct{}

func (DummyScrapePoolsRetriever) ScrapePools() []string {
	return []string{}
}

// DummyTargetRetriever implements github.com/prometheus/prometheus/web/api/v1.targetRetriever.
type DummyTargetRetriever struct{}

// TargetsActive implements targetRetriever.
func (DummyTargetRetriever) TargetsActive() map[string][]*scrape.Target {
	return map[string][]*scrape.Target{}
}

// TargetsDropped implements targetRetriever.
func (DummyTargetRetriever) TargetsDropped() map[string][]*scrape.Target {
	return map[string][]*scrape.Target{}
}

// TargetsDroppedCounts implements targetRetriever.
func (DummyTargetRetriever) TargetsDroppedCounts() map[string]int {
	return nil
}

// DummyAlertmanagerRetriever implements AlertmanagerRetriever.
type DummyAlertmanagerRetriever struct{}

// Alertmanagers implements AlertmanagerRetriever.
func (DummyAlertmanagerRetriever) Alertmanagers() []*url.URL { return nil }

// DroppedAlertmanagers implements AlertmanagerRetriever.
func (DummyAlertmanagerRetriever) DroppedAlertmanagers() []*url.URL { return nil }

// DummyRulesRetriever implements RulesRetriever.
type DummyRulesRetriever struct{}

// RuleGroups implements RulesRetriever.
func (DummyRulesRetriever) RuleGroups() []*rules.Group {
	return nil
}

// AlertingRules implements RulesRetriever.
func (DummyRulesRetriever) AlertingRules() []*rules.AlertingRule {
	return nil
}<|MERGE_RESOLUTION|>--- conflicted
+++ resolved
@@ -145,11 +145,8 @@
 		false,
 		false,
 		false,
-<<<<<<< HEAD
 		0,
-=======
 		5*time.Minute,
->>>>>>> ffcba01c
 	)
 
 	promRouter := route.New().WithPrefix("/api/v1")
