--- conflicted
+++ resolved
@@ -3336,7 +3336,6 @@
 	}
 }
 
-<<<<<<< HEAD
 type testCodec struct {
 	contentType MIMEType
 	canEncode   bool
@@ -3352,7 +3351,8 @@
 
 func (t *testCodec) Encode(_ *Response) ([]byte, error) {
 	return []byte(fmt.Sprintf("response from %v codec", t.contentType)), nil
-=======
+}
+
 func TestExtractQueryOpts(t *testing.T) {
 	tests := []struct {
 		name   string
@@ -3414,5 +3414,4 @@
 			}
 		})
 	}
->>>>>>> 58d3f148
 }