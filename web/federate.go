--- conflicted
+++ resolved
@@ -191,11 +191,7 @@
 		isHistogram := s.H != nil
 		formatType := format.FormatType()
 		if isHistogram &&
-<<<<<<< HEAD
-			format.FormatType() != expfmt.TypeProtoDelim && format.FormatType() != expfmt.TypeProtoText && format.FormatType() != expfmt.TypeProtoCompact {
-=======
 			formatType != expfmt.TypeProtoDelim && formatType != expfmt.TypeProtoText && formatType != expfmt.TypeProtoCompact {
->>>>>>> 5a0ec418
 			// Can't serve the native histogram.
 			// TODO(codesome): Serve them when other protocols get the native histogram support.
 			continue
