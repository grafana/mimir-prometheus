--- conflicted
+++ resolved
@@ -105,25 +105,25 @@
 		logger = promslog.NewNopLogger()
 	}
 
-<<<<<<< HEAD
-	for i, rc := range o.RelabelConfigs {
-		switch rc.MetricNameValidationScheme {
-		case model.LegacyValidation, model.UTF8Validation:
-		default:
-			//nolint:staticcheck // model.NameValidationScheme is deprecated.
-			o.RelabelConfigs[i].MetricNameValidationScheme = model.NameValidationScheme
-			logger.Warn(
-				"notifier.NewManager: using default metric/label name validation scheme",
-				"relabel_config", i,
-				"scheme", o.RelabelConfigs[i].MetricNameValidationScheme,
-			)
-=======
 	for _, rc := range o.RelabelConfigs {
 		switch rc.NameValidationScheme {
 		case model.LegacyValidation, model.UTF8Validation:
 		default:
 			rc.NameValidationScheme = nameValidationScheme
->>>>>>> 0a40df33
+		}
+	}
+
+	for i, rc := range o.RelabelConfigs {
+		switch rc.NameValidationScheme {
+		case model.LegacyValidation, model.UTF8Validation:
+		default:
+			//nolint:staticcheck // model.NameValidationScheme is deprecated.
+			o.RelabelConfigs[i].NameValidationScheme = model.NameValidationScheme
+			logger.Warn(
+				"notifier.NewManager: using default metric/label name validation scheme",
+				"relabel_config", i,
+				"scheme", o.RelabelConfigs[i].NameValidationScheme,
+			)
 		}
 	}
 
@@ -157,18 +157,10 @@
 	n.opts.ExternalLabels = conf.GlobalConfig.ExternalLabels
 	n.opts.RelabelConfigs = conf.AlertingConfig.AlertRelabelConfigs
 	for i, rc := range n.opts.RelabelConfigs {
-<<<<<<< HEAD
-		switch rc.MetricNameValidationScheme {
-		case model.LegacyValidation, model.UTF8Validation:
-		default:
-			//nolint:staticcheck // model.NameValidationScheme is deprecated.
-			n.opts.RelabelConfigs[i].MetricNameValidationScheme = model.NameValidationScheme
-=======
 		switch rc.NameValidationScheme {
 		case model.LegacyValidation, model.UTF8Validation:
 		default:
 			n.opts.RelabelConfigs[i].NameValidationScheme = conf.GlobalConfig.MetricNameValidationScheme
->>>>>>> 0a40df33
 		}
 	}
 
