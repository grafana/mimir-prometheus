// Copyright 2018 The Prometheus Authors
// Licensed under the Apache License, Version 2.0 (the "License");
// you may not use this file except in compliance with the License.
// You may obtain a copy of the License at
//
// http://www.apache.org/licenses/LICENSE-2.0
//
// Unless required by applicable law or agreed to in writing, software
// distributed under the License is distributed on an "AS IS" BASIS,
// WITHOUT WARRANTIES OR CONDITIONS OF ANY KIND, either express or implied.
// See the License for the specific language governing permissions and
// limitations under the License.

package main

import (
	"bytes"
	"context"
	"errors"
	"fmt"
	"net/http"
	"net/http/httptest"
	"net/url"
	"os"
	"os/exec"
	"path/filepath"
	"runtime"
	"strconv"
	"strings"
	"syscall"
	"testing"
	"time"

	"github.com/prometheus/common/model"
	"github.com/stretchr/testify/require"

	"github.com/prometheus/prometheus/model/labels"
	"github.com/prometheus/prometheus/model/rulefmt"
	"github.com/prometheus/prometheus/promql/promqltest"
)

func init() {
	// This can be removed when the legacy global mode is fully deprecated.
	//nolint:staticcheck
	model.NameValidationScheme = model.UTF8Validation
}

var promtoolPath = os.Args[0]

func TestMain(m *testing.M) {
	for i, arg := range os.Args {
		if arg == "-test.main" {
			os.Args = append(os.Args[:i], os.Args[i+1:]...)
			main()
			return
		}
	}

	exitCode := m.Run()
	os.Exit(exitCode)
}

func TestQueryRange(t *testing.T) {
	t.Parallel()
	s, getRequest := mockServer(200, `{"status": "success", "data": {"resultType": "matrix", "result": []}}`)
	defer s.Close()

	urlObject, err := url.Parse(s.URL)
	require.NoError(t, err)

	p := &promqlPrinter{}
	exitCode := QueryRange(urlObject, http.DefaultTransport, map[string]string{}, "up", "0", "300", 0, p)
	require.Equal(t, "/api/v1/query_range", getRequest().URL.Path)
	form := getRequest().Form
	require.Equal(t, "up", form.Get("query"))
	require.Equal(t, "1", form.Get("step"))
	require.Equal(t, 0, exitCode)

	exitCode = QueryRange(urlObject, http.DefaultTransport, map[string]string{}, "up", "0", "300", 10*time.Millisecond, p)
	require.Equal(t, "/api/v1/query_range", getRequest().URL.Path)
	form = getRequest().Form
	require.Equal(t, "up", form.Get("query"))
	require.Equal(t, "0.01", form.Get("step"))
	require.Equal(t, 0, exitCode)
}

func TestQueryInstant(t *testing.T) {
	t.Parallel()
	s, getRequest := mockServer(200, `{"status": "success", "data": {"resultType": "vector", "result": []}}`)
	defer s.Close()

	urlObject, err := url.Parse(s.URL)
	require.NoError(t, err)

	p := &promqlPrinter{}
	exitCode := QueryInstant(urlObject, http.DefaultTransport, "up", "300", p)
	require.Equal(t, "/api/v1/query", getRequest().URL.Path)
	form := getRequest().Form
	require.Equal(t, "up", form.Get("query"))
	require.Equal(t, "300", form.Get("time"))
	require.Equal(t, 0, exitCode)
}

func mockServer(code int, body string) (*httptest.Server, func() *http.Request) {
	var req *http.Request
	server := httptest.NewServer(http.HandlerFunc(func(w http.ResponseWriter, r *http.Request) {
		r.ParseForm()
		req = r
		w.WriteHeader(code)
		fmt.Fprintln(w, body)
	}))

	f := func() *http.Request {
		return req
	}
	return server, f
}

func TestCheckSDFile(t *testing.T) {
	t.Parallel()
	cases := []struct {
		name string
		file string
		err  string
	}{
		{
			name: "good .yml",
			file: "./testdata/good-sd-file.yml",
		},
		{
			name: "good .yaml",
			file: "./testdata/good-sd-file.yaml",
		},
		{
			name: "good .json",
			file: "./testdata/good-sd-file.json",
		},
		{
			name: "bad file extension",
			file: "./testdata/bad-sd-file-extension.nonexistent",
			err:  "invalid file extension: \".nonexistent\"",
		},
		{
			name: "bad format",
			file: "./testdata/bad-sd-file-format.yml",
			err:  "yaml: unmarshal errors:\n  line 1: field targats not found in type struct { Targets []string \"yaml:\\\"targets\\\"\"; Labels model.LabelSet \"yaml:\\\"labels\\\"\" }",
		},
	}
	for _, test := range cases {
		t.Run(test.name, func(t *testing.T) {
			t.Parallel()
			_, err := checkSDFile(test.file)
			if test.err != "" {
				require.EqualErrorf(t, err, test.err, "Expected error %q, got %q", test.err, err.Error())
				return
			}
			require.NoError(t, err)
		})
	}
}

func TestCheckDuplicates(t *testing.T) {
	t.Parallel()
	cases := []struct {
		name         string
		ruleFile     string
		expectedDups []compareRuleType
	}{
		{
			name:     "no duplicates",
			ruleFile: "./testdata/rules.yml",
		},
		{
			name:     "duplicate in other group",
			ruleFile: "./testdata/rules_duplicates.yml",
			expectedDups: []compareRuleType{
				{
					metric: "job:test:count_over_time1m",
					label:  labels.New(),
				},
			},
		},
	}

	for _, test := range cases {
		c := test
		t.Run(c.name, func(t *testing.T) {
			t.Parallel()
<<<<<<< HEAD
			rgs, err := rulefmt.ParseFile(c.ruleFile)
=======
			rgs, err := rulefmt.ParseFile(c.ruleFile, false, model.UTF8Validation)
>>>>>>> 0a40df33
			require.Empty(t, err)
			dups := checkDuplicates(rgs.Groups)
			require.Equal(t, c.expectedDups, dups)
		})
	}
}

func BenchmarkCheckDuplicates(b *testing.B) {
<<<<<<< HEAD
	rgs, err := rulefmt.ParseFile("./testdata/rules_large.yml")
=======
	rgs, err := rulefmt.ParseFile("./testdata/rules_large.yml", false, model.UTF8Validation)
>>>>>>> 0a40df33
	require.Empty(b, err)
	b.ResetTimer()

	for i := 0; i < b.N; i++ {
		checkDuplicates(rgs.Groups)
	}
}

func TestCheckTargetConfig(t *testing.T) {
	t.Parallel()
	cases := []struct {
		name string
		file string
		err  string
	}{
		{
			name: "url_in_scrape_targetgroup_with_relabel_config.good",
			file: "url_in_scrape_targetgroup_with_relabel_config.good.yml",
			err:  "",
		},
		{
			name: "url_in_alert_targetgroup_with_relabel_config.good",
			file: "url_in_alert_targetgroup_with_relabel_config.good.yml",
			err:  "",
		},
		{
			name: "url_in_scrape_targetgroup_with_relabel_config.bad",
			file: "url_in_scrape_targetgroup_with_relabel_config.bad.yml",
			err:  "instance 0 in group 0: \"http://bad\" is not a valid hostname",
		},
		{
			name: "url_in_alert_targetgroup_with_relabel_config.bad",
			file: "url_in_alert_targetgroup_with_relabel_config.bad.yml",
			err:  "\"http://bad\" is not a valid hostname",
		},
	}
	for _, test := range cases {
		t.Run(test.name, func(t *testing.T) {
			t.Parallel()
			_, _, err := checkConfig(false, "testdata/"+test.file, false)
			if test.err != "" {
				require.EqualErrorf(t, err, test.err, "Expected error %q, got %q", test.err, err.Error())
				return
			}
			require.NoError(t, err)
		})
	}
}

func TestCheckConfigSyntax(t *testing.T) {
	t.Parallel()
	cases := []struct {
		name       string
		file       string
		syntaxOnly bool
		err        string
		errWindows string
	}{
		{
			name:       "check with syntax only succeeds with nonexistent rule files",
			file:       "config_with_rule_files.yml",
			syntaxOnly: true,
			err:        "",
			errWindows: "",
		},
		{
			name:       "check without syntax only fails with nonexistent rule files",
			file:       "config_with_rule_files.yml",
			syntaxOnly: false,
			err:        "\"testdata/non-existent-file.yml\" does not point to an existing file",
			errWindows: "\"testdata\\\\non-existent-file.yml\" does not point to an existing file",
		},
		{
			name:       "check with syntax only succeeds with nonexistent service discovery files",
			file:       "config_with_service_discovery_files.yml",
			syntaxOnly: true,
			err:        "",
			errWindows: "",
		},
		// The test below doesn't fail because the file verification for ServiceDiscoveryConfigs doesn't fail the check if
		// file isn't found; it only outputs a warning message.
		{
			name:       "check without syntax only succeeds with nonexistent service discovery files",
			file:       "config_with_service_discovery_files.yml",
			syntaxOnly: false,
			err:        "",
			errWindows: "",
		},
		{
			name:       "check with syntax only succeeds with nonexistent TLS files",
			file:       "config_with_tls_files.yml",
			syntaxOnly: true,
			err:        "",
			errWindows: "",
		},
		{
			name:       "check without syntax only fails with nonexistent TLS files",
			file:       "config_with_tls_files.yml",
			syntaxOnly: false,
			err: "error checking client cert file \"testdata/nonexistent_cert_file.yml\": " +
				"stat testdata/nonexistent_cert_file.yml: no such file or directory",
			errWindows: "error checking client cert file \"testdata\\\\nonexistent_cert_file.yml\": " +
				"CreateFile testdata\\nonexistent_cert_file.yml: The system cannot find the file specified.",
		},
		{
			name:       "check with syntax only succeeds with nonexistent credentials file",
			file:       "authorization_credentials_file.bad.yml",
			syntaxOnly: true,
			err:        "",
			errWindows: "",
		},
		{
			name:       "check without syntax only fails with nonexistent credentials file",
			file:       "authorization_credentials_file.bad.yml",
			syntaxOnly: false,
			err: "error checking authorization credentials or bearer token file \"/random/file/which/does/not/exist.yml\": " +
				"stat /random/file/which/does/not/exist.yml: no such file or directory",
			errWindows: "error checking authorization credentials or bearer token file \"testdata\\\\random\\\\file\\\\which\\\\does\\\\not\\\\exist.yml\": " +
				"CreateFile testdata\\random\\file\\which\\does\\not\\exist.yml: The system cannot find the path specified.",
		},
	}
	for _, test := range cases {
		t.Run(test.name, func(t *testing.T) {
			t.Parallel()
			_, _, err := checkConfig(false, "testdata/"+test.file, test.syntaxOnly)
			expectedErrMsg := test.err
			if strings.Contains(runtime.GOOS, "windows") {
				expectedErrMsg = test.errWindows
			}
			if expectedErrMsg != "" {
				require.EqualErrorf(t, err, expectedErrMsg, "Expected error %q, got %q", test.err, err.Error())
				return
			}
			require.NoError(t, err)
		})
	}
}

func TestAuthorizationConfig(t *testing.T) {
	t.Parallel()
	cases := []struct {
		name string
		file string
		err  string
	}{
		{
			name: "authorization_credentials_file.bad",
			file: "authorization_credentials_file.bad.yml",
			err:  "error checking authorization credentials or bearer token file",
		},
		{
			name: "authorization_credentials_file.good",
			file: "authorization_credentials_file.good.yml",
			err:  "",
		},
	}

	for _, test := range cases {
		t.Run(test.name, func(t *testing.T) {
			t.Parallel()
			_, _, err := checkConfig(false, "testdata/"+test.file, false)
			if test.err != "" {
				require.ErrorContains(t, err, test.err, "Expected error to contain %q, got %q", test.err, err.Error())
				return
			}
			require.NoError(t, err)
		})
	}
}

func TestCheckMetricsExtended(t *testing.T) {
	if runtime.GOOS == "windows" {
		t.Skip("Skipping on windows")
	}
	t.Parallel()

	f, err := os.Open("testdata/metrics-test.prom")
	require.NoError(t, err)
	defer f.Close()

	stats, total, err := checkMetricsExtended(f)
	require.NoError(t, err)
	require.Equal(t, 27, total)
	require.Equal(t, []metricStat{
		{
			name:        "prometheus_tsdb_compaction_chunk_size_bytes",
			cardinality: 15,
			percentage:  float64(15) / float64(27),
		},
		{
			name:        "go_gc_duration_seconds",
			cardinality: 7,
			percentage:  float64(7) / float64(27),
		},
		{
			name:        "net_conntrack_dialer_conn_attempted_total",
			cardinality: 4,
			percentage:  float64(4) / float64(27),
		},
		{
			name:        "go_info",
			cardinality: 1,
			percentage:  float64(1) / float64(27),
		},
	}, stats)
}

func TestExitCodes(t *testing.T) {
	if testing.Short() {
		t.Skip("skipping test in short mode.")
	}
	t.Parallel()

	for _, c := range []struct {
		file      string
		exitCode  int
		lintIssue bool
	}{
		{
			file: "prometheus-config.good.yml",
		},
		{
			file:     "prometheus-config.bad.yml",
			exitCode: 1,
		},
		{
			file:     "prometheus-config.nonexistent.yml",
			exitCode: 1,
		},
		{
			file:      "prometheus-config.lint.yml",
			lintIssue: true,
			exitCode:  3,
		},
	} {
		t.Run(c.file, func(t *testing.T) {
			t.Parallel()
			for _, lintFatal := range []bool{true, false} {
				t.Run(strconv.FormatBool(lintFatal), func(t *testing.T) {
					t.Parallel()
					args := []string{"-test.main", "check", "config", "testdata/" + c.file}
					if lintFatal {
						args = append(args, "--lint-fatal")
					}
					tool := exec.Command(promtoolPath, args...)
					err := tool.Run()
					if c.exitCode == 0 || (c.lintIssue && !lintFatal) {
						require.NoError(t, err)
						return
					}

					require.Error(t, err)

					var exitError *exec.ExitError
					if errors.As(err, &exitError) {
						status := exitError.Sys().(syscall.WaitStatus)
						require.Equal(t, c.exitCode, status.ExitStatus())
					} else {
						t.Errorf("unable to retrieve the exit status for promtool: %v", err)
					}
				})
			}
		})
	}
}

func TestDocumentation(t *testing.T) {
	if runtime.GOOS == "windows" {
		t.SkipNow()
	}
	t.Parallel()
	ctx, cancel := context.WithTimeout(context.Background(), 5*time.Second)
	defer cancel()

	cmd := exec.CommandContext(ctx, promtoolPath, "-test.main", "write-documentation")

	var stdout bytes.Buffer
	cmd.Stdout = &stdout

	if err := cmd.Run(); err != nil {
		var exitError *exec.ExitError
		if errors.As(err, &exitError) && exitError.ExitCode() != 0 {
			fmt.Println("Command failed with non-zero exit code")
		}
	}

	generatedContent := strings.ReplaceAll(stdout.String(), filepath.Base(promtoolPath), strings.TrimSuffix(filepath.Base(promtoolPath), ".test"))

	expectedContent, err := os.ReadFile(filepath.Join("..", "..", "docs", "command-line", "promtool.md"))
	require.NoError(t, err)

	require.Equal(t, string(expectedContent), generatedContent, "Generated content does not match documentation. Hint: run `make cli-documentation`.")
}

func TestCheckRules(t *testing.T) {
	t.Run("rules-good", func(t *testing.T) {
		data, err := os.ReadFile("./testdata/rules.yml")
		require.NoError(t, err)
		r, w, err := os.Pipe()
		if err != nil {
			t.Fatal(err)
		}

		_, err = w.Write(data)
		if err != nil {
			t.Error(err)
		}
		w.Close()

		// Restore stdin right after the test.
		defer func(v *os.File) { os.Stdin = v }(os.Stdin)
		os.Stdin = r

		exitCode := CheckRules(newRulesLintConfig(lintOptionDuplicateRules, false, false, model.UTF8Validation))
		require.Equal(t, successExitCode, exitCode)
	})

	t.Run("rules-bad", func(t *testing.T) {
		data, err := os.ReadFile("./testdata/rules-bad.yml")
		require.NoError(t, err)
		r, w, err := os.Pipe()
		if err != nil {
			t.Fatal(err)
		}

		_, err = w.Write(data)
		if err != nil {
			t.Error(err)
		}
		w.Close()

		// Restore stdin right after the test.
		defer func(v *os.File) { os.Stdin = v }(os.Stdin)
		os.Stdin = r

		exitCode := CheckRules(newRulesLintConfig(lintOptionDuplicateRules, false, false, model.UTF8Validation))
		require.Equal(t, failureExitCode, exitCode)
	})

	t.Run("rules-lint-fatal", func(t *testing.T) {
		data, err := os.ReadFile("./testdata/prometheus-rules.lint.yml")
		require.NoError(t, err)
		r, w, err := os.Pipe()
		if err != nil {
			t.Fatal(err)
		}

		_, err = w.Write(data)
		if err != nil {
			t.Error(err)
		}
		w.Close()

		// Restore stdin right after the test.
		defer func(v *os.File) { os.Stdin = v }(os.Stdin)
		os.Stdin = r

		exitCode := CheckRules(newRulesLintConfig(lintOptionDuplicateRules, true, false, model.UTF8Validation))
		require.Equal(t, lintErrExitCode, exitCode)
	})
}

func TestCheckRulesWithFeatureFlag(t *testing.T) {
	// As opposed to TestCheckRules calling CheckRules directly we run promtool
	// so the feature flag parsing can be tested.

	args := []string{"-test.main", "--enable-feature=promql-experimental-functions", "check", "rules", "testdata/features.yml"}
	tool := exec.Command(promtoolPath, args...)
	err := tool.Run()
	require.NoError(t, err)
}

func TestCheckRulesWithRuleFiles(t *testing.T) {
	t.Run("rules-good", func(t *testing.T) {
		t.Parallel()
		exitCode := CheckRules(newRulesLintConfig(lintOptionDuplicateRules, false, false, model.UTF8Validation), "./testdata/rules.yml")
		require.Equal(t, successExitCode, exitCode)
	})

	t.Run("rules-bad", func(t *testing.T) {
		t.Parallel()
		exitCode := CheckRules(newRulesLintConfig(lintOptionDuplicateRules, false, false, model.UTF8Validation), "./testdata/rules-bad.yml")
		require.Equal(t, failureExitCode, exitCode)
	})

	t.Run("rules-lint-fatal", func(t *testing.T) {
		t.Parallel()
		exitCode := CheckRules(newRulesLintConfig(lintOptionDuplicateRules, true, false, model.UTF8Validation), "./testdata/prometheus-rules.lint.yml")
		require.Equal(t, lintErrExitCode, exitCode)
	})
}

func TestCheckScrapeConfigs(t *testing.T) {
	for _, tc := range []struct {
		name          string
		lookbackDelta model.Duration
		expectError   bool
	}{
		{
			name:          "scrape interval less than lookback delta",
			lookbackDelta: model.Duration(11 * time.Minute),
			expectError:   false,
		},
		{
			name:          "scrape interval greater than lookback delta",
			lookbackDelta: model.Duration(5 * time.Minute),
			expectError:   true,
		},
		{
			name:          "scrape interval same as lookback delta",
			lookbackDelta: model.Duration(10 * time.Minute),
			expectError:   true,
		},
	} {
		t.Run(tc.name, func(t *testing.T) {
			// Non-fatal linting.
			code := CheckConfig(false, false, newConfigLintConfig(lintOptionTooLongScrapeInterval, false, false, model.UTF8Validation, tc.lookbackDelta), "./testdata/prometheus-config.lint.too_long_scrape_interval.yml")
			require.Equal(t, successExitCode, code, "Non-fatal linting should return success")
			// Fatal linting.
			code = CheckConfig(false, false, newConfigLintConfig(lintOptionTooLongScrapeInterval, true, false, model.UTF8Validation, tc.lookbackDelta), "./testdata/prometheus-config.lint.too_long_scrape_interval.yml")
			if tc.expectError {
				require.Equal(t, lintErrExitCode, code, "Fatal linting should return error")
			} else {
				require.Equal(t, successExitCode, code, "Fatal linting should return success when there are no problems")
			}
			// Check syntax only, no linting.
			code = CheckConfig(false, true, newConfigLintConfig(lintOptionTooLongScrapeInterval, true, false, model.UTF8Validation, tc.lookbackDelta), "./testdata/prometheus-config.lint.too_long_scrape_interval.yml")
			require.Equal(t, successExitCode, code, "Fatal linting should return success when checking syntax only")
			// Lint option "none" should disable linting.
			code = CheckConfig(false, false, newConfigLintConfig(lintOptionNone+","+lintOptionTooLongScrapeInterval, true, false, model.UTF8Validation, tc.lookbackDelta), "./testdata/prometheus-config.lint.too_long_scrape_interval.yml")
			require.Equal(t, successExitCode, code, `Fatal linting should return success when lint option "none" is specified`)
		})
	}
}

func TestTSDBDumpCommand(t *testing.T) {
	if testing.Short() {
		t.Skip("skipping test in short mode.")
	}
	t.Parallel()

	storage := promqltest.LoadedStorage(t, `
	load 1m
		metric{foo="bar"} 1 2 3
	`)
	t.Cleanup(func() { storage.Close() })

	for _, c := range []struct {
		name           string
		subCmd         string
		sandboxDirRoot string
	}{
		{
			name:   "dump",
			subCmd: "dump",
		},
		{
			name:           "dump with sandbox dir root",
			subCmd:         "dump",
			sandboxDirRoot: t.TempDir(),
		},
		{
			name:   "dump-openmetrics",
			subCmd: "dump-openmetrics",
		},
		{
			name:           "dump-openmetrics with sandbox dir root",
			subCmd:         "dump-openmetrics",
			sandboxDirRoot: t.TempDir(),
		},
	} {
		t.Run(c.name, func(t *testing.T) {
			t.Parallel()
			args := []string{"-test.main", "tsdb", c.subCmd, storage.Dir()}
			cmd := exec.Command(promtoolPath, args...)
			require.NoError(t, cmd.Run())
		})
	}
}<|MERGE_RESOLUTION|>--- conflicted
+++ resolved
@@ -186,11 +186,7 @@
 		c := test
 		t.Run(c.name, func(t *testing.T) {
 			t.Parallel()
-<<<<<<< HEAD
-			rgs, err := rulefmt.ParseFile(c.ruleFile)
-=======
 			rgs, err := rulefmt.ParseFile(c.ruleFile, false, model.UTF8Validation)
->>>>>>> 0a40df33
 			require.Empty(t, err)
 			dups := checkDuplicates(rgs.Groups)
 			require.Equal(t, c.expectedDups, dups)
@@ -199,11 +195,7 @@
 }
 
 func BenchmarkCheckDuplicates(b *testing.B) {
-<<<<<<< HEAD
-	rgs, err := rulefmt.ParseFile("./testdata/rules_large.yml")
-=======
 	rgs, err := rulefmt.ParseFile("./testdata/rules_large.yml", false, model.UTF8Validation)
->>>>>>> 0a40df33
 	require.Empty(b, err)
 	b.ResetTimer()
 
