--- conflicted
+++ resolved
@@ -130,11 +130,7 @@
 	configFile string
 
 	agentStoragePath    string
-<<<<<<< HEAD
-	localStoragePath    string
-=======
 	serverStoragePath   string
->>>>>>> 86b600f5
 	notifier            notifier.Options
 	forGracePeriod      model.Duration
 	outageTolerance     model.Duration
@@ -280,11 +276,7 @@
 		Default(".*").StringVar(&cfg.corsRegexString)
 
 	serverOnlyFlag(a, "storage.tsdb.path", "Base path for metrics storage.").
-<<<<<<< HEAD
-		Default("data/").StringVar(&cfg.localStoragePath)
-=======
 		Default("data/").StringVar(&cfg.serverStoragePath)
->>>>>>> 86b600f5
 
 	serverOnlyFlag(a, "storage.tsdb.min-block-duration", "Minimum duration of a data block before being persisted. For use in testing.").
 		Hidden().Default("2h").SetValue(&cfg.tsdb.MinBlockDuration)
@@ -995,22 +987,14 @@
 					logger,
 					prometheus.DefaultRegisterer,
 					remoteStorage,
-<<<<<<< HEAD
-					cfg.agentStoragePath,
-=======
 					localStoragePath,
->>>>>>> 86b600f5
 					&opts,
 				)
 				if err != nil {
 					return errors.Wrap(err, "opening storage failed")
 				}
 
-<<<<<<< HEAD
-				switch fsType := prom_runtime.Statfs(cfg.agentStoragePath); fsType {
-=======
 				switch fsType := prom_runtime.Statfs(localStoragePath); fsType {
->>>>>>> 86b600f5
 				case "NFS_SUPER_MAGIC":
 					level.Warn(logger).Log("fs_type", fsType, "msg", "This filesystem is not supported and may lead to data corruption and data loss. Please carefully read https://prometheus.io/docs/prometheus/latest/storage/ to learn more about supported filesystems.")
 				default:
