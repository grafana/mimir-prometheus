--- conflicted
+++ resolved
@@ -72,7 +72,6 @@
 	require.Equal(t, chunkenc.ValNone, it.Seek(2))
 }
 
-<<<<<<< HEAD
 func TestNewListChunkSeriesFromSamples(t *testing.T) {
 	lbls := labels.FromStrings("__name__", "the_series")
 	series := NewListChunkSeriesFromSamples(
@@ -106,10 +105,7 @@
 	require.Len(t, chks, count, "should have one chunk per group of samples")
 }
 
-// TestSeriesSetToChunkSet test the property of SeriesSet that says
-=======
 // TestChunkSeriesSetToSeriesSet test the property of SeriesSet that says
->>>>>>> ee2b7fdf
 // returned series should be iterable even after Next is called.
 func TestChunkSeriesSetToSeriesSet(t *testing.T) {
 	series := []struct {
