// Copyright 2021 The Prometheus Authors
// Licensed under the Apache License, Version 2.0 (the "License");
// you may not use this file except in compliance with the License.
// You may obtain a copy of the License at
//
// http://www.apache.org/licenses/LICENSE-2.0
//
// Unless required by applicable law or agreed to in writing, software
// distributed under the License is distributed on an "AS IS" BASIS,
// WITHOUT WARRANTIES OR CONDITIONS OF ANY KIND, either express or implied.
// See the License for the specific language governing permissions and
// limitations under the License.

package remote

import (
	"context"
	"errors"
	"fmt"
	"io"
	"log/slog"
	"net/http"
	"strings"
	"time"

	"github.com/gogo/protobuf/proto"
	deltatocumulative "github.com/open-telemetry/opentelemetry-collector-contrib/processor/deltatocumulativeprocessor"
	"github.com/prometheus/client_golang/prometheus"
	"github.com/prometheus/client_golang/prometheus/promauto"
	"github.com/prometheus/common/model"
	"go.opentelemetry.io/collector/component"
	"go.opentelemetry.io/collector/consumer"
	"go.opentelemetry.io/collector/pdata/pmetric"
	"go.opentelemetry.io/collector/processor"
	"go.opentelemetry.io/otel/metric/noop"

	"github.com/prometheus/prometheus/config"
	"github.com/prometheus/prometheus/model/exemplar"
	"github.com/prometheus/prometheus/model/histogram"
	"github.com/prometheus/prometheus/model/labels"
	"github.com/prometheus/prometheus/model/timestamp"
	"github.com/prometheus/prometheus/prompb"
	writev2 "github.com/prometheus/prometheus/prompb/io/prometheus/write/v2"
	"github.com/prometheus/prometheus/storage"
	otlptranslator "github.com/prometheus/prometheus/storage/remote/otlptranslator/prometheusremotewrite"
	"github.com/prometheus/prometheus/util/compression"
)

type writeHandler struct {
	logger     *slog.Logger
	appendable storage.Appendable

	samplesWithInvalidLabelsTotal  prometheus.Counter
	samplesAppendedWithoutMetadata prometheus.Counter

	acceptedProtoMsgs map[config.RemoteWriteProtoMsg]struct{}

	ingestCTZeroSample bool
}

const maxAheadTime = 10 * time.Minute

// NewWriteHandler creates a http.Handler that accepts remote write requests with
// the given message in acceptedProtoMsgs and writes them to the provided appendable.
//
// NOTE(bwplotka): When accepting v2 proto and spec, partial writes are possible
// as per https://prometheus.io/docs/specs/remote_write_spec_2_0/#partial-write.
func NewWriteHandler(logger *slog.Logger, reg prometheus.Registerer, appendable storage.Appendable, acceptedProtoMsgs []config.RemoteWriteProtoMsg, ingestCTZeroSample bool) http.Handler {
	protoMsgs := map[config.RemoteWriteProtoMsg]struct{}{}
	for _, acc := range acceptedProtoMsgs {
		protoMsgs[acc] = struct{}{}
	}
	h := &writeHandler{
		logger:            logger,
		appendable:        appendable,
		acceptedProtoMsgs: protoMsgs,
		samplesWithInvalidLabelsTotal: promauto.With(reg).NewCounter(prometheus.CounterOpts{
			Namespace: "prometheus",
			Subsystem: "api",
			Name:      "remote_write_invalid_labels_samples_total",
			Help:      "The total number of received remote write samples and histogram samples which were rejected due to invalid labels.",
		}),
		samplesAppendedWithoutMetadata: promauto.With(reg).NewCounter(prometheus.CounterOpts{
			Namespace: "prometheus",
			Subsystem: "api",
			Name:      "remote_write_without_metadata_appended_samples_total",
			Help:      "The total number of received remote write samples (and histogram samples) which were ingested without corresponding metadata.",
		}),

		ingestCTZeroSample: ingestCTZeroSample,
	}
	return h
}

func (h *writeHandler) parseProtoMsg(contentType string) (config.RemoteWriteProtoMsg, error) {
	contentType = strings.TrimSpace(contentType)

	parts := strings.Split(contentType, ";")
	if parts[0] != appProtoContentType {
		return "", fmt.Errorf("expected %v as the first (media) part, got %v content-type", appProtoContentType, contentType)
	}
	// Parse potential https://www.rfc-editor.org/rfc/rfc9110#parameter
	for _, p := range parts[1:] {
		pair := strings.Split(p, "=")
		if len(pair) != 2 {
			return "", fmt.Errorf("as per https://www.rfc-editor.org/rfc/rfc9110#parameter expected parameters to be key-values, got %v in %v content-type", p, contentType)
		}
		if pair[0] == "proto" {
			ret := config.RemoteWriteProtoMsg(pair[1])
			if err := ret.Validate(); err != nil {
				return "", fmt.Errorf("got %v content type; %w", contentType, err)
			}
			return ret, nil
		}
	}
	// No "proto=" parameter, assuming v1.
	return config.RemoteWriteProtoMsgV1, nil
}

func (h *writeHandler) ServeHTTP(w http.ResponseWriter, r *http.Request) {
	contentType := r.Header.Get("Content-Type")
	if contentType == "" {
		// Don't break yolo 1.0 clients if not needed. This is similar to what we did
		// before 2.0: https://github.com/prometheus/prometheus/blob/d78253319daa62c8f28ed47e40bafcad2dd8b586/storage/remote/write_handler.go#L62
		// We could give http.StatusUnsupportedMediaType, but let's assume 1.0 message by default.
		contentType = appProtoContentType
	}

	msgType, err := h.parseProtoMsg(contentType)
	if err != nil {
		h.logger.Error("Error decoding remote write request", "err", err)
		http.Error(w, err.Error(), http.StatusUnsupportedMediaType)
		return
	}

	if _, ok := h.acceptedProtoMsgs[msgType]; !ok {
		err := fmt.Errorf("%v protobuf message is not accepted by this server; accepted %v", msgType, func() (ret []string) {
			for k := range h.acceptedProtoMsgs {
				ret = append(ret, string(k))
			}
			return ret
		}())
		h.logger.Error("Error decoding remote write request", "err", err)
		http.Error(w, err.Error(), http.StatusUnsupportedMediaType)
	}

	enc := r.Header.Get("Content-Encoding")
	if enc == "" {
		// Don't break yolo 1.0 clients if not needed. This is similar to what we did
		// before 2.0: https://github.com/prometheus/prometheus/blob/d78253319daa62c8f28ed47e40bafcad2dd8b586/storage/remote/write_handler.go#L62
		// We could give http.StatusUnsupportedMediaType, but let's assume snappy by default.
	} else if strings.ToLower(enc) != compression.Snappy {
		err := fmt.Errorf("%v encoding (compression) is not accepted by this server; only %v is acceptable", enc, compression.Snappy)
		h.logger.Error("Error decoding remote write request", "err", err)
		http.Error(w, err.Error(), http.StatusUnsupportedMediaType)
	}

	// Read the request body.
	body, err := io.ReadAll(r.Body)
	if err != nil {
		h.logger.Error("Error decoding remote write request", "err", err.Error())
		http.Error(w, err.Error(), http.StatusBadRequest)
		return
	}

	decompressed, err := compression.Decode(compression.Snappy, body, nil)
	if err != nil {
		// TODO(bwplotka): Add more context to responded error?
		h.logger.Error("Error decompressing remote write request", "err", err.Error())
		http.Error(w, err.Error(), http.StatusBadRequest)
		return
	}

	// Now we have a decompressed buffer we can unmarshal it.

	if msgType == config.RemoteWriteProtoMsgV1 {
		// PRW 1.0 flow has different proto message and no partial write handling.
		var req prompb.WriteRequest
		if err := proto.Unmarshal(decompressed, &req); err != nil {
			// TODO(bwplotka): Add more context to responded error?
			h.logger.Error("Error decoding v1 remote write request", "protobuf_message", msgType, "err", err.Error())
			http.Error(w, err.Error(), http.StatusBadRequest)
			return
		}
		if err = h.write(r.Context(), &req); err != nil {
			switch {
			case errors.Is(err, storage.ErrOutOfOrderSample), errors.Is(err, storage.ErrOutOfBounds), errors.Is(err, storage.ErrDuplicateSampleForTimestamp), errors.Is(err, storage.ErrTooOldSample):
				// Indicated an out-of-order sample is a bad request to prevent retries.
				http.Error(w, err.Error(), http.StatusBadRequest)
				return
			default:
				h.logger.Error("Error while remote writing the v1 request", "err", err.Error())
				http.Error(w, err.Error(), http.StatusInternalServerError)
				return
			}
		}
		w.WriteHeader(http.StatusNoContent)
		return
	}

	// Remote Write 2.x proto message handling.
	var req writev2.Request
	if err := proto.Unmarshal(decompressed, &req); err != nil {
		// TODO(bwplotka): Add more context to responded error?
		h.logger.Error("Error decoding v2 remote write request", "protobuf_message", msgType, "err", err.Error())
		http.Error(w, err.Error(), http.StatusBadRequest)
		return
	}

	respStats, errHTTPCode, err := h.writeV2(r.Context(), &req)

	// Set required X-Prometheus-Remote-Write-Written-* response headers, in all cases.
	respStats.SetHeaders(w)

	if err != nil {
		if errHTTPCode/5 == 100 { // 5xx
			h.logger.Error("Error while remote writing the v2 request", "err", err.Error())
		}
		http.Error(w, err.Error(), errHTTPCode)
		return
	}
	w.WriteHeader(http.StatusNoContent)
}

func (h *writeHandler) write(ctx context.Context, req *prompb.WriteRequest) (err error) {
	outOfOrderExemplarErrs := 0
	samplesWithInvalidLabels := 0
	samplesAppended := 0

	app := &timeLimitAppender{
		Appender: h.appendable.Appender(ctx),
		maxTime:  timestamp.FromTime(time.Now().Add(maxAheadTime)),
	}

	defer func() {
		if err != nil {
			_ = app.Rollback()
			return
		}
		err = app.Commit()
		if err != nil {
			h.samplesAppendedWithoutMetadata.Add(float64(samplesAppended))
		}
	}()

	b := labels.NewScratchBuilder(0)
	for _, ts := range req.Timeseries {
		ls := ts.ToLabels(&b, nil)

		// TODO(bwplotka): Even as per 1.0 spec, this should be a 400 error, while other samples are
		// potentially written. Perhaps unify with fixed writeV2 implementation a bit.
		if !ls.Has(labels.MetricName) || !ls.IsValid(model.UTF8Validation) {
			h.logger.Warn("Invalid metric names or labels", "got", ls.String())
			samplesWithInvalidLabels++
			continue
		} else if duplicateLabel, hasDuplicate := ls.HasDuplicateLabelNames(); hasDuplicate {
			h.logger.Warn("Invalid labels for series.", "labels", ls.String(), "duplicated_label", duplicateLabel)
			samplesWithInvalidLabels++
			continue
		}

		if err := h.appendV1Samples(app, ts.Samples, ls); err != nil {
			return err
		}
		samplesAppended += len(ts.Samples)

		for _, ep := range ts.Exemplars {
			e := ep.ToExemplar(&b, nil)
			if _, err := app.AppendExemplar(0, ls, e); err != nil {
				switch {
				case errors.Is(err, storage.ErrOutOfOrderExemplar):
					outOfOrderExemplarErrs++
					h.logger.Debug("Out of order exemplar", "series", ls.String(), "exemplar", fmt.Sprintf("%+v", e))
				default:
					// Since exemplar storage is still experimental, we don't fail the request on ingestion errors
					h.logger.Debug("Error while adding exemplar in AppendExemplar", "series", ls.String(), "exemplar", fmt.Sprintf("%+v", e), "err", err)
				}
			}
		}

		if err = h.appendV1Histograms(app, ts.Histograms, ls); err != nil {
			return err
		}
		samplesAppended += len(ts.Histograms)
	}

	if outOfOrderExemplarErrs > 0 {
		h.logger.Warn("Error on ingesting out-of-order exemplars", "num_dropped", outOfOrderExemplarErrs)
	}
	if samplesWithInvalidLabels > 0 {
		h.samplesWithInvalidLabelsTotal.Add(float64(samplesWithInvalidLabels))
	}
	return nil
}

func (h *writeHandler) appendV1Samples(app storage.Appender, ss []prompb.Sample, labels labels.Labels) error {
	var ref storage.SeriesRef
	var err error
	for _, s := range ss {
		ref, err = app.Append(ref, labels, s.GetTimestamp(), s.GetValue())
		if err != nil {
			if errors.Is(err, storage.ErrOutOfOrderSample) ||
				errors.Is(err, storage.ErrOutOfBounds) ||
				errors.Is(err, storage.ErrDuplicateSampleForTimestamp) {
				h.logger.Error("Out of order sample from remote write", "err", err.Error(), "series", labels.String(), "timestamp", s.Timestamp)
			}
			return err
		}
	}
	return nil
}

func (h *writeHandler) appendV1Histograms(app storage.Appender, hh []prompb.Histogram, labels labels.Labels) error {
	var err error
	for _, hp := range hh {
		if hp.IsFloatHistogram() {
			_, err = app.AppendHistogram(0, labels, hp.Timestamp, nil, hp.ToFloatHistogram())
		} else {
			_, err = app.AppendHistogram(0, labels, hp.Timestamp, hp.ToIntHistogram(), nil)
		}
		if err != nil {
			// Although AppendHistogram does not currently return ErrDuplicateSampleForTimestamp there is
			// a note indicating its inclusion in the future.
			if errors.Is(err, storage.ErrOutOfOrderSample) ||
				errors.Is(err, storage.ErrOutOfBounds) ||
				errors.Is(err, storage.ErrDuplicateSampleForTimestamp) {
				h.logger.Error("Out of order histogram from remote write", "err", err.Error(), "series", labels.String(), "timestamp", hp.Timestamp)
			}
			return err
		}
	}
	return nil
}

// writeV2 is similar to write, but it works with v2 proto message,
// allows partial 4xx writes and gathers statistics.
//
// writeV2 returns the statistics.
// In error cases, writeV2, also returns statistics, but also the error that
// should be propagated to the remote write sender and httpCode to use for status.
//
// NOTE(bwplotka): TSDB storage is NOT idempotent, so we don't allow "partial retry-able" errors.
// Once we have 5xx type of error, we immediately stop and rollback all appends.
func (h *writeHandler) writeV2(ctx context.Context, req *writev2.Request) (_ WriteResponseStats, errHTTPCode int, _ error) {
	app := &timeLimitAppender{
		Appender: h.appendable.Appender(ctx),
		maxTime:  timestamp.FromTime(time.Now().Add(maxAheadTime)),
	}

	s := WriteResponseStats{}
	samplesWithoutMetadata, errHTTPCode, err := h.appendV2(app, req, &s)
	if err != nil {
		if errHTTPCode/5 == 100 {
			// On 5xx, we always rollback, because we expect
			// sender to retry and TSDB is not idempotent.
			if rerr := app.Rollback(); rerr != nil {
				h.logger.Error("writev2 rollback failed on retry-able error", "err", rerr)
			}
			return WriteResponseStats{}, errHTTPCode, err
		}

		// Non-retriable (e.g. bad request error case). Can be partially written.
		commitErr := app.Commit()
		if commitErr != nil {
			// Bad requests does not matter as we have internal error (retryable).
			return WriteResponseStats{}, http.StatusInternalServerError, commitErr
		}
		// Bad request error happened, but rest of data (if any) was written.
		h.samplesAppendedWithoutMetadata.Add(float64(samplesWithoutMetadata))
		return s, errHTTPCode, err
	}

	// All good just commit.
	if err := app.Commit(); err != nil {
		return WriteResponseStats{}, http.StatusInternalServerError, err
	}
	h.samplesAppendedWithoutMetadata.Add(float64(samplesWithoutMetadata))
	return s, 0, nil
}

func (h *writeHandler) appendV2(app storage.Appender, req *writev2.Request, rs *WriteResponseStats) (samplesWithoutMetadata, errHTTPCode int, err error) {
	var (
		badRequestErrs                                   []error
		outOfOrderExemplarErrs, samplesWithInvalidLabels int

		b = labels.NewScratchBuilder(0)
	)
	for _, ts := range req.Timeseries {
		ls := ts.ToLabels(&b, req.Symbols)
		// Validate series labels early.
		// NOTE(bwplotka): While spec allows UTF-8, Prometheus Receiver may impose
		// specific limits and follow https://prometheus.io/docs/specs/remote_write_spec_2_0/#invalid-samples case.
		if !ls.Has(labels.MetricName) || !ls.IsValid(model.UTF8Validation) {
			badRequestErrs = append(badRequestErrs, fmt.Errorf("invalid metric name or labels, got %v", ls.String()))
			samplesWithInvalidLabels += len(ts.Samples) + len(ts.Histograms)
			continue
		} else if duplicateLabel, hasDuplicate := ls.HasDuplicateLabelNames(); hasDuplicate {
			badRequestErrs = append(badRequestErrs, fmt.Errorf("invalid labels for series, labels %v, duplicated label %s", ls.String(), duplicateLabel))
			samplesWithInvalidLabels += len(ts.Samples) + len(ts.Histograms)
			continue
		}

		allSamplesSoFar := rs.AllSamples()
		var ref storage.SeriesRef

		// Samples.
		if h.ingestCTZeroSample && len(ts.Samples) > 0 && ts.Samples[0].Timestamp != 0 && ts.CreatedTimestamp != 0 {
			// CT only needs to be ingested for the first sample, it will be considered
			// out of order for the rest.
			ref, err = app.AppendCTZeroSample(ref, ls, ts.Samples[0].Timestamp, ts.CreatedTimestamp)
			if err != nil && !errors.Is(err, storage.ErrOutOfOrderCT) {
				// Even for the first sample OOO is a common scenario because
				// we can't tell if a CT was already ingested in a previous request.
				// We ignore the error.
				h.logger.Debug("Error when appending CT in remote write request", "err", err, "series", ls.String(), "created_timestamp", ts.CreatedTimestamp, "timestamp", ts.Samples[0].Timestamp)
			}
		}
		for _, s := range ts.Samples {
			ref, err = app.Append(ref, ls, s.GetTimestamp(), s.GetValue())
			if err == nil {
				rs.Samples++
				continue
			}
			// Handle append error.
			if errors.Is(err, storage.ErrOutOfOrderSample) ||
				errors.Is(err, storage.ErrOutOfBounds) ||
				errors.Is(err, storage.ErrDuplicateSampleForTimestamp) ||
				errors.Is(err, storage.ErrTooOldSample) {
				// TODO(bwplotka): Not too spammy log?
				h.logger.Error("Out of order sample from remote write", "err", err.Error(), "series", ls.String(), "timestamp", s.Timestamp)
				badRequestErrs = append(badRequestErrs, fmt.Errorf("%w for series %v", err, ls.String()))
				continue
			}
			return 0, http.StatusInternalServerError, err
		}

		// Native Histograms.
		for _, hp := range ts.Histograms {
			if h.ingestCTZeroSample && hp.Timestamp != 0 && ts.CreatedTimestamp != 0 {
				// Differently from samples, we need to handle CT for each histogram instead of just the first one.
				// This is because histograms and float histograms are stored separately, even if they have the same labels.
				ref, err = h.handleHistogramZeroSample(app, ref, ls, hp, ts.CreatedTimestamp)
				if err != nil && !errors.Is(err, storage.ErrOutOfOrderCT) {
					// Even for the first sample OOO is a common scenario because
					// we can't tell if a CT was already ingested in a previous request.
					// We ignore the error.
					h.logger.Debug("Error when appending CT in remote write request", "err", err, "series", ls.String(), "created_timestamp", ts.CreatedTimestamp, "timestamp", hp.Timestamp)
				}
			}
			if hp.IsFloatHistogram() {
				ref, err = app.AppendHistogram(ref, ls, hp.Timestamp, nil, hp.ToFloatHistogram())
			} else {
				ref, err = app.AppendHistogram(ref, ls, hp.Timestamp, hp.ToIntHistogram(), nil)
			}
			if err == nil {
				rs.Histograms++
				continue
			}
			// Handle append error.
			// Although AppendHistogram does not currently return ErrDuplicateSampleForTimestamp there is
			// a note indicating its inclusion in the future.
			if errors.Is(err, storage.ErrOutOfOrderSample) ||
				errors.Is(err, storage.ErrOutOfBounds) ||
				errors.Is(err, storage.ErrDuplicateSampleForTimestamp) {
				// TODO(bwplotka): Not too spammy log?
				h.logger.Error("Out of order histogram from remote write", "err", err.Error(), "series", ls.String(), "timestamp", hp.Timestamp)
				badRequestErrs = append(badRequestErrs, fmt.Errorf("%w for series %v", err, ls.String()))
				continue
			}
			return 0, http.StatusInternalServerError, err
		}

		// Exemplars.
		for _, ep := range ts.Exemplars {
			e := ep.ToExemplar(&b, req.Symbols)
			ref, err = app.AppendExemplar(ref, ls, e)
			if err == nil {
				rs.Exemplars++
				continue
			}
			// Handle append error.
			if errors.Is(err, storage.ErrOutOfOrderExemplar) {
				outOfOrderExemplarErrs++ // Maintain old metrics, but technically not needed, given we fail here.
				h.logger.Error("Out of order exemplar", "err", err.Error(), "series", ls.String(), "exemplar", fmt.Sprintf("%+v", e))
				badRequestErrs = append(badRequestErrs, fmt.Errorf("%w for series %v", err, ls.String()))
				continue
			}
			// TODO(bwplotka): Add strict mode which would trigger rollback of everything if needed.
			// For now we keep the previously released flow (just error not debug leve) of dropping them without rollback and 5xx.
			h.logger.Error("failed to ingest exemplar, emitting error log, but no error for PRW caller", "err", err.Error(), "series", ls.String(), "exemplar", fmt.Sprintf("%+v", e))
		}

		m := ts.ToMetadata(req.Symbols)
		if _, err = app.UpdateMetadata(ref, ls, m); err != nil {
			h.logger.Debug("error while updating metadata from remote write", "err", err)
			// Metadata is attached to each series, so since Prometheus does not reject sample without metadata information,
			// we don't report remote write error either. We increment metric instead.
			samplesWithoutMetadata += rs.AllSamples() - allSamplesSoFar
		}
	}

	if outOfOrderExemplarErrs > 0 {
		h.logger.Warn("Error on ingesting out-of-order exemplars", "num_dropped", outOfOrderExemplarErrs)
	}
	h.samplesWithInvalidLabelsTotal.Add(float64(samplesWithInvalidLabels))

	if len(badRequestErrs) == 0 {
		return samplesWithoutMetadata, 0, nil
	}
	// TODO(bwplotka): Better concat formatting? Perhaps add size limit?
	return samplesWithoutMetadata, http.StatusBadRequest, errors.Join(badRequestErrs...)
}

// handleHistogramZeroSample appends CT as a zero-value sample with CT value as the sample timestamp.
// It doesn't return errors in case of out of order CT.
func (h *writeHandler) handleHistogramZeroSample(app storage.Appender, ref storage.SeriesRef, l labels.Labels, hist writev2.Histogram, ct int64) (storage.SeriesRef, error) {
	var err error
	if hist.IsFloatHistogram() {
		ref, err = app.AppendHistogramCTZeroSample(ref, l, hist.Timestamp, ct, nil, hist.ToFloatHistogram())
	} else {
		ref, err = app.AppendHistogramCTZeroSample(ref, l, hist.Timestamp, ct, hist.ToIntHistogram(), nil)
	}
	return ref, err
}

type OTLPOptions struct {
	// Convert delta samples to their cumulative equivalent by aggregating in-memory
	ConvertDelta bool
	// Store the raw delta samples as metrics with unknown type (we don't have a proper type for delta yet, therefore
	// marking the metric type as unknown for now).
	// We're in an early phase of implementing delta support (proposal: https://github.com/prometheus/proposals/pull/48/)
	NativeDelta bool
	// LookbackDelta is the query lookback delta.
	// Used to calculate the target_info sample timestamp interval.
	LookbackDelta time.Duration
}

// NewOTLPWriteHandler creates a http.Handler that accepts OTLP write requests and
// writes them to the provided appendable.
func NewOTLPWriteHandler(logger *slog.Logger, _ prometheus.Registerer, appendable storage.Appendable, configFunc func() config.Config, enableCTZeroIngestion bool, validIntervalCTZeroIngestion time.Duration, opts OTLPOptions) http.Handler {
	if opts.NativeDelta && opts.ConvertDelta {
		// This should be validated when iterating through feature flags, so not expected to fail here.
		panic("cannot enable native delta ingestion and delta2cumulative conversion at the same time")
	}

	ex := &rwExporter{
		writeHandler: &writeHandler{
			logger:     logger,
			appendable: appendable,
		},
<<<<<<< HEAD
		config:                       configFunc,
		allowDeltaTemporality:        opts.NativeDelta,
		enableCTZeroIngestion:        enableCTZeroIngestion,
		validIntervalCTZeroIngestion: validIntervalCTZeroIngestion,
=======
		config:                configFunc,
		allowDeltaTemporality: opts.NativeDelta,
		lookbackDelta:         opts.LookbackDelta,
>>>>>>> 938e5cb6
	}

	wh := &otlpWriteHandler{logger: logger, defaultConsumer: ex}

	if opts.ConvertDelta {
		fac := deltatocumulative.NewFactory()
		set := processor.Settings{
			ID:                component.NewID(fac.Type()),
			TelemetrySettings: component.TelemetrySettings{MeterProvider: noop.NewMeterProvider()},
		}
		d2c, err := fac.CreateMetrics(context.Background(), set, fac.CreateDefaultConfig(), wh.defaultConsumer)
		if err != nil {
			// fac.CreateMetrics directly calls [deltatocumulativeprocessor.createMetricsProcessor],
			// which only errors if:
			//   - cfg.(type) != *Config
			//   - telemetry.New fails due to bad set.TelemetrySettings
			//
			// both cannot be the case, as we pass a valid *Config and valid TelemetrySettings.
			// as such, we assume this error to never occur.
			// if it is, our assumptions are broken in which case a panic seems acceptable.
			panic(fmt.Errorf("failed to create metrics processor: %w", err))
		}
		if err := d2c.Start(context.Background(), nil); err != nil {
			// deltatocumulative does not error on start. see above for panic reasoning
			panic(err)
		}
		wh.d2cConsumer = d2c
	}

	return wh
}

type rwExporter struct {
	*writeHandler
	config                func() config.Config
	allowDeltaTemporality bool
<<<<<<< HEAD

	// Mimir specifics.
	enableCTZeroIngestion        bool
	validIntervalCTZeroIngestion time.Duration
=======
	lookbackDelta         time.Duration
>>>>>>> 938e5cb6
}

func (rw *rwExporter) ConsumeMetrics(ctx context.Context, md pmetric.Metrics) error {
	otlpCfg := rw.config().OTLPConfig

	converter := otlptranslator.NewPrometheusConverter()
	annots, err := converter.FromMetrics(ctx, md, otlptranslator.Settings{
		AddMetricSuffixes:                 otlpCfg.TranslationStrategy != config.NoTranslation,
		AllowUTF8:                         otlpCfg.TranslationStrategy != config.UnderscoreEscapingWithSuffixes,
		PromoteResourceAttributes:         otlptranslator.NewPromoteResourceAttributes(otlpCfg),
		KeepIdentifyingResourceAttributes: otlpCfg.KeepIdentifyingResourceAttributes,
		ConvertHistogramsToNHCB:           otlpCfg.ConvertHistogramsToNHCB,
		AllowDeltaTemporality:             rw.allowDeltaTemporality,
		PromoteScopeMetadata:              otlpCfg.PromoteScopeMetadata,
<<<<<<< HEAD

		// Mimir specifics.
		EnableCreatedTimestampZeroIngestion:        rw.enableCTZeroIngestion,
		ValidIntervalCreatedTimestampZeroIngestion: rw.validIntervalCTZeroIngestion,
	}, rw.logger)
=======
		LookbackDelta:                     rw.lookbackDelta,
	})
>>>>>>> 938e5cb6
	if err != nil {
		rw.logger.Warn("Error translating OTLP metrics to Prometheus write request", "err", err)
	}
	ws, _ := annots.AsStrings("", 0, 0)
	if len(ws) > 0 {
		rw.logger.Warn("Warnings translating OTLP metrics to Prometheus write request", "warnings", ws)
	}

	err = rw.write(ctx, &prompb.WriteRequest{
		Timeseries: converter.TimeSeries(),
		Metadata:   converter.Metadata(),
	})
	return err
}

func (rw *rwExporter) Capabilities() consumer.Capabilities {
	return consumer.Capabilities{MutatesData: false}
}

type otlpWriteHandler struct {
	logger *slog.Logger

	defaultConsumer consumer.Metrics // stores deltas as-is
	d2cConsumer     consumer.Metrics // converts deltas to cumulative
}

func (h *otlpWriteHandler) ServeHTTP(w http.ResponseWriter, r *http.Request) {
	req, err := DecodeOTLPWriteRequest(r)
	if err != nil {
		h.logger.Error("Error decoding OTLP write request", "err", err.Error())
		http.Error(w, err.Error(), http.StatusBadRequest)
		return
	}

	md := req.Metrics()
	// If deltatocumulative conversion enabled AND delta samples exist, use slower conversion path.
	// While deltatocumulative can also accept cumulative metrics (and then just forwards them as-is), it currently
	// holds a sync.Mutex when entering ConsumeMetrics. This is slow and not necessary when ingesting cumulative metrics.
	if h.d2cConsumer != nil && hasDelta(md) {
		err = h.d2cConsumer.ConsumeMetrics(r.Context(), md)
	} else {
		// Otherwise use default consumer (alongside cumulative samples, this will accept delta samples and write as-is
		// if native-delta-support is enabled).
		err = h.defaultConsumer.ConsumeMetrics(r.Context(), md)
	}

	switch {
	case err == nil:
	case errors.Is(err, storage.ErrOutOfOrderSample), errors.Is(err, storage.ErrOutOfBounds), errors.Is(err, storage.ErrDuplicateSampleForTimestamp):
		// Indicated an out of order sample is a bad request to prevent retries.
		http.Error(w, err.Error(), http.StatusBadRequest)
		return
	default:
		h.logger.Error("Error appending remote write", "err", err.Error())
		http.Error(w, err.Error(), http.StatusInternalServerError)
		return
	}

	w.WriteHeader(http.StatusOK)
}

func hasDelta(md pmetric.Metrics) bool {
	for i := range md.ResourceMetrics().Len() {
		sms := md.ResourceMetrics().At(i).ScopeMetrics()
		for i := range sms.Len() {
			ms := sms.At(i).Metrics()
			for i := range ms.Len() {
				temporality := pmetric.AggregationTemporalityUnspecified
				m := ms.At(i)
				switch ms.At(i).Type() {
				case pmetric.MetricTypeSum:
					temporality = m.Sum().AggregationTemporality()
				case pmetric.MetricTypeExponentialHistogram:
					temporality = m.ExponentialHistogram().AggregationTemporality()
				case pmetric.MetricTypeHistogram:
					temporality = m.Histogram().AggregationTemporality()
				}
				if temporality == pmetric.AggregationTemporalityDelta {
					return true
				}
			}
		}
	}
	return false
}

type timeLimitAppender struct {
	storage.Appender

	maxTime int64
}

func (app *timeLimitAppender) Append(ref storage.SeriesRef, lset labels.Labels, t int64, v float64) (storage.SeriesRef, error) {
	if t > app.maxTime {
		return 0, fmt.Errorf("%w: timestamp is too far in the future", storage.ErrOutOfBounds)
	}

	ref, err := app.Appender.Append(ref, lset, t, v)
	if err != nil {
		return 0, err
	}
	return ref, nil
}

func (app *timeLimitAppender) AppendHistogram(ref storage.SeriesRef, l labels.Labels, t int64, h *histogram.Histogram, fh *histogram.FloatHistogram) (storage.SeriesRef, error) {
	if t > app.maxTime {
		return 0, fmt.Errorf("%w: timestamp is too far in the future", storage.ErrOutOfBounds)
	}

	ref, err := app.Appender.AppendHistogram(ref, l, t, h, fh)
	if err != nil {
		return 0, err
	}
	return ref, nil
}

func (app *timeLimitAppender) AppendExemplar(ref storage.SeriesRef, l labels.Labels, e exemplar.Exemplar) (storage.SeriesRef, error) {
	if e.Ts > app.maxTime {
		return 0, fmt.Errorf("%w: timestamp is too far in the future", storage.ErrOutOfBounds)
	}

	ref, err := app.Appender.AppendExemplar(ref, l, e)
	if err != nil {
		return 0, err
	}
	return ref, nil
}<|MERGE_RESOLUTION|>--- conflicted
+++ resolved
@@ -548,16 +548,11 @@
 			logger:     logger,
 			appendable: appendable,
 		},
-<<<<<<< HEAD
 		config:                       configFunc,
 		allowDeltaTemporality:        opts.NativeDelta,
 		enableCTZeroIngestion:        enableCTZeroIngestion,
 		validIntervalCTZeroIngestion: validIntervalCTZeroIngestion,
-=======
-		config:                configFunc,
-		allowDeltaTemporality: opts.NativeDelta,
-		lookbackDelta:         opts.LookbackDelta,
->>>>>>> 938e5cb6
+		lookbackDelta:                opts.LookbackDelta,
 	}
 
 	wh := &otlpWriteHandler{logger: logger, defaultConsumer: ex}
@@ -594,14 +589,11 @@
 	*writeHandler
 	config                func() config.Config
 	allowDeltaTemporality bool
-<<<<<<< HEAD
+	lookbackDelta         time.Duration
 
 	// Mimir specifics.
 	enableCTZeroIngestion        bool
 	validIntervalCTZeroIngestion time.Duration
-=======
-	lookbackDelta         time.Duration
->>>>>>> 938e5cb6
 }
 
 func (rw *rwExporter) ConsumeMetrics(ctx context.Context, md pmetric.Metrics) error {
@@ -616,16 +608,12 @@
 		ConvertHistogramsToNHCB:           otlpCfg.ConvertHistogramsToNHCB,
 		AllowDeltaTemporality:             rw.allowDeltaTemporality,
 		PromoteScopeMetadata:              otlpCfg.PromoteScopeMetadata,
-<<<<<<< HEAD
+		LookbackDelta:                     rw.lookbackDelta,
 
 		// Mimir specifics.
 		EnableCreatedTimestampZeroIngestion:        rw.enableCTZeroIngestion,
 		ValidIntervalCreatedTimestampZeroIngestion: rw.validIntervalCTZeroIngestion,
 	}, rw.logger)
-=======
-		LookbackDelta:                     rw.lookbackDelta,
-	})
->>>>>>> 938e5cb6
 	if err != nil {
 		rw.logger.Warn("Error translating OTLP metrics to Prometheus write request", "err", err)
 	}
