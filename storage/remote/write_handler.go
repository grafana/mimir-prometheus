// Copyright 2021 The Prometheus Authors
// Licensed under the Apache License, Version 2.0 (the "License");
// you may not use this file except in compliance with the License.
// You may obtain a copy of the License at
//
// http://www.apache.org/licenses/LICENSE-2.0
//
// Unless required by applicable law or agreed to in writing, software
// distributed under the License is distributed on an "AS IS" BASIS,
// WITHOUT WARRANTIES OR CONDITIONS OF ANY KIND, either express or implied.
// See the License for the specific language governing permissions and
// limitations under the License.

package remote

import (
	"context"
	"errors"
	"fmt"
	"io"
	"log/slog"
	"net/http"
	"strings"
	"time"

	"github.com/gogo/protobuf/proto"
	deltatocumulative "github.com/open-telemetry/opentelemetry-collector-contrib/processor/deltatocumulativeprocessor"
	"github.com/prometheus/client_golang/prometheus"
	"github.com/prometheus/client_golang/prometheus/promauto"
	"github.com/prometheus/common/model"
	"go.opentelemetry.io/collector/component"
	"go.opentelemetry.io/collector/consumer"
	"go.opentelemetry.io/collector/pdata/pmetric"
	"go.opentelemetry.io/collector/processor"
	"go.opentelemetry.io/otel/metric/noop"

	"github.com/prometheus/prometheus/config"
	"github.com/prometheus/prometheus/model/exemplar"
	"github.com/prometheus/prometheus/model/histogram"
	"github.com/prometheus/prometheus/model/labels"
	"github.com/prometheus/prometheus/model/timestamp"
	"github.com/prometheus/prometheus/prompb"
	writev2 "github.com/prometheus/prometheus/prompb/io/prometheus/write/v2"
	"github.com/prometheus/prometheus/storage"
	otlptranslator "github.com/prometheus/prometheus/storage/remote/otlptranslator/prometheusremotewrite"
	"github.com/prometheus/prometheus/util/compression"
)

type writeHandler struct {
	logger     *slog.Logger
	appendable storage.Appendable

	samplesWithInvalidLabelsTotal  prometheus.Counter
	samplesAppendedWithoutMetadata prometheus.Counter

	acceptedProtoMsgs map[config.RemoteWriteProtoMsg]struct{}

	ingestCTZeroSample bool
}

const maxAheadTime = 10 * time.Minute

// NewWriteHandler creates a http.Handler that accepts remote write requests with
// the given message in acceptedProtoMsgs and writes them to the provided appendable.
//
// NOTE(bwplotka): When accepting v2 proto and spec, partial writes are possible
// as per https://prometheus.io/docs/specs/remote_write_spec_2_0/#partial-write.
func NewWriteHandler(logger *slog.Logger, reg prometheus.Registerer, appendable storage.Appendable, acceptedProtoMsgs []config.RemoteWriteProtoMsg, ingestCTZeroSample bool) http.Handler {
	protoMsgs := map[config.RemoteWriteProtoMsg]struct{}{}
	for _, acc := range acceptedProtoMsgs {
		protoMsgs[acc] = struct{}{}
	}
	h := &writeHandler{
		logger:            logger,
		appendable:        appendable,
		acceptedProtoMsgs: protoMsgs,
		samplesWithInvalidLabelsTotal: promauto.With(reg).NewCounter(prometheus.CounterOpts{
			Namespace: "prometheus",
			Subsystem: "api",
			Name:      "remote_write_invalid_labels_samples_total",
			Help:      "The total number of received remote write samples and histogram samples which were rejected due to invalid labels.",
		}),
		samplesAppendedWithoutMetadata: promauto.With(reg).NewCounter(prometheus.CounterOpts{
			Namespace: "prometheus",
			Subsystem: "api",
			Name:      "remote_write_without_metadata_appended_samples_total",
			Help:      "The total number of received remote write samples (and histogram samples) which were ingested without corresponding metadata.",
		}),

		ingestCTZeroSample: ingestCTZeroSample,
	}
	return h
}

func (h *writeHandler) parseProtoMsg(contentType string) (config.RemoteWriteProtoMsg, error) {
	contentType = strings.TrimSpace(contentType)

	parts := strings.Split(contentType, ";")
	if parts[0] != appProtoContentType {
		return "", fmt.Errorf("expected %v as the first (media) part, got %v content-type", appProtoContentType, contentType)
	}
	// Parse potential https://www.rfc-editor.org/rfc/rfc9110#parameter
	for _, p := range parts[1:] {
		pair := strings.Split(p, "=")
		if len(pair) != 2 {
			return "", fmt.Errorf("as per https://www.rfc-editor.org/rfc/rfc9110#parameter expected parameters to be key-values, got %v in %v content-type", p, contentType)
		}
		if pair[0] == "proto" {
			ret := config.RemoteWriteProtoMsg(pair[1])
			if err := ret.Validate(); err != nil {
				return "", fmt.Errorf("got %v content type; %w", contentType, err)
			}
			return ret, nil
		}
	}
	// No "proto=" parameter, assuming v1.
	return config.RemoteWriteProtoMsgV1, nil
}

func (h *writeHandler) ServeHTTP(w http.ResponseWriter, r *http.Request) {
	contentType := r.Header.Get("Content-Type")
	if contentType == "" {
		// Don't break yolo 1.0 clients if not needed. This is similar to what we did
		// before 2.0: https://github.com/prometheus/prometheus/blob/d78253319daa62c8f28ed47e40bafcad2dd8b586/storage/remote/write_handler.go#L62
		// We could give http.StatusUnsupportedMediaType, but let's assume 1.0 message by default.
		contentType = appProtoContentType
	}

	msgType, err := h.parseProtoMsg(contentType)
	if err != nil {
		h.logger.Error("Error decoding remote write request", "err", err)
		http.Error(w, err.Error(), http.StatusUnsupportedMediaType)
		return
	}

	if _, ok := h.acceptedProtoMsgs[msgType]; !ok {
		err := fmt.Errorf("%v protobuf message is not accepted by this server; accepted %v", msgType, func() (ret []string) {
			for k := range h.acceptedProtoMsgs {
				ret = append(ret, string(k))
			}
			return ret
		}())
		h.logger.Error("Error decoding remote write request", "err", err)
		http.Error(w, err.Error(), http.StatusUnsupportedMediaType)
	}

	enc := r.Header.Get("Content-Encoding")
	if enc == "" {
		// Don't break yolo 1.0 clients if not needed. This is similar to what we did
		// before 2.0: https://github.com/prometheus/prometheus/blob/d78253319daa62c8f28ed47e40bafcad2dd8b586/storage/remote/write_handler.go#L62
		// We could give http.StatusUnsupportedMediaType, but let's assume snappy by default.
	} else if strings.ToLower(enc) != compression.Snappy {
		err := fmt.Errorf("%v encoding (compression) is not accepted by this server; only %v is acceptable", enc, compression.Snappy)
		h.logger.Error("Error decoding remote write request", "err", err)
		http.Error(w, err.Error(), http.StatusUnsupportedMediaType)
	}

	// Read the request body.
	body, err := io.ReadAll(r.Body)
	if err != nil {
		h.logger.Error("Error decoding remote write request", "err", err.Error())
		http.Error(w, err.Error(), http.StatusBadRequest)
		return
	}

	decompressed, err := compression.Decode(compression.Snappy, body, nil)
	if err != nil {
		// TODO(bwplotka): Add more context to responded error?
		h.logger.Error("Error decompressing remote write request", "err", err.Error())
		http.Error(w, err.Error(), http.StatusBadRequest)
		return
	}

	// Now we have a decompressed buffer we can unmarshal it.

	if msgType == config.RemoteWriteProtoMsgV1 {
		// PRW 1.0 flow has different proto message and no partial write handling.
		var req prompb.WriteRequest
		if err := proto.Unmarshal(decompressed, &req); err != nil {
			// TODO(bwplotka): Add more context to responded error?
			h.logger.Error("Error decoding v1 remote write request", "protobuf_message", msgType, "err", err.Error())
			http.Error(w, err.Error(), http.StatusBadRequest)
			return
		}
		if err = h.write(r.Context(), &req); err != nil {
			switch {
			case errors.Is(err, storage.ErrOutOfOrderSample), errors.Is(err, storage.ErrOutOfBounds), errors.Is(err, storage.ErrDuplicateSampleForTimestamp), errors.Is(err, storage.ErrTooOldSample):
				// Indicated an out-of-order sample is a bad request to prevent retries.
				http.Error(w, err.Error(), http.StatusBadRequest)
				return
			default:
				h.logger.Error("Error while remote writing the v1 request", "err", err.Error())
				http.Error(w, err.Error(), http.StatusInternalServerError)
				return
			}
		}
		w.WriteHeader(http.StatusNoContent)
		return
	}

	// Remote Write 2.x proto message handling.
	var req writev2.Request
	if err := proto.Unmarshal(decompressed, &req); err != nil {
		// TODO(bwplotka): Add more context to responded error?
		h.logger.Error("Error decoding v2 remote write request", "protobuf_message", msgType, "err", err.Error())
		http.Error(w, err.Error(), http.StatusBadRequest)
		return
	}

	respStats, errHTTPCode, err := h.writeV2(r.Context(), &req)

	// Set required X-Prometheus-Remote-Write-Written-* response headers, in all cases.
	respStats.SetHeaders(w)

	if err != nil {
		if errHTTPCode/5 == 100 { // 5xx
			h.logger.Error("Error while remote writing the v2 request", "err", err.Error())
		}
		http.Error(w, err.Error(), errHTTPCode)
		return
	}
	w.WriteHeader(http.StatusNoContent)
}

func (h *writeHandler) write(ctx context.Context, req *prompb.WriteRequest) (err error) {
	outOfOrderExemplarErrs := 0
	samplesWithInvalidLabels := 0
	samplesAppended := 0

	app := &timeLimitAppender{
		Appender: h.appendable.Appender(ctx),
		maxTime:  timestamp.FromTime(time.Now().Add(maxAheadTime)),
	}

	defer func() {
		if err != nil {
			_ = app.Rollback()
			return
		}
		err = app.Commit()
		if err != nil {
			h.samplesAppendedWithoutMetadata.Add(float64(samplesAppended))
		}
	}()

	b := labels.NewScratchBuilder(0)
	for _, ts := range req.Timeseries {
		ls := ts.ToLabels(&b, nil)

		// TODO(bwplotka): Even as per 1.0 spec, this should be a 400 error, while other samples are
		// potentially written. Perhaps unify with fixed writeV2 implementation a bit.
		if !ls.Has(labels.MetricName) || !ls.IsValid(model.UTF8Validation) {
			h.logger.Warn("Invalid metric names or labels", "got", ls.String())
			samplesWithInvalidLabels++
			continue
		} else if duplicateLabel, hasDuplicate := ls.HasDuplicateLabelNames(); hasDuplicate {
			h.logger.Warn("Invalid labels for series.", "labels", ls.String(), "duplicated_label", duplicateLabel)
			samplesWithInvalidLabels++
			continue
		}

		if err := h.appendV1Samples(app, ts.Samples, ls); err != nil {
			return err
		}
		samplesAppended += len(ts.Samples)

		for _, ep := range ts.Exemplars {
			e := ep.ToExemplar(&b, nil)
			if _, err := app.AppendExemplar(0, ls, e); err != nil {
				switch {
				case errors.Is(err, storage.ErrOutOfOrderExemplar):
					outOfOrderExemplarErrs++
					h.logger.Debug("Out of order exemplar", "series", ls.String(), "exemplar", fmt.Sprintf("%+v", e))
				default:
					// Since exemplar storage is still experimental, we don't fail the request on ingestion errors
					h.logger.Debug("Error while adding exemplar in AppendExemplar", "series", ls.String(), "exemplar", fmt.Sprintf("%+v", e), "err", err)
				}
			}
		}

		if err = h.appendV1Histograms(app, ts.Histograms, ls); err != nil {
			return err
		}
		samplesAppended += len(ts.Histograms)
	}

	if outOfOrderExemplarErrs > 0 {
		h.logger.Warn("Error on ingesting out-of-order exemplars", "num_dropped", outOfOrderExemplarErrs)
	}
	if samplesWithInvalidLabels > 0 {
		h.samplesWithInvalidLabelsTotal.Add(float64(samplesWithInvalidLabels))
	}
	return nil
}

func (h *writeHandler) appendV1Samples(app storage.Appender, ss []prompb.Sample, labels labels.Labels) error {
	var ref storage.SeriesRef
	var err error
	for _, s := range ss {
		ref, err = app.Append(ref, labels, s.GetTimestamp(), s.GetValue())
		if err != nil {
			if errors.Is(err, storage.ErrOutOfOrderSample) ||
				errors.Is(err, storage.ErrOutOfBounds) ||
				errors.Is(err, storage.ErrDuplicateSampleForTimestamp) {
				h.logger.Error("Out of order sample from remote write", "err", err.Error(), "series", labels.String(), "timestamp", s.Timestamp)
			}
			return err
		}
	}
	return nil
}

func (h *writeHandler) appendV1Histograms(app storage.Appender, hh []prompb.Histogram, labels labels.Labels) error {
	var err error
	for _, hp := range hh {
		if hp.IsFloatHistogram() {
			_, err = app.AppendHistogram(0, labels, hp.Timestamp, nil, hp.ToFloatHistogram())
		} else {
			_, err = app.AppendHistogram(0, labels, hp.Timestamp, hp.ToIntHistogram(), nil)
		}
		if err != nil {
			// Although AppendHistogram does not currently return ErrDuplicateSampleForTimestamp there is
			// a note indicating its inclusion in the future.
			if errors.Is(err, storage.ErrOutOfOrderSample) ||
				errors.Is(err, storage.ErrOutOfBounds) ||
				errors.Is(err, storage.ErrDuplicateSampleForTimestamp) {
				h.logger.Error("Out of order histogram from remote write", "err", err.Error(), "series", labels.String(), "timestamp", hp.Timestamp)
			}
			return err
		}
	}
	return nil
}

// writeV2 is similar to write, but it works with v2 proto message,
// allows partial 4xx writes and gathers statistics.
//
// writeV2 returns the statistics.
// In error cases, writeV2, also returns statistics, but also the error that
// should be propagated to the remote write sender and httpCode to use for status.
//
// NOTE(bwplotka): TSDB storage is NOT idempotent, so we don't allow "partial retry-able" errors.
// Once we have 5xx type of error, we immediately stop and rollback all appends.
func (h *writeHandler) writeV2(ctx context.Context, req *writev2.Request) (_ WriteResponseStats, errHTTPCode int, _ error) {
	app := &timeLimitAppender{
		Appender: h.appendable.Appender(ctx),
		maxTime:  timestamp.FromTime(time.Now().Add(maxAheadTime)),
	}

	s := WriteResponseStats{}
	samplesWithoutMetadata, errHTTPCode, err := h.appendV2(app, req, &s)
	if err != nil {
		if errHTTPCode/5 == 100 {
			// On 5xx, we always rollback, because we expect
			// sender to retry and TSDB is not idempotent.
			if rerr := app.Rollback(); rerr != nil {
				h.logger.Error("writev2 rollback failed on retry-able error", "err", rerr)
			}
			return WriteResponseStats{}, errHTTPCode, err
		}

		// Non-retriable (e.g. bad request error case). Can be partially written.
		commitErr := app.Commit()
		if commitErr != nil {
			// Bad requests does not matter as we have internal error (retryable).
			return WriteResponseStats{}, http.StatusInternalServerError, commitErr
		}
		// Bad request error happened, but rest of data (if any) was written.
		h.samplesAppendedWithoutMetadata.Add(float64(samplesWithoutMetadata))
		return s, errHTTPCode, err
	}

	// All good just commit.
	if err := app.Commit(); err != nil {
		return WriteResponseStats{}, http.StatusInternalServerError, err
	}
	h.samplesAppendedWithoutMetadata.Add(float64(samplesWithoutMetadata))
	return s, 0, nil
}

func (h *writeHandler) appendV2(app storage.Appender, req *writev2.Request, rs *WriteResponseStats) (samplesWithoutMetadata, errHTTPCode int, err error) {
	var (
		badRequestErrs                                   []error
		outOfOrderExemplarErrs, samplesWithInvalidLabels int

		b = labels.NewScratchBuilder(0)
	)
	for _, ts := range req.Timeseries {
		ls := ts.ToLabels(&b, req.Symbols)
		// Validate series labels early.
		// NOTE(bwplotka): While spec allows UTF-8, Prometheus Receiver may impose
		// specific limits and follow https://prometheus.io/docs/specs/remote_write_spec_2_0/#invalid-samples case.
		if !ls.Has(labels.MetricName) || !ls.IsValid(model.UTF8Validation) {
			badRequestErrs = append(badRequestErrs, fmt.Errorf("invalid metric name or labels, got %v", ls.String()))
			samplesWithInvalidLabels += len(ts.Samples) + len(ts.Histograms)
			continue
		} else if duplicateLabel, hasDuplicate := ls.HasDuplicateLabelNames(); hasDuplicate {
			badRequestErrs = append(badRequestErrs, fmt.Errorf("invalid labels for series, labels %v, duplicated label %s", ls.String(), duplicateLabel))
			samplesWithInvalidLabels += len(ts.Samples) + len(ts.Histograms)
			continue
		}

		allSamplesSoFar := rs.AllSamples()
		var ref storage.SeriesRef

		// Samples.
		if h.ingestCTZeroSample && len(ts.Samples) > 0 && ts.Samples[0].Timestamp != 0 && ts.CreatedTimestamp != 0 {
			// CT only needs to be ingested for the first sample, it will be considered
			// out of order for the rest.
			ref, err = app.AppendCTZeroSample(ref, ls, ts.Samples[0].Timestamp, ts.CreatedTimestamp)
			if err != nil && !errors.Is(err, storage.ErrOutOfOrderCT) {
				// Even for the first sample OOO is a common scenario because
				// we can't tell if a CT was already ingested in a previous request.
				// We ignore the error.
				h.logger.Debug("Error when appending CT in remote write request", "err", err, "series", ls.String(), "created_timestamp", ts.CreatedTimestamp, "timestamp", ts.Samples[0].Timestamp)
			}
		}
		for _, s := range ts.Samples {
			ref, err = app.Append(ref, ls, s.GetTimestamp(), s.GetValue())
			if err == nil {
				rs.Samples++
				continue
			}
			// Handle append error.
			if errors.Is(err, storage.ErrOutOfOrderSample) ||
				errors.Is(err, storage.ErrOutOfBounds) ||
				errors.Is(err, storage.ErrDuplicateSampleForTimestamp) ||
				errors.Is(err, storage.ErrTooOldSample) {
				// TODO(bwplotka): Not too spammy log?
				h.logger.Error("Out of order sample from remote write", "err", err.Error(), "series", ls.String(), "timestamp", s.Timestamp)
				badRequestErrs = append(badRequestErrs, fmt.Errorf("%w for series %v", err, ls.String()))
				continue
			}
			return 0, http.StatusInternalServerError, err
		}

		// Native Histograms.
		for _, hp := range ts.Histograms {
			if h.ingestCTZeroSample && hp.Timestamp != 0 && ts.CreatedTimestamp != 0 {
				// Differently from samples, we need to handle CT for each histogram instead of just the first one.
				// This is because histograms and float histograms are stored separately, even if they have the same labels.
				ref, err = h.handleHistogramZeroSample(app, ref, ls, hp, ts.CreatedTimestamp)
				if err != nil && !errors.Is(err, storage.ErrOutOfOrderCT) {
					// Even for the first sample OOO is a common scenario because
					// we can't tell if a CT was already ingested in a previous request.
					// We ignore the error.
					h.logger.Debug("Error when appending CT in remote write request", "err", err, "series", ls.String(), "created_timestamp", ts.CreatedTimestamp, "timestamp", hp.Timestamp)
				}
			}
			if hp.IsFloatHistogram() {
				ref, err = app.AppendHistogram(ref, ls, hp.Timestamp, nil, hp.ToFloatHistogram())
			} else {
				ref, err = app.AppendHistogram(ref, ls, hp.Timestamp, hp.ToIntHistogram(), nil)
			}
			if err == nil {
				rs.Histograms++
				continue
			}
			// Handle append error.
			// Although AppendHistogram does not currently return ErrDuplicateSampleForTimestamp there is
			// a note indicating its inclusion in the future.
			if errors.Is(err, storage.ErrOutOfOrderSample) ||
				errors.Is(err, storage.ErrOutOfBounds) ||
				errors.Is(err, storage.ErrDuplicateSampleForTimestamp) {
				// TODO(bwplotka): Not too spammy log?
				h.logger.Error("Out of order histogram from remote write", "err", err.Error(), "series", ls.String(), "timestamp", hp.Timestamp)
				badRequestErrs = append(badRequestErrs, fmt.Errorf("%w for series %v", err, ls.String()))
				continue
			}
			return 0, http.StatusInternalServerError, err
		}

		// Exemplars.
		for _, ep := range ts.Exemplars {
			e := ep.ToExemplar(&b, req.Symbols)
			ref, err = app.AppendExemplar(ref, ls, e)
			if err == nil {
				rs.Exemplars++
				continue
			}
			// Handle append error.
			if errors.Is(err, storage.ErrOutOfOrderExemplar) {
				outOfOrderExemplarErrs++ // Maintain old metrics, but technically not needed, given we fail here.
				h.logger.Error("Out of order exemplar", "err", err.Error(), "series", ls.String(), "exemplar", fmt.Sprintf("%+v", e))
				badRequestErrs = append(badRequestErrs, fmt.Errorf("%w for series %v", err, ls.String()))
				continue
			}
			// TODO(bwplotka): Add strict mode which would trigger rollback of everything if needed.
			// For now we keep the previously released flow (just error not debug leve) of dropping them without rollback and 5xx.
			h.logger.Error("failed to ingest exemplar, emitting error log, but no error for PRW caller", "err", err.Error(), "series", ls.String(), "exemplar", fmt.Sprintf("%+v", e))
		}

		m := ts.ToMetadata(req.Symbols)
		if _, err = app.UpdateMetadata(ref, ls, m); err != nil {
			h.logger.Debug("error while updating metadata from remote write", "err", err)
			// Metadata is attached to each series, so since Prometheus does not reject sample without metadata information,
			// we don't report remote write error either. We increment metric instead.
			samplesWithoutMetadata += rs.AllSamples() - allSamplesSoFar
		}
	}

	if outOfOrderExemplarErrs > 0 {
		h.logger.Warn("Error on ingesting out-of-order exemplars", "num_dropped", outOfOrderExemplarErrs)
	}
	h.samplesWithInvalidLabelsTotal.Add(float64(samplesWithInvalidLabels))

	if len(badRequestErrs) == 0 {
		return samplesWithoutMetadata, 0, nil
	}
	// TODO(bwplotka): Better concat formatting? Perhaps add size limit?
	return samplesWithoutMetadata, http.StatusBadRequest, errors.Join(badRequestErrs...)
}

// handleHistogramZeroSample appends CT as a zero-value sample with CT value as the sample timestamp.
// It doesn't return errors in case of out of order CT.
func (h *writeHandler) handleHistogramZeroSample(app storage.Appender, ref storage.SeriesRef, l labels.Labels, hist writev2.Histogram, ct int64) (storage.SeriesRef, error) {
	var err error
	if hist.IsFloatHistogram() {
		ref, err = app.AppendHistogramCTZeroSample(ref, l, hist.Timestamp, ct, nil, hist.ToFloatHistogram())
	} else {
		ref, err = app.AppendHistogramCTZeroSample(ref, l, hist.Timestamp, ct, hist.ToIntHistogram(), nil)
	}
	return ref, err
}

type OTLPOptions struct {
	// Convert delta samples to their cumulative equivalent by aggregating in-memory
	ConvertDelta bool
	// Store the raw delta samples as metrics with unknown type (we don't have a proper type for delta yet, therefore
	// marking the metric type as unknown for now).
	// We're in an early phase of implementing delta support (proposal: https://github.com/prometheus/proposals/pull/48/)
	NativeDelta bool
	// LookbackDelta is the query lookback delta.
	// Used to calculate the target_info sample timestamp interval.
	LookbackDelta time.Duration
	// Add type and unit labels to the metrics.
	EnableTypeAndUnitLabels bool
}

// NewOTLPWriteHandler creates a http.Handler that accepts OTLP write requests and
// writes them to the provided appendable.
func NewOTLPWriteHandler(logger *slog.Logger, _ prometheus.Registerer, appendable storage.Appendable, configFunc func() config.Config, enableCTZeroIngestion bool, validIntervalCTZeroIngestion time.Duration, opts OTLPOptions) http.Handler {
	if opts.NativeDelta && opts.ConvertDelta {
		// This should be validated when iterating through feature flags, so not expected to fail here.
		panic("cannot enable native delta ingestion and delta2cumulative conversion at the same time")
	}

	ex := &rwExporter{
		writeHandler: &writeHandler{
			logger:     logger,
			appendable: appendable,
		},
<<<<<<< HEAD
		config:                       configFunc,
		allowDeltaTemporality:        opts.NativeDelta,
		lookbackDelta:                opts.LookbackDelta,
		enableCTZeroIngestion:        enableCTZeroIngestion,
		validIntervalCTZeroIngestion: validIntervalCTZeroIngestion,
=======
		config:                  configFunc,
		allowDeltaTemporality:   opts.NativeDelta,
		lookbackDelta:           opts.LookbackDelta,
		enableTypeAndUnitLabels: opts.EnableTypeAndUnitLabels,
>>>>>>> 2c04f2d7
	}

	wh := &otlpWriteHandler{logger: logger, defaultConsumer: ex}

	if opts.ConvertDelta {
		fac := deltatocumulative.NewFactory()
		set := processor.Settings{
			ID:                component.NewID(fac.Type()),
			TelemetrySettings: component.TelemetrySettings{MeterProvider: noop.NewMeterProvider()},
		}
		d2c, err := fac.CreateMetrics(context.Background(), set, fac.CreateDefaultConfig(), wh.defaultConsumer)
		if err != nil {
			// fac.CreateMetrics directly calls [deltatocumulativeprocessor.createMetricsProcessor],
			// which only errors if:
			//   - cfg.(type) != *Config
			//   - telemetry.New fails due to bad set.TelemetrySettings
			//
			// both cannot be the case, as we pass a valid *Config and valid TelemetrySettings.
			// as such, we assume this error to never occur.
			// if it is, our assumptions are broken in which case a panic seems acceptable.
			panic(fmt.Errorf("failed to create metrics processor: %w", err))
		}
		if err := d2c.Start(context.Background(), nil); err != nil {
			// deltatocumulative does not error on start. see above for panic reasoning
			panic(err)
		}
		wh.d2cConsumer = d2c
	}

	return wh
}

type rwExporter struct {
	*writeHandler
<<<<<<< HEAD
	config                func() config.Config
	allowDeltaTemporality bool
	lookbackDelta         time.Duration

	// Mimir specifics.
	enableCTZeroIngestion        bool
	validIntervalCTZeroIngestion time.Duration
=======
	config                  func() config.Config
	allowDeltaTemporality   bool
	lookbackDelta           time.Duration
	enableTypeAndUnitLabels bool
>>>>>>> 2c04f2d7
}

func (rw *rwExporter) ConsumeMetrics(ctx context.Context, md pmetric.Metrics) error {
	otlpCfg := rw.config().OTLPConfig

	converter := otlptranslator.NewPrometheusConverter()

	annots, err := converter.FromMetrics(ctx, md, otlptranslator.Settings{
		AddMetricSuffixes:                 otlpCfg.TranslationStrategy.ShouldAddSuffixes(),
		AllowUTF8:                         !otlpCfg.TranslationStrategy.ShouldEscape(),
		PromoteResourceAttributes:         otlptranslator.NewPromoteResourceAttributes(otlpCfg),
		KeepIdentifyingResourceAttributes: otlpCfg.KeepIdentifyingResourceAttributes,
		ConvertHistogramsToNHCB:           otlpCfg.ConvertHistogramsToNHCB,
		PromoteScopeMetadata:              otlpCfg.PromoteScopeMetadata,
		AllowDeltaTemporality:             rw.allowDeltaTemporality,
		LookbackDelta:                     rw.lookbackDelta,
<<<<<<< HEAD
		PromoteScopeMetadata:              otlpCfg.PromoteScopeMetadata,

		// Mimir specifics.
		EnableCreatedTimestampZeroIngestion:        rw.enableCTZeroIngestion,
		ValidIntervalCreatedTimestampZeroIngestion: rw.validIntervalCTZeroIngestion,
	}, rw.logger)
=======
		EnableTypeAndUnitLabels:           rw.enableTypeAndUnitLabels,
	})
>>>>>>> 2c04f2d7
	if err != nil {
		rw.logger.Warn("Error translating OTLP metrics to Prometheus write request", "err", err)
	}
	ws, _ := annots.AsStrings("", 0, 0)
	if len(ws) > 0 {
		rw.logger.Warn("Warnings translating OTLP metrics to Prometheus write request", "warnings", ws)
	}

	err = rw.write(ctx, &prompb.WriteRequest{
		Timeseries: converter.TimeSeries(),
		Metadata:   converter.Metadata(),
	})
	return err
}

func (rw *rwExporter) Capabilities() consumer.Capabilities {
	return consumer.Capabilities{MutatesData: false}
}

type otlpWriteHandler struct {
	logger *slog.Logger

	defaultConsumer consumer.Metrics // stores deltas as-is
	d2cConsumer     consumer.Metrics // converts deltas to cumulative
}

func (h *otlpWriteHandler) ServeHTTP(w http.ResponseWriter, r *http.Request) {
	req, err := DecodeOTLPWriteRequest(r)
	if err != nil {
		h.logger.Error("Error decoding OTLP write request", "err", err.Error())
		http.Error(w, err.Error(), http.StatusBadRequest)
		return
	}

	md := req.Metrics()
	// If deltatocumulative conversion enabled AND delta samples exist, use slower conversion path.
	// While deltatocumulative can also accept cumulative metrics (and then just forwards them as-is), it currently
	// holds a sync.Mutex when entering ConsumeMetrics. This is slow and not necessary when ingesting cumulative metrics.
	if h.d2cConsumer != nil && hasDelta(md) {
		err = h.d2cConsumer.ConsumeMetrics(r.Context(), md)
	} else {
		// Otherwise use default consumer (alongside cumulative samples, this will accept delta samples and write as-is
		// if native-delta-support is enabled).
		err = h.defaultConsumer.ConsumeMetrics(r.Context(), md)
	}

	switch {
	case err == nil:
	case errors.Is(err, storage.ErrOutOfOrderSample), errors.Is(err, storage.ErrOutOfBounds), errors.Is(err, storage.ErrDuplicateSampleForTimestamp):
		// Indicated an out of order sample is a bad request to prevent retries.
		http.Error(w, err.Error(), http.StatusBadRequest)
		return
	default:
		h.logger.Error("Error appending remote write", "err", err.Error())
		http.Error(w, err.Error(), http.StatusInternalServerError)
		return
	}

	w.WriteHeader(http.StatusOK)
}

func hasDelta(md pmetric.Metrics) bool {
	for i := range md.ResourceMetrics().Len() {
		sms := md.ResourceMetrics().At(i).ScopeMetrics()
		for i := range sms.Len() {
			ms := sms.At(i).Metrics()
			for i := range ms.Len() {
				temporality := pmetric.AggregationTemporalityUnspecified
				m := ms.At(i)
				switch ms.At(i).Type() {
				case pmetric.MetricTypeSum:
					temporality = m.Sum().AggregationTemporality()
				case pmetric.MetricTypeExponentialHistogram:
					temporality = m.ExponentialHistogram().AggregationTemporality()
				case pmetric.MetricTypeHistogram:
					temporality = m.Histogram().AggregationTemporality()
				}
				if temporality == pmetric.AggregationTemporalityDelta {
					return true
				}
			}
		}
	}
	return false
}

type timeLimitAppender struct {
	storage.Appender

	maxTime int64
}

func (app *timeLimitAppender) Append(ref storage.SeriesRef, lset labels.Labels, t int64, v float64) (storage.SeriesRef, error) {
	if t > app.maxTime {
		return 0, fmt.Errorf("%w: timestamp is too far in the future", storage.ErrOutOfBounds)
	}

	ref, err := app.Appender.Append(ref, lset, t, v)
	if err != nil {
		return 0, err
	}
	return ref, nil
}

func (app *timeLimitAppender) AppendHistogram(ref storage.SeriesRef, l labels.Labels, t int64, h *histogram.Histogram, fh *histogram.FloatHistogram) (storage.SeriesRef, error) {
	if t > app.maxTime {
		return 0, fmt.Errorf("%w: timestamp is too far in the future", storage.ErrOutOfBounds)
	}

	ref, err := app.Appender.AppendHistogram(ref, l, t, h, fh)
	if err != nil {
		return 0, err
	}
	return ref, nil
}

func (app *timeLimitAppender) AppendExemplar(ref storage.SeriesRef, l labels.Labels, e exemplar.Exemplar) (storage.SeriesRef, error) {
	if e.Ts > app.maxTime {
		return 0, fmt.Errorf("%w: timestamp is too far in the future", storage.ErrOutOfBounds)
	}

	ref, err := app.Appender.AppendExemplar(ref, l, e)
	if err != nil {
		return 0, err
	}
	return ref, nil
}<|MERGE_RESOLUTION|>--- conflicted
+++ resolved
@@ -550,18 +550,12 @@
 			logger:     logger,
 			appendable: appendable,
 		},
-<<<<<<< HEAD
 		config:                       configFunc,
 		allowDeltaTemporality:        opts.NativeDelta,
 		lookbackDelta:                opts.LookbackDelta,
+		enableTypeAndUnitLabels:      opts.EnableTypeAndUnitLabels,
 		enableCTZeroIngestion:        enableCTZeroIngestion,
 		validIntervalCTZeroIngestion: validIntervalCTZeroIngestion,
-=======
-		config:                  configFunc,
-		allowDeltaTemporality:   opts.NativeDelta,
-		lookbackDelta:           opts.LookbackDelta,
-		enableTypeAndUnitLabels: opts.EnableTypeAndUnitLabels,
->>>>>>> 2c04f2d7
 	}
 
 	wh := &otlpWriteHandler{logger: logger, defaultConsumer: ex}
@@ -596,20 +590,14 @@
 
 type rwExporter struct {
 	*writeHandler
-<<<<<<< HEAD
-	config                func() config.Config
-	allowDeltaTemporality bool
-	lookbackDelta         time.Duration
-
-	// Mimir specifics.
-	enableCTZeroIngestion        bool
-	validIntervalCTZeroIngestion time.Duration
-=======
 	config                  func() config.Config
 	allowDeltaTemporality   bool
 	lookbackDelta           time.Duration
 	enableTypeAndUnitLabels bool
->>>>>>> 2c04f2d7
+
+	// Mimir specifics.
+	enableCTZeroIngestion        bool
+	validIntervalCTZeroIngestion time.Duration
 }
 
 func (rw *rwExporter) ConsumeMetrics(ctx context.Context, md pmetric.Metrics) error {
@@ -626,17 +614,12 @@
 		PromoteScopeMetadata:              otlpCfg.PromoteScopeMetadata,
 		AllowDeltaTemporality:             rw.allowDeltaTemporality,
 		LookbackDelta:                     rw.lookbackDelta,
-<<<<<<< HEAD
-		PromoteScopeMetadata:              otlpCfg.PromoteScopeMetadata,
+		EnableTypeAndUnitLabels:           rw.enableTypeAndUnitLabels,
 
 		// Mimir specifics.
 		EnableCreatedTimestampZeroIngestion:        rw.enableCTZeroIngestion,
 		ValidIntervalCreatedTimestampZeroIngestion: rw.validIntervalCTZeroIngestion,
 	}, rw.logger)
-=======
-		EnableTypeAndUnitLabels:           rw.enableTypeAndUnitLabels,
-	})
->>>>>>> 2c04f2d7
 	if err != nil {
 		rw.logger.Warn("Error translating OTLP metrics to Prometheus write request", "err", err)
 	}
