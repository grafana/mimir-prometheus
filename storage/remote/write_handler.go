--- conflicted
+++ resolved
@@ -531,30 +531,22 @@
 
 // NewOTLPWriteHandler creates a http.Handler that accepts OTLP write requests and
 // writes them to the provided appendable.
-<<<<<<< HEAD
-func NewOTLPWriteHandler(logger *slog.Logger, appendable storage.Appendable, configFunc func() config.Config, enableCTZeroIngestion bool, validIntervalCTZeroIngestion time.Duration) http.Handler {
-	rwHandler := &writeHandler{
-		logger:     logger,
-		appendable: appendable,
-	}
-
-	return &otlpWriteHandler{
-		logger:                       logger,
-		rwHandler:                    rwHandler,
-		configFunc:                   configFunc,
-		enableCTZeroIngestion:        enableCTZeroIngestion,
-		validIntervalCTZeroIngestion: validIntervalCTZeroIngestion,
-=======
-func NewOTLPWriteHandler(logger *slog.Logger, reg prometheus.Registerer, appendable storage.Appendable, configFunc func() config.Config, opts OTLPOptions) http.Handler {
+func NewOTLPWriteHandler(logger *slog.Logger, reg prometheus.Registerer, appendable storage.Appendable, configFunc func() config.Config, enableCTZeroIngestion bool, validIntervalCTZeroIngestion time.Duration, opts OTLPOptions) http.Handler {
 	ex := &rwExporter{
 		writeHandler: &writeHandler{
 			logger:     logger,
 			appendable: appendable,
 		},
 		config: configFunc,
-	}
-
-	wh := &otlpWriteHandler{logger: logger, cumul: ex}
+
+		enableCTZeroIngestion:        enableCTZeroIngestion,
+		validIntervalCTZeroIngestion: validIntervalCTZeroIngestion,
+	}
+
+	wh := &otlpWriteHandler{
+		logger: logger,
+		cumul:  ex,
+	}
 
 	if opts.ConvertDelta {
 		fac := deltatocumulative.NewFactory()
@@ -576,24 +568,18 @@
 			panic(err)
 		}
 		wh.delta = d2c
->>>>>>> 5303e515
-	}
-
-<<<<<<< HEAD
-type otlpWriteHandler struct {
-	logger                       *slog.Logger
-	rwHandler                    *writeHandler
-	configFunc                   func() config.Config
-	enableCTZeroIngestion        bool
-	validIntervalCTZeroIngestion time.Duration
-=======
+	}
+
 	return wh
->>>>>>> 5303e515
 }
 
 type rwExporter struct {
 	*writeHandler
 	config func() config.Config
+
+	// Mimir specifics.
+	enableCTZeroIngestion        bool
+	validIntervalCTZeroIngestion time.Duration
 }
 
 func (rw *rwExporter) ConsumeMetrics(ctx context.Context, md pmetric.Metrics) error {
@@ -607,9 +593,9 @@
 		KeepIdentifyingResourceAttributes: otlpCfg.KeepIdentifyingResourceAttributes,
 
 		// Mimir specifics.
-		EnableCreatedTimestampZeroIngestion:        h.enableCTZeroIngestion,
-		ValidIntervalCreatedTimestampZeroIngestion: h.validIntervalCTZeroIngestion,
-	}, h.logger)
+		EnableCreatedTimestampZeroIngestion:        rw.enableCTZeroIngestion,
+		ValidIntervalCreatedTimestampZeroIngestion: rw.validIntervalCTZeroIngestion,
+	}, rw.logger)
 	if err != nil {
 		rw.logger.Warn("Error translating OTLP metrics to Prometheus write request", "err", err)
 	}
