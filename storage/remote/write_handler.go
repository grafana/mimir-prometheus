// Copyright 2021 The Prometheus Authors
// Licensed under the Apache License, Version 2.0 (the "License");
// you may not use this file except in compliance with the License.
// You may obtain a copy of the License at
//
// http://www.apache.org/licenses/LICENSE-2.0
//
// Unless required by applicable law or agreed to in writing, software
// distributed under the License is distributed on an "AS IS" BASIS,
// WITHOUT WARRANTIES OR CONDITIONS OF ANY KIND, either express or implied.
// See the License for the specific language governing permissions and
// limitations under the License.

package remote

import (
	"context"
	"errors"
	"fmt"
	"io"
	"log/slog"
	"net/http"
	"strings"
	"time"

	"github.com/gogo/protobuf/proto"
	"github.com/golang/snappy"
	"github.com/prometheus/client_golang/prometheus"
	"github.com/prometheus/client_golang/prometheus/promauto"
	"github.com/prometheus/common/model"

	"github.com/prometheus/prometheus/config"
	"github.com/prometheus/prometheus/model/exemplar"
	"github.com/prometheus/prometheus/model/histogram"
	"github.com/prometheus/prometheus/model/labels"
	"github.com/prometheus/prometheus/model/timestamp"
	"github.com/prometheus/prometheus/prompb"
	writev2 "github.com/prometheus/prometheus/prompb/io/prometheus/write/v2"
	"github.com/prometheus/prometheus/storage"
	otlptranslator "github.com/prometheus/prometheus/storage/remote/otlptranslator/prometheusremotewrite"
)

type writeHandler struct {
	logger     *slog.Logger
	appendable storage.Appendable

	samplesWithInvalidLabelsTotal  prometheus.Counter
	samplesAppendedWithoutMetadata prometheus.Counter

	acceptedProtoMsgs map[config.RemoteWriteProtoMsg]struct{}
}

const maxAheadTime = 10 * time.Minute

// NewWriteHandler creates a http.Handler that accepts remote write requests with
// the given message in acceptedProtoMsgs and writes them to the provided appendable.
//
// NOTE(bwplotka): When accepting v2 proto and spec, partial writes are possible
// as per https://prometheus.io/docs/specs/remote_write_spec_2_0/#partial-write.
func NewWriteHandler(logger *slog.Logger, reg prometheus.Registerer, appendable storage.Appendable, acceptedProtoMsgs []config.RemoteWriteProtoMsg) http.Handler {
	protoMsgs := map[config.RemoteWriteProtoMsg]struct{}{}
	for _, acc := range acceptedProtoMsgs {
		protoMsgs[acc] = struct{}{}
	}
	h := &writeHandler{
		logger:            logger,
		appendable:        appendable,
		acceptedProtoMsgs: protoMsgs,
		samplesWithInvalidLabelsTotal: promauto.With(reg).NewCounter(prometheus.CounterOpts{
			Namespace: "prometheus",
			Subsystem: "api",
			Name:      "remote_write_invalid_labels_samples_total",
			Help:      "The total number of received remote write samples and histogram samples which were rejected due to invalid labels.",
		}),
		samplesAppendedWithoutMetadata: promauto.With(reg).NewCounter(prometheus.CounterOpts{
			Namespace: "prometheus",
			Subsystem: "api",
			Name:      "remote_write_without_metadata_appended_samples_total",
			Help:      "The total number of received remote write samples (and histogram samples) which were ingested without corresponding metadata.",
		}),
	}
	return h
}

func (h *writeHandler) parseProtoMsg(contentType string) (config.RemoteWriteProtoMsg, error) {
	contentType = strings.TrimSpace(contentType)

	parts := strings.Split(contentType, ";")
	if parts[0] != appProtoContentType {
		return "", fmt.Errorf("expected %v as the first (media) part, got %v content-type", appProtoContentType, contentType)
	}
	// Parse potential https://www.rfc-editor.org/rfc/rfc9110#parameter
	for _, p := range parts[1:] {
		pair := strings.Split(p, "=")
		if len(pair) != 2 {
			return "", fmt.Errorf("as per https://www.rfc-editor.org/rfc/rfc9110#parameter expected parameters to be key-values, got %v in %v content-type", p, contentType)
		}
		if pair[0] == "proto" {
			ret := config.RemoteWriteProtoMsg(pair[1])
			if err := ret.Validate(); err != nil {
				return "", fmt.Errorf("got %v content type; %w", contentType, err)
			}
			return ret, nil
		}
	}
	// No "proto=" parameter, assuming v1.
	return config.RemoteWriteProtoMsgV1, nil
}

func (h *writeHandler) ServeHTTP(w http.ResponseWriter, r *http.Request) {
	contentType := r.Header.Get("Content-Type")
	if contentType == "" {
		// Don't break yolo 1.0 clients if not needed. This is similar to what we did
		// before 2.0: https://github.com/prometheus/prometheus/blob/d78253319daa62c8f28ed47e40bafcad2dd8b586/storage/remote/write_handler.go#L62
		// We could give http.StatusUnsupportedMediaType, but let's assume 1.0 message by default.
		contentType = appProtoContentType
	}

	msgType, err := h.parseProtoMsg(contentType)
	if err != nil {
		h.logger.Error("Error decoding remote write request", "err", err)
		http.Error(w, err.Error(), http.StatusUnsupportedMediaType)
		return
	}

	if _, ok := h.acceptedProtoMsgs[msgType]; !ok {
		err := fmt.Errorf("%v protobuf message is not accepted by this server; accepted %v", msgType, func() (ret []string) {
			for k := range h.acceptedProtoMsgs {
				ret = append(ret, string(k))
			}
			return ret
		}())
		h.logger.Error("Error decoding remote write request", "err", err)
		http.Error(w, err.Error(), http.StatusUnsupportedMediaType)
	}

	enc := r.Header.Get("Content-Encoding")
	if enc == "" {
		// Don't break yolo 1.0 clients if not needed. This is similar to what we did
		// before 2.0: https://github.com/prometheus/prometheus/blob/d78253319daa62c8f28ed47e40bafcad2dd8b586/storage/remote/write_handler.go#L62
		// We could give http.StatusUnsupportedMediaType, but let's assume snappy by default.
	} else if enc != string(SnappyBlockCompression) {
		err := fmt.Errorf("%v encoding (compression) is not accepted by this server; only %v is acceptable", enc, SnappyBlockCompression)
		h.logger.Error("Error decoding remote write request", "err", err)
		http.Error(w, err.Error(), http.StatusUnsupportedMediaType)
	}

	// Read the request body.
	body, err := io.ReadAll(r.Body)
	if err != nil {
		h.logger.Error("Error decoding remote write request", "err", err.Error())
		http.Error(w, err.Error(), http.StatusBadRequest)
		return
	}

	decompressed, err := snappy.Decode(nil, body)
	if err != nil {
		// TODO(bwplotka): Add more context to responded error?
		h.logger.Error("Error decompressing remote write request", "err", err.Error())
		http.Error(w, err.Error(), http.StatusBadRequest)
		return
	}

	// Now we have a decompressed buffer we can unmarshal it.

	if msgType == config.RemoteWriteProtoMsgV1 {
		// PRW 1.0 flow has different proto message and no partial write handling.
		var req prompb.WriteRequest
		if err := proto.Unmarshal(decompressed, &req); err != nil {
			// TODO(bwplotka): Add more context to responded error?
			h.logger.Error("Error decoding v1 remote write request", "protobuf_message", msgType, "err", err.Error())
			http.Error(w, err.Error(), http.StatusBadRequest)
			return
		}
		if err = h.write(r.Context(), &req); err != nil {
			switch {
			case errors.Is(err, storage.ErrOutOfOrderSample), errors.Is(err, storage.ErrOutOfBounds), errors.Is(err, storage.ErrDuplicateSampleForTimestamp), errors.Is(err, storage.ErrTooOldSample):
				// Indicated an out-of-order sample is a bad request to prevent retries.
				http.Error(w, err.Error(), http.StatusBadRequest)
				return
			default:
				h.logger.Error("Error while remote writing the v1 request", "err", err.Error())
				http.Error(w, err.Error(), http.StatusInternalServerError)
				return
			}
		}
		w.WriteHeader(http.StatusNoContent)
		return
	}

	// Remote Write 2.x proto message handling.
	var req writev2.Request
	if err := proto.Unmarshal(decompressed, &req); err != nil {
		// TODO(bwplotka): Add more context to responded error?
		h.logger.Error("Error decoding v2 remote write request", "protobuf_message", msgType, "err", err.Error())
		http.Error(w, err.Error(), http.StatusBadRequest)
		return
	}

	respStats, errHTTPCode, err := h.writeV2(r.Context(), &req)

	// Set required X-Prometheus-Remote-Write-Written-* response headers, in all cases.
	respStats.SetHeaders(w)

	if err != nil {
		if errHTTPCode/5 == 100 { // 5xx
			h.logger.Error("Error while remote writing the v2 request", "err", err.Error())
		}
		http.Error(w, err.Error(), errHTTPCode)
		return
	}
	w.WriteHeader(http.StatusNoContent)
}

func (h *writeHandler) write(ctx context.Context, req *prompb.WriteRequest) (err error) {
	outOfOrderExemplarErrs := 0
	samplesWithInvalidLabels := 0
	samplesAppended := 0

	app := &timeLimitAppender{
		Appender: h.appendable.Appender(ctx),
		maxTime:  timestamp.FromTime(time.Now().Add(maxAheadTime)),
	}

	defer func() {
		if err != nil {
			_ = app.Rollback()
			return
		}
		err = app.Commit()
		if err != nil {
			h.samplesAppendedWithoutMetadata.Add(float64(samplesAppended))
		}
	}()

	b := labels.NewScratchBuilder(0)
	for _, ts := range req.Timeseries {
		ls := ts.ToLabels(&b, nil)

		// TODO(bwplotka): Even as per 1.0 spec, this should be a 400 error, while other samples are
		// potentially written. Perhaps unify with fixed writeV2 implementation a bit.
		if !ls.Has(labels.MetricName) || !ls.IsValid(model.NameValidationScheme) {
			h.logger.Warn("Invalid metric names or labels", "got", ls.String())
			samplesWithInvalidLabels++
			continue
		} else if duplicateLabel, hasDuplicate := ls.HasDuplicateLabelNames(); hasDuplicate {
			h.logger.Warn("Invalid labels for series.", "labels", ls.String(), "duplicated_label", duplicateLabel)
			samplesWithInvalidLabels++
			continue
		}

		if err := h.appendV1Samples(app, ts.Samples, ls); err != nil {
			return err
		}
		samplesAppended += len(ts.Samples)

		for _, ep := range ts.Exemplars {
			e := ep.ToExemplar(&b, nil)
			if _, err := app.AppendExemplar(0, ls, e); err != nil {
				switch {
				case errors.Is(err, storage.ErrOutOfOrderExemplar):
					outOfOrderExemplarErrs++
					h.logger.Debug("Out of order exemplar", "series", ls.String(), "exemplar", fmt.Sprintf("%+v", e))
				default:
					// Since exemplar storage is still experimental, we don't fail the request on ingestion errors
					h.logger.Debug("Error while adding exemplar in AppendExemplar", "series", ls.String(), "exemplar", fmt.Sprintf("%+v", e), "err", err)
				}
			}
		}

		if err = h.appendV1Histograms(app, ts.Histograms, ls); err != nil {
			return err
		}
		samplesAppended += len(ts.Histograms)
	}

	if outOfOrderExemplarErrs > 0 {
		h.logger.Warn("Error on ingesting out-of-order exemplars", "num_dropped", outOfOrderExemplarErrs)
	}
	if samplesWithInvalidLabels > 0 {
		h.samplesWithInvalidLabelsTotal.Add(float64(samplesWithInvalidLabels))
	}
	return nil
}

func (h *writeHandler) appendV1Samples(app storage.Appender, ss []prompb.Sample, labels labels.Labels) error {
	var ref storage.SeriesRef
	var err error
	for _, s := range ss {
		ref, err = app.Append(ref, labels, s.GetTimestamp(), s.GetValue())
		if err != nil {
			if errors.Is(err, storage.ErrOutOfOrderSample) ||
				errors.Is(err, storage.ErrOutOfBounds) ||
				errors.Is(err, storage.ErrDuplicateSampleForTimestamp) {
				h.logger.Error("Out of order sample from remote write", "err", err.Error(), "series", labels.String(), "timestamp", s.Timestamp)
			}
			return err
		}
	}
	return nil
}

func (h *writeHandler) appendV1Histograms(app storage.Appender, hh []prompb.Histogram, labels labels.Labels) error {
	var err error
	for _, hp := range hh {
		if hp.IsFloatHistogram() {
			_, err = app.AppendHistogram(0, labels, hp.Timestamp, nil, hp.ToFloatHistogram())
		} else {
			_, err = app.AppendHistogram(0, labels, hp.Timestamp, hp.ToIntHistogram(), nil)
		}
		if err != nil {
			// Although AppendHistogram does not currently return ErrDuplicateSampleForTimestamp there is
			// a note indicating its inclusion in the future.
			if errors.Is(err, storage.ErrOutOfOrderSample) ||
				errors.Is(err, storage.ErrOutOfBounds) ||
				errors.Is(err, storage.ErrDuplicateSampleForTimestamp) {
				h.logger.Error("Out of order histogram from remote write", "err", err.Error(), "series", labels.String(), "timestamp", hp.Timestamp)
			}
			return err
		}
	}
	return nil
}

// writeV2 is similar to write, but it works with v2 proto message,
// allows partial 4xx writes and gathers statistics.
//
// writeV2 returns the statistics.
// In error cases, writeV2, also returns statistics, but also the error that
// should be propagated to the remote write sender and httpCode to use for status.
//
// NOTE(bwplotka): TSDB storage is NOT idempotent, so we don't allow "partial retry-able" errors.
// Once we have 5xx type of error, we immediately stop and rollback all appends.
func (h *writeHandler) writeV2(ctx context.Context, req *writev2.Request) (_ WriteResponseStats, errHTTPCode int, _ error) {
	app := &timeLimitAppender{
		Appender: h.appendable.Appender(ctx),
		maxTime:  timestamp.FromTime(time.Now().Add(maxAheadTime)),
	}

	s := WriteResponseStats{}
	samplesWithoutMetadata, errHTTPCode, err := h.appendV2(app, req, &s)
	if err != nil {
		if errHTTPCode/5 == 100 {
			// On 5xx, we always rollback, because we expect
			// sender to retry and TSDB is not idempotent.
			if rerr := app.Rollback(); rerr != nil {
				h.logger.Error("writev2 rollback failed on retry-able error", "err", rerr)
			}
			return WriteResponseStats{}, errHTTPCode, err
		}

		// Non-retriable (e.g. bad request error case). Can be partially written.
		commitErr := app.Commit()
		if commitErr != nil {
			// Bad requests does not matter as we have internal error (retryable).
			return WriteResponseStats{}, http.StatusInternalServerError, commitErr
		}
		// Bad request error happened, but rest of data (if any) was written.
		h.samplesAppendedWithoutMetadata.Add(float64(samplesWithoutMetadata))
		return s, errHTTPCode, err
	}

	// All good just commit.
	if err := app.Commit(); err != nil {
		return WriteResponseStats{}, http.StatusInternalServerError, err
	}
	h.samplesAppendedWithoutMetadata.Add(float64(samplesWithoutMetadata))
	return s, 0, nil
}

func (h *writeHandler) appendV2(app storage.Appender, req *writev2.Request, rs *WriteResponseStats) (samplesWithoutMetadata, errHTTPCode int, err error) {
	var (
		badRequestErrs                                   []error
		outOfOrderExemplarErrs, samplesWithInvalidLabels int

		b = labels.NewScratchBuilder(0)
	)
	for _, ts := range req.Timeseries {
		ls := ts.ToLabels(&b, req.Symbols)
		// Validate series labels early.
		// NOTE(bwplotka): While spec allows UTF-8, Prometheus Receiver may impose
		// specific limits and follow https://prometheus.io/docs/specs/remote_write_spec_2_0/#invalid-samples case.
		if !ls.Has(labels.MetricName) || !ls.IsValid(model.NameValidationScheme) {
			badRequestErrs = append(badRequestErrs, fmt.Errorf("invalid metric name or labels, got %v", ls.String()))
			samplesWithInvalidLabels += len(ts.Samples) + len(ts.Histograms)
			continue
		} else if duplicateLabel, hasDuplicate := ls.HasDuplicateLabelNames(); hasDuplicate {
			badRequestErrs = append(badRequestErrs, fmt.Errorf("invalid labels for series, labels %v, duplicated label %s", ls.String(), duplicateLabel))
			samplesWithInvalidLabels += len(ts.Samples) + len(ts.Histograms)
			continue
		}

		allSamplesSoFar := rs.AllSamples()
		var ref storage.SeriesRef

		// Samples.
		for _, s := range ts.Samples {
			ref, err = app.Append(ref, ls, s.GetTimestamp(), s.GetValue())
			if err == nil {
				rs.Samples++
				continue
			}
			// Handle append error.
			if errors.Is(err, storage.ErrOutOfOrderSample) ||
				errors.Is(err, storage.ErrOutOfBounds) ||
				errors.Is(err, storage.ErrDuplicateSampleForTimestamp) ||
				errors.Is(err, storage.ErrTooOldSample) {
				// TODO(bwplotka): Not too spammy log?
				h.logger.Error("Out of order sample from remote write", "err", err.Error(), "series", ls.String(), "timestamp", s.Timestamp)
				badRequestErrs = append(badRequestErrs, fmt.Errorf("%w for series %v", err, ls.String()))
				continue
			}
			return 0, http.StatusInternalServerError, err
		}

		// Native Histograms.
		for _, hp := range ts.Histograms {
			if hp.IsFloatHistogram() {
				ref, err = app.AppendHistogram(ref, ls, hp.Timestamp, nil, hp.ToFloatHistogram())
			} else {
				ref, err = app.AppendHistogram(ref, ls, hp.Timestamp, hp.ToIntHistogram(), nil)
			}
			if err == nil {
				rs.Histograms++
				continue
			}
			// Handle append error.
			// Although AppendHistogram does not currently return ErrDuplicateSampleForTimestamp there is
			// a note indicating its inclusion in the future.
			if errors.Is(err, storage.ErrOutOfOrderSample) ||
				errors.Is(err, storage.ErrOutOfBounds) ||
				errors.Is(err, storage.ErrDuplicateSampleForTimestamp) {
				// TODO(bwplotka): Not too spammy log?
				h.logger.Error("Out of order histogram from remote write", "err", err.Error(), "series", ls.String(), "timestamp", hp.Timestamp)
				badRequestErrs = append(badRequestErrs, fmt.Errorf("%w for series %v", err, ls.String()))
				continue
			}
			return 0, http.StatusInternalServerError, err
		}

		// Exemplars.
		for _, ep := range ts.Exemplars {
			e := ep.ToExemplar(&b, req.Symbols)
			ref, err = app.AppendExemplar(ref, ls, e)
			if err == nil {
				rs.Exemplars++
				continue
			}
			// Handle append error.
			if errors.Is(err, storage.ErrOutOfOrderExemplar) {
				outOfOrderExemplarErrs++ // Maintain old metrics, but technically not needed, given we fail here.
				h.logger.Error("Out of order exemplar", "err", err.Error(), "series", ls.String(), "exemplar", fmt.Sprintf("%+v", e))
				badRequestErrs = append(badRequestErrs, fmt.Errorf("%w for series %v", err, ls.String()))
				continue
			}
			// TODO(bwplotka): Add strict mode which would trigger rollback of everything if needed.
			// For now we keep the previously released flow (just error not debug leve) of dropping them without rollback and 5xx.
			h.logger.Error("failed to ingest exemplar, emitting error log, but no error for PRW caller", "err", err.Error(), "series", ls.String(), "exemplar", fmt.Sprintf("%+v", e))
		}

		m := ts.ToMetadata(req.Symbols)
		if _, err = app.UpdateMetadata(ref, ls, m); err != nil {
			h.logger.Debug("error while updating metadata from remote write", "err", err)
			// Metadata is attached to each series, so since Prometheus does not reject sample without metadata information,
			// we don't report remote write error either. We increment metric instead.
			samplesWithoutMetadata += rs.AllSamples() - allSamplesSoFar
		}
	}

	if outOfOrderExemplarErrs > 0 {
		h.logger.Warn("Error on ingesting out-of-order exemplars", "num_dropped", outOfOrderExemplarErrs)
	}
	h.samplesWithInvalidLabelsTotal.Add(float64(samplesWithInvalidLabels))

	if len(badRequestErrs) == 0 {
		return samplesWithoutMetadata, 0, nil
	}
	// TODO(bwplotka): Better concat formatting? Perhaps add size limit?
	return samplesWithoutMetadata, http.StatusBadRequest, errors.Join(badRequestErrs...)
}

// NewOTLPWriteHandler creates a http.Handler that accepts OTLP write requests and
// writes them to the provided appendable.
<<<<<<< HEAD
func NewOTLPWriteHandler(logger log.Logger, appendable storage.Appendable, configFunc func() config.Config, enableCTZeroIngestion bool, validIntervalCTZeroIngestion time.Duration) http.Handler {
=======
func NewOTLPWriteHandler(logger *slog.Logger, appendable storage.Appendable, configFunc func() config.Config) http.Handler {
>>>>>>> 805954d8
	rwHandler := &writeHandler{
		logger:     logger,
		appendable: appendable,
	}

	return &otlpWriteHandler{
		logger:                       logger,
		rwHandler:                    rwHandler,
		configFunc:                   configFunc,
		enableCTZeroIngestion:        enableCTZeroIngestion,
		validIntervalCTZeroIngestion: validIntervalCTZeroIngestion,
	}
}

type otlpWriteHandler struct {
<<<<<<< HEAD
	logger                       log.Logger
	rwHandler                    *writeHandler
	configFunc                   func() config.Config
	enableCTZeroIngestion        bool
	validIntervalCTZeroIngestion time.Duration
=======
	logger     *slog.Logger
	rwHandler  *writeHandler
	configFunc func() config.Config
>>>>>>> 805954d8
}

func (h *otlpWriteHandler) ServeHTTP(w http.ResponseWriter, r *http.Request) {
	req, err := DecodeOTLPWriteRequest(r)
	if err != nil {
		h.logger.Error("Error decoding remote write request", "err", err.Error())
		http.Error(w, err.Error(), http.StatusBadRequest)
		return
	}

	otlpCfg := h.configFunc().OTLPConfig

	converter := otlptranslator.NewPrometheusConverter()
	annots, err := converter.FromMetrics(r.Context(), req.Metrics(), otlptranslator.Settings{
		AddMetricSuffixes:                          true,
		PromoteResourceAttributes:                  otlpCfg.PromoteResourceAttributes,
		EnableCreatedTimestampZeroIngestion:        h.enableCTZeroIngestion,
		ValidIntervalCreatedTimestampZeroIngestion: h.validIntervalCTZeroIngestion,
	}, h.logger)
	if err != nil {
		h.logger.Warn("Error translating OTLP metrics to Prometheus write request", "err", err)
	}
	ws, _ := annots.AsStrings("", 0, 0)
	if len(ws) > 0 {
		h.logger.Warn("Warnings translating OTLP metrics to Prometheus write request", "warnings", ws)
	}

	err = h.rwHandler.write(r.Context(), &prompb.WriteRequest{
		Timeseries: converter.TimeSeries(),
	})

	switch {
	case err == nil:
	case errors.Is(err, storage.ErrOutOfOrderSample), errors.Is(err, storage.ErrOutOfBounds), errors.Is(err, storage.ErrDuplicateSampleForTimestamp):
		// Indicated an out of order sample is a bad request to prevent retries.
		http.Error(w, err.Error(), http.StatusBadRequest)
		return
	default:
		h.logger.Error("Error appending remote write", "err", err.Error())
		http.Error(w, err.Error(), http.StatusInternalServerError)
		return
	}

	w.WriteHeader(http.StatusOK)
}

type timeLimitAppender struct {
	storage.Appender

	maxTime int64
}

func (app *timeLimitAppender) Append(ref storage.SeriesRef, lset labels.Labels, t int64, v float64) (storage.SeriesRef, error) {
	if t > app.maxTime {
		return 0, fmt.Errorf("%w: timestamp is too far in the future", storage.ErrOutOfBounds)
	}

	ref, err := app.Appender.Append(ref, lset, t, v)
	if err != nil {
		return 0, err
	}
	return ref, nil
}

func (app *timeLimitAppender) AppendHistogram(ref storage.SeriesRef, l labels.Labels, t int64, h *histogram.Histogram, fh *histogram.FloatHistogram) (storage.SeriesRef, error) {
	if t > app.maxTime {
		return 0, fmt.Errorf("%w: timestamp is too far in the future", storage.ErrOutOfBounds)
	}

	ref, err := app.Appender.AppendHistogram(ref, l, t, h, fh)
	if err != nil {
		return 0, err
	}
	return ref, nil
}

func (app *timeLimitAppender) AppendExemplar(ref storage.SeriesRef, l labels.Labels, e exemplar.Exemplar) (storage.SeriesRef, error) {
	if e.Ts > app.maxTime {
		return 0, fmt.Errorf("%w: timestamp is too far in the future", storage.ErrOutOfBounds)
	}

	ref, err := app.Appender.AppendExemplar(ref, l, e)
	if err != nil {
		return 0, err
	}
	return ref, nil
}<|MERGE_RESOLUTION|>--- conflicted
+++ resolved
@@ -481,11 +481,7 @@
 
 // NewOTLPWriteHandler creates a http.Handler that accepts OTLP write requests and
 // writes them to the provided appendable.
-<<<<<<< HEAD
-func NewOTLPWriteHandler(logger log.Logger, appendable storage.Appendable, configFunc func() config.Config, enableCTZeroIngestion bool, validIntervalCTZeroIngestion time.Duration) http.Handler {
-=======
-func NewOTLPWriteHandler(logger *slog.Logger, appendable storage.Appendable, configFunc func() config.Config) http.Handler {
->>>>>>> 805954d8
+func NewOTLPWriteHandler(logger *slog.Logger, appendable storage.Appendable, configFunc func() config.Config, enableCTZeroIngestion bool, validIntervalCTZeroIngestion time.Duration) http.Handler {
 	rwHandler := &writeHandler{
 		logger:     logger,
 		appendable: appendable,
@@ -501,17 +497,11 @@
 }
 
 type otlpWriteHandler struct {
-<<<<<<< HEAD
-	logger                       log.Logger
+	logger     *slog.Logger
 	rwHandler                    *writeHandler
 	configFunc                   func() config.Config
 	enableCTZeroIngestion        bool
 	validIntervalCTZeroIngestion time.Duration
-=======
-	logger     *slog.Logger
-	rwHandler  *writeHandler
-	configFunc func() config.Config
->>>>>>> 805954d8
 }
 
 func (h *otlpWriteHandler) ServeHTTP(w http.ResponseWriter, r *http.Request) {
