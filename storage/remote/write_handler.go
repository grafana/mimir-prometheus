// Copyright 2021 The Prometheus Authors
// Licensed under the Apache License, Version 2.0 (the "License");
// you may not use this file except in compliance with the License.
// You may obtain a copy of the License at
//
// http://www.apache.org/licenses/LICENSE-2.0
//
// Unless required by applicable law or agreed to in writing, software
// distributed under the License is distributed on an "AS IS" BASIS,
// WITHOUT WARRANTIES OR CONDITIONS OF ANY KIND, either express or implied.
// See the License for the specific language governing permissions and
// limitations under the License.

package remote

import (
	"context"
	"errors"
	"fmt"
	"io"
	"log/slog"
	"net/http"
	"strings"
	"time"

	"github.com/gogo/protobuf/proto"
	"github.com/golang/snappy"
	"github.com/prometheus/client_golang/prometheus"
	"github.com/prometheus/client_golang/prometheus/promauto"
	"github.com/prometheus/common/model"

	"github.com/prometheus/prometheus/config"
	"github.com/prometheus/prometheus/model/exemplar"
	"github.com/prometheus/prometheus/model/histogram"
	"github.com/prometheus/prometheus/model/labels"
	"github.com/prometheus/prometheus/model/timestamp"
	"github.com/prometheus/prometheus/prompb"
	writev2 "github.com/prometheus/prometheus/prompb/io/prometheus/write/v2"
	"github.com/prometheus/prometheus/storage"
	otlptranslator "github.com/prometheus/prometheus/storage/remote/otlptranslator/prometheusremotewrite"
)

type writeHandler struct {
	logger     *slog.Logger
	appendable storage.Appendable

	samplesWithInvalidLabelsTotal  prometheus.Counter
	samplesAppendedWithoutMetadata prometheus.Counter

	acceptedProtoMsgs map[config.RemoteWriteProtoMsg]struct{}
}

const maxAheadTime = 10 * time.Minute

// NewWriteHandler creates a http.Handler that accepts remote write requests with
// the given message in acceptedProtoMsgs and writes them to the provided appendable.
//
// NOTE(bwplotka): When accepting v2 proto and spec, partial writes are possible
// as per https://prometheus.io/docs/specs/remote_write_spec_2_0/#partial-write.
func NewWriteHandler(logger *slog.Logger, reg prometheus.Registerer, appendable storage.Appendable, acceptedProtoMsgs []config.RemoteWriteProtoMsg) http.Handler {
	protoMsgs := map[config.RemoteWriteProtoMsg]struct{}{}
	for _, acc := range acceptedProtoMsgs {
		protoMsgs[acc] = struct{}{}
	}
	h := &writeHandler{
		logger:            logger,
		appendable:        appendable,
		acceptedProtoMsgs: protoMsgs,
		samplesWithInvalidLabelsTotal: promauto.With(reg).NewCounter(prometheus.CounterOpts{
			Namespace: "prometheus",
			Subsystem: "api",
			Name:      "remote_write_invalid_labels_samples_total",
			Help:      "The total number of received remote write samples and histogram samples which were rejected due to invalid labels.",
		}),
		samplesAppendedWithoutMetadata: promauto.With(reg).NewCounter(prometheus.CounterOpts{
			Namespace: "prometheus",
			Subsystem: "api",
			Name:      "remote_write_without_metadata_appended_samples_total",
			Help:      "The total number of received remote write samples (and histogram samples) which were ingested without corresponding metadata.",
		}),
	}
	return h
}

func (h *writeHandler) parseProtoMsg(contentType string) (config.RemoteWriteProtoMsg, error) {
	contentType = strings.TrimSpace(contentType)

	parts := strings.Split(contentType, ";")
	if parts[0] != appProtoContentType {
		return "", fmt.Errorf("expected %v as the first (media) part, got %v content-type", appProtoContentType, contentType)
	}
	// Parse potential https://www.rfc-editor.org/rfc/rfc9110#parameter
	for _, p := range parts[1:] {
		pair := strings.Split(p, "=")
		if len(pair) != 2 {
			return "", fmt.Errorf("as per https://www.rfc-editor.org/rfc/rfc9110#parameter expected parameters to be key-values, got %v in %v content-type", p, contentType)
		}
		if pair[0] == "proto" {
			ret := config.RemoteWriteProtoMsg(pair[1])
			if err := ret.Validate(); err != nil {
				return "", fmt.Errorf("got %v content type; %w", contentType, err)
			}
			return ret, nil
		}
	}
	// No "proto=" parameter, assuming v1.
	return config.RemoteWriteProtoMsgV1, nil
}

func (h *writeHandler) ServeHTTP(w http.ResponseWriter, r *http.Request) {
	contentType := r.Header.Get("Content-Type")
	if contentType == "" {
		// Don't break yolo 1.0 clients if not needed. This is similar to what we did
		// before 2.0: https://github.com/prometheus/prometheus/blob/d78253319daa62c8f28ed47e40bafcad2dd8b586/storage/remote/write_handler.go#L62
		// We could give http.StatusUnsupportedMediaType, but let's assume 1.0 message by default.
		contentType = appProtoContentType
	}

	msgType, err := h.parseProtoMsg(contentType)
	if err != nil {
		h.logger.Error("Error decoding remote write request", "err", err)
		http.Error(w, err.Error(), http.StatusUnsupportedMediaType)
		return
	}

	if _, ok := h.acceptedProtoMsgs[msgType]; !ok {
		err := fmt.Errorf("%v protobuf message is not accepted by this server; accepted %v", msgType, func() (ret []string) {
			for k := range h.acceptedProtoMsgs {
				ret = append(ret, string(k))
			}
			return ret
		}())
		h.logger.Error("Error decoding remote write request", "err", err)
		http.Error(w, err.Error(), http.StatusUnsupportedMediaType)
	}

	enc := r.Header.Get("Content-Encoding")
	if enc == "" {
		// Don't break yolo 1.0 clients if not needed. This is similar to what we did
		// before 2.0: https://github.com/prometheus/prometheus/blob/d78253319daa62c8f28ed47e40bafcad2dd8b586/storage/remote/write_handler.go#L62
		// We could give http.StatusUnsupportedMediaType, but let's assume snappy by default.
	} else if enc != string(SnappyBlockCompression) {
		err := fmt.Errorf("%v encoding (compression) is not accepted by this server; only %v is acceptable", enc, SnappyBlockCompression)
		h.logger.Error("Error decoding remote write request", "err", err)
		http.Error(w, err.Error(), http.StatusUnsupportedMediaType)
	}

	// Read the request body.
	body, err := io.ReadAll(r.Body)
	if err != nil {
		h.logger.Error("Error decoding remote write request", "err", err.Error())
		http.Error(w, err.Error(), http.StatusBadRequest)
		return
	}

	decompressed, err := snappy.Decode(nil, body)
	if err != nil {
		// TODO(bwplotka): Add more context to responded error?
		h.logger.Error("Error decompressing remote write request", "err", err.Error())
		http.Error(w, err.Error(), http.StatusBadRequest)
		return
	}

	// Now we have a decompressed buffer we can unmarshal it.

	if msgType == config.RemoteWriteProtoMsgV1 {
		// PRW 1.0 flow has different proto message and no partial write handling.
		var req prompb.WriteRequest
		if err := proto.Unmarshal(decompressed, &req); err != nil {
			// TODO(bwplotka): Add more context to responded error?
			h.logger.Error("Error decoding v1 remote write request", "protobuf_message", msgType, "err", err.Error())
			http.Error(w, err.Error(), http.StatusBadRequest)
			return
		}
		if err = h.write(r.Context(), &req); err != nil {
			switch {
			case errors.Is(err, storage.ErrOutOfOrderSample), errors.Is(err, storage.ErrOutOfBounds), errors.Is(err, storage.ErrDuplicateSampleForTimestamp), errors.Is(err, storage.ErrTooOldSample):
				// Indicated an out-of-order sample is a bad request to prevent retries.
				http.Error(w, err.Error(), http.StatusBadRequest)
				return
			default:
				h.logger.Error("Error while remote writing the v1 request", "err", err.Error())
				http.Error(w, err.Error(), http.StatusInternalServerError)
				return
			}
		}
		w.WriteHeader(http.StatusNoContent)
		return
	}

	// Remote Write 2.x proto message handling.
	var req writev2.Request
	if err := proto.Unmarshal(decompressed, &req); err != nil {
		// TODO(bwplotka): Add more context to responded error?
		h.logger.Error("Error decoding v2 remote write request", "protobuf_message", msgType, "err", err.Error())
		http.Error(w, err.Error(), http.StatusBadRequest)
		return
	}

	respStats, errHTTPCode, err := h.writeV2(r.Context(), &req)

	// Set required X-Prometheus-Remote-Write-Written-* response headers, in all cases.
	respStats.SetHeaders(w)

	if err != nil {
		if errHTTPCode/5 == 100 { // 5xx
			h.logger.Error("Error while remote writing the v2 request", "err", err.Error())
		}
		http.Error(w, err.Error(), errHTTPCode)
		return
	}
	w.WriteHeader(http.StatusNoContent)
}

func (h *writeHandler) write(ctx context.Context, req *prompb.WriteRequest) (err error) {
	outOfOrderExemplarErrs := 0
	samplesWithInvalidLabels := 0
	samplesAppended := 0

	app := &timeLimitAppender{
		Appender: h.appendable.Appender(ctx),
		maxTime:  timestamp.FromTime(time.Now().Add(maxAheadTime)),
	}

	defer func() {
		if err != nil {
			_ = app.Rollback()
			return
		}
		err = app.Commit()
		if err != nil {
			h.samplesAppendedWithoutMetadata.Add(float64(samplesAppended))
		}
	}()

	b := labels.NewScratchBuilder(0)
	for _, ts := range req.Timeseries {
		ls := ts.ToLabels(&b, nil)

		// TODO(bwplotka): Even as per 1.0 spec, this should be a 400 error, while other samples are
		// potentially written. Perhaps unify with fixed writeV2 implementation a bit.
		if !ls.Has(labels.MetricName) || !ls.IsValid(model.NameValidationScheme) {
			h.logger.Warn("Invalid metric names or labels", "got", ls.String())
			samplesWithInvalidLabels++
			continue
		} else if duplicateLabel, hasDuplicate := ls.HasDuplicateLabelNames(); hasDuplicate {
			h.logger.Warn("Invalid labels for series.", "labels", ls.String(), "duplicated_label", duplicateLabel)
			samplesWithInvalidLabels++
			continue
		}

		if err := h.appendV1Samples(app, ts.Samples, ls); err != nil {
			return err
		}
		samplesAppended += len(ts.Samples)

		for _, ep := range ts.Exemplars {
			e := ep.ToExemplar(&b, nil)
			if _, err := app.AppendExemplar(0, ls, e); err != nil {
				switch {
				case errors.Is(err, storage.ErrOutOfOrderExemplar):
					outOfOrderExemplarErrs++
					h.logger.Debug("Out of order exemplar", "series", ls.String(), "exemplar", fmt.Sprintf("%+v", e))
				default:
					// Since exemplar storage is still experimental, we don't fail the request on ingestion errors
					h.logger.Debug("Error while adding exemplar in AppendExemplar", "series", ls.String(), "exemplar", fmt.Sprintf("%+v", e), "err", err)
				}
			}
		}

		if err = h.appendV1Histograms(app, ts.Histograms, ls); err != nil {
			return err
		}
		samplesAppended += len(ts.Histograms)
	}

	if outOfOrderExemplarErrs > 0 {
		h.logger.Warn("Error on ingesting out-of-order exemplars", "num_dropped", outOfOrderExemplarErrs)
	}
	if samplesWithInvalidLabels > 0 {
		h.samplesWithInvalidLabelsTotal.Add(float64(samplesWithInvalidLabels))
	}
	return nil
}

func (h *writeHandler) appendV1Samples(app storage.Appender, ss []prompb.Sample, labels labels.Labels) error {
	var ref storage.SeriesRef
	var err error
	for _, s := range ss {
		ref, err = app.Append(ref, labels, s.GetTimestamp(), s.GetValue())
		if err != nil {
			if errors.Is(err, storage.ErrOutOfOrderSample) ||
				errors.Is(err, storage.ErrOutOfBounds) ||
				errors.Is(err, storage.ErrDuplicateSampleForTimestamp) {
				h.logger.Error("Out of order sample from remote write", "err", err.Error(), "series", labels.String(), "timestamp", s.Timestamp)
			}
			return err
		}
	}
	return nil
}

func (h *writeHandler) appendV1Histograms(app storage.Appender, hh []prompb.Histogram, labels labels.Labels) error {
	var err error
	for _, hp := range hh {
		if hp.IsFloatHistogram() {
			_, err = app.AppendHistogram(0, labels, hp.Timestamp, nil, hp.ToFloatHistogram())
		} else {
			_, err = app.AppendHistogram(0, labels, hp.Timestamp, hp.ToIntHistogram(), nil)
		}
		if err != nil {
			// Although AppendHistogram does not currently return ErrDuplicateSampleForTimestamp there is
			// a note indicating its inclusion in the future.
			if errors.Is(err, storage.ErrOutOfOrderSample) ||
				errors.Is(err, storage.ErrOutOfBounds) ||
				errors.Is(err, storage.ErrDuplicateSampleForTimestamp) {
				h.logger.Error("Out of order histogram from remote write", "err", err.Error(), "series", labels.String(), "timestamp", hp.Timestamp)
			}
			return err
		}
	}
	return nil
}

// writeV2 is similar to write, but it works with v2 proto message,
// allows partial 4xx writes and gathers statistics.
//
// writeV2 returns the statistics.
// In error cases, writeV2, also returns statistics, but also the error that
// should be propagated to the remote write sender and httpCode to use for status.
//
// NOTE(bwplotka): TSDB storage is NOT idempotent, so we don't allow "partial retry-able" errors.
// Once we have 5xx type of error, we immediately stop and rollback all appends.
func (h *writeHandler) writeV2(ctx context.Context, req *writev2.Request) (_ WriteResponseStats, errHTTPCode int, _ error) {
	app := &timeLimitAppender{
		Appender: h.appendable.Appender(ctx),
		maxTime:  timestamp.FromTime(time.Now().Add(maxAheadTime)),
	}

	s := WriteResponseStats{}
	samplesWithoutMetadata, errHTTPCode, err := h.appendV2(app, req, &s)
	if err != nil {
		if errHTTPCode/5 == 100 {
			// On 5xx, we always rollback, because we expect
			// sender to retry and TSDB is not idempotent.
			if rerr := app.Rollback(); rerr != nil {
				h.logger.Error("writev2 rollback failed on retry-able error", "err", rerr)
			}
			return WriteResponseStats{}, errHTTPCode, err
		}

		// Non-retriable (e.g. bad request error case). Can be partially written.
		commitErr := app.Commit()
		if commitErr != nil {
			// Bad requests does not matter as we have internal error (retryable).
			return WriteResponseStats{}, http.StatusInternalServerError, commitErr
		}
		// Bad request error happened, but rest of data (if any) was written.
		h.samplesAppendedWithoutMetadata.Add(float64(samplesWithoutMetadata))
		return s, errHTTPCode, err
	}

	// All good just commit.
	if err := app.Commit(); err != nil {
		return WriteResponseStats{}, http.StatusInternalServerError, err
	}
	h.samplesAppendedWithoutMetadata.Add(float64(samplesWithoutMetadata))
	return s, 0, nil
}

func (h *writeHandler) appendV2(app storage.Appender, req *writev2.Request, rs *WriteResponseStats) (samplesWithoutMetadata, errHTTPCode int, err error) {
	var (
		badRequestErrs                                   []error
		outOfOrderExemplarErrs, samplesWithInvalidLabels int

		b = labels.NewScratchBuilder(0)
	)
	for _, ts := range req.Timeseries {
		ls := ts.ToLabels(&b, req.Symbols)
		// Validate series labels early.
		// NOTE(bwplotka): While spec allows UTF-8, Prometheus Receiver may impose
		// specific limits and follow https://prometheus.io/docs/specs/remote_write_spec_2_0/#invalid-samples case.
		if !ls.Has(labels.MetricName) || !ls.IsValid(model.NameValidationScheme) {
			badRequestErrs = append(badRequestErrs, fmt.Errorf("invalid metric name or labels, got %v", ls.String()))
			samplesWithInvalidLabels += len(ts.Samples) + len(ts.Histograms)
			continue
		} else if duplicateLabel, hasDuplicate := ls.HasDuplicateLabelNames(); hasDuplicate {
			badRequestErrs = append(badRequestErrs, fmt.Errorf("invalid labels for series, labels %v, duplicated label %s", ls.String(), duplicateLabel))
			samplesWithInvalidLabels += len(ts.Samples) + len(ts.Histograms)
			continue
		}

		allSamplesSoFar := rs.AllSamples()
		var ref storage.SeriesRef

		// Samples.
		for _, s := range ts.Samples {
			ref, err = app.Append(ref, ls, s.GetTimestamp(), s.GetValue())
			if err == nil {
				rs.Samples++
				continue
			}
			// Handle append error.
			if errors.Is(err, storage.ErrOutOfOrderSample) ||
				errors.Is(err, storage.ErrOutOfBounds) ||
				errors.Is(err, storage.ErrDuplicateSampleForTimestamp) ||
				errors.Is(err, storage.ErrTooOldSample) {
				// TODO(bwplotka): Not too spammy log?
				h.logger.Error("Out of order sample from remote write", "err", err.Error(), "series", ls.String(), "timestamp", s.Timestamp)
				badRequestErrs = append(badRequestErrs, fmt.Errorf("%w for series %v", err, ls.String()))
				continue
			}
			return 0, http.StatusInternalServerError, err
		}

		// Native Histograms.
		for _, hp := range ts.Histograms {
			if hp.IsFloatHistogram() {
				ref, err = app.AppendHistogram(ref, ls, hp.Timestamp, nil, hp.ToFloatHistogram())
			} else {
				ref, err = app.AppendHistogram(ref, ls, hp.Timestamp, hp.ToIntHistogram(), nil)
			}
			if err == nil {
				rs.Histograms++
				continue
			}
			// Handle append error.
			// Although AppendHistogram does not currently return ErrDuplicateSampleForTimestamp there is
			// a note indicating its inclusion in the future.
			if errors.Is(err, storage.ErrOutOfOrderSample) ||
				errors.Is(err, storage.ErrOutOfBounds) ||
				errors.Is(err, storage.ErrDuplicateSampleForTimestamp) {
				// TODO(bwplotka): Not too spammy log?
				h.logger.Error("Out of order histogram from remote write", "err", err.Error(), "series", ls.String(), "timestamp", hp.Timestamp)
				badRequestErrs = append(badRequestErrs, fmt.Errorf("%w for series %v", err, ls.String()))
				continue
			}
			return 0, http.StatusInternalServerError, err
		}

		// Exemplars.
		for _, ep := range ts.Exemplars {
			e := ep.ToExemplar(&b, req.Symbols)
			ref, err = app.AppendExemplar(ref, ls, e)
			if err == nil {
				rs.Exemplars++
				continue
			}
			// Handle append error.
			if errors.Is(err, storage.ErrOutOfOrderExemplar) {
				outOfOrderExemplarErrs++ // Maintain old metrics, but technically not needed, given we fail here.
				h.logger.Error("Out of order exemplar", "err", err.Error(), "series", ls.String(), "exemplar", fmt.Sprintf("%+v", e))
				badRequestErrs = append(badRequestErrs, fmt.Errorf("%w for series %v", err, ls.String()))
				continue
			}
			// TODO(bwplotka): Add strict mode which would trigger rollback of everything if needed.
			// For now we keep the previously released flow (just error not debug leve) of dropping them without rollback and 5xx.
			h.logger.Error("failed to ingest exemplar, emitting error log, but no error for PRW caller", "err", err.Error(), "series", ls.String(), "exemplar", fmt.Sprintf("%+v", e))
		}

		m := ts.ToMetadata(req.Symbols)
		if _, err = app.UpdateMetadata(ref, ls, m); err != nil {
			h.logger.Debug("error while updating metadata from remote write", "err", err)
			// Metadata is attached to each series, so since Prometheus does not reject sample without metadata information,
			// we don't report remote write error either. We increment metric instead.
			samplesWithoutMetadata += rs.AllSamples() - allSamplesSoFar
		}
	}

	if outOfOrderExemplarErrs > 0 {
		h.logger.Warn("Error on ingesting out-of-order exemplars", "num_dropped", outOfOrderExemplarErrs)
	}
	h.samplesWithInvalidLabelsTotal.Add(float64(samplesWithInvalidLabels))

	if len(badRequestErrs) == 0 {
		return samplesWithoutMetadata, 0, nil
	}
	// TODO(bwplotka): Better concat formatting? Perhaps add size limit?
	return samplesWithoutMetadata, http.StatusBadRequest, errors.Join(badRequestErrs...)
}

// NewOTLPWriteHandler creates a http.Handler that accepts OTLP write requests and
// writes them to the provided appendable.
func NewOTLPWriteHandler(logger *slog.Logger, appendable storage.Appendable, configFunc func() config.Config, enableCTZeroIngestion bool, validIntervalCTZeroIngestion time.Duration) http.Handler {
	rwHandler := &writeHandler{
		logger:     logger,
		appendable: appendable,
	}

	return &otlpWriteHandler{
		logger:                       logger,
		rwHandler:                    rwHandler,
		configFunc:                   configFunc,
		enableCTZeroIngestion:        enableCTZeroIngestion,
		validIntervalCTZeroIngestion: validIntervalCTZeroIngestion,
	}
}

type otlpWriteHandler struct {
	logger                       *slog.Logger
	rwHandler                    *writeHandler
	configFunc                   func() config.Config
	enableCTZeroIngestion        bool
	validIntervalCTZeroIngestion time.Duration
}

func (h *otlpWriteHandler) ServeHTTP(w http.ResponseWriter, r *http.Request) {
	req, err := DecodeOTLPWriteRequest(r)
	if err != nil {
		h.logger.Error("Error decoding remote write request", "err", err.Error())
		http.Error(w, err.Error(), http.StatusBadRequest)
		return
	}

	otlpCfg := h.configFunc().OTLPConfig

	converter := otlptranslator.NewPrometheusConverter()
	annots, err := converter.FromMetrics(r.Context(), req.Metrics(), otlptranslator.Settings{
<<<<<<< HEAD
		AddMetricSuffixes:                          true,
		AllowUTF8:                                  otlpCfg.TranslationStrategy == config.NoUTF8EscapingWithSuffixes,
		PromoteResourceAttributes:                  otlpCfg.PromoteResourceAttributes,
		EnableCreatedTimestampZeroIngestion:        h.enableCTZeroIngestion,
		ValidIntervalCreatedTimestampZeroIngestion: h.validIntervalCTZeroIngestion,
	}, h.logger)
=======
		AddMetricSuffixes:                 true,
		AllowUTF8:                         otlpCfg.TranslationStrategy == config.NoUTF8EscapingWithSuffixes,
		PromoteResourceAttributes:         otlpCfg.PromoteResourceAttributes,
		KeepIdentifyingResourceAttributes: otlpCfg.KeepIdentifyingResourceAttributes,
	})
>>>>>>> af2a1cb1
	if err != nil {
		h.logger.Warn("Error translating OTLP metrics to Prometheus write request", "err", err)
	}
	ws, _ := annots.AsStrings("", 0, 0)
	if len(ws) > 0 {
		h.logger.Warn("Warnings translating OTLP metrics to Prometheus write request", "warnings", ws)
	}

	err = h.rwHandler.write(r.Context(), &prompb.WriteRequest{
		Timeseries: converter.TimeSeries(),
		Metadata:   converter.Metadata(),
	})

	switch {
	case err == nil:
	case errors.Is(err, storage.ErrOutOfOrderSample), errors.Is(err, storage.ErrOutOfBounds), errors.Is(err, storage.ErrDuplicateSampleForTimestamp):
		// Indicated an out of order sample is a bad request to prevent retries.
		http.Error(w, err.Error(), http.StatusBadRequest)
		return
	default:
		h.logger.Error("Error appending remote write", "err", err.Error())
		http.Error(w, err.Error(), http.StatusInternalServerError)
		return
	}

	w.WriteHeader(http.StatusOK)
}

type timeLimitAppender struct {
	storage.Appender

	maxTime int64
}

func (app *timeLimitAppender) Append(ref storage.SeriesRef, lset labels.Labels, t int64, v float64) (storage.SeriesRef, error) {
	if t > app.maxTime {
		return 0, fmt.Errorf("%w: timestamp is too far in the future", storage.ErrOutOfBounds)
	}

	ref, err := app.Appender.Append(ref, lset, t, v)
	if err != nil {
		return 0, err
	}
	return ref, nil
}

func (app *timeLimitAppender) AppendHistogram(ref storage.SeriesRef, l labels.Labels, t int64, h *histogram.Histogram, fh *histogram.FloatHistogram) (storage.SeriesRef, error) {
	if t > app.maxTime {
		return 0, fmt.Errorf("%w: timestamp is too far in the future", storage.ErrOutOfBounds)
	}

	ref, err := app.Appender.AppendHistogram(ref, l, t, h, fh)
	if err != nil {
		return 0, err
	}
	return ref, nil
}

func (app *timeLimitAppender) AppendExemplar(ref storage.SeriesRef, l labels.Labels, e exemplar.Exemplar) (storage.SeriesRef, error) {
	if e.Ts > app.maxTime {
		return 0, fmt.Errorf("%w: timestamp is too far in the future", storage.ErrOutOfBounds)
	}

	ref, err := app.Appender.AppendExemplar(ref, l, e)
	if err != nil {
		return 0, err
	}
	return ref, nil
}<|MERGE_RESOLUTION|>--- conflicted
+++ resolved
@@ -516,20 +516,15 @@
 
 	converter := otlptranslator.NewPrometheusConverter()
 	annots, err := converter.FromMetrics(r.Context(), req.Metrics(), otlptranslator.Settings{
-<<<<<<< HEAD
-		AddMetricSuffixes:                          true,
-		AllowUTF8:                                  otlpCfg.TranslationStrategy == config.NoUTF8EscapingWithSuffixes,
-		PromoteResourceAttributes:                  otlpCfg.PromoteResourceAttributes,
-		EnableCreatedTimestampZeroIngestion:        h.enableCTZeroIngestion,
-		ValidIntervalCreatedTimestampZeroIngestion: h.validIntervalCTZeroIngestion,
-	}, h.logger)
-=======
 		AddMetricSuffixes:                 true,
 		AllowUTF8:                         otlpCfg.TranslationStrategy == config.NoUTF8EscapingWithSuffixes,
 		PromoteResourceAttributes:         otlpCfg.PromoteResourceAttributes,
 		KeepIdentifyingResourceAttributes: otlpCfg.KeepIdentifyingResourceAttributes,
-	})
->>>>>>> af2a1cb1
+
+		// Mimir specifics.
+		EnableCreatedTimestampZeroIngestion:        h.enableCTZeroIngestion,
+		ValidIntervalCreatedTimestampZeroIngestion: h.validIntervalCTZeroIngestion,
+	}, h.logger)
 	if err != nil {
 		h.logger.Warn("Error translating OTLP metrics to Prometheus write request", "err", err)
 	}
