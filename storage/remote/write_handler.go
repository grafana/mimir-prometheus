// Copyright 2021 The Prometheus Authors
// Licensed under the Apache License, Version 2.0 (the "License");
// you may not use this file except in compliance with the License.
// You may obtain a copy of the License at
//
// http://www.apache.org/licenses/LICENSE-2.0
//
// Unless required by applicable law or agreed to in writing, software
// distributed under the License is distributed on an "AS IS" BASIS,
// WITHOUT WARRANTIES OR CONDITIONS OF ANY KIND, either express or implied.
// See the License for the specific language governing permissions and
// limitations under the License.

package remote

import (
	"context"
	"errors"
	"fmt"
	"io"
	"log/slog"
	"net/http"
	"strings"
	"time"

	"github.com/gogo/protobuf/proto"
	deltatocumulative "github.com/open-telemetry/opentelemetry-collector-contrib/processor/deltatocumulativeprocessor"
	"github.com/prometheus/client_golang/prometheus"
	"github.com/prometheus/client_golang/prometheus/promauto"
	"github.com/prometheus/common/model"
	"go.opentelemetry.io/collector/component"
	"go.opentelemetry.io/collector/consumer"
	"go.opentelemetry.io/collector/pdata/pmetric"
	"go.opentelemetry.io/collector/processor"
	"go.opentelemetry.io/otel/metric/noop"

	"github.com/prometheus/prometheus/config"
	"github.com/prometheus/prometheus/model/exemplar"
	"github.com/prometheus/prometheus/model/histogram"
	"github.com/prometheus/prometheus/model/labels"
	"github.com/prometheus/prometheus/model/timestamp"
	"github.com/prometheus/prometheus/prompb"
	writev2 "github.com/prometheus/prometheus/prompb/io/prometheus/write/v2"
	"github.com/prometheus/prometheus/storage"
	otlptranslator "github.com/prometheus/prometheus/storage/remote/otlptranslator/prometheusremotewrite"
	"github.com/prometheus/prometheus/util/compression"
)

type writeHandler struct {
	logger     *slog.Logger
	appendable storage.Appendable

	samplesWithInvalidLabelsTotal  prometheus.Counter
	samplesAppendedWithoutMetadata prometheus.Counter

	acceptedProtoMsgs map[config.RemoteWriteProtoMsg]struct{}

	ingestCTZeroSample bool
}

const maxAheadTime = 10 * time.Minute

// NewWriteHandler creates a http.Handler that accepts remote write requests with
// the given message in acceptedProtoMsgs and writes them to the provided appendable.
//
// NOTE(bwplotka): When accepting v2 proto and spec, partial writes are possible
// as per https://prometheus.io/docs/specs/remote_write_spec_2_0/#partial-write.
func NewWriteHandler(logger *slog.Logger, reg prometheus.Registerer, appendable storage.Appendable, acceptedProtoMsgs []config.RemoteWriteProtoMsg, ingestCTZeroSample bool) http.Handler {
	protoMsgs := map[config.RemoteWriteProtoMsg]struct{}{}
	for _, acc := range acceptedProtoMsgs {
		protoMsgs[acc] = struct{}{}
	}
	h := &writeHandler{
		logger:            logger,
		appendable:        appendable,
		acceptedProtoMsgs: protoMsgs,
		samplesWithInvalidLabelsTotal: promauto.With(reg).NewCounter(prometheus.CounterOpts{
			Namespace: "prometheus",
			Subsystem: "api",
			Name:      "remote_write_invalid_labels_samples_total",
			Help:      "The total number of received remote write samples and histogram samples which were rejected due to invalid labels.",
		}),
		samplesAppendedWithoutMetadata: promauto.With(reg).NewCounter(prometheus.CounterOpts{
			Namespace: "prometheus",
			Subsystem: "api",
			Name:      "remote_write_without_metadata_appended_samples_total",
			Help:      "The total number of received remote write samples (and histogram samples) which were ingested without corresponding metadata.",
		}),

		ingestCTZeroSample: ingestCTZeroSample,
	}
	return h
}

func (h *writeHandler) parseProtoMsg(contentType string) (config.RemoteWriteProtoMsg, error) {
	contentType = strings.TrimSpace(contentType)

	parts := strings.Split(contentType, ";")
	if parts[0] != appProtoContentType {
		return "", fmt.Errorf("expected %v as the first (media) part, got %v content-type", appProtoContentType, contentType)
	}
	// Parse potential https://www.rfc-editor.org/rfc/rfc9110#parameter
	for _, p := range parts[1:] {
		pair := strings.Split(p, "=")
		if len(pair) != 2 {
			return "", fmt.Errorf("as per https://www.rfc-editor.org/rfc/rfc9110#parameter expected parameters to be key-values, got %v in %v content-type", p, contentType)
		}
		if pair[0] == "proto" {
			ret := config.RemoteWriteProtoMsg(pair[1])
			if err := ret.Validate(); err != nil {
				return "", fmt.Errorf("got %v content type; %w", contentType, err)
			}
			return ret, nil
		}
	}
	// No "proto=" parameter, assuming v1.
	return config.RemoteWriteProtoMsgV1, nil
}

func (h *writeHandler) ServeHTTP(w http.ResponseWriter, r *http.Request) {
	contentType := r.Header.Get("Content-Type")
	if contentType == "" {
		// Don't break yolo 1.0 clients if not needed. This is similar to what we did
		// before 2.0: https://github.com/prometheus/prometheus/blob/d78253319daa62c8f28ed47e40bafcad2dd8b586/storage/remote/write_handler.go#L62
		// We could give http.StatusUnsupportedMediaType, but let's assume 1.0 message by default.
		contentType = appProtoContentType
	}

	msgType, err := h.parseProtoMsg(contentType)
	if err != nil {
		h.logger.Error("Error decoding remote write request", "err", err)
		http.Error(w, err.Error(), http.StatusUnsupportedMediaType)
		return
	}

	if _, ok := h.acceptedProtoMsgs[msgType]; !ok {
		err := fmt.Errorf("%v protobuf message is not accepted by this server; accepted %v", msgType, func() (ret []string) {
			for k := range h.acceptedProtoMsgs {
				ret = append(ret, string(k))
			}
			return ret
		}())
		h.logger.Error("Error decoding remote write request", "err", err)
		http.Error(w, err.Error(), http.StatusUnsupportedMediaType)
	}

	enc := r.Header.Get("Content-Encoding")
	if enc == "" {
		// Don't break yolo 1.0 clients if not needed. This is similar to what we did
		// before 2.0: https://github.com/prometheus/prometheus/blob/d78253319daa62c8f28ed47e40bafcad2dd8b586/storage/remote/write_handler.go#L62
		// We could give http.StatusUnsupportedMediaType, but let's assume snappy by default.
	} else if strings.ToLower(enc) != compression.Snappy {
		err := fmt.Errorf("%v encoding (compression) is not accepted by this server; only %v is acceptable", enc, compression.Snappy)
		h.logger.Error("Error decoding remote write request", "err", err)
		http.Error(w, err.Error(), http.StatusUnsupportedMediaType)
	}

	// Read the request body.
	body, err := io.ReadAll(r.Body)
	if err != nil {
		h.logger.Error("Error decoding remote write request", "err", err.Error())
		http.Error(w, err.Error(), http.StatusBadRequest)
		return
	}

	decompressed, err := compression.Decode(compression.Snappy, body, nil)
	if err != nil {
		// TODO(bwplotka): Add more context to responded error?
		h.logger.Error("Error decompressing remote write request", "err", err.Error())
		http.Error(w, err.Error(), http.StatusBadRequest)
		return
	}

	// Now we have a decompressed buffer we can unmarshal it.

	if msgType == config.RemoteWriteProtoMsgV1 {
		// PRW 1.0 flow has different proto message and no partial write handling.
		var req prompb.WriteRequest
		if err := proto.Unmarshal(decompressed, &req); err != nil {
			// TODO(bwplotka): Add more context to responded error?
			h.logger.Error("Error decoding v1 remote write request", "protobuf_message", msgType, "err", err.Error())
			http.Error(w, err.Error(), http.StatusBadRequest)
			return
		}
		if err = h.write(r.Context(), &req); err != nil {
			switch {
			case errors.Is(err, storage.ErrOutOfOrderSample), errors.Is(err, storage.ErrOutOfBounds), errors.Is(err, storage.ErrDuplicateSampleForTimestamp), errors.Is(err, storage.ErrTooOldSample):
				// Indicated an out-of-order sample is a bad request to prevent retries.
				http.Error(w, err.Error(), http.StatusBadRequest)
				return
			default:
				h.logger.Error("Error while remote writing the v1 request", "err", err.Error())
				http.Error(w, err.Error(), http.StatusInternalServerError)
				return
			}
		}
		w.WriteHeader(http.StatusNoContent)
		return
	}

	// Remote Write 2.x proto message handling.
	var req writev2.Request
	if err := proto.Unmarshal(decompressed, &req); err != nil {
		// TODO(bwplotka): Add more context to responded error?
		h.logger.Error("Error decoding v2 remote write request", "protobuf_message", msgType, "err", err.Error())
		http.Error(w, err.Error(), http.StatusBadRequest)
		return
	}

	respStats, errHTTPCode, err := h.writeV2(r.Context(), &req)

	// Set required X-Prometheus-Remote-Write-Written-* response headers, in all cases.
	respStats.SetHeaders(w)

	if err != nil {
		if errHTTPCode/5 == 100 { // 5xx
			h.logger.Error("Error while remote writing the v2 request", "err", err.Error())
		}
		http.Error(w, err.Error(), errHTTPCode)
		return
	}
	w.WriteHeader(http.StatusNoContent)
}

func (h *writeHandler) write(ctx context.Context, req *prompb.WriteRequest) (err error) {
	outOfOrderExemplarErrs := 0
	samplesWithInvalidLabels := 0
	samplesAppended := 0

	app := &timeLimitAppender{
		Appender: h.appendable.Appender(ctx),
		maxTime:  timestamp.FromTime(time.Now().Add(maxAheadTime)),
	}

	defer func() {
		if err != nil {
			_ = app.Rollback()
			return
		}
		err = app.Commit()
		if err != nil {
			h.samplesAppendedWithoutMetadata.Add(float64(samplesAppended))
		}
	}()

	b := labels.NewScratchBuilder(0)
	for _, ts := range req.Timeseries {
		ls := ts.ToLabels(&b, nil)

		// TODO(bwplotka): Even as per 1.0 spec, this should be a 400 error, while other samples are
		// potentially written. Perhaps unify with fixed writeV2 implementation a bit.
		if !ls.Has(labels.MetricName) || !ls.IsValid(model.UTF8Validation) {
			h.logger.Warn("Invalid metric names or labels", "got", ls.String())
			samplesWithInvalidLabels++
			continue
		} else if duplicateLabel, hasDuplicate := ls.HasDuplicateLabelNames(); hasDuplicate {
			h.logger.Warn("Invalid labels for series.", "labels", ls.String(), "duplicated_label", duplicateLabel)
			samplesWithInvalidLabels++
			continue
		}

		if err := h.appendV1Samples(app, ts.Samples, ls); err != nil {
			return err
		}
		samplesAppended += len(ts.Samples)

		for _, ep := range ts.Exemplars {
			e := ep.ToExemplar(&b, nil)
			if _, err := app.AppendExemplar(0, ls, e); err != nil {
				switch {
				case errors.Is(err, storage.ErrOutOfOrderExemplar):
					outOfOrderExemplarErrs++
					h.logger.Debug("Out of order exemplar", "series", ls.String(), "exemplar", fmt.Sprintf("%+v", e))
				default:
					// Since exemplar storage is still experimental, we don't fail the request on ingestion errors
					h.logger.Debug("Error while adding exemplar in AppendExemplar", "series", ls.String(), "exemplar", fmt.Sprintf("%+v", e), "err", err)
				}
			}
		}

		if err = h.appendV1Histograms(app, ts.Histograms, ls); err != nil {
			return err
		}
		samplesAppended += len(ts.Histograms)
	}

	if outOfOrderExemplarErrs > 0 {
		h.logger.Warn("Error on ingesting out-of-order exemplars", "num_dropped", outOfOrderExemplarErrs)
	}
	if samplesWithInvalidLabels > 0 {
		h.samplesWithInvalidLabelsTotal.Add(float64(samplesWithInvalidLabels))
	}
	return nil
}

func (h *writeHandler) appendV1Samples(app storage.Appender, ss []prompb.Sample, labels labels.Labels) error {
	var ref storage.SeriesRef
	var err error
	for _, s := range ss {
		ref, err = app.Append(ref, labels, s.GetTimestamp(), s.GetValue())
		if err != nil {
			if errors.Is(err, storage.ErrOutOfOrderSample) ||
				errors.Is(err, storage.ErrOutOfBounds) ||
				errors.Is(err, storage.ErrDuplicateSampleForTimestamp) {
				h.logger.Error("Out of order sample from remote write", "err", err.Error(), "series", labels.String(), "timestamp", s.Timestamp)
			}
			return err
		}
	}
	return nil
}

func (h *writeHandler) appendV1Histograms(app storage.Appender, hh []prompb.Histogram, labels labels.Labels) error {
	var err error
	for _, hp := range hh {
		if hp.IsFloatHistogram() {
			_, err = app.AppendHistogram(0, labels, hp.Timestamp, nil, hp.ToFloatHistogram())
		} else {
			_, err = app.AppendHistogram(0, labels, hp.Timestamp, hp.ToIntHistogram(), nil)
		}
		if err != nil {
			// Although AppendHistogram does not currently return ErrDuplicateSampleForTimestamp there is
			// a note indicating its inclusion in the future.
			if errors.Is(err, storage.ErrOutOfOrderSample) ||
				errors.Is(err, storage.ErrOutOfBounds) ||
				errors.Is(err, storage.ErrDuplicateSampleForTimestamp) {
				h.logger.Error("Out of order histogram from remote write", "err", err.Error(), "series", labels.String(), "timestamp", hp.Timestamp)
			}
			return err
		}
	}
	return nil
}

// writeV2 is similar to write, but it works with v2 proto message,
// allows partial 4xx writes and gathers statistics.
//
// writeV2 returns the statistics.
// In error cases, writeV2, also returns statistics, but also the error that
// should be propagated to the remote write sender and httpCode to use for status.
//
// NOTE(bwplotka): TSDB storage is NOT idempotent, so we don't allow "partial retry-able" errors.
// Once we have 5xx type of error, we immediately stop and rollback all appends.
func (h *writeHandler) writeV2(ctx context.Context, req *writev2.Request) (_ WriteResponseStats, errHTTPCode int, _ error) {
	app := &timeLimitAppender{
		Appender: h.appendable.Appender(ctx),
		maxTime:  timestamp.FromTime(time.Now().Add(maxAheadTime)),
	}

	s := WriteResponseStats{}
	samplesWithoutMetadata, errHTTPCode, err := h.appendV2(app, req, &s)
	if err != nil {
		if errHTTPCode/5 == 100 {
			// On 5xx, we always rollback, because we expect
			// sender to retry and TSDB is not idempotent.
			if rerr := app.Rollback(); rerr != nil {
				h.logger.Error("writev2 rollback failed on retry-able error", "err", rerr)
			}
			return WriteResponseStats{}, errHTTPCode, err
		}

		// Non-retriable (e.g. bad request error case). Can be partially written.
		commitErr := app.Commit()
		if commitErr != nil {
			// Bad requests does not matter as we have internal error (retryable).
			return WriteResponseStats{}, http.StatusInternalServerError, commitErr
		}
		// Bad request error happened, but rest of data (if any) was written.
		h.samplesAppendedWithoutMetadata.Add(float64(samplesWithoutMetadata))
		return s, errHTTPCode, err
	}

	// All good just commit.
	if err := app.Commit(); err != nil {
		return WriteResponseStats{}, http.StatusInternalServerError, err
	}
	h.samplesAppendedWithoutMetadata.Add(float64(samplesWithoutMetadata))
	return s, 0, nil
}

func (h *writeHandler) appendV2(app storage.Appender, req *writev2.Request, rs *WriteResponseStats) (samplesWithoutMetadata, errHTTPCode int, err error) {
	var (
		badRequestErrs                                   []error
		outOfOrderExemplarErrs, samplesWithInvalidLabels int

		b = labels.NewScratchBuilder(0)
	)
	for _, ts := range req.Timeseries {
		ls := ts.ToLabels(&b, req.Symbols)
		// Validate series labels early.
		// NOTE(bwplotka): While spec allows UTF-8, Prometheus Receiver may impose
		// specific limits and follow https://prometheus.io/docs/specs/remote_write_spec_2_0/#invalid-samples case.
		if !ls.Has(labels.MetricName) || !ls.IsValid(model.UTF8Validation) {
			badRequestErrs = append(badRequestErrs, fmt.Errorf("invalid metric name or labels, got %v", ls.String()))
			samplesWithInvalidLabels += len(ts.Samples) + len(ts.Histograms)
			continue
		} else if duplicateLabel, hasDuplicate := ls.HasDuplicateLabelNames(); hasDuplicate {
			badRequestErrs = append(badRequestErrs, fmt.Errorf("invalid labels for series, labels %v, duplicated label %s", ls.String(), duplicateLabel))
			samplesWithInvalidLabels += len(ts.Samples) + len(ts.Histograms)
			continue
		}

		allSamplesSoFar := rs.AllSamples()
		var ref storage.SeriesRef

		// Samples.
		if h.ingestCTZeroSample && len(ts.Samples) > 0 && ts.Samples[0].Timestamp != 0 && ts.CreatedTimestamp != 0 {
			// CT only needs to be ingested for the first sample, it will be considered
			// out of order for the rest.
			ref, err = app.AppendCTZeroSample(ref, ls, ts.Samples[0].Timestamp, ts.CreatedTimestamp)
			if err != nil && !errors.Is(err, storage.ErrOutOfOrderCT) {
				// Even for the first sample OOO is a common scenario because
				// we can't tell if a CT was already ingested in a previous request.
				// We ignore the error.
				h.logger.Debug("Error when appending CT in remote write request", "err", err, "series", ls.String(), "created_timestamp", ts.CreatedTimestamp, "timestamp", ts.Samples[0].Timestamp)
			}
		}
		for _, s := range ts.Samples {
			ref, err = app.Append(ref, ls, s.GetTimestamp(), s.GetValue())
			if err == nil {
				rs.Samples++
				continue
			}
			// Handle append error.
			if errors.Is(err, storage.ErrOutOfOrderSample) ||
				errors.Is(err, storage.ErrOutOfBounds) ||
				errors.Is(err, storage.ErrDuplicateSampleForTimestamp) ||
				errors.Is(err, storage.ErrTooOldSample) {
				// TODO(bwplotka): Not too spammy log?
				h.logger.Error("Out of order sample from remote write", "err", err.Error(), "series", ls.String(), "timestamp", s.Timestamp)
				badRequestErrs = append(badRequestErrs, fmt.Errorf("%w for series %v", err, ls.String()))
				continue
			}
			return 0, http.StatusInternalServerError, err
		}

		// Native Histograms.
		for _, hp := range ts.Histograms {
			if h.ingestCTZeroSample && hp.Timestamp != 0 && ts.CreatedTimestamp != 0 {
				// Differently from samples, we need to handle CT for each histogram instead of just the first one.
				// This is because histograms and float histograms are stored separately, even if they have the same labels.
				ref, err = h.handleHistogramZeroSample(app, ref, ls, hp, ts.CreatedTimestamp)
				if err != nil && !errors.Is(err, storage.ErrOutOfOrderCT) {
					// Even for the first sample OOO is a common scenario because
					// we can't tell if a CT was already ingested in a previous request.
					// We ignore the error.
					h.logger.Debug("Error when appending CT in remote write request", "err", err, "series", ls.String(), "created_timestamp", ts.CreatedTimestamp, "timestamp", hp.Timestamp)
				}
			}
			if hp.IsFloatHistogram() {
				ref, err = app.AppendHistogram(ref, ls, hp.Timestamp, nil, hp.ToFloatHistogram())
			} else {
				ref, err = app.AppendHistogram(ref, ls, hp.Timestamp, hp.ToIntHistogram(), nil)
			}
			if err == nil {
				rs.Histograms++
				continue
			}
			// Handle append error.
			// Although AppendHistogram does not currently return ErrDuplicateSampleForTimestamp there is
			// a note indicating its inclusion in the future.
			if errors.Is(err, storage.ErrOutOfOrderSample) ||
				errors.Is(err, storage.ErrOutOfBounds) ||
				errors.Is(err, storage.ErrDuplicateSampleForTimestamp) {
				// TODO(bwplotka): Not too spammy log?
				h.logger.Error("Out of order histogram from remote write", "err", err.Error(), "series", ls.String(), "timestamp", hp.Timestamp)
				badRequestErrs = append(badRequestErrs, fmt.Errorf("%w for series %v", err, ls.String()))
				continue
			}
			return 0, http.StatusInternalServerError, err
		}

		// Exemplars.
		for _, ep := range ts.Exemplars {
			e := ep.ToExemplar(&b, req.Symbols)
			ref, err = app.AppendExemplar(ref, ls, e)
			if err == nil {
				rs.Exemplars++
				continue
			}
			// Handle append error.
			if errors.Is(err, storage.ErrOutOfOrderExemplar) {
				outOfOrderExemplarErrs++ // Maintain old metrics, but technically not needed, given we fail here.
				h.logger.Error("Out of order exemplar", "err", err.Error(), "series", ls.String(), "exemplar", fmt.Sprintf("%+v", e))
				badRequestErrs = append(badRequestErrs, fmt.Errorf("%w for series %v", err, ls.String()))
				continue
			}
			// TODO(bwplotka): Add strict mode which would trigger rollback of everything if needed.
			// For now we keep the previously released flow (just error not debug leve) of dropping them without rollback and 5xx.
			h.logger.Error("failed to ingest exemplar, emitting error log, but no error for PRW caller", "err", err.Error(), "series", ls.String(), "exemplar", fmt.Sprintf("%+v", e))
		}

		m := ts.ToMetadata(req.Symbols)
		if _, err = app.UpdateMetadata(ref, ls, m); err != nil {
			h.logger.Debug("error while updating metadata from remote write", "err", err)
			// Metadata is attached to each series, so since Prometheus does not reject sample without metadata information,
			// we don't report remote write error either. We increment metric instead.
			samplesWithoutMetadata += rs.AllSamples() - allSamplesSoFar
		}
	}

	if outOfOrderExemplarErrs > 0 {
		h.logger.Warn("Error on ingesting out-of-order exemplars", "num_dropped", outOfOrderExemplarErrs)
	}
	h.samplesWithInvalidLabelsTotal.Add(float64(samplesWithInvalidLabels))

	if len(badRequestErrs) == 0 {
		return samplesWithoutMetadata, 0, nil
	}
	// TODO(bwplotka): Better concat formatting? Perhaps add size limit?
	return samplesWithoutMetadata, http.StatusBadRequest, errors.Join(badRequestErrs...)
}

// handleHistogramZeroSample appends CT as a zero-value sample with CT value as the sample timestamp.
// It doesn't return errors in case of out of order CT.
func (h *writeHandler) handleHistogramZeroSample(app storage.Appender, ref storage.SeriesRef, l labels.Labels, hist writev2.Histogram, ct int64) (storage.SeriesRef, error) {
	var err error
	if hist.IsFloatHistogram() {
		ref, err = app.AppendHistogramCTZeroSample(ref, l, hist.Timestamp, ct, nil, hist.ToFloatHistogram())
	} else {
		ref, err = app.AppendHistogramCTZeroSample(ref, l, hist.Timestamp, ct, hist.ToIntHistogram(), nil)
	}
	return ref, err
}

type OTLPOptions struct {
	// Convert delta samples to their cumulative equivalent by aggregating in-memory
	ConvertDelta bool
}

// NewOTLPWriteHandler creates a http.Handler that accepts OTLP write requests and
// writes them to the provided appendable.
func NewOTLPWriteHandler(logger *slog.Logger, _ prometheus.Registerer, appendable storage.Appendable, configFunc func() config.Config, enableCTZeroIngestion bool, validIntervalCTZeroIngestion time.Duration, opts OTLPOptions) http.Handler {
	ex := &rwExporter{
		writeHandler: &writeHandler{
			logger:     logger,
			appendable: appendable,
		},
		config: configFunc,

		enableCTZeroIngestion:        enableCTZeroIngestion,
		validIntervalCTZeroIngestion: validIntervalCTZeroIngestion,
	}

	wh := &otlpWriteHandler{
		logger: logger,
		cumul:  ex,
	}

	if opts.ConvertDelta {
		fac := deltatocumulative.NewFactory()
		set := processor.Settings{
			ID:                component.NewID(fac.Type()),
			TelemetrySettings: component.TelemetrySettings{MeterProvider: noop.NewMeterProvider()},
		}
		d2c, err := fac.CreateMetrics(context.Background(), set, fac.CreateDefaultConfig(), wh.cumul)
		if err != nil {
			// fac.CreateMetrics directly calls [deltatocumulativeprocessor.createMetricsProcessor],
			// which only errors if:
			//   - cfg.(type) != *Config
			//   - telemetry.New fails due to bad set.TelemetrySettings
			//
			// both cannot be the case, as we pass a valid *Config and valid TelemetrySettings.
			// as such, we assume this error to never occur.
			// if it is, our assumptions are broken in which case a panic seems acceptable.
			panic(fmt.Errorf("failed to create metrics processor: %w", err))
		}
		if err := d2c.Start(context.Background(), nil); err != nil {
			// deltatocumulative does not error on start. see above for panic reasoning
			panic(err)
		}
		wh.delta = d2c
	}

	return wh
}

type rwExporter struct {
	*writeHandler
	config func() config.Config

	// Mimir specifics.
	enableCTZeroIngestion        bool
	validIntervalCTZeroIngestion time.Duration
}

func (rw *rwExporter) ConsumeMetrics(ctx context.Context, md pmetric.Metrics) error {
	otlpCfg := rw.config().OTLPConfig

	converter := otlptranslator.NewPrometheusConverter()
	annots, err := converter.FromMetrics(ctx, md, otlptranslator.Settings{
		AddMetricSuffixes:                 true,
		AllowUTF8:                         otlpCfg.TranslationStrategy == config.NoUTF8EscapingWithSuffixes,
		PromoteResourceAttributes:         otlpCfg.PromoteResourceAttributes,
		KeepIdentifyingResourceAttributes: otlpCfg.KeepIdentifyingResourceAttributes,
<<<<<<< HEAD

		// Mimir specifics.
		EnableCreatedTimestampZeroIngestion:        rw.enableCTZeroIngestion,
		ValidIntervalCreatedTimestampZeroIngestion: rw.validIntervalCTZeroIngestion,
	}, rw.logger)
=======
		ConvertHistogramsToNHCB:           otlpCfg.ConvertHistogramsToNHCB,
	})
>>>>>>> bd5b2ea9
	if err != nil {
		rw.logger.Warn("Error translating OTLP metrics to Prometheus write request", "err", err)
	}
	ws, _ := annots.AsStrings("", 0, 0)
	if len(ws) > 0 {
		rw.logger.Warn("Warnings translating OTLP metrics to Prometheus write request", "warnings", ws)
	}

	err = rw.write(ctx, &prompb.WriteRequest{
		Timeseries: converter.TimeSeries(),
		Metadata:   converter.Metadata(),
	})
	return err
}

func (rw *rwExporter) Capabilities() consumer.Capabilities {
	return consumer.Capabilities{MutatesData: false}
}

type otlpWriteHandler struct {
	logger *slog.Logger

	cumul consumer.Metrics // only cumulative
	delta consumer.Metrics // delta capable
}

func (h *otlpWriteHandler) ServeHTTP(w http.ResponseWriter, r *http.Request) {
	req, err := DecodeOTLPWriteRequest(r)
	if err != nil {
		h.logger.Error("Error decoding OTLP write request", "err", err.Error())
		http.Error(w, err.Error(), http.StatusBadRequest)
		return
	}

	md := req.Metrics()
	// if delta conversion enabled AND delta samples exist, use slower delta capable path
	if h.delta != nil && hasDelta(md) {
		err = h.delta.ConsumeMetrics(r.Context(), md)
	} else {
		// deltatocumulative currently holds a sync.Mutex when entering ConsumeMetrics.
		// This is slow and not necessary when no delta samples exist anyways
		err = h.cumul.ConsumeMetrics(r.Context(), md)
	}

	switch {
	case err == nil:
	case errors.Is(err, storage.ErrOutOfOrderSample), errors.Is(err, storage.ErrOutOfBounds), errors.Is(err, storage.ErrDuplicateSampleForTimestamp):
		// Indicated an out of order sample is a bad request to prevent retries.
		http.Error(w, err.Error(), http.StatusBadRequest)
		return
	default:
		h.logger.Error("Error appending remote write", "err", err.Error())
		http.Error(w, err.Error(), http.StatusInternalServerError)
		return
	}

	w.WriteHeader(http.StatusOK)
}

func hasDelta(md pmetric.Metrics) bool {
	for i := range md.ResourceMetrics().Len() {
		sms := md.ResourceMetrics().At(i).ScopeMetrics()
		for i := range sms.Len() {
			ms := sms.At(i).Metrics()
			for i := range ms.Len() {
				temporality := pmetric.AggregationTemporalityUnspecified
				m := ms.At(i)
				switch ms.At(i).Type() {
				case pmetric.MetricTypeSum:
					temporality = m.Sum().AggregationTemporality()
				case pmetric.MetricTypeExponentialHistogram:
					temporality = m.ExponentialHistogram().AggregationTemporality()
				case pmetric.MetricTypeHistogram:
					temporality = m.Histogram().AggregationTemporality()
				}
				if temporality == pmetric.AggregationTemporalityDelta {
					return true
				}
			}
		}
	}
	return false
}

type timeLimitAppender struct {
	storage.Appender

	maxTime int64
}

func (app *timeLimitAppender) Append(ref storage.SeriesRef, lset labels.Labels, t int64, v float64) (storage.SeriesRef, error) {
	if t > app.maxTime {
		return 0, fmt.Errorf("%w: timestamp is too far in the future", storage.ErrOutOfBounds)
	}

	ref, err := app.Appender.Append(ref, lset, t, v)
	if err != nil {
		return 0, err
	}
	return ref, nil
}

func (app *timeLimitAppender) AppendHistogram(ref storage.SeriesRef, l labels.Labels, t int64, h *histogram.Histogram, fh *histogram.FloatHistogram) (storage.SeriesRef, error) {
	if t > app.maxTime {
		return 0, fmt.Errorf("%w: timestamp is too far in the future", storage.ErrOutOfBounds)
	}

	ref, err := app.Appender.AppendHistogram(ref, l, t, h, fh)
	if err != nil {
		return 0, err
	}
	return ref, nil
}

func (app *timeLimitAppender) AppendExemplar(ref storage.SeriesRef, l labels.Labels, e exemplar.Exemplar) (storage.SeriesRef, error) {
	if e.Ts > app.maxTime {
		return 0, fmt.Errorf("%w: timestamp is too far in the future", storage.ErrOutOfBounds)
	}

	ref, err := app.Appender.AppendExemplar(ref, l, e)
	if err != nil {
		return 0, err
	}
	return ref, nil
}<|MERGE_RESOLUTION|>--- conflicted
+++ resolved
@@ -593,16 +593,12 @@
 		AllowUTF8:                         otlpCfg.TranslationStrategy == config.NoUTF8EscapingWithSuffixes,
 		PromoteResourceAttributes:         otlpCfg.PromoteResourceAttributes,
 		KeepIdentifyingResourceAttributes: otlpCfg.KeepIdentifyingResourceAttributes,
-<<<<<<< HEAD
+		ConvertHistogramsToNHCB:           otlpCfg.ConvertHistogramsToNHCB,
 
 		// Mimir specifics.
 		EnableCreatedTimestampZeroIngestion:        rw.enableCTZeroIngestion,
 		ValidIntervalCreatedTimestampZeroIngestion: rw.validIntervalCTZeroIngestion,
 	}, rw.logger)
-=======
-		ConvertHistogramsToNHCB:           otlpCfg.ConvertHistogramsToNHCB,
-	})
->>>>>>> bd5b2ea9
 	if err != nil {
 		rw.logger.Warn("Error translating OTLP metrics to Prometheus write request", "err", err)
 	}
