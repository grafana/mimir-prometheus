--- conflicted
+++ resolved
@@ -23,11 +23,7 @@
 	"testing"
 	"time"
 
-<<<<<<< HEAD
-	"github.com/google/go-cmp/cmp"
 	"github.com/prometheus/common/promslog"
-=======
->>>>>>> 9e73fb43
 	"github.com/prometheus/otlptranslator"
 	"github.com/stretchr/testify/require"
 	"go.opentelemetry.io/collector/pdata/pcommon"
@@ -93,20 +89,6 @@
 					if wantMetric.familyName == "target_info" {
 						continue
 					}
-<<<<<<< HEAD
-				}
-			}
-
-			annots, err := converter.FromMetrics(
-				context.Background(),
-				payload.Metrics(),
-				Settings{KeepIdentifyingResourceAttributes: keepIdentifyingResourceAttributes},
-				promslog.NewNopLogger(),
-			)
-			require.NoError(t, err)
-			require.Empty(t, annots)
-=======
->>>>>>> 9e73fb43
 
 					seenFamilyNames[wantMetric.familyName] = struct{}{}
 					expMetadata = append(expMetadata, prompb.MetricMetadata{
@@ -121,6 +103,7 @@
 					context.Background(),
 					payload.Metrics(),
 					tc.settings,
+					promslog.NewNopLogger(),
 				)
 				require.NoError(t, err)
 				require.Empty(t, annots)
@@ -208,11 +191,7 @@
 		cancel()
 		payload, _ := createExportRequest(5, 128, 128, 2, 0, settings, pmetric.AggregationTemporalityCumulative)
 
-<<<<<<< HEAD
-		annots, err := converter.FromMetrics(ctx, payload.Metrics(), Settings{}, promslog.NewNopLogger())
-=======
-		annots, err := converter.FromMetrics(ctx, payload.Metrics(), settings)
->>>>>>> 9e73fb43
+		annots, err := converter.FromMetrics(ctx, payload.Metrics(), settings, promslog.NewNopLogger())
 		require.ErrorIs(t, err, context.Canceled)
 		require.Empty(t, annots)
 	})
@@ -225,11 +204,7 @@
 		t.Cleanup(cancel)
 		payload, _ := createExportRequest(5, 128, 128, 2, 0, settings, pmetric.AggregationTemporalityCumulative)
 
-<<<<<<< HEAD
-		annots, err := converter.FromMetrics(ctx, payload.Metrics(), Settings{}, promslog.NewNopLogger())
-=======
-		annots, err := converter.FromMetrics(ctx, payload.Metrics(), settings)
->>>>>>> 9e73fb43
+		annots, err := converter.FromMetrics(ctx, payload.Metrics(), settings, promslog.NewNopLogger())
 		require.ErrorIs(t, err, context.DeadlineExceeded)
 		require.Empty(t, annots)
 	})
@@ -926,11 +901,7 @@
 
 											for range b.N {
 												converter := NewPrometheusConverter()
-<<<<<<< HEAD
-												annots, err := converter.FromMetrics(context.Background(), payload.Metrics(), Settings{}, promslog.NewNopLogger())
-=======
-												annots, err := converter.FromMetrics(context.Background(), payload.Metrics(), settings)
->>>>>>> 9e73fb43
+												annots, err := converter.FromMetrics(context.Background(), payload.Metrics(), settings, promslog.NewNopLogger())
 												require.NoError(b, err)
 												require.Empty(b, annots)
 												require.NotNil(b, converter.TimeSeries())
