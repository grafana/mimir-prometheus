// Copyright 2024 The Prometheus Authors
// Licensed under the Apache License, Version 2.0 (the "License");
// you may not use this file except in compliance with the License.
// You may obtain a copy of the License at
//
// http://www.apache.org/licenses/LICENSE-2.0
//
// Unless required by applicable law or agreed to in writing, software
// distributed under the License is distributed on an "AS IS" BASIS,
// WITHOUT WARRANTIES OR CONDITIONS OF ANY KIND, either express or implied.
// See the License for the specific language governing permissions and
// limitations under the License.
// Provenance-includes-location: https://github.com/open-telemetry/opentelemetry-collector-contrib/blob/95e8f8fdc2a9dc87230406c9a3cf02be4fd68bea/pkg/translator/prometheusremotewrite/metrics_to_prw_test.go
// Provenance-includes-license: Apache-2.0
// Provenance-includes-copyright: Copyright The OpenTelemetry Authors.

package prometheusremotewrite

import (
	"context"
	"fmt"
	"testing"
	"time"

	"github.com/stretchr/testify/require"
	"go.opentelemetry.io/collector/pdata/pcommon"
	"go.opentelemetry.io/collector/pdata/pmetric"
	"go.opentelemetry.io/collector/pdata/pmetric/pmetricotlp"
)

func TestFromMetrics(t *testing.T) {
<<<<<<< HEAD
	t.Run("context cancellation", func(t *testing.T) {
		converter := NewPrometheusConverter()
		ctx, cancel := context.WithCancel(context.Background())
		// Verify that converter.FromMetrics respects cancellation.
		cancel()
		payload := createExportRequest(5, 128, 128, 2, 0)

		err := converter.FromMetrics(ctx, payload.Metrics(), Settings{})
		require.ErrorIs(t, err, context.Canceled)
	})

	t.Run("context timeout", func(t *testing.T) {
		converter := NewPrometheusConverter()
		// Verify that converter.FromMetrics respects timeout.
		ctx, cancel := context.WithTimeout(context.Background(), 0)
		t.Cleanup(cancel)
		payload := createExportRequest(5, 128, 128, 2, 0)

		err := converter.FromMetrics(ctx, payload.Metrics(), Settings{})
		require.ErrorIs(t, err, context.DeadlineExceeded)
=======
	t.Run("exponential histogram warnings for zero count and non-zero sum", func(t *testing.T) {
		request := pmetricotlp.NewExportRequest()
		rm := request.Metrics().ResourceMetrics().AppendEmpty()
		generateAttributes(rm.Resource().Attributes(), "resource", 10)

		metrics := rm.ScopeMetrics().AppendEmpty().Metrics()
		ts := pcommon.NewTimestampFromTime(time.Now())

		for i := 1; i <= 10; i++ {
			m := metrics.AppendEmpty()
			m.SetEmptyExponentialHistogram()
			m.SetName(fmt.Sprintf("histogram-%d", i))
			m.ExponentialHistogram().SetAggregationTemporality(pmetric.AggregationTemporalityCumulative)
			h := m.ExponentialHistogram().DataPoints().AppendEmpty()
			h.SetTimestamp(ts)

			h.SetCount(0)
			h.SetSum(155)

			generateAttributes(h.Attributes(), "series", 10)
		}

		converter := NewPrometheusConverter()
		annots, err := converter.FromMetrics(request.Metrics(), Settings{})
		require.NoError(t, err)
		require.NotEmpty(t, annots)
		ws, infos := annots.AsStrings("", 0, 0)
		require.Empty(t, infos)
		require.Equal(t, []string{
			"exponential histogram data point has zero count, but non-zero sum: 155.000000",
		}, ws)
>>>>>>> ee2b7fdf
	})
}

func BenchmarkPrometheusConverter_FromMetrics(b *testing.B) {
	for _, resourceAttributeCount := range []int{0, 5, 50} {
		b.Run(fmt.Sprintf("resource attribute count: %v", resourceAttributeCount), func(b *testing.B) {
			for _, histogramCount := range []int{0, 1000} {
				b.Run(fmt.Sprintf("histogram count: %v", histogramCount), func(b *testing.B) {
					nonHistogramCounts := []int{0, 1000}

					if resourceAttributeCount == 0 && histogramCount == 0 {
						// Don't bother running a scenario where we'll generate no series.
						nonHistogramCounts = []int{1000}
					}

					for _, nonHistogramCount := range nonHistogramCounts {
						b.Run(fmt.Sprintf("non-histogram count: %v", nonHistogramCount), func(b *testing.B) {
							for _, labelsPerMetric := range []int{2, 20} {
								b.Run(fmt.Sprintf("labels per metric: %v", labelsPerMetric), func(b *testing.B) {
									for _, exemplarsPerSeries := range []int{0, 5, 10} {
										b.Run(fmt.Sprintf("exemplars per series: %v", exemplarsPerSeries), func(b *testing.B) {
											payload := createExportRequest(resourceAttributeCount, histogramCount, nonHistogramCount, labelsPerMetric, exemplarsPerSeries)

											for i := 0; i < b.N; i++ {
												converter := NewPrometheusConverter()
<<<<<<< HEAD
												require.NoError(b, converter.FromMetrics(context.Background(), payload.Metrics(), Settings{}))
=======
												annots, err := converter.FromMetrics(payload.Metrics(), Settings{})
												require.NoError(b, err)
												require.Empty(b, annots)
>>>>>>> ee2b7fdf
												require.NotNil(b, converter.TimeSeries())
											}
										})
									}
								})
							}
						})
					}
				})
			}
		})
	}
}

func createExportRequest(resourceAttributeCount, histogramCount, nonHistogramCount, labelsPerMetric, exemplarsPerSeries int) pmetricotlp.ExportRequest {
	request := pmetricotlp.NewExportRequest()

	rm := request.Metrics().ResourceMetrics().AppendEmpty()
	generateAttributes(rm.Resource().Attributes(), "resource", resourceAttributeCount)

	metrics := rm.ScopeMetrics().AppendEmpty().Metrics()
	ts := pcommon.NewTimestampFromTime(time.Now())

	for i := 1; i <= histogramCount; i++ {
		m := metrics.AppendEmpty()
		m.SetEmptyHistogram()
		m.SetName(fmt.Sprintf("histogram-%v", i))
		m.Histogram().SetAggregationTemporality(pmetric.AggregationTemporalityCumulative)
		h := m.Histogram().DataPoints().AppendEmpty()
		h.SetTimestamp(ts)

		// Set 50 samples, 10 each with values 0.5, 1, 2, 4, and 8
		h.SetCount(50)
		h.SetSum(155)
		h.BucketCounts().FromRaw([]uint64{10, 10, 10, 10, 10, 0})
		h.ExplicitBounds().FromRaw([]float64{.5, 1, 2, 4, 8, 16}) // Bucket boundaries include the upper limit (ie. each sample is on the upper limit of its bucket)

		generateAttributes(h.Attributes(), "series", labelsPerMetric)
		generateExemplars(h.Exemplars(), exemplarsPerSeries, ts)
	}

	for i := 1; i <= nonHistogramCount; i++ {
		m := metrics.AppendEmpty()
		m.SetEmptySum()
		m.SetName(fmt.Sprintf("sum-%v", i))
		m.Sum().SetAggregationTemporality(pmetric.AggregationTemporalityCumulative)
		point := m.Sum().DataPoints().AppendEmpty()
		point.SetTimestamp(ts)
		point.SetDoubleValue(1.23)
		generateAttributes(point.Attributes(), "series", labelsPerMetric)
		generateExemplars(point.Exemplars(), exemplarsPerSeries, ts)
	}

	for i := 1; i <= nonHistogramCount; i++ {
		m := metrics.AppendEmpty()
		m.SetEmptyGauge()
		m.SetName(fmt.Sprintf("gauge-%v", i))
		point := m.Gauge().DataPoints().AppendEmpty()
		point.SetTimestamp(ts)
		point.SetDoubleValue(1.23)
		generateAttributes(point.Attributes(), "series", labelsPerMetric)
		generateExemplars(point.Exemplars(), exemplarsPerSeries, ts)
	}

	return request
}

func generateAttributes(m pcommon.Map, prefix string, count int) {
	for i := 1; i <= count; i++ {
		m.PutStr(fmt.Sprintf("%v-name-%v", prefix, i), fmt.Sprintf("value-%v", i))
	}
}

func generateExemplars(exemplars pmetric.ExemplarSlice, count int, ts pcommon.Timestamp) {
	for i := 1; i <= count; i++ {
		e := exemplars.AppendEmpty()
		e.SetTimestamp(ts)
		e.SetDoubleValue(2.22)
		e.SetSpanID(pcommon.SpanID{0x01, 0x02, 0x03, 0x04, 0x05, 0x06, 0x07, 0x08})
		e.SetTraceID(pcommon.TraceID{0x00, 0x01, 0x02, 0x03, 0x04, 0x05, 0x06, 0x07, 0x08, 0x09, 0x0a, 0x0b, 0x0c, 0x0d, 0x0e, 0x0f})
	}
}<|MERGE_RESOLUTION|>--- conflicted
+++ resolved
@@ -29,7 +29,6 @@
 )
 
 func TestFromMetrics(t *testing.T) {
-<<<<<<< HEAD
 	t.Run("context cancellation", func(t *testing.T) {
 		converter := NewPrometheusConverter()
 		ctx, cancel := context.WithCancel(context.Background())
@@ -37,7 +36,7 @@
 		cancel()
 		payload := createExportRequest(5, 128, 128, 2, 0)
 
-		err := converter.FromMetrics(ctx, payload.Metrics(), Settings{})
+		_, err := converter.FromMetrics(ctx, payload.Metrics(), Settings{})
 		require.ErrorIs(t, err, context.Canceled)
 	})
 
@@ -48,9 +47,10 @@
 		t.Cleanup(cancel)
 		payload := createExportRequest(5, 128, 128, 2, 0)
 
-		err := converter.FromMetrics(ctx, payload.Metrics(), Settings{})
+		_, err := converter.FromMetrics(ctx, payload.Metrics(), Settings{})
 		require.ErrorIs(t, err, context.DeadlineExceeded)
-=======
+	})
+
 	t.Run("exponential histogram warnings for zero count and non-zero sum", func(t *testing.T) {
 		request := pmetricotlp.NewExportRequest()
 		rm := request.Metrics().ResourceMetrics().AppendEmpty()
@@ -74,7 +74,7 @@
 		}
 
 		converter := NewPrometheusConverter()
-		annots, err := converter.FromMetrics(request.Metrics(), Settings{})
+		annots, err := converter.FromMetrics(context.Background(), request.Metrics(), Settings{})
 		require.NoError(t, err)
 		require.NotEmpty(t, annots)
 		ws, infos := annots.AsStrings("", 0, 0)
@@ -82,7 +82,6 @@
 		require.Equal(t, []string{
 			"exponential histogram data point has zero count, but non-zero sum: 155.000000",
 		}, ws)
->>>>>>> ee2b7fdf
 	})
 }
 
@@ -108,13 +107,9 @@
 
 											for i := 0; i < b.N; i++ {
 												converter := NewPrometheusConverter()
-<<<<<<< HEAD
-												require.NoError(b, converter.FromMetrics(context.Background(), payload.Metrics(), Settings{}))
-=======
-												annots, err := converter.FromMetrics(payload.Metrics(), Settings{})
+												annots, err := converter.FromMetrics(context.Background(), payload.Metrics(), Settings{})
 												require.NoError(b, err)
 												require.Empty(b, annots)
->>>>>>> ee2b7fdf
 												require.NotNil(b, converter.TimeSeries())
 											}
 										})
