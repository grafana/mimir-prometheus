--- conflicted
+++ resolved
@@ -556,20 +556,12 @@
 	nowMinus6m := pcommon.Timestamp(now.Add(-20 * time.Second).UnixNano())
 	nowMinus1h := pcommon.Timestamp(now.Add(-1 * time.Hour).UnixNano())
 	tests := []struct {
-<<<<<<< HEAD
 		name                  string
 		metric                func() pmetric.Metric
 		scope                 scope
-		convertScope          bool
+		promoteScope bool
 		overrideValidInterval time.Duration
 		want                  func() map[uint64]*prompb.TimeSeries
-=======
-		name         string
-		metric       func() pmetric.Metric
-		scope        scope
-		promoteScope bool
-		want         func() map[uint64]*prompb.TimeSeries
->>>>>>> c7016360
 	}{
 		{
 			name: "summary with start time and without scope promotion",
@@ -924,16 +916,11 @@
 				metric.Summary().DataPoints(),
 				pcommon.NewResource(),
 				Settings{
-<<<<<<< HEAD
+					PromoteScopeMetadata:                       tt.promoteScope,
 					ExportCreatedMetric:                        true,
 					EnableCreatedTimestampZeroIngestion:        true,
 					EnableStartTimeQuietZero:                   true,
 					ValidIntervalCreatedTimestampZeroIngestion: tt.overrideValidInterval,
-					ConvertScopeMetadata:                       tt.convertScope,
-=======
-					PromoteScopeMetadata: tt.promoteScope,
-					ExportCreatedMetric:  true,
->>>>>>> c7016360
 				},
 				metric.Name(),
 				tt.scope,
@@ -1138,14 +1125,9 @@
 				metric.Histogram().DataPoints(),
 				pcommon.NewResource(),
 				Settings{
-<<<<<<< HEAD
 					ExportCreatedMetric:                 true,
+					PromoteScopeMetadata: tt.promoteScope,
 					EnableCreatedTimestampZeroIngestion: true,
-					ConvertScopeMetadata:                tt.convertScope,
-=======
-					ExportCreatedMetric:  true,
-					PromoteScopeMetadata: tt.promoteScope,
->>>>>>> c7016360
 				},
 				metric.Name(),
 				tt.scope,
