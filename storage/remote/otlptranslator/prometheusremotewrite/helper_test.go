// Copyright 2024 The Prometheus Authors
// Licensed under the Apache License, Version 2.0 (the "License");
// you may not use this file except in compliance with the License.
// You may obtain a copy of the License at
//
// http://www.apache.org/licenses/LICENSE-2.0
//
// Unless required by applicable law or agreed to in writing, software
// distributed under the License is distributed on an "AS IS" BASIS,
// WITHOUT WARRANTIES OR CONDITIONS OF ANY KIND, either express or implied.
// See the License for the specific language governing permissions and
// limitations under the License.
// Provenance-includes-location: https://github.com/open-telemetry/opentelemetry-collector-contrib/blob/debbf30360b8d3a0ded8db09c4419d2a9c99b94a/pkg/translator/prometheusremotewrite/helper_test.go
// Provenance-includes-license: Apache-2.0
// Provenance-includes-copyright: Copyright The OpenTelemetry Authors.

package prometheusremotewrite

import (
	"context"
	"math"
	"testing"
	"time"

<<<<<<< HEAD
	"github.com/google/go-cmp/cmp"
	"github.com/stretchr/testify/assert"
=======
	"github.com/prometheus/common/model"
>>>>>>> bd5b2ea9
	"github.com/stretchr/testify/require"
	"go.opentelemetry.io/collector/pdata/pcommon"
	"go.opentelemetry.io/collector/pdata/pmetric"

<<<<<<< HEAD
	"github.com/prometheus/common/model"
	"github.com/prometheus/common/promslog"

	"github.com/prometheus/prometheus/model/value"
=======
>>>>>>> bd5b2ea9
	"github.com/prometheus/prometheus/prompb"
	"github.com/prometheus/prometheus/util/testutil"
)

func TestCreateAttributes(t *testing.T) {
	resourceAttrs := map[string]string{
		"service.name":        "service name",
		"service.instance.id": "service ID",
		"existent-attr":       "resource value",
		// This one is for testing conflict with metric attribute.
		"metric-attr": "resource value",
		// This one is for testing conflict with auto-generated job attribute.
		"job": "resource value",
		// This one is for testing conflict with auto-generated instance attribute.
		"instance": "resource value",
	}

	resource := pcommon.NewResource()
	for k, v := range resourceAttrs {
		resource.Attributes().PutStr(k, v)
	}
	attrs := pcommon.NewMap()
	attrs.PutStr("metric-attr", "metric value")
	attrs.PutStr("metric-attr-other", "metric value other")

	testCases := []struct {
		name                      string
		promoteResourceAttributes []string
		ignoreAttrs               []string
		expectedLabels            []prompb.Label
	}{
		{
			name:                      "Successful conversion without resource attribute promotion",
			promoteResourceAttributes: nil,
			expectedLabels: []prompb.Label{
				{
					Name:  "__name__",
					Value: "test_metric",
				},
				{
					Name:  "instance",
					Value: "service ID",
				},
				{
					Name:  "job",
					Value: "service name",
				},
				{
					Name:  "metric_attr",
					Value: "metric value",
				},
				{
					Name:  "metric_attr_other",
					Value: "metric value other",
				},
			},
		},
		{
			name:                      "Successful conversion with some attributes ignored",
			promoteResourceAttributes: nil,
			ignoreAttrs:               []string{"metric-attr-other"},
			expectedLabels: []prompb.Label{
				{
					Name:  "__name__",
					Value: "test_metric",
				},
				{
					Name:  "instance",
					Value: "service ID",
				},
				{
					Name:  "job",
					Value: "service name",
				},
				{
					Name:  "metric_attr",
					Value: "metric value",
				},
			},
		},
		{
			name:                      "Successful conversion with resource attribute promotion",
			promoteResourceAttributes: []string{"non-existent-attr", "existent-attr"},
			expectedLabels: []prompb.Label{
				{
					Name:  "__name__",
					Value: "test_metric",
				},
				{
					Name:  "instance",
					Value: "service ID",
				},
				{
					Name:  "job",
					Value: "service name",
				},
				{
					Name:  "metric_attr",
					Value: "metric value",
				},
				{
					Name:  "metric_attr_other",
					Value: "metric value other",
				},
				{
					Name:  "existent_attr",
					Value: "resource value",
				},
			},
		},
		{
			name:                      "Successful conversion with resource attribute promotion, conflicting resource attributes are ignored",
			promoteResourceAttributes: []string{"non-existent-attr", "existent-attr", "metric-attr", "job", "instance"},
			expectedLabels: []prompb.Label{
				{
					Name:  "__name__",
					Value: "test_metric",
				},
				{
					Name:  "instance",
					Value: "service ID",
				},
				{
					Name:  "job",
					Value: "service name",
				},
				{
					Name:  "existent_attr",
					Value: "resource value",
				},
				{
					Name:  "metric_attr",
					Value: "metric value",
				},
				{
					Name:  "metric_attr_other",
					Value: "metric value other",
				},
			},
		},
		{
			name:                      "Successful conversion with resource attribute promotion, attributes are only promoted once",
			promoteResourceAttributes: []string{"existent-attr", "existent-attr"},
			expectedLabels: []prompb.Label{
				{
					Name:  "__name__",
					Value: "test_metric",
				},
				{
					Name:  "instance",
					Value: "service ID",
				},
				{
					Name:  "job",
					Value: "service name",
				},
				{
					Name:  "existent_attr",
					Value: "resource value",
				},
				{
					Name:  "metric_attr",
					Value: "metric value",
				},
				{
					Name:  "metric_attr_other",
					Value: "metric value other",
				},
			},
		},
	}
	for _, tc := range testCases {
		t.Run(tc.name, func(t *testing.T) {
			settings := Settings{
				PromoteResourceAttributes: tc.promoteResourceAttributes,
			}
			lbls := createAttributes(resource, attrs, settings, tc.ignoreAttrs, false, model.MetricNameLabel, "test_metric")

			require.ElementsMatch(t, lbls, tc.expectedLabels)
		})
	}
}

func Test_convertTimeStamp(t *testing.T) {
	tests := []struct {
		name string
		arg  pcommon.Timestamp
		want int64
	}{
		{"zero", 0, 0},
		{"1ms", 1_000_000, 1},
		{"1s", pcommon.Timestamp(time.Unix(1, 0).UnixNano()), 1000},
	}
	for _, tt := range tests {
		t.Run(tt.name, func(t *testing.T) {
			got := convertTimeStamp(tt.arg)
			require.Equal(t, tt.want, got)
		})
	}
}

func TestPrometheusConverter_AddSummaryDataPoints(t *testing.T) {
	now := time.Now()
	nowUnixNano := pcommon.Timestamp(now.UnixNano())
	nowMinus2m30s := pcommon.Timestamp(now.Add(-2 * time.Minute).Add(-30 * time.Second).UnixNano())
	nowMinus6m := pcommon.Timestamp(now.Add(-20 * time.Second).UnixNano())
	nowMinus1h := pcommon.Timestamp(now.Add(-1 * time.Hour).UnixNano())
	tests := []struct {
		name                  string
		overrideValidInterval time.Duration
		metric                func() pmetric.Metric
		want                  func() map[uint64]*prompb.TimeSeries
	}{
		{
			name: "summary with start time equal to sample timestamp",
			metric: func() pmetric.Metric {
				metric := pmetric.NewMetric()
				metric.SetName("test_summary")
				metric.SetEmptySummary()

				dp := metric.Summary().DataPoints().AppendEmpty()
				dp.SetTimestamp(nowUnixNano)
				dp.SetStartTimestamp(nowUnixNano)

				return metric
			},
			want: func() map[uint64]*prompb.TimeSeries {
				labels := []prompb.Label{
					{Name: model.MetricNameLabel, Value: "test_summary" + countStr},
				}
				createdLabels := []prompb.Label{
					{Name: model.MetricNameLabel, Value: "test_summary" + createdSuffix},
				}
				sumLabels := []prompb.Label{
					{Name: model.MetricNameLabel, Value: "test_summary" + sumStr},
				}
				return map[uint64]*prompb.TimeSeries{
					timeSeriesSignature(labels): {
						Labels: labels,
						Samples: []prompb.Sample{
							{Value: 0, Timestamp: convertTimeStamp(nowUnixNano)},
						},
					},
					timeSeriesSignature(sumLabels): {
						Labels: sumLabels,
						Samples: []prompb.Sample{
							{Value: 0, Timestamp: convertTimeStamp(nowUnixNano)},
						},
					},
					timeSeriesSignature(createdLabels): {
						Labels: createdLabels,
						Samples: []prompb.Sample{
							{Value: float64(convertTimeStamp(nowUnixNano)), Timestamp: convertTimeStamp(nowUnixNano)},
						},
					},
				}
			},
		},
		{
			name: "summary with start time within default valid interval to sample timestamp",
			metric: func() pmetric.Metric {
				metric := pmetric.NewMetric()
				metric.SetName("test_summary")
				metric.SetEmptySummary()

				dp := metric.Summary().DataPoints().AppendEmpty()
				dp.SetTimestamp(nowUnixNano)
				dp.SetStartTimestamp(nowMinus2m30s)

				return metric
			},
			want: func() map[uint64]*prompb.TimeSeries {
				labels := []prompb.Label{
					{Name: model.MetricNameLabel, Value: "test_summary" + countStr},
				}
				createdLabels := []prompb.Label{
					{Name: model.MetricNameLabel, Value: "test_summary" + createdSuffix},
				}
				sumLabels := []prompb.Label{
					{Name: model.MetricNameLabel, Value: "test_summary" + sumStr},
				}
				return map[uint64]*prompb.TimeSeries{
					timeSeriesSignature(labels): {
						Labels: labels,
						Samples: []prompb.Sample{
							{Value: math.Float64frombits(value.QuietZeroNaN), Timestamp: convertTimeStamp(nowMinus2m30s)},
							{Value: 0, Timestamp: convertTimeStamp(nowUnixNano)},
						},
					},
					timeSeriesSignature(sumLabels): {
						Labels: sumLabels,
						Samples: []prompb.Sample{
							{Value: math.Float64frombits(value.QuietZeroNaN), Timestamp: convertTimeStamp(nowMinus2m30s)},
							{Value: 0, Timestamp: convertTimeStamp(nowUnixNano)},
						},
					},
					timeSeriesSignature(createdLabels): {
						Labels: createdLabels,
						Samples: []prompb.Sample{
							{Value: float64(convertTimeStamp(nowMinus2m30s)), Timestamp: convertTimeStamp(nowUnixNano)},
						},
					},
				}
			},
			overrideValidInterval: 10 * time.Minute,
		},
		{
			name: "summary with start time within overiden valid interval to sample timestamp",
			metric: func() pmetric.Metric {
				metric := pmetric.NewMetric()
				metric.SetName("test_summary")
				metric.SetEmptySummary()

				dp := metric.Summary().DataPoints().AppendEmpty()
				dp.SetTimestamp(nowUnixNano)
				dp.SetStartTimestamp(nowMinus6m)

				return metric
			},
			want: func() map[uint64]*prompb.TimeSeries {
				labels := []prompb.Label{
					{Name: model.MetricNameLabel, Value: "test_summary" + countStr},
				}
				createdLabels := []prompb.Label{
					{Name: model.MetricNameLabel, Value: "test_summary" + createdSuffix},
				}
				sumLabels := []prompb.Label{
					{Name: model.MetricNameLabel, Value: "test_summary" + sumStr},
				}
				return map[uint64]*prompb.TimeSeries{
					timeSeriesSignature(labels): {
						Labels: labels,
						Samples: []prompb.Sample{
							{Value: math.Float64frombits(value.QuietZeroNaN), Timestamp: convertTimeStamp(nowMinus6m)},
							{Value: 0, Timestamp: convertTimeStamp(nowUnixNano)},
						},
					},
					timeSeriesSignature(sumLabels): {
						Labels: sumLabels,
						Samples: []prompb.Sample{
							{Value: math.Float64frombits(value.QuietZeroNaN), Timestamp: convertTimeStamp(nowMinus6m)},
							{Value: 0, Timestamp: convertTimeStamp(nowUnixNano)},
						},
					},
					timeSeriesSignature(createdLabels): {
						Labels: createdLabels,
						Samples: []prompb.Sample{
							{Value: float64(convertTimeStamp(nowMinus6m)), Timestamp: convertTimeStamp(nowUnixNano)},
						},
					},
				}
			},
		},
		{
			name: "summary with start time older than default valid interval to sample timestamp",
			metric: func() pmetric.Metric {
				metric := pmetric.NewMetric()
				metric.SetName("test_summary")
				metric.SetEmptySummary()

				dp := metric.Summary().DataPoints().AppendEmpty()
				dp.SetTimestamp(nowUnixNano)
				dp.SetStartTimestamp(nowMinus1h)

				return metric
			},
			want: func() map[uint64]*prompb.TimeSeries {
				labels := []prompb.Label{
					{Name: model.MetricNameLabel, Value: "test_summary" + countStr},
				}
				createdLabels := []prompb.Label{
					{Name: model.MetricNameLabel, Value: "test_summary" + createdSuffix},
				}
				sumLabels := []prompb.Label{
					{Name: model.MetricNameLabel, Value: "test_summary" + sumStr},
				}
				return map[uint64]*prompb.TimeSeries{
					timeSeriesSignature(labels): {
						Labels: labels,
						Samples: []prompb.Sample{
							{Value: 0, Timestamp: convertTimeStamp(nowUnixNano)},
						},
					},
					timeSeriesSignature(sumLabels): {
						Labels: sumLabels,
						Samples: []prompb.Sample{
							{Value: 0, Timestamp: convertTimeStamp(nowUnixNano)},
						},
					},
					timeSeriesSignature(createdLabels): {
						Labels: createdLabels,
						Samples: []prompb.Sample{
							{Value: float64(convertTimeStamp(nowMinus1h)), Timestamp: convertTimeStamp(nowUnixNano)},
						},
					},
				}
			},
		},
		{
			name: "summary without start time",
			metric: func() pmetric.Metric {
				metric := pmetric.NewMetric()
				metric.SetName("test_summary")
				metric.SetEmptySummary()

				dp := metric.Summary().DataPoints().AppendEmpty()
				dp.SetTimestamp(nowUnixNano)

				return metric
			},
			want: func() map[uint64]*prompb.TimeSeries {
				labels := []prompb.Label{
					{Name: model.MetricNameLabel, Value: "test_summary" + countStr},
				}
				sumLabels := []prompb.Label{
					{Name: model.MetricNameLabel, Value: "test_summary" + sumStr},
				}
				return map[uint64]*prompb.TimeSeries{
					timeSeriesSignature(labels): {
						Labels: labels,
						Samples: []prompb.Sample{
							{Value: 0, Timestamp: convertTimeStamp(nowUnixNano)},
						},
					},
					timeSeriesSignature(sumLabels): {
						Labels: sumLabels,
						Samples: []prompb.Sample{
							{Value: 0, Timestamp: convertTimeStamp(nowUnixNano)},
						},
					},
				}
			},
		},
	}
	for _, tt := range tests {
		t.Run(tt.name, func(t *testing.T) {
			metric := tt.metric()
			converter := NewPrometheusConverter()

			err := converter.addSummaryDataPoints(
				context.Background(),
				metric.Summary().DataPoints(),
				pcommon.NewResource(),
				Settings{
					ExportCreatedMetric:                        true,
					EnableCreatedTimestampZeroIngestion:        true,
					EnableStartTimeQuietZero:                   true,
					ValidIntervalCreatedTimestampZeroIngestion: tt.overrideValidInterval,
				},
				metric.Name(),
				promslog.NewNopLogger(),
			)
			require.NoError(t, err)

<<<<<<< HEAD
			testutil.RequireEqualWithOptions(t, tt.want(), converter.unique, []cmp.Option{cmp.Comparer(equalSamples)})
			assert.Empty(t, converter.conflicts)
=======
			require.Equal(t, tt.want(), converter.unique)
			require.Empty(t, converter.conflicts)
>>>>>>> bd5b2ea9
		})
	}
}

func equalSamples(a, b prompb.Sample) bool {
	// Compare Float64bits so NaN values which are exactly the same will compare equal.
	return a.Timestamp == b.Timestamp && math.Float64bits(a.Value) == math.Float64bits(b.Value)
}

func TestPrometheusConverter_AddHistogramDataPoints(t *testing.T) {
	ts := pcommon.Timestamp(time.Now().UnixNano())
	tests := []struct {
		name   string
		metric func() pmetric.Metric
		want   func() map[uint64]*prompb.TimeSeries
	}{
		{
			name: "histogram with start time",
			metric: func() pmetric.Metric {
				metric := pmetric.NewMetric()
				metric.SetName("test_hist")
				metric.SetEmptyHistogram().SetAggregationTemporality(pmetric.AggregationTemporalityCumulative)

				pt := metric.Histogram().DataPoints().AppendEmpty()
				pt.SetTimestamp(ts)
				pt.SetStartTimestamp(ts)

				return metric
			},
			want: func() map[uint64]*prompb.TimeSeries {
				labels := []prompb.Label{
					{Name: model.MetricNameLabel, Value: "test_hist" + countStr},
				}
				createdLabels := []prompb.Label{
					{Name: model.MetricNameLabel, Value: "test_hist" + createdSuffix},
				}
				infLabels := []prompb.Label{
					{Name: model.MetricNameLabel, Value: "test_hist_bucket"},
					{Name: model.BucketLabel, Value: "+Inf"},
				}
				return map[uint64]*prompb.TimeSeries{
					timeSeriesSignature(infLabels): {
						Labels: infLabels,
						Samples: []prompb.Sample{
							{Value: 0, Timestamp: convertTimeStamp(ts)},
						},
					},
					timeSeriesSignature(labels): {
						Labels: labels,
						Samples: []prompb.Sample{
							{Value: 0, Timestamp: convertTimeStamp(ts)},
						},
					},
					timeSeriesSignature(createdLabels): {
						Labels: createdLabels,
						Samples: []prompb.Sample{
							{Value: float64(convertTimeStamp(ts)), Timestamp: convertTimeStamp(ts)},
						},
					},
				}
			},
		},
		{
			name: "histogram without start time",
			metric: func() pmetric.Metric {
				metric := pmetric.NewMetric()
				metric.SetName("test_hist")
				metric.SetEmptyHistogram().SetAggregationTemporality(pmetric.AggregationTemporalityCumulative)

				pt := metric.Histogram().DataPoints().AppendEmpty()
				pt.SetTimestamp(ts)

				return metric
			},
			want: func() map[uint64]*prompb.TimeSeries {
				labels := []prompb.Label{
					{Name: model.MetricNameLabel, Value: "test_hist" + countStr},
				}
				infLabels := []prompb.Label{
					{Name: model.MetricNameLabel, Value: "test_hist_bucket"},
					{Name: model.BucketLabel, Value: "+Inf"},
				}
				return map[uint64]*prompb.TimeSeries{
					timeSeriesSignature(infLabels): {
						Labels: infLabels,
						Samples: []prompb.Sample{
							{Value: 0, Timestamp: convertTimeStamp(ts)},
						},
					},
					timeSeriesSignature(labels): {
						Labels: labels,
						Samples: []prompb.Sample{
							{Value: 0, Timestamp: convertTimeStamp(ts)},
						},
					},
				}
			},
		},
	}
	for _, tt := range tests {
		t.Run(tt.name, func(t *testing.T) {
			metric := tt.metric()
			converter := NewPrometheusConverter()

			err := converter.addHistogramDataPoints(
				context.Background(),
				metric.Histogram().DataPoints(),
				pcommon.NewResource(),
				Settings{
					ExportCreatedMetric:                 true,
					EnableCreatedTimestampZeroIngestion: true,
				},
				metric.Name(),
				promslog.NewNopLogger(),
			)
			require.NoError(t, err)

			assert.Equal(t, tt.want(), converter.unique)
			assert.Empty(t, converter.conflicts)
		})
	}
}

func TestPrometheusConverter_AddExponentialHistogramDataPoints(t *testing.T) {
	now := time.Now()
	nowUnixNano := pcommon.Timestamp(now.UnixNano())
	// nowMinus2m30s := pcommon.Timestamp(now.Add(-2 * time.Minute).Add(-30 * time.Second).UnixNano())
	// nowMinus6m := pcommon.Timestamp(now.Add(-6 * time.Minute).UnixNano())
	nowMinus1h := pcommon.Timestamp(now.Add(-1 * time.Hour).UnixNano())
	tests := []struct {
		overrideValidInterval time.Duration
		metric                func() pmetric.Metric
		want                  func() map[uint64]*prompb.TimeSeries
		name                  string
	}{
		{
			name: "histogram with start time",
			metric: func() pmetric.Metric {
				metric := pmetric.NewMetric()
				metric.SetName("test_exponential_hist")
				metric.SetEmptyExponentialHistogram().SetAggregationTemporality(pmetric.AggregationTemporalityCumulative)

				pt := metric.ExponentialHistogram().DataPoints().AppendEmpty()
				pt.SetTimestamp(nowUnixNano)
				pt.SetStartTimestamp(nowUnixNano)

				return metric
			},
			want: func() map[uint64]*prompb.TimeSeries {
				labels := []prompb.Label{
					{Name: model.MetricNameLabel, Value: "test_exponential_hist"},
				}
				return map[uint64]*prompb.TimeSeries{
					timeSeriesSignature(labels): {
						Labels: labels,
						Histograms: []prompb.Histogram{
							{
								Timestamp: convertTimeStamp(nowUnixNano),
								Count: &prompb.Histogram_CountInt{
									CountInt: 0,
								},
								ZeroCount: &prompb.Histogram_ZeroCountInt{
									ZeroCountInt: 0,
								},
								ZeroThreshold: defaultZeroThreshold,
							},
						},
					},
				}
			},
		},
		{
			name: "histogram without start time",
			metric: func() pmetric.Metric {
				metric := pmetric.NewMetric()
				metric.SetName("test_exponential_hist")
				metric.SetEmptyExponentialHistogram().SetAggregationTemporality(pmetric.AggregationTemporalityCumulative)

				pt := metric.ExponentialHistogram().DataPoints().AppendEmpty()
				pt.SetTimestamp(nowUnixNano)

				return metric
			},
			want: func() map[uint64]*prompb.TimeSeries {
				labels := []prompb.Label{
					{Name: model.MetricNameLabel, Value: "test_exponential_hist"},
				}
				return map[uint64]*prompb.TimeSeries{
					timeSeriesSignature(labels): {
						Labels: labels,
						Histograms: []prompb.Histogram{
							{
								Timestamp: convertTimeStamp(nowUnixNano),
								Count: &prompb.Histogram_CountInt{
									CountInt: 0,
								},
								ZeroCount: &prompb.Histogram_ZeroCountInt{
									ZeroCountInt: 0,
								},
								ZeroThreshold: defaultZeroThreshold,
							},
						},
					},
				}
			},
		},
		//  TODO(@jesusvazquez) Reenable after OOO NH is stable
		// {
		// 	name: "histogram with start time within default valid interval to sample timestamp",
		// 	metric: func() pmetric.Metric {
		// 		metric := pmetric.NewMetric()
		// 		metric.SetName("test_exponential_hist")
		// 		metric.SetEmptyExponentialHistogram().SetAggregationTemporality(pmetric.AggregationTemporalityCumulative)

		// 		pt := metric.ExponentialHistogram().DataPoints().AppendEmpty()
		// 		pt.SetTimestamp(nowUnixNano)
		// 		pt.SetStartTimestamp(nowMinus2m30s)

		// 		return metric
		// 	},
		// 	want: func() map[uint64]*prompb.TimeSeries {
		// 		labels := []prompb.Label{
		// 			{Name: model.MetricNameLabel, Value: "test_exponential_hist"},
		// 		}
		// 		return map[uint64]*prompb.TimeSeries{
		// 			timeSeriesSignature(labels): {
		// 				Labels: labels,
		// 				Histograms: []prompb.Histogram{
		// 					{
		// 						Timestamp: convertTimeStamp(nowMinus2m30s),
		// 					},
		// 					{
		// 						Timestamp: convertTimeStamp(nowUnixNano),
		// 						Count: &prompb.Histogram_CountInt{
		// 							CountInt: 0,
		// 						},
		// 						ZeroCount: &prompb.Histogram_ZeroCountInt{
		// 							ZeroCountInt: 0,
		// 						},
		// 						ZeroThreshold: defaultZeroThreshold,
		// 					},
		// 				},
		// 			},
		// 		}
		// 	},
		// },
		// {
		// 	name: "histogram with start time within overiden valid interval to sample timestamp",
		// 	metric: func() pmetric.Metric {
		// 		metric := pmetric.NewMetric()
		// 		metric.SetName("test_exponential_hist")
		// 		metric.SetEmptyExponentialHistogram().SetAggregationTemporality(pmetric.AggregationTemporalityCumulative)

		// 		pt := metric.ExponentialHistogram().DataPoints().AppendEmpty()
		// 		pt.SetTimestamp(nowUnixNano)
		// 		pt.SetStartTimestamp(nowMinus6m)

		// 		return metric
		// 	},
		// 	want: func() map[uint64]*prompb.TimeSeries {
		// 		labels := []prompb.Label{
		// 			{Name: model.MetricNameLabel, Value: "test_exponential_hist"},
		// 		}
		// 		return map[uint64]*prompb.TimeSeries{
		// 			timeSeriesSignature(labels): {
		// 				Labels: labels,
		// 				Histograms: []prompb.Histogram{
		// 					{
		// 						Timestamp: convertTimeStamp(nowMinus6m),
		// 					},
		// 					{
		// 						Timestamp: convertTimeStamp(nowUnixNano),
		// 						Count: &prompb.Histogram_CountInt{
		// 							CountInt: 0,
		// 						},
		// 						ZeroCount: &prompb.Histogram_ZeroCountInt{
		// 							ZeroCountInt: 0,
		// 						},
		// 						ZeroThreshold: defaultZeroThreshold,
		// 					},
		// 				},
		// 			},
		// 		}
		// 	},
		// 	overrideValidInterval: 10 * time.Minute,
		// },
		{
			name: "histogram with start time older than default valid interval to sample timestamp",
			metric: func() pmetric.Metric {
				metric := pmetric.NewMetric()
				metric.SetName("test_exponential_hist")
				metric.SetEmptyExponentialHistogram().SetAggregationTemporality(pmetric.AggregationTemporalityCumulative)

				pt := metric.ExponentialHistogram().DataPoints().AppendEmpty()
				pt.SetTimestamp(nowUnixNano)
				pt.SetStartTimestamp(nowMinus1h)

				return metric
			},
			want: func() map[uint64]*prompb.TimeSeries {
				labels := []prompb.Label{
					{Name: model.MetricNameLabel, Value: "test_exponential_hist"},
				}
				return map[uint64]*prompb.TimeSeries{
					timeSeriesSignature(labels): {
						Labels: labels,
						Histograms: []prompb.Histogram{
							{
								Timestamp: convertTimeStamp(nowUnixNano),
								Count: &prompb.Histogram_CountInt{
									CountInt: 0,
								},
								ZeroCount: &prompb.Histogram_ZeroCountInt{
									ZeroCountInt: 0,
								},
								ZeroThreshold: defaultZeroThreshold,
							},
						},
					},
				}
			},
		},
	}
	for _, tt := range tests {
		t.Run(tt.name, func(t *testing.T) {
			metric := tt.metric()
			converter := NewPrometheusConverter()

			annot, err := converter.addExponentialHistogramDataPoints(
				context.Background(),
				metric.ExponentialHistogram().DataPoints(),
				pcommon.NewResource(),
				Settings{
					ExportCreatedMetric:                        true,
					EnableCreatedTimestampZeroIngestion:        true,
					ValidIntervalCreatedTimestampZeroIngestion: tt.overrideValidInterval,
				},
				metric.Name(),
			)
			require.NoError(t, err)
			require.Empty(t, annot)

			require.Equal(t, tt.want(), converter.unique)
			require.Empty(t, converter.conflicts)
		})
	}
}

func TestGetPromExemplars(t *testing.T) {
	ctx := context.Background()
	everyN := &everyNTimes{n: 1}

	t.Run("Exemplars with int value", func(t *testing.T) {
		pt := pmetric.NewNumberDataPoint()
		exemplar := pt.Exemplars().AppendEmpty()
		exemplar.SetTimestamp(pcommon.Timestamp(time.Now().UnixNano()))
		exemplar.SetIntValue(42)
		exemplars, err := getPromExemplars(ctx, everyN, pt)
		require.NoError(t, err)
		require.Len(t, exemplars, 1)
		require.Equal(t, float64(42), exemplars[0].Value)
	})

	t.Run("Exemplars with double value", func(t *testing.T) {
		pt := pmetric.NewNumberDataPoint()
		exemplar := pt.Exemplars().AppendEmpty()
		exemplar.SetTimestamp(pcommon.Timestamp(time.Now().UnixNano()))
		exemplar.SetDoubleValue(69.420)
		exemplars, err := getPromExemplars(ctx, everyN, pt)
		require.NoError(t, err)
		require.Len(t, exemplars, 1)
		require.Equal(t, 69.420, exemplars[0].Value)
	})

	t.Run("Exemplars with unsupported value type", func(t *testing.T) {
		pt := pmetric.NewNumberDataPoint()
		exemplar := pt.Exemplars().AppendEmpty()
		exemplar.SetTimestamp(pcommon.Timestamp(time.Now().UnixNano()))
		_, err := getPromExemplars(ctx, everyN, pt)
		require.Error(t, err)
	})
}<|MERGE_RESOLUTION|>--- conflicted
+++ resolved
@@ -22,23 +22,14 @@
 	"testing"
 	"time"
 
-<<<<<<< HEAD
 	"github.com/google/go-cmp/cmp"
-	"github.com/stretchr/testify/assert"
-=======
 	"github.com/prometheus/common/model"
->>>>>>> bd5b2ea9
+	"github.com/prometheus/common/promslog"
 	"github.com/stretchr/testify/require"
 	"go.opentelemetry.io/collector/pdata/pcommon"
 	"go.opentelemetry.io/collector/pdata/pmetric"
 
-<<<<<<< HEAD
-	"github.com/prometheus/common/model"
-	"github.com/prometheus/common/promslog"
-
 	"github.com/prometheus/prometheus/model/value"
-=======
->>>>>>> bd5b2ea9
 	"github.com/prometheus/prometheus/prompb"
 	"github.com/prometheus/prometheus/util/testutil"
 )
@@ -493,13 +484,8 @@
 			)
 			require.NoError(t, err)
 
-<<<<<<< HEAD
 			testutil.RequireEqualWithOptions(t, tt.want(), converter.unique, []cmp.Option{cmp.Comparer(equalSamples)})
-			assert.Empty(t, converter.conflicts)
-=======
-			require.Equal(t, tt.want(), converter.unique)
 			require.Empty(t, converter.conflicts)
->>>>>>> bd5b2ea9
 		})
 	}
 }
@@ -617,8 +603,8 @@
 			)
 			require.NoError(t, err)
 
-			assert.Equal(t, tt.want(), converter.unique)
-			assert.Empty(t, converter.conflicts)
+			require.Equal(t, tt.want(), converter.unique)
+			require.Empty(t, converter.conflicts)
 		})
 	}
 }
