--- conflicted
+++ resolved
@@ -35,9 +35,9 @@
 )
 
 type Settings struct {
-<<<<<<< HEAD
 	ExternalLabels                             map[string]string
 	Namespace                                  string
+	AllowUTF8                                  bool
 	PromoteResourceAttributes                  []string
 	DisableTargetInfo                          bool
 	ExportCreatedMetric                        bool
@@ -51,15 +51,6 @@
 	Labels  []prompb.Label
 	StartTs int64
 	Ts      int64
-=======
-	Namespace                 string
-	ExternalLabels            map[string]string
-	DisableTargetInfo         bool
-	ExportCreatedMetric       bool
-	AddMetricSuffixes         bool
-	AllowUTF8                 bool
-	PromoteResourceAttributes []string
->>>>>>> cd1f8ac1
 }
 
 // PrometheusConverter converts from OTel write format to Prometheus remote write format.
