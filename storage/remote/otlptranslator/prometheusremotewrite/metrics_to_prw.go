--- conflicted
+++ resolved
@@ -35,33 +35,25 @@
 )
 
 type Settings struct {
-<<<<<<< HEAD
-	Namespace                                  string
-	ExternalLabels                             map[string]string
-	DisableTargetInfo                          bool
-	ExportCreatedMetric                        bool
-	AddMetricSuffixes                          bool
-	SendMetadata                               bool
-	AllowUTF8                                  bool
-	PromoteResourceAttributes                  []string
-	EnableCreatedTimestampZeroIngestion        bool
-	ValidIntervalCreatedTimestampZeroIngestion time.Duration
-}
-
-type StartTsAndTs struct {
-	Labels  []prompb.Label
-	StartTs int64
-	Ts      int64
-=======
 	Namespace                         string
 	ExternalLabels                    map[string]string
 	DisableTargetInfo                 bool
 	ExportCreatedMetric               bool
 	AddMetricSuffixes                 bool
+	SendMetadata                      bool
 	AllowUTF8                         bool
 	PromoteResourceAttributes         []string
 	KeepIdentifyingResourceAttributes bool
->>>>>>> af2a1cb1
+
+	// Mimir specifics.
+	EnableCreatedTimestampZeroIngestion        bool
+	ValidIntervalCreatedTimestampZeroIngestion time.Duration
+}
+
+type StartTsAndTs struct {
+	Labels  []prompb.Label
+	StartTs int64
+	Ts      int64
 }
 
 // PrometheusConverter converts from OTel write format to Prometheus remote write format.
