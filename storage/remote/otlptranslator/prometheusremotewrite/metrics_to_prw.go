--- conflicted
+++ resolved
@@ -55,7 +55,8 @@
 	AllowDeltaTemporality             bool
 	// LookbackDelta is the PromQL engine lookback delta.
 	LookbackDelta time.Duration
-<<<<<<< HEAD
+	// PromoteScopeMetadata controls whether to promote OTel scope metadata to metric labels.
+	PromoteScopeMetadata bool
 
 	// Mimir specifics.
 	EnableCreatedTimestampZeroIngestion        bool
@@ -67,10 +68,6 @@
 	Labels  []prompb.Label
 	StartTs int64
 	Ts      int64
-=======
-	// PromoteScopeMetadata controls whether to promote OTel scope metadata to metric labels.
-	PromoteScopeMetadata bool
->>>>>>> 3602785a
 }
 
 // PrometheusConverter converts from OTel write format to Prometheus remote write format.
