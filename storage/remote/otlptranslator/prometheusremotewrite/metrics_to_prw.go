--- conflicted
+++ resolved
@@ -52,8 +52,6 @@
 	KeepIdentifyingResourceAttributes bool
 	ConvertHistogramsToNHCB           bool
 	AllowDeltaTemporality             bool
-<<<<<<< HEAD
-
 	// PromoteScopeMetadata controls whether to promote OTel scope metadata to metric labels.
 	PromoteScopeMetadata bool
 
@@ -67,10 +65,6 @@
 	Labels  []prompb.Label
 	StartTs int64
 	Ts      int64
-=======
-	// PromoteScopeMetadata controls whether to promote OTel scope metadata to metric labels.
-	PromoteScopeMetadata bool
->>>>>>> 9e73fb43
 }
 
 // PrometheusConverter converts from OTel write format to Prometheus remote write format.
