// Copyright 2024 The Prometheus Authors
// Licensed under the Apache License, Version 2.0 (the "License");
// you may not use this file except in compliance with the License.
// You may obtain a copy of the License at
//
// http://www.apache.org/licenses/LICENSE-2.0
//
// Unless required by applicable law or agreed to in writing, software
// distributed under the License is distributed on an "AS IS" BASIS,
// WITHOUT WARRANTIES OR CONDITIONS OF ANY KIND, either express or implied.
// See the License for the specific language governing permissions and
// limitations under the License.
// Provenance-includes-location: https://github.com/open-telemetry/opentelemetry-collector-contrib/blob/95e8f8fdc2a9dc87230406c9a3cf02be4fd68bea/pkg/translator/prometheusremotewrite/metrics_to_prw.go
// Provenance-includes-license: Apache-2.0
// Provenance-includes-copyright: Copyright The OpenTelemetry Authors.

package prometheusremotewrite

import (
	"context"
	"errors"
	"fmt"
	"sort"

	"go.opentelemetry.io/collector/pdata/pcommon"
	"go.opentelemetry.io/collector/pdata/pmetric"
	"go.uber.org/multierr"

	"github.com/prometheus/prometheus/prompb"
	prometheustranslator "github.com/prometheus/prometheus/storage/remote/otlptranslator/prometheus"
	"github.com/prometheus/prometheus/util/annotations"
)

type Settings struct {
	Namespace                 string
	ExternalLabels            map[string]string
	DisableTargetInfo         bool
	ExportCreatedMetric       bool
	AddMetricSuffixes         bool
	SendMetadata              bool
	PromoteResourceAttributes []string
}

// PrometheusConverter converts from OTel write format to Prometheus remote write format.
type PrometheusConverter struct {
	unique    map[uint64]*prompb.TimeSeries
	conflicts map[uint64][]*prompb.TimeSeries
	everyN    everyNTimes
}

func NewPrometheusConverter() *PrometheusConverter {
	return &PrometheusConverter{
		unique:    map[uint64]*prompb.TimeSeries{},
		conflicts: map[uint64][]*prompb.TimeSeries{},
	}
}

// FromMetrics converts pmetric.Metrics to Prometheus remote write format.
<<<<<<< HEAD
func (c *PrometheusConverter) FromMetrics(ctx context.Context, md pmetric.Metrics, settings Settings) (errs error) {
	c.everyN = everyNTimes{n: 128}
=======
func (c *PrometheusConverter) FromMetrics(md pmetric.Metrics, settings Settings) (annots annotations.Annotations, errs error) {
>>>>>>> ee2b7fdf
	resourceMetricsSlice := md.ResourceMetrics()
	for i := 0; i < resourceMetricsSlice.Len(); i++ {
		resourceMetrics := resourceMetricsSlice.At(i)
		resource := resourceMetrics.Resource()
		scopeMetricsSlice := resourceMetrics.ScopeMetrics()
		// keep track of the most recent timestamp in the ResourceMetrics for
		// use with the "target" info metric
		var mostRecentTimestamp pcommon.Timestamp
		for j := 0; j < scopeMetricsSlice.Len(); j++ {
			metricSlice := scopeMetricsSlice.At(j).Metrics()

			// TODO: decide if instrumentation library information should be exported as labels
			for k := 0; k < metricSlice.Len(); k++ {
				if err := c.everyN.checkContext(ctx); err != nil {
					errs = multierr.Append(errs, err)
					return
				}

				metric := metricSlice.At(k)
				mostRecentTimestamp = max(mostRecentTimestamp, mostRecentTimestampInMetric(metric))

				if !isValidAggregationTemporality(metric) {
					errs = multierr.Append(errs, fmt.Errorf("invalid temporality and type combination for metric %q", metric.Name()))
					continue
				}

				promName := prometheustranslator.BuildCompliantName(metric, settings.Namespace, settings.AddMetricSuffixes)

				// handle individual metrics based on type
				//exhaustive:enforce
				switch metric.Type() {
				case pmetric.MetricTypeGauge:
					dataPoints := metric.Gauge().DataPoints()
					if dataPoints.Len() == 0 {
						errs = multierr.Append(errs, fmt.Errorf("empty data points. %s is dropped", metric.Name()))
						break
					}
					if err := c.addGaugeNumberDataPoints(ctx, dataPoints, resource, settings, promName); err != nil {
						errs = multierr.Append(errs, err)
						if errors.Is(err, context.Canceled) || errors.Is(err, context.DeadlineExceeded) {
							return
						}
					}
				case pmetric.MetricTypeSum:
					dataPoints := metric.Sum().DataPoints()
					if dataPoints.Len() == 0 {
						errs = multierr.Append(errs, fmt.Errorf("empty data points. %s is dropped", metric.Name()))
						break
					}
					if err := c.addSumNumberDataPoints(ctx, dataPoints, resource, metric, settings, promName); err != nil {
						errs = multierr.Append(errs, err)
						if errors.Is(err, context.Canceled) || errors.Is(err, context.DeadlineExceeded) {
							return
						}
					}
				case pmetric.MetricTypeHistogram:
					dataPoints := metric.Histogram().DataPoints()
					if dataPoints.Len() == 0 {
						errs = multierr.Append(errs, fmt.Errorf("empty data points. %s is dropped", metric.Name()))
						break
					}
					if err := c.addHistogramDataPoints(ctx, dataPoints, resource, settings, promName); err != nil {
						errs = multierr.Append(errs, err)
						if errors.Is(err, context.Canceled) || errors.Is(err, context.DeadlineExceeded) {
							return
						}
					}
				case pmetric.MetricTypeExponentialHistogram:
					dataPoints := metric.ExponentialHistogram().DataPoints()
					if dataPoints.Len() == 0 {
						errs = multierr.Append(errs, fmt.Errorf("empty data points. %s is dropped", metric.Name()))
						break
					}
<<<<<<< HEAD
					if err := c.addExponentialHistogramDataPoints(
						ctx,
=======
					ws, err := c.addExponentialHistogramDataPoints(
>>>>>>> ee2b7fdf
						dataPoints,
						resource,
						settings,
						promName,
<<<<<<< HEAD
					); err != nil {
						errs = multierr.Append(errs, err)
						if errors.Is(err, context.Canceled) || errors.Is(err, context.DeadlineExceeded) {
							return
						}
					}
=======
					)
					annots.Merge(ws)
					errs = multierr.Append(errs, err)
>>>>>>> ee2b7fdf
				case pmetric.MetricTypeSummary:
					dataPoints := metric.Summary().DataPoints()
					if dataPoints.Len() == 0 {
						errs = multierr.Append(errs, fmt.Errorf("empty data points. %s is dropped", metric.Name()))
						break
					}
					if err := c.addSummaryDataPoints(ctx, dataPoints, resource, settings, promName); err != nil {
						errs = multierr.Append(errs, err)
						if errors.Is(err, context.Canceled) || errors.Is(err, context.DeadlineExceeded) {
							return
						}
					}
				default:
					errs = multierr.Append(errs, errors.New("unsupported metric type"))
				}
			}
		}
		addResourceTargetInfo(resource, settings, mostRecentTimestamp, c)
	}

	return annots, errs
}

func isSameMetric(ts *prompb.TimeSeries, lbls []prompb.Label) bool {
	if len(ts.Labels) != len(lbls) {
		return false
	}
	for i, l := range ts.Labels {
		if l.Name != ts.Labels[i].Name || l.Value != ts.Labels[i].Value {
			return false
		}
	}
	return true
}

// addExemplars adds exemplars for the dataPoint. For each exemplar, if it can find a bucket bound corresponding to its value,
// the exemplar is added to the bucket bound's time series, provided that the time series' has samples.
func (c *PrometheusConverter) addExemplars(ctx context.Context, dataPoint pmetric.HistogramDataPoint, bucketBounds []bucketBoundsData) error {
	if len(bucketBounds) == 0 {
		return nil
	}

	exemplars, err := getPromExemplars(ctx, &c.everyN, dataPoint)
	if err != nil {
		return err
	}
	if len(exemplars) == 0 {
		return nil
	}

	sort.Sort(byBucketBoundsData(bucketBounds))
	for _, exemplar := range exemplars {
		for _, bound := range bucketBounds {
			if err := c.everyN.checkContext(ctx); err != nil {
				return err
			}
			if len(bound.ts.Samples) > 0 && exemplar.Value <= bound.bound {
				bound.ts.Exemplars = append(bound.ts.Exemplars, exemplar)
				break
			}
		}
	}

	return nil
}

// addSample finds a TimeSeries that corresponds to lbls, and adds sample to it.
// If there is no corresponding TimeSeries already, it's created.
// The corresponding TimeSeries is returned.
// If either lbls is nil/empty or sample is nil, nothing is done.
func (c *PrometheusConverter) addSample(sample *prompb.Sample, lbls []prompb.Label) *prompb.TimeSeries {
	if sample == nil || len(lbls) == 0 {
		// This shouldn't happen
		return nil
	}

	ts, _ := c.getOrCreateTimeSeries(lbls)
	ts.Samples = append(ts.Samples, *sample)
	return ts
}<|MERGE_RESOLUTION|>--- conflicted
+++ resolved
@@ -56,12 +56,8 @@
 }
 
 // FromMetrics converts pmetric.Metrics to Prometheus remote write format.
-<<<<<<< HEAD
-func (c *PrometheusConverter) FromMetrics(ctx context.Context, md pmetric.Metrics, settings Settings) (errs error) {
+func (c *PrometheusConverter) FromMetrics(ctx context.Context, md pmetric.Metrics, settings Settings) (annots annotations.Annotations, errs error) {
 	c.everyN = everyNTimes{n: 128}
-=======
-func (c *PrometheusConverter) FromMetrics(md pmetric.Metrics, settings Settings) (annots annotations.Annotations, errs error) {
->>>>>>> ee2b7fdf
 	resourceMetricsSlice := md.ResourceMetrics()
 	for i := 0; i < resourceMetricsSlice.Len(); i++ {
 		resourceMetrics := resourceMetricsSlice.At(i)
@@ -135,28 +131,20 @@
 						errs = multierr.Append(errs, fmt.Errorf("empty data points. %s is dropped", metric.Name()))
 						break
 					}
-<<<<<<< HEAD
-					if err := c.addExponentialHistogramDataPoints(
+					ws, err := c.addExponentialHistogramDataPoints(
 						ctx,
-=======
-					ws, err := c.addExponentialHistogramDataPoints(
->>>>>>> ee2b7fdf
 						dataPoints,
 						resource,
 						settings,
 						promName,
-<<<<<<< HEAD
-					); err != nil {
-						errs = multierr.Append(errs, err)
-						if errors.Is(err, context.Canceled) || errors.Is(err, context.DeadlineExceeded) {
-							return
-						}
-					}
-=======
 					)
 					annots.Merge(ws)
-					errs = multierr.Append(errs, err)
->>>>>>> ee2b7fdf
+					if err != nil {
+						errs = multierr.Append(errs, err)
+						if errors.Is(err, context.Canceled) || errors.Is(err, context.DeadlineExceeded) {
+							return
+						}
+					}
 				case pmetric.MetricTypeSummary:
 					dataPoints := metric.Summary().DataPoints()
 					if dataPoints.Len() == 0 {
