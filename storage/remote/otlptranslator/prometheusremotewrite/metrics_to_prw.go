--- conflicted
+++ resolved
@@ -52,10 +52,9 @@
 	KeepIdentifyingResourceAttributes bool
 	ConvertHistogramsToNHCB           bool
 	AllowDeltaTemporality             bool
-<<<<<<< HEAD
-
-	// ConvertScopeMetadata controls whether to convert OTel scope metadata to metric labels.
-	ConvertScopeMetadata bool
+
+	// PromoteScopeMetadata controls whether to promote OTel scope metadata to metric labels.
+	PromoteScopeMetadata bool
 
 	// Mimir specifics.
 	EnableCreatedTimestampZeroIngestion        bool
@@ -67,10 +66,6 @@
 	Labels  []prompb.Label
 	StartTs int64
 	Ts      int64
-=======
-	// PromoteScopeMetadata controls whether to promote OTel scope metadata to metric labels.
-	PromoteScopeMetadata bool
->>>>>>> c7016360
 }
 
 // PrometheusConverter converts from OTel write format to Prometheus remote write format.
