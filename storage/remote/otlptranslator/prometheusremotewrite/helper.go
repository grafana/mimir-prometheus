// Copyright 2024 The Prometheus Authors
// Licensed under the Apache License, Version 2.0 (the "License");
// you may not use this file except in compliance with the License.
// You may obtain a copy of the License at
//
// http://www.apache.org/licenses/LICENSE-2.0
//
// Unless required by applicable law or agreed to in writing, software
// distributed under the License is distributed on an "AS IS" BASIS,
// WITHOUT WARRANTIES OR CONDITIONS OF ANY KIND, either express or implied.
// See the License for the specific language governing permissions and
// limitations under the License.
// Provenance-includes-location: https://github.com/open-telemetry/opentelemetry-collector-contrib/blob/95e8f8fdc2a9dc87230406c9a3cf02be4fd68bea/pkg/translator/prometheusremotewrite/helper.go
// Provenance-includes-license: Apache-2.0
// Provenance-includes-copyright: Copyright The OpenTelemetry Authors.

package prometheusremotewrite

import (
	"context"
	"encoding/hex"
	"fmt"
	"log"
	"log/slog"
	"math"
	"slices"
	"sort"
	"strconv"
	"unicode/utf8"

	"github.com/cespare/xxhash/v2"
	"github.com/prometheus/common/model"
	"github.com/prometheus/otlptranslator"
	"go.opentelemetry.io/collector/pdata/pcommon"
	"go.opentelemetry.io/collector/pdata/pmetric"
	conventions "go.opentelemetry.io/collector/semconv/v1.6.1"

	"github.com/prometheus/prometheus/model/timestamp"
	"github.com/prometheus/prometheus/model/value"
	"github.com/prometheus/prometheus/prompb"
)

const (
	sumStr        = "_sum"
	countStr      = "_count"
	bucketStr     = "_bucket"
	leStr         = "le"
	quantileStr   = "quantile"
	pInfStr       = "+Inf"
	createdSuffix = "_created"
	// maxExemplarRunes is the maximum number of UTF-8 exemplar characters
	// according to the prometheus specification
	// https://github.com/prometheus/OpenMetrics/blob/v1.0.0/specification/OpenMetrics.md#exemplars
	maxExemplarRunes = 128
	// Trace and Span id keys are defined as part of the spec:
	// https://github.com/open-telemetry/opentelemetry-specification/blob/main/specification%2Fmetrics%2Fdatamodel.md#exemplars-2
	traceIDKey       = "trace_id"
	spanIDKey        = "span_id"
	infoType         = "info"
	targetMetricName = "target_info"
)

type bucketBoundsData struct {
	ts    *prompb.TimeSeries
	bound float64
}

// byBucketBoundsData enables the usage of sort.Sort() with a slice of bucket bounds.
type byBucketBoundsData []bucketBoundsData

func (m byBucketBoundsData) Len() int           { return len(m) }
func (m byBucketBoundsData) Less(i, j int) bool { return m[i].bound < m[j].bound }
func (m byBucketBoundsData) Swap(i, j int)      { m[i], m[j] = m[j], m[i] }

// ByLabelName enables the usage of sort.Sort() with a slice of labels.
type ByLabelName []prompb.Label

func (a ByLabelName) Len() int           { return len(a) }
func (a ByLabelName) Less(i, j int) bool { return a[i].Name < a[j].Name }
func (a ByLabelName) Swap(i, j int)      { a[i], a[j] = a[j], a[i] }

// timeSeriesSignature returns a hashed label set signature.
// The label slice should not contain duplicate label names; this method sorts the slice by label name before creating
// the signature.
// The algorithm is the same as in Prometheus' labels.StableHash function.
func timeSeriesSignature(labels []prompb.Label) uint64 {
	sort.Sort(ByLabelName(labels))

	// Use xxhash.Sum64(b) for fast path as it's faster.
	b := make([]byte, 0, 1024)
	for i, v := range labels {
		if len(b)+len(v.Name)+len(v.Value)+2 >= cap(b) {
			// If labels entry is 1KB+ do not allocate whole entry.
			h := xxhash.New()
			_, _ = h.Write(b)
			for _, v := range labels[i:] {
				_, _ = h.WriteString(v.Name)
				_, _ = h.Write(seps)
				_, _ = h.WriteString(v.Value)
				_, _ = h.Write(seps)
			}
			return h.Sum64()
		}

		b = append(b, v.Name...)
		b = append(b, seps[0])
		b = append(b, v.Value...)
		b = append(b, seps[0])
	}
	return xxhash.Sum64(b)
}

var seps = []byte{'\xff'}

// createAttributes creates a slice of Prometheus Labels with OTLP attributes and pairs of string values.
// Unpaired string values are ignored. String pairs overwrite OTLP labels if collisions happen and
// if logOnOverwrite is true, the overwrite is logged. Resulting label names are sanitized.
// If settings.PromoteResourceAttributes is not empty, it's a set of resource attributes that should be promoted to labels.
func createAttributes(resource pcommon.Resource, attributes pcommon.Map, scope scope, settings Settings,
	ignoreAttrs []string, logOnOverwrite bool, extras ...string,
) []prompb.Label {
	resourceAttrs := resource.Attributes()
	serviceName, haveServiceName := resourceAttrs.Get(conventions.AttributeServiceName)
	instance, haveInstanceID := resourceAttrs.Get(conventions.AttributeServiceInstanceID)

	promotedAttrs := settings.PromoteResourceAttributes.promotedAttributes(resourceAttrs)

	convertScope := settings.ConvertScopeMetadata && scope.name != ""
	scopeLabelCount := 0
	if convertScope {
		// Include name, version and schema URL.
		scopeLabelCount = scope.attributes.Len() + 3
	}
	// Calculate the maximum possible number of labels we could return so we can preallocate l.
	maxLabelCount := attributes.Len() + len(settings.ExternalLabels) + len(promotedAttrs) + scopeLabelCount + len(extras)/2

	if haveServiceName {
		maxLabelCount++
	}
	if haveInstanceID {
		maxLabelCount++
	}

	// Ensure attributes are sorted by key for consistent merging of keys which
	// collide when sanitized.
	labels := make([]prompb.Label, 0, maxLabelCount)
	// XXX: Should we always drop service namespace/service name/service instance ID from the labels
	// (as they get mapped to other Prometheus labels)?
	attributes.Range(func(key string, value pcommon.Value) bool {
		if !slices.Contains(ignoreAttrs, key) {
			labels = append(labels, prompb.Label{Name: key, Value: value.AsString()})
		}
		return true
	})
	sort.Stable(ByLabelName(labels))

	// map ensures no duplicate label names.
	l := make(map[string]string, maxLabelCount)
	for _, label := range labels {
		finalKey := label.Name
		if !settings.AllowUTF8 {
			finalKey = otlptranslator.NormalizeLabel(finalKey)
		}
		if existingValue, alreadyExists := l[finalKey]; alreadyExists {
			l[finalKey] = existingValue + ";" + label.Value
		} else {
			l[finalKey] = label.Value
		}
	}

	for _, lbl := range promotedAttrs {
		normalized := lbl.Name
		if !settings.AllowUTF8 {
			normalized = otlptranslator.NormalizeLabel(normalized)
		}
		if _, exists := l[normalized]; !exists {
			l[normalized] = lbl.Value
		}
	}
	if convertScope {
		l["otel_scope_name"] = scope.name
		l["otel_scope_version"] = scope.version
		l["otel_scope_schema_url"] = scope.schemaURL
		scope.attributes.Range(func(k string, v pcommon.Value) bool {
			name := "otel_scope_" + k
			if !settings.AllowUTF8 {
				name = otlptranslator.NormalizeLabel(name)
			}
			l[name] = v.AsString()
			return true
		})
	}

	// Map service.name + service.namespace to job.
	if haveServiceName {
		val := serviceName.AsString()
		if serviceNamespace, ok := resourceAttrs.Get(conventions.AttributeServiceNamespace); ok {
			val = fmt.Sprintf("%s/%s", serviceNamespace.AsString(), val)
		}
		l[model.JobLabel] = val
	}
	// Map service.instance.id to instance.
	if haveInstanceID {
		l[model.InstanceLabel] = instance.AsString()
	}
	for key, value := range settings.ExternalLabels {
		// External labels have already been sanitized.
		if _, alreadyExists := l[key]; alreadyExists {
			// Skip external labels if they are overridden by metric attributes.
			continue
		}
		l[key] = value
	}

	for i := 0; i < len(extras); i += 2 {
		if i+1 >= len(extras) {
			break
		}

		name := extras[i]
		_, found := l[name]
		if found && logOnOverwrite {
			log.Println("label " + name + " is overwritten. Check if Prometheus reserved labels are used.")
		}
		// internal labels should be maintained.
		if !settings.AllowUTF8 && (len(name) <= 4 || name[:2] != "__" || name[len(name)-2:] != "__") {
			name = otlptranslator.NormalizeLabel(name)
		}
		l[name] = extras[i+1]
	}

	labels = labels[:0]
	for k, v := range l {
		labels = append(labels, prompb.Label{Name: k, Value: v})
	}

	return labels
}

func aggregationTemporality(metric pmetric.Metric) (pmetric.AggregationTemporality, bool, error) {
	//exhaustive:enforce
	switch metric.Type() {
	case pmetric.MetricTypeGauge, pmetric.MetricTypeSummary:
		return 0, false, nil
	case pmetric.MetricTypeSum:
		return metric.Sum().AggregationTemporality(), true, nil
	case pmetric.MetricTypeHistogram:
		return metric.Histogram().AggregationTemporality(), true, nil
	case pmetric.MetricTypeExponentialHistogram:
		return metric.ExponentialHistogram().AggregationTemporality(), true, nil
	}
	return 0, false, fmt.Errorf("could not get aggregation temporality for %s as it has unsupported metric type %s", metric.Name(), metric.Type())
}

// addHistogramDataPoints adds OTel histogram data points to the corresponding Prometheus time series
// as classical histogram samples.
//
// Note that we can't convert to native histograms, since these have exponential buckets and don't line up
// with the user defined bucket boundaries of non-exponential OTel histograms.
// However, work is under way to resolve this shortcoming through a feature called native histograms custom buckets:
// https://github.com/prometheus/prometheus/issues/13485.
func (c *PrometheusConverter) addHistogramDataPoints(ctx context.Context, dataPoints pmetric.HistogramDataPointSlice,
<<<<<<< HEAD
	resource pcommon.Resource, settings Settings, baseName string, logger *slog.Logger,
=======
	resource pcommon.Resource, settings Settings, baseName string, scope scope,
>>>>>>> 76a97ca2
) error {
	for x := 0; x < dataPoints.Len(); x++ {
		if err := c.everyN.checkContext(ctx); err != nil {
			return err
		}

		pt := dataPoints.At(x)
		timestamp := convertTimeStamp(pt.Timestamp())
<<<<<<< HEAD
		startTimestampNs := pt.StartTimestamp()
		startTimestampMs := convertTimeStamp(startTimestampNs)
		baseLabels := createAttributes(resource, pt.Attributes(), settings, nil, false)
=======
		baseLabels := createAttributes(resource, pt.Attributes(), scope, settings, nil, false)
>>>>>>> 76a97ca2

		// If the sum is unset, it indicates the _sum metric point should be
		// omitted
		if pt.HasSum() {
			// treat sum as a sample in an individual TimeSeries
			sumlabels := createLabels(baseName+sumStr, baseLabels)
			sum := &prompb.Sample{
				Value:     pt.Sum(),
				Timestamp: timestamp,
			}
			if pt.Flags().NoRecordedValue() {
				sum.Value = math.Float64frombits(value.StaleNaN)
			}

			c.handleStartTime(startTimestampMs, timestamp, sumlabels, settings, "histogram_sum", sum.Value, logger)
			c.addSample(sum, sumlabels)
		}

		// treat count as a sample in an individual TimeSeries
		count := &prompb.Sample{
			Value:     float64(pt.Count()),
			Timestamp: timestamp,
		}
		if pt.Flags().NoRecordedValue() {
			count.Value = math.Float64frombits(value.StaleNaN)
		}

		countlabels := createLabels(baseName+countStr, baseLabels)
		c.handleStartTime(startTimestampMs, timestamp, countlabels, settings, "histogram_count", count.Value, logger)
		c.addSample(count, countlabels)

		// cumulative count for conversion to cumulative histogram
		var cumulativeCount uint64

		var bucketBounds []bucketBoundsData

		// process each bound, based on histograms proto definition, # of buckets = # of explicit bounds + 1
		for i := 0; i < pt.ExplicitBounds().Len() && i < pt.BucketCounts().Len(); i++ {
			if err := c.everyN.checkContext(ctx); err != nil {
				return err
			}

			bound := pt.ExplicitBounds().At(i)
			cumulativeCount += pt.BucketCounts().At(i)
			bucket := &prompb.Sample{
				Value:     float64(cumulativeCount),
				Timestamp: timestamp,
			}
			if pt.Flags().NoRecordedValue() {
				bucket.Value = math.Float64frombits(value.StaleNaN)
			}
			boundStr := strconv.FormatFloat(bound, 'f', -1, 64)
			labels := createLabels(baseName+bucketStr, baseLabels, leStr, boundStr)
			c.handleStartTime(startTimestampMs, timestamp, labels, settings, "histogram_bucket", bucket.Value, logger)
			ts := c.addSample(bucket, labels)

			bucketBounds = append(bucketBounds, bucketBoundsData{ts: ts, bound: bound})
		}
		// add le=+Inf bucket
		infBucket := &prompb.Sample{
			Timestamp: timestamp,
		}
		if pt.Flags().NoRecordedValue() {
			infBucket.Value = math.Float64frombits(value.StaleNaN)
		} else {
			infBucket.Value = float64(pt.Count())
		}
		infLabels := createLabels(baseName+bucketStr, baseLabels, leStr, pInfStr)
		c.handleStartTime(startTimestampMs, timestamp, infLabels, settings, "histogram_inf_bucket", infBucket.Value, logger)
		ts := c.addSample(infBucket, infLabels)

		bucketBounds = append(bucketBounds, bucketBoundsData{ts: ts, bound: math.Inf(1)})
		if err := c.addExemplars(ctx, pt, bucketBounds); err != nil {
			return err
		}

		if settings.ExportCreatedMetric && startTimestampNs != 0 {
			labels := createLabels(baseName+createdSuffix, baseLabels)
			c.addTimeSeriesIfNeeded(labels, startTimestampMs, pt.Timestamp())
		}
		logger.Debug("addHistogramDataPoints", "labels", labelsStringer(createLabels(baseName, baseLabels)), "start_ts", startTimestampMs, "sample_ts", timestamp, "type", "histogram")
	}

	return nil
}

type exemplarType interface {
	pmetric.ExponentialHistogramDataPoint | pmetric.HistogramDataPoint | pmetric.NumberDataPoint
	Exemplars() pmetric.ExemplarSlice
}

func getPromExemplars[T exemplarType](ctx context.Context, everyN *everyNTimes, pt T) ([]prompb.Exemplar, error) {
	promExemplars := make([]prompb.Exemplar, 0, pt.Exemplars().Len())
	for i := 0; i < pt.Exemplars().Len(); i++ {
		if err := everyN.checkContext(ctx); err != nil {
			return nil, err
		}

		exemplar := pt.Exemplars().At(i)
		exemplarRunes := 0

		promExemplar := prompb.Exemplar{
			Timestamp: timestamp.FromTime(exemplar.Timestamp().AsTime()),
		}
		switch exemplar.ValueType() {
		case pmetric.ExemplarValueTypeInt:
			promExemplar.Value = float64(exemplar.IntValue())
		case pmetric.ExemplarValueTypeDouble:
			promExemplar.Value = exemplar.DoubleValue()
		default:
			return nil, fmt.Errorf("unsupported exemplar value type: %v", exemplar.ValueType())
		}

		if traceID := exemplar.TraceID(); !traceID.IsEmpty() {
			val := hex.EncodeToString(traceID[:])
			exemplarRunes += utf8.RuneCountInString(traceIDKey) + utf8.RuneCountInString(val)
			promLabel := prompb.Label{
				Name:  traceIDKey,
				Value: val,
			}
			promExemplar.Labels = append(promExemplar.Labels, promLabel)
		}
		if spanID := exemplar.SpanID(); !spanID.IsEmpty() {
			val := hex.EncodeToString(spanID[:])
			exemplarRunes += utf8.RuneCountInString(spanIDKey) + utf8.RuneCountInString(val)
			promLabel := prompb.Label{
				Name:  spanIDKey,
				Value: val,
			}
			promExemplar.Labels = append(promExemplar.Labels, promLabel)
		}

		attrs := exemplar.FilteredAttributes()
		labelsFromAttributes := make([]prompb.Label, 0, attrs.Len())
		attrs.Range(func(key string, value pcommon.Value) bool {
			val := value.AsString()
			exemplarRunes += utf8.RuneCountInString(key) + utf8.RuneCountInString(val)
			promLabel := prompb.Label{
				Name:  key,
				Value: val,
			}

			labelsFromAttributes = append(labelsFromAttributes, promLabel)

			return true
		})
		if exemplarRunes <= maxExemplarRunes {
			// only append filtered attributes if it does not cause exemplar
			// labels to exceed the max number of runes
			promExemplar.Labels = append(promExemplar.Labels, labelsFromAttributes...)
		}

		promExemplars = append(promExemplars, promExemplar)
	}

	return promExemplars, nil
}

// mostRecentTimestampInMetric returns the latest timestamp in a batch of metrics.
func mostRecentTimestampInMetric(metric pmetric.Metric) pcommon.Timestamp {
	var ts pcommon.Timestamp
	// handle individual metric based on type
	//exhaustive:enforce
	switch metric.Type() {
	case pmetric.MetricTypeGauge:
		dataPoints := metric.Gauge().DataPoints()
		for x := 0; x < dataPoints.Len(); x++ {
			ts = max(ts, dataPoints.At(x).Timestamp())
		}
	case pmetric.MetricTypeSum:
		dataPoints := metric.Sum().DataPoints()
		for x := 0; x < dataPoints.Len(); x++ {
			ts = max(ts, dataPoints.At(x).Timestamp())
		}
	case pmetric.MetricTypeHistogram:
		dataPoints := metric.Histogram().DataPoints()
		for x := 0; x < dataPoints.Len(); x++ {
			ts = max(ts, dataPoints.At(x).Timestamp())
		}
	case pmetric.MetricTypeExponentialHistogram:
		dataPoints := metric.ExponentialHistogram().DataPoints()
		for x := 0; x < dataPoints.Len(); x++ {
			ts = max(ts, dataPoints.At(x).Timestamp())
		}
	case pmetric.MetricTypeSummary:
		dataPoints := metric.Summary().DataPoints()
		for x := 0; x < dataPoints.Len(); x++ {
			ts = max(ts, dataPoints.At(x).Timestamp())
		}
	}
	return ts
}

func (c *PrometheusConverter) addSummaryDataPoints(ctx context.Context, dataPoints pmetric.SummaryDataPointSlice, resource pcommon.Resource,
<<<<<<< HEAD
	settings Settings, baseName string, logger *slog.Logger,
=======
	settings Settings, baseName string, scope scope,
>>>>>>> 76a97ca2
) error {
	for x := 0; x < dataPoints.Len(); x++ {
		if err := c.everyN.checkContext(ctx); err != nil {
			return err
		}

		pt := dataPoints.At(x)
		timestamp := convertTimeStamp(pt.Timestamp())
<<<<<<< HEAD
		startTimestampMs := convertTimeStamp(pt.StartTimestamp())
		baseLabels := createAttributes(resource, pt.Attributes(), settings, nil, false)
=======
		baseLabels := createAttributes(resource, pt.Attributes(), scope, settings, nil, false)
>>>>>>> 76a97ca2

		// treat sum as a sample in an individual TimeSeries
		sum := &prompb.Sample{
			Value:     pt.Sum(),
			Timestamp: timestamp,
		}
		if pt.Flags().NoRecordedValue() {
			sum.Value = math.Float64frombits(value.StaleNaN)
		}
		// sum and count of the summary should append suffix to baseName
		sumlabels := createLabels(baseName+sumStr, baseLabels)
		c.handleStartTime(startTimestampMs, timestamp, sumlabels, settings, "summary_sum", sum.Value, logger)
		c.addSample(sum, sumlabels)

		// treat count as a sample in an individual TimeSeries
		count := &prompb.Sample{
			Value:     float64(pt.Count()),
			Timestamp: timestamp,
		}
		if pt.Flags().NoRecordedValue() {
			count.Value = math.Float64frombits(value.StaleNaN)
		}
		countlabels := createLabels(baseName+countStr, baseLabels)
		c.handleStartTime(startTimestampMs, timestamp, countlabels, settings, "summary_count", count.Value, logger)
		c.addSample(count, countlabels)

		// process each percentile/quantile
		for i := 0; i < pt.QuantileValues().Len(); i++ {
			qt := pt.QuantileValues().At(i)
			quantile := &prompb.Sample{
				Value:     qt.Value(),
				Timestamp: timestamp,
			}
			if pt.Flags().NoRecordedValue() {
				quantile.Value = math.Float64frombits(value.StaleNaN)
			}
			percentileStr := strconv.FormatFloat(qt.Quantile(), 'f', -1, 64)
			qtlabels := createLabels(baseName, baseLabels, quantileStr, percentileStr)
			c.handleStartTime(startTimestampMs, timestamp, qtlabels, settings, "summary_quantile", quantile.Value, logger)
			c.addSample(quantile, qtlabels)
		}

		if settings.ExportCreatedMetric && startTimestampMs != 0 {
			createdLabels := createLabels(baseName+createdSuffix, baseLabels)
			c.addTimeSeriesIfNeeded(createdLabels, startTimestampMs, pt.Timestamp())
		}

		logger.Debug("addSummaryDataPoints", "labels", labelsStringer(createLabels(baseName, baseLabels)), "start_ts", startTimestampMs, "sample_ts", timestamp, "type", "summary")
	}

	return nil
}

// createLabels returns a copy of baseLabels, adding to it the pair model.MetricNameLabel=name.
// If extras are provided, corresponding label pairs are also added to the returned slice.
// If extras is uneven length, the last (unpaired) extra will be ignored.
func createLabels(name string, baseLabels []prompb.Label, extras ...string) []prompb.Label {
	extraLabelCount := len(extras) / 2
	labels := make([]prompb.Label, len(baseLabels), len(baseLabels)+extraLabelCount+1) // +1 for name
	copy(labels, baseLabels)

	n := len(extras)
	n -= n % 2
	for extrasIdx := 0; extrasIdx < n; extrasIdx += 2 {
		labels = append(labels, prompb.Label{Name: extras[extrasIdx], Value: extras[extrasIdx+1]})
	}

	labels = append(labels, prompb.Label{Name: model.MetricNameLabel, Value: name})
	return labels
}

// getOrCreateTimeSeries returns the time series corresponding to the label set if existent, and false.
// Otherwise it creates a new one and returns that, and true.
func (c *PrometheusConverter) getOrCreateTimeSeries(lbls []prompb.Label) (*prompb.TimeSeries, bool) {
	h := timeSeriesSignature(lbls)
	ts := c.unique[h]
	if ts != nil {
		if isSameMetric(ts, lbls) {
			// We already have this metric
			return ts, false
		}

		// Look for a matching conflict
		for _, cTS := range c.conflicts[h] {
			if isSameMetric(cTS, lbls) {
				// We already have this metric
				return cTS, false
			}
		}

		// New conflict
		ts = &prompb.TimeSeries{
			Labels: lbls,
		}
		c.conflicts[h] = append(c.conflicts[h], ts)
		return ts, true
	}

	// This metric is new
	ts = &prompb.TimeSeries{
		Labels: lbls,
	}
	c.unique[h] = ts
	return ts, true
}

// addTimeSeriesIfNeeded adds a corresponding time series if it doesn't already exist.
// If the time series doesn't already exist, it gets added with startTimestamp for its value and timestamp for its timestamp,
// both converted to milliseconds.
func (c *PrometheusConverter) addTimeSeriesIfNeeded(lbls []prompb.Label, startTimestamp int64, timestamp pcommon.Timestamp) {
	ts, created := c.getOrCreateTimeSeries(lbls)
	if created {
		ts.Samples = []prompb.Sample{
			{
				Value:     float64(startTimestamp),
				Timestamp: convertTimeStamp(timestamp),
			},
		}
	}
}

// defaultIntervalForStartTimestamps is hardcoded to 5 minutes in milliseconds.
// Assuming a DPM of 1 and knowing that Grafana's $__rate_interval is typically 4 times the write interval that would give
// us 4 minutes. We add an extra minute for delays.
const defaultIntervalForStartTimestamps = int64(300_000)

// handleStartTime adds a zero sample at startTs only if startTs is within validIntervalForStartTimestamps of the sample timestamp.
// The reason for doing this is that PRW v1 doesn't support Created Timestamps. After switching to PRW v2's direct CT support,
// make use of its direct support fort Created Timestamps instead.
// See https://github.com/prometheus/prometheus/issues/14600 for context.
// See https://opentelemetry.io/docs/specs/otel/metrics/data-model/#resets-and-gaps to know more about how OTel handles
// resets for cumulative metrics.
func (c *PrometheusConverter) handleStartTime(startTs, ts int64, labels []prompb.Label, settings Settings, typ string, val float64, logger *slog.Logger) {
	if !settings.EnableCreatedTimestampZeroIngestion {
		return
	}
	// We want to ignore the write in three cases.
	// - We've seen samples with the start timestamp set to epoch meaning it wasn't set by the sender so we skip those.
	// - If StartTimestamp equals Timestamp ist means we don't know at which time the metric restarted according to the spec.
	// - StartTimestamp can never be greater than the sample timestamp.
	if startTs <= 0 || startTs == ts || startTs > ts {
		return
	}

	threshold := defaultIntervalForStartTimestamps
	if settings.ValidIntervalCreatedTimestampZeroIngestion != 0 {
		threshold = settings.ValidIntervalCreatedTimestampZeroIngestion.Milliseconds()
	}

	// The difference between the start and the actual timestamp is more than a reasonable time, so we skip this sample.
	if ts-startTs > threshold {
		return
	}

	logger.Debug("adding zero value at start_ts", "type", typ, "labels", labelsStringer(labels), "start_ts", startTs, "sample_ts", ts, "sample_value", val)

	var createdTimeValue float64
	if settings.EnableStartTimeQuietZero {
		createdTimeValue = math.Float64frombits(value.QuietZeroNaN)
	}
	c.addSample(&prompb.Sample{Timestamp: startTs, Value: createdTimeValue}, labels)
}

// addResourceTargetInfo converts the resource to the target info metric.
func addResourceTargetInfo(resource pcommon.Resource, settings Settings, timestamp pcommon.Timestamp, converter *PrometheusConverter) {
	if settings.DisableTargetInfo || timestamp == 0 {
		return
	}

	attributes := resource.Attributes()
	identifyingAttrs := []string{
		conventions.AttributeServiceNamespace,
		conventions.AttributeServiceName,
		conventions.AttributeServiceInstanceID,
	}
	nonIdentifyingAttrsCount := attributes.Len()
	for _, a := range identifyingAttrs {
		_, haveAttr := attributes.Get(a)
		if haveAttr {
			nonIdentifyingAttrsCount--
		}
	}
	if nonIdentifyingAttrsCount == 0 {
		// If we only have job + instance, then target_info isn't useful, so don't add it.
		return
	}

	name := targetMetricName
	if len(settings.Namespace) > 0 {
		name = settings.Namespace + "_" + name
	}

	settings.PromoteResourceAttributes = nil
	if settings.KeepIdentifyingResourceAttributes {
		// Do not pass identifying attributes as ignoreAttrs below.
		identifyingAttrs = nil
	}
	labels := createAttributes(resource, attributes, scope{}, settings, identifyingAttrs, false, model.MetricNameLabel, name)
	haveIdentifier := false
	for _, l := range labels {
		if l.Name == model.JobLabel || l.Name == model.InstanceLabel {
			haveIdentifier = true
			break
		}
	}

	if !haveIdentifier {
		// We need at least one identifying label to generate target_info.
		return
	}

	sample := &prompb.Sample{
		Value: float64(1),
		// convert ns to ms
		Timestamp: convertTimeStamp(timestamp),
	}
	converter.addSample(sample, labels)
}

// convertTimeStamp converts OTLP timestamp in ns to timestamp in ms.
func convertTimeStamp(timestamp pcommon.Timestamp) int64 {
	return int64(timestamp) / 1_000_000
}<|MERGE_RESOLUTION|>--- conflicted
+++ resolved
@@ -260,11 +260,7 @@
 // However, work is under way to resolve this shortcoming through a feature called native histograms custom buckets:
 // https://github.com/prometheus/prometheus/issues/13485.
 func (c *PrometheusConverter) addHistogramDataPoints(ctx context.Context, dataPoints pmetric.HistogramDataPointSlice,
-<<<<<<< HEAD
-	resource pcommon.Resource, settings Settings, baseName string, logger *slog.Logger,
-=======
-	resource pcommon.Resource, settings Settings, baseName string, scope scope,
->>>>>>> 76a97ca2
+	resource pcommon.Resource, settings Settings, baseName string, scope scope, logger *slog.Logger,
 ) error {
 	for x := 0; x < dataPoints.Len(); x++ {
 		if err := c.everyN.checkContext(ctx); err != nil {
@@ -273,13 +269,9 @@
 
 		pt := dataPoints.At(x)
 		timestamp := convertTimeStamp(pt.Timestamp())
-<<<<<<< HEAD
 		startTimestampNs := pt.StartTimestamp()
 		startTimestampMs := convertTimeStamp(startTimestampNs)
-		baseLabels := createAttributes(resource, pt.Attributes(), settings, nil, false)
-=======
 		baseLabels := createAttributes(resource, pt.Attributes(), scope, settings, nil, false)
->>>>>>> 76a97ca2
 
 		// If the sum is unset, it indicates the _sum metric point should be
 		// omitted
@@ -474,11 +466,7 @@
 }
 
 func (c *PrometheusConverter) addSummaryDataPoints(ctx context.Context, dataPoints pmetric.SummaryDataPointSlice, resource pcommon.Resource,
-<<<<<<< HEAD
-	settings Settings, baseName string, logger *slog.Logger,
-=======
-	settings Settings, baseName string, scope scope,
->>>>>>> 76a97ca2
+	settings Settings, baseName string, scope scope, logger *slog.Logger,
 ) error {
 	for x := 0; x < dataPoints.Len(); x++ {
 		if err := c.everyN.checkContext(ctx); err != nil {
@@ -487,12 +475,8 @@
 
 		pt := dataPoints.At(x)
 		timestamp := convertTimeStamp(pt.Timestamp())
-<<<<<<< HEAD
 		startTimestampMs := convertTimeStamp(pt.StartTimestamp())
-		baseLabels := createAttributes(resource, pt.Attributes(), settings, nil, false)
-=======
 		baseLabels := createAttributes(resource, pt.Attributes(), scope, settings, nil, false)
->>>>>>> 76a97ca2
 
 		// treat sum as a sample in an individual TimeSeries
 		sum := &prompb.Sample{
