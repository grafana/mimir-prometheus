// Copyright 2024 The Prometheus Authors
// Licensed under the Apache License, Version 2.0 (the "License");
// you may not use this file except in compliance with the License.
// You may obtain a copy of the License at
//
// http://www.apache.org/licenses/LICENSE-2.0
//
// Unless required by applicable law or agreed to in writing, software
// distributed under the License is distributed on an "AS IS" BASIS,
// WITHOUT WARRANTIES OR CONDITIONS OF ANY KIND, either express or implied.
// See the License for the specific language governing permissions and
// limitations under the License.
// Provenance-includes-location: https://github.com/open-telemetry/opentelemetry-collector-contrib/blob/95e8f8fdc2a9dc87230406c9a3cf02be4fd68bea/pkg/translator/prometheusremotewrite/helper.go
// Provenance-includes-license: Apache-2.0
// Provenance-includes-copyright: Copyright The OpenTelemetry Authors.

package prometheusremotewrite

import (
	"context"
	"encoding/hex"
	"fmt"
	"log"
	"math"
	"slices"
	"strconv"
	"strings"
	"time"
	"unicode/utf8"

	"github.com/prometheus/common/model"
	"github.com/prometheus/otlptranslator"
	"go.opentelemetry.io/collector/pdata/pcommon"
	"go.opentelemetry.io/collector/pdata/pmetric"
	conventions "go.opentelemetry.io/collector/semconv/v1.6.1"

	"github.com/prometheus/prometheus/model/exemplar"
	modelLabels "github.com/prometheus/prometheus/model/labels"
	"github.com/prometheus/prometheus/model/metadata"
	"github.com/prometheus/prometheus/model/timestamp"
	"github.com/prometheus/prometheus/model/value"
	"github.com/prometheus/prometheus/prompb"
	"github.com/prometheus/prometheus/storage/remote/otlptranslator/prometheusremotewrite/labels"
)

const (
	sumStr        = "_sum"
	countStr      = "_count"
	bucketStr     = "_bucket"
	leStr         = "le"
	quantileStr   = "quantile"
	pInfStr       = "+Inf"
	createdSuffix = "_created"
	// maxExemplarRunes is the maximum number of UTF-8 exemplar characters
	// according to the prometheus specification
	// https://github.com/prometheus/OpenMetrics/blob/v1.0.0/specification/OpenMetrics.md#exemplars
	maxExemplarRunes = 128
	// Trace and Span id keys are defined as part of the spec:
	// https://github.com/open-telemetry/opentelemetry-specification/blob/main/specification%2Fmetrics%2Fdatamodel.md#exemplars-2
	traceIDKey           = "trace_id"
	spanIDKey            = "span_id"
	infoType             = "info"
	targetMetricName     = "target_info"
	defaultLookbackDelta = 5 * time.Minute
)

// createAttributes creates a slice of Prometheus Labels with OTLP attributes and pairs of string values.
// Unpaired string values are ignored. String pairs overwrite OTLP labels if collisions happen and
// if logOnOverwrite is true, the overwrite is logged. Resulting label names are sanitized.
// If settings.PromoteResourceAttributes is not empty, it's a set of resource attributes that should be promoted to labels.
<<<<<<< HEAD
func (c *PrometheusConverter) createAttributes(resource pcommon.Resource, attributes pcommon.Map, scope scope, settings Settings,
	ignoreAttrs []string, logOnOverwrite bool, meta metadata.Metadata, extras ...string,
) labels.Labels {
=======
func createAttributes(resource pcommon.Resource, attributes pcommon.Map, scope scope, settings Settings,
	ignoreAttrs []string, logOnOverwrite bool, metadata prompb.MetricMetadata, extras ...string,
) ([]prompb.Label, error) {
>>>>>>> 25aee26a
	resourceAttrs := resource.Attributes()
	serviceName, haveServiceName := resourceAttrs.Get(conventions.AttributeServiceName)
	instance, haveInstanceID := resourceAttrs.Get(conventions.AttributeServiceInstanceID)

	promoteScope := settings.PromoteScopeMetadata && scope.name != ""

	// Ensure attributes are sorted by key for consistent merging of keys which
	// collide when sanitized.
	c.scratchBuilder.Reset()

	// XXX: Should we always drop service namespace/service name/service instance ID from the labels
	// (as they get mapped to other Prometheus labels)?
	attributes.Range(func(key string, value pcommon.Value) bool {
		if !slices.Contains(ignoreAttrs, key) {
			c.scratchBuilder.Add(key, value.AsString())
		}
		return true
	})
	c.scratchBuilder.Sort()
	sortedLabels := c.scratchBuilder.Labels()

	labelNamer := otlptranslator.LabelNamer{UTF8Allowed: settings.AllowUTF8}
<<<<<<< HEAD

	if settings.AllowUTF8 {
		// UTF8 is allowed, so conflicts aren't possible.
		c.builder.Reset(sortedLabels)
	} else {
		// Now that we have sorted and filtered the labels, build the actual list
		// of labels, and handle conflicts by appending values.
		c.builder.Reset(labels.EmptyLabels())
		sortedLabels.Range(func(l modelLabels.Label) {
			finalKey := labelNamer.Build(l.Name)
			if existingValue := c.builder.Get(finalKey); existingValue != "" {
				c.builder.Set(finalKey, existingValue+";"+l.Value)
			} else {
				c.builder.Set(finalKey, l.Value)
			}
		})
=======
	for _, label := range labels {
		finalKey, err := labelNamer.Build(label.Name)
		if err != nil {
			return nil, err
		}
		if existingValue, alreadyExists := l[finalKey]; alreadyExists {
			l[finalKey] = existingValue + ";" + label.Value
		} else {
			l[finalKey] = label.Value
		}
	}

	for _, lbl := range promotedAttrs {
		normalized, err := labelNamer.Build(lbl.Name)
		if err != nil {
			return nil, err
		}
		if _, exists := l[normalized]; !exists {
			l[normalized] = lbl.Value
		}
	}
	if promoteScope {
		var rangeErr error
		scope.attributes.Range(func(k string, v pcommon.Value) bool {
			name, err := labelNamer.Build("otel_scope_" + k)
			if err != nil {
				rangeErr = err
				return false
			}
			l[name] = v.AsString()
			return true
		})
		if rangeErr != nil {
			return nil, rangeErr
		}
		// Scope Name, Version and Schema URL are added after attributes to ensure they are not overwritten by attributes.
		l["otel_scope_name"] = scope.name
		l["otel_scope_version"] = scope.version
		l["otel_scope_schema_url"] = scope.schemaURL
>>>>>>> 25aee26a
	}

	if settings.EnableTypeAndUnitLabels {
		unitNamer := otlptranslator.UnitNamer{UTF8Allowed: settings.AllowUTF8}
		if meta.Type != model.MetricTypeUnknown {
			c.builder.Set("__type__", strings.ToLower(string(meta.Type)))
		}
		if meta.Unit != "" {
			c.builder.Set("__unit__", unitNamer.Build(meta.Unit))
		}
	}

	settings.PromoteResourceAttributes.addPromotedAttributes(c.builder, resourceAttrs, settings.AllowUTF8)
	if promoteScope {
		// Scope Name, Version and Schema URL are added after attributes to ensure they are not overwritten by attributes.
		c.builder.Set("otel_scope_name", scope.name)
		c.builder.Set("otel_scope_version", scope.version)
		c.builder.Set("otel_scope_schema_url", scope.schemaURL)
		scope.attributes.Range(func(k string, v pcommon.Value) bool {
			name := "otel_scope_" + k
			name = labelNamer.Build(name)
			c.builder.Set(name, v.AsString())
			return true
		})
	}
	// Map service.name + service.namespace to job.
	if haveServiceName {
		val := serviceName.AsString()
		if serviceNamespace, ok := resourceAttrs.Get(conventions.AttributeServiceNamespace); ok {
			val = fmt.Sprintf("%s/%s", serviceNamespace.AsString(), val)
		}
		c.builder.Set(model.JobLabel, val)
	}
	// Map service.instance.id to instance.
	if haveInstanceID {
		c.builder.Set(model.InstanceLabel, instance.AsString())
	}
	for key, value := range settings.ExternalLabels {
		// External labels have already been sanitized.
		if existingValue := c.builder.Get(key); existingValue != "" {
			// Skip external labels if they are overridden by metric attributes.
			continue
		}
		c.builder.Set(key, value)
	}

	for i := 0; i < len(extras); i += 2 {
		if i+1 >= len(extras) {
			break
		}

		name := extras[i]
		if existingValue := c.builder.Get(name); existingValue != "" && logOnOverwrite {
			log.Println("label " + name + " is overwritten. Check if Prometheus reserved labels are used.")
		}
		// internal labels should be maintained.
		if len(name) <= 4 || name[:2] != "__" || name[len(name)-2:] != "__" {
			var err error
			name, err = labelNamer.Build(name)
			if err != nil {
				return nil, err
			}
		}
		c.builder.Set(name, extras[i+1])
	}

<<<<<<< HEAD
	return c.builder.Labels()
=======
	return labels, nil
>>>>>>> 25aee26a
}

func aggregationTemporality(metric pmetric.Metric) (pmetric.AggregationTemporality, bool, error) {
	//exhaustive:enforce
	switch metric.Type() {
	case pmetric.MetricTypeGauge, pmetric.MetricTypeSummary:
		return 0, false, nil
	case pmetric.MetricTypeSum:
		return metric.Sum().AggregationTemporality(), true, nil
	case pmetric.MetricTypeHistogram:
		return metric.Histogram().AggregationTemporality(), true, nil
	case pmetric.MetricTypeExponentialHistogram:
		return metric.ExponentialHistogram().AggregationTemporality(), true, nil
	}
	return 0, false, fmt.Errorf("could not get aggregation temporality for %s as it has unsupported metric type %s", metric.Name(), metric.Type())
}

// addHistogramDataPoints adds OTel histogram data points to the corresponding Prometheus time series
// as classical histogram samples.
//
// Note that we can't convert to native histograms, since these have exponential buckets and don't line up
// with the user defined bucket boundaries of non-exponential OTel histograms.
// However, work is under way to resolve this shortcoming through a feature called native histograms custom buckets:
// https://github.com/prometheus/prometheus/issues/13485.
func (c *PrometheusConverter) addHistogramDataPoints(ctx context.Context, dataPoints pmetric.HistogramDataPointSlice,
	resource pcommon.Resource, settings Settings, baseName string, scope scope, meta metadata.Metadata,
) error {
	for x := 0; x < dataPoints.Len(); x++ {
		if err := c.everyN.checkContext(ctx); err != nil {
			return err
		}

		pt := dataPoints.At(x)
		timestamp := convertTimeStamp(pt.Timestamp())
<<<<<<< HEAD
		startTimestamp := convertTimeStamp(pt.StartTimestamp())
		baseLabels := c.createAttributes(resource, pt.Attributes(), scope, settings, nil, false, meta)
=======
		baseLabels, err := createAttributes(resource, pt.Attributes(), scope, settings, nil, false, metadata)
		if err != nil {
			return err
		}
>>>>>>> 25aee26a

		// If the sum is unset, it indicates the _sum metric point should be
		// omitted
		if pt.HasSum() {
			// treat sum as a sample in an individual TimeSeries
			val := pt.Sum()
			if pt.Flags().NoRecordedValue() {
				val = math.Float64frombits(value.StaleNaN)
			}

			sumlabels := c.addLabels(baseName+sumStr, baseLabels)
			if err := c.appender.AppendSample(baseName, sumlabels, meta, timestamp, startTimestamp, val, nil); err != nil {
				return err
			}
		}

		// treat count as a sample in an individual TimeSeries
		val := float64(pt.Count())
		if pt.Flags().NoRecordedValue() {
			val = math.Float64frombits(value.StaleNaN)
		}

		countlabels := c.addLabels(baseName+countStr, baseLabels)
		if err := c.appender.AppendSample(baseName, countlabels, meta, timestamp, startTimestamp, val, nil); err != nil {
			return err
		}
		exemplars, err := c.getPromExemplars(ctx, pt.Exemplars())
		if err != nil {
			return err
		}
		nextExemplarIdx := 0

		// cumulative count for conversion to cumulative histogram
		var cumulativeCount uint64

		// process each bound, based on histograms proto definition, # of buckets = # of explicit bounds + 1
		for i := 0; i < pt.ExplicitBounds().Len() && i < pt.BucketCounts().Len(); i++ {
			if err := c.everyN.checkContext(ctx); err != nil {
				return err
			}

			bound := pt.ExplicitBounds().At(i)
			cumulativeCount += pt.BucketCounts().At(i)

			// Find exemplars that belong to this bucket. Both exemplars and
			// buckets are sorted in ascending order.
			var currentBucketExemplars []exemplar.Exemplar
			for ; nextExemplarIdx < len(exemplars); nextExemplarIdx++ {
				ex := exemplars[nextExemplarIdx]
				if ex.Value > bound {
					// This exemplar belongs in a higher bucket.
					break
				}
				currentBucketExemplars = append(currentBucketExemplars, ex)
			}
			val := float64(cumulativeCount)
			if pt.Flags().NoRecordedValue() {
				val = math.Float64frombits(value.StaleNaN)
			}
			boundStr := strconv.FormatFloat(bound, 'f', -1, 64)
			labels := c.addLabels(baseName+bucketStr, baseLabels, leStr, boundStr)
			if err := c.appender.AppendSample(baseName, labels, meta, timestamp, startTimestamp, val, currentBucketExemplars); err != nil {
				return err
			}
		}
		// add le=+Inf bucket
		val = float64(pt.Count())
		if pt.Flags().NoRecordedValue() {
			val = math.Float64frombits(value.StaleNaN)
		}
		infLabels := c.addLabels(baseName+bucketStr, baseLabels, leStr, pInfStr)
		if err := c.appender.AppendSample(baseName, infLabels, meta, timestamp, startTimestamp, val, exemplars[nextExemplarIdx:]); err != nil {
			return err
		}

		if settings.ExportCreatedMetric && pt.StartTimestamp() != 0 {
			labels := c.addLabels(baseName+createdSuffix, baseLabels)
			if c.timeSeriesIsNew(labels) {
				if err := c.appender.AppendSample(baseName, labels, meta, timestamp, 0, float64(startTimestamp), nil); err != nil {
					return err
				}
			}
		}
	}

	return nil
}

func (c *PrometheusConverter) getPromExemplars(ctx context.Context, exemplars pmetric.ExemplarSlice) ([]exemplar.Exemplar, error) {
	if exemplars.Len() == 0 {
		return nil, nil
	}
	outputExemplars := make([]exemplar.Exemplar, 0, exemplars.Len())
	for i := 0; i < exemplars.Len(); i++ {
		if err := c.everyN.checkContext(ctx); err != nil {
			return nil, err
		}

		ex := exemplars.At(i)
		exemplarRunes := 0

		ts := timestamp.FromTime(ex.Timestamp().AsTime())
		newExemplar := exemplar.Exemplar{
			Ts:    ts,
			HasTs: ts != 0,
		}
		c.scratchBuilder.Reset()
		switch ex.ValueType() {
		case pmetric.ExemplarValueTypeInt:
			newExemplar.Value = float64(ex.IntValue())
		case pmetric.ExemplarValueTypeDouble:
			newExemplar.Value = ex.DoubleValue()
		default:
			return nil, fmt.Errorf("unsupported exemplar value type: %v", ex.ValueType())
		}

		if traceID := ex.TraceID(); !traceID.IsEmpty() {
			val := hex.EncodeToString(traceID[:])
			exemplarRunes += utf8.RuneCountInString(traceIDKey) + utf8.RuneCountInString(val)
			c.scratchBuilder.Add(traceIDKey, val)
		}
		if spanID := ex.SpanID(); !spanID.IsEmpty() {
			val := hex.EncodeToString(spanID[:])
			exemplarRunes += utf8.RuneCountInString(spanIDKey) + utf8.RuneCountInString(val)
			c.scratchBuilder.Add(spanIDKey, val)
		}

		attrs := ex.FilteredAttributes()
		attrs.Range(func(key string, value pcommon.Value) bool {
			exemplarRunes += utf8.RuneCountInString(key) + utf8.RuneCountInString(value.AsString())
			return true
		})

		// Only append filtered attributes if it does not cause exemplar
		// labels to exceed the max number of runes.
		if exemplarRunes <= maxExemplarRunes {
			attrs.Range(func(key string, value pcommon.Value) bool {
				c.scratchBuilder.Add(key, value.AsString())
				return true
			})
		}
		c.scratchBuilder.Sort()
		newExemplar.Labels = modelLabels.NewFromSorted(c.scratchBuilder.Labels())
		outputExemplars = append(outputExemplars, newExemplar)
	}

	return outputExemplars, nil
}

// findMinAndMaxTimestamps returns the minimum of minTimestamp and the earliest timestamp in metric and
// the maximum of maxTimestamp and the latest timestamp in metric, respectively.
func findMinAndMaxTimestamps(metric pmetric.Metric, minTimestamp, maxTimestamp pcommon.Timestamp) (pcommon.Timestamp, pcommon.Timestamp) {
	// handle individual metric based on type
	//exhaustive:enforce
	switch metric.Type() {
	case pmetric.MetricTypeGauge:
		dataPoints := metric.Gauge().DataPoints()
		for x := 0; x < dataPoints.Len(); x++ {
			ts := dataPoints.At(x).Timestamp()
			minTimestamp = min(minTimestamp, ts)
			maxTimestamp = max(maxTimestamp, ts)
		}
	case pmetric.MetricTypeSum:
		dataPoints := metric.Sum().DataPoints()
		for x := 0; x < dataPoints.Len(); x++ {
			ts := dataPoints.At(x).Timestamp()
			minTimestamp = min(minTimestamp, ts)
			maxTimestamp = max(maxTimestamp, ts)
		}
	case pmetric.MetricTypeHistogram:
		dataPoints := metric.Histogram().DataPoints()
		for x := 0; x < dataPoints.Len(); x++ {
			ts := dataPoints.At(x).Timestamp()
			minTimestamp = min(minTimestamp, ts)
			maxTimestamp = max(maxTimestamp, ts)
		}
	case pmetric.MetricTypeExponentialHistogram:
		dataPoints := metric.ExponentialHistogram().DataPoints()
		for x := 0; x < dataPoints.Len(); x++ {
			ts := dataPoints.At(x).Timestamp()
			minTimestamp = min(minTimestamp, ts)
			maxTimestamp = max(maxTimestamp, ts)
		}
	case pmetric.MetricTypeSummary:
		dataPoints := metric.Summary().DataPoints()
		for x := 0; x < dataPoints.Len(); x++ {
			ts := dataPoints.At(x).Timestamp()
			minTimestamp = min(minTimestamp, ts)
			maxTimestamp = max(maxTimestamp, ts)
		}
	}
	return minTimestamp, maxTimestamp
}

func (c *PrometheusConverter) addSummaryDataPoints(ctx context.Context, dataPoints pmetric.SummaryDataPointSlice, resource pcommon.Resource,
	settings Settings, baseName string, scope scope, meta metadata.Metadata,
) error {
	for x := 0; x < dataPoints.Len(); x++ {
		if err := c.everyN.checkContext(ctx); err != nil {
			return err
		}

		pt := dataPoints.At(x)
		timestamp := convertTimeStamp(pt.Timestamp())
<<<<<<< HEAD
		startTimestamp := convertTimeStamp(pt.StartTimestamp())
		baseLabels := c.createAttributes(resource, pt.Attributes(), scope, settings, nil, false, meta)
=======
		baseLabels, err := createAttributes(resource, pt.Attributes(), scope, settings, nil, false, metadata)
		if err != nil {
			return err
		}
>>>>>>> 25aee26a

		// treat sum as a sample in an individual TimeSeries
		val := pt.Sum()
		if pt.Flags().NoRecordedValue() {
			val = math.Float64frombits(value.StaleNaN)
		}
		// sum and count of the summary should append suffix to baseName
		sumlabels := c.addLabels(baseName+sumStr, baseLabels)
		if err := c.appender.AppendSample(baseName, sumlabels, meta, timestamp, startTimestamp, val, nil); err != nil {
			return err
		}

		// treat count as a sample in an individual TimeSeries
		val = float64(pt.Count())
		if pt.Flags().NoRecordedValue() {
			val = math.Float64frombits(value.StaleNaN)
		}
		countlabels := c.addLabels(baseName+countStr, baseLabels)
		if err := c.appender.AppendSample(baseName, countlabels, meta, timestamp, startTimestamp, val, nil); err != nil {
			return err
		}

		// process each percentile/quantile
		for i := 0; i < pt.QuantileValues().Len(); i++ {
			qt := pt.QuantileValues().At(i)
			val = qt.Value()
			if pt.Flags().NoRecordedValue() {
				val = math.Float64frombits(value.StaleNaN)
			}
			percentileStr := strconv.FormatFloat(qt.Quantile(), 'f', -1, 64)
			qtlabels := c.addLabels(baseName, baseLabels, quantileStr, percentileStr)
			if err := c.appender.AppendSample(baseName, qtlabels, meta, timestamp, startTimestamp, val, nil); err != nil {
				return err
			}
		}

		if settings.ExportCreatedMetric && pt.StartTimestamp() != 0 {
			createdLabels := c.addLabels(baseName+createdSuffix, baseLabels)
			if c.timeSeriesIsNew(createdLabels) {
				if err := c.appender.AppendSample(baseName, createdLabels, meta, timestamp, 0, float64(startTimestamp), nil); err != nil {
					return err
				}
			}
		}
	}

	return nil
}

// addLabels returns a copy of baseLabels, adding to it the pair model.MetricNameLabel=name.
// If extras are provided, corresponding label pairs are also added to the returned slice.
// If extras is uneven length, the last (unpaired) extra will be ignored.
func (c *PrometheusConverter) addLabels(name string, baseLabels labels.Labels, extras ...string) labels.Labels {
	c.builder.Reset(baseLabels)

	n := len(extras)
	n -= n % 2
	for extrasIdx := 0; extrasIdx < n; extrasIdx += 2 {
		c.builder.Set(extras[extrasIdx], extras[extrasIdx+1])
	}
	c.builder.Set(model.MetricNameLabel, name)
	return c.builder.Labels()
}

// addTypeAndUnitLabels appends type and unit labels to the given labels slice.
func addTypeAndUnitLabels(labels []prompb.Label, metadata prompb.MetricMetadata, settings Settings) []prompb.Label {
	unitNamer := otlptranslator.UnitNamer{UTF8Allowed: settings.AllowUTF8}

	labels = slices.DeleteFunc(labels, func(l prompb.Label) bool {
		return l.Name == "__type__" || l.Name == "__unit__"
	})

	labels = append(labels, prompb.Label{Name: "__type__", Value: strings.ToLower(metadata.Type.String())})
	labels = append(labels, prompb.Label{Name: "__unit__", Value: unitNamer.Build(metadata.Unit)})

	return labels
}

// getOrCreateTimeSeries returns the time series corresponding to the label set if existent, and false.
// Otherwise it creates a new one and returns that, and true.
func (c *PrometheusConverter) timeSeriesIsNew(lbls labels.Labels) bool {
	h := lbls.Hash()
	uLabels, ok := c.unique[h]
	if ok {
		if labels.Equal(uLabels, lbls) {
			// We already have this metric
			return false
		}

		// Look for a matching conflict
		for _, cLabels := range c.conflicts[h] {
			if labels.Equal(cLabels, lbls) {
				// We already have this metric
				return false
			}
		}

		// New conflict
		c.conflicts[h] = append(c.conflicts[h], uLabels)
		return true
	}

	// This metric is new
	c.unique[h] = uLabels
	return true
}

// addResourceTargetInfo converts the resource to the target info metric.
<<<<<<< HEAD
func (c *PrometheusConverter) addResourceTargetInfo(resource pcommon.Resource, settings Settings, earliestTimestamp, latestTimestamp time.Time) error {
=======
func addResourceTargetInfo(resource pcommon.Resource, settings Settings, earliestTimestamp, latestTimestamp time.Time, converter *PrometheusConverter) error {
>>>>>>> 25aee26a
	if settings.DisableTargetInfo {
		return nil
	}

	attributes := resource.Attributes()
	identifyingAttrs := []string{
		conventions.AttributeServiceNamespace,
		conventions.AttributeServiceName,
		conventions.AttributeServiceInstanceID,
	}
	nonIdentifyingAttrsCount := attributes.Len()
	for _, a := range identifyingAttrs {
		_, haveAttr := attributes.Get(a)
		if haveAttr {
			nonIdentifyingAttrsCount--
		}
	}
	if nonIdentifyingAttrsCount == 0 {
		// If we only have job + instance, then target_info isn't useful, so don't add it.
		return nil
	}

	name := targetMetricName
	if len(settings.Namespace) > 0 {
		name = settings.Namespace + "_" + name
	}

	settings.PromoteResourceAttributes = nil
	if settings.KeepIdentifyingResourceAttributes {
		// Do not pass identifying attributes as ignoreAttrs below.
		identifyingAttrs = nil
	}
<<<<<<< HEAD
	meta := metadata.Metadata{
		Type: model.MetricTypeGauge,
		Help: "Target metadata",
	}
	// TODO: should target info have the __type__ metadata label?
	lbls := c.createAttributes(resource, attributes, scope{}, settings, identifyingAttrs, false, metadata.Metadata{}, model.MetricNameLabel, name)
=======
	labels, err := createAttributes(resource, attributes, scope{}, settings, identifyingAttrs, false, prompb.MetricMetadata{}, model.MetricNameLabel, name)
	if err != nil {
		return err
	}
>>>>>>> 25aee26a
	haveIdentifier := false
	lbls.Range(func(l modelLabels.Label) {
		if l.Name == model.JobLabel || l.Name == model.InstanceLabel {
			haveIdentifier = true
		}
	})

	if !haveIdentifier {
		// We need at least one identifying label to generate target_info.
		return nil
	}

	// Generate target_info samples starting at earliestTimestamp and ending at latestTimestamp,
	// with a sample at every interval between them.
	// Use an interval corresponding to half of the lookback delta, to ensure that target_info samples are found
	// for the entirety of the relevant period.
	if settings.LookbackDelta == 0 {
		settings.LookbackDelta = defaultLookbackDelta
	}
	interval := settings.LookbackDelta / 2
	timestamp := earliestTimestamp
	for ; timestamp.Before(latestTimestamp); timestamp = timestamp.Add(interval) {
		if err := c.appender.AppendSample(name, lbls, meta, timestamp.UnixMilli(), 0, float64(1), nil); err != nil {
			return err
		}
	}
<<<<<<< HEAD
	return c.appender.AppendSample(name, lbls, meta, latestTimestamp.UnixMilli(), 0, float64(1), nil)
=======
	ts.Samples = append(ts.Samples, prompb.Sample{
		Value:     float64(1),
		Timestamp: latestTimestamp.UnixMilli(),
	})
	return nil
>>>>>>> 25aee26a
}

// convertTimeStamp converts OTLP timestamp in ns to timestamp in ms.
func convertTimeStamp(timestamp pcommon.Timestamp) int64 {
	return int64(timestamp) / 1_000_000
}<|MERGE_RESOLUTION|>--- conflicted
+++ resolved
@@ -68,15 +68,9 @@
 // Unpaired string values are ignored. String pairs overwrite OTLP labels if collisions happen and
 // if logOnOverwrite is true, the overwrite is logged. Resulting label names are sanitized.
 // If settings.PromoteResourceAttributes is not empty, it's a set of resource attributes that should be promoted to labels.
-<<<<<<< HEAD
 func (c *PrometheusConverter) createAttributes(resource pcommon.Resource, attributes pcommon.Map, scope scope, settings Settings,
 	ignoreAttrs []string, logOnOverwrite bool, meta metadata.Metadata, extras ...string,
-) labels.Labels {
-=======
-func createAttributes(resource pcommon.Resource, attributes pcommon.Map, scope scope, settings Settings,
-	ignoreAttrs []string, logOnOverwrite bool, metadata prompb.MetricMetadata, extras ...string,
-) ([]prompb.Label, error) {
->>>>>>> 25aee26a
+) (labels.Labels, error) {
 	resourceAttrs := resource.Attributes()
 	serviceName, haveServiceName := resourceAttrs.Get(conventions.AttributeServiceName)
 	instance, haveInstanceID := resourceAttrs.Get(conventions.AttributeServiceInstanceID)
@@ -99,7 +93,6 @@
 	sortedLabels := c.scratchBuilder.Labels()
 
 	labelNamer := otlptranslator.LabelNamer{UTF8Allowed: settings.AllowUTF8}
-<<<<<<< HEAD
 
 	if settings.AllowUTF8 {
 		// UTF8 is allowed, so conflicts aren't possible.
@@ -108,55 +101,22 @@
 		// Now that we have sorted and filtered the labels, build the actual list
 		// of labels, and handle conflicts by appending values.
 		c.builder.Reset(labels.EmptyLabels())
+		var sortErr error
 		sortedLabels.Range(func(l modelLabels.Label) {
-			finalKey := labelNamer.Build(l.Name)
+			finalKey, err := labelNamer.Build(l.Name)
+			if err != nil && sortErr == nil {
+				sortErr = err
+				return
+			}
 			if existingValue := c.builder.Get(finalKey); existingValue != "" {
 				c.builder.Set(finalKey, existingValue+";"+l.Value)
 			} else {
 				c.builder.Set(finalKey, l.Value)
 			}
 		})
-=======
-	for _, label := range labels {
-		finalKey, err := labelNamer.Build(label.Name)
-		if err != nil {
-			return nil, err
-		}
-		if existingValue, alreadyExists := l[finalKey]; alreadyExists {
-			l[finalKey] = existingValue + ";" + label.Value
-		} else {
-			l[finalKey] = label.Value
-		}
-	}
-
-	for _, lbl := range promotedAttrs {
-		normalized, err := labelNamer.Build(lbl.Name)
-		if err != nil {
-			return nil, err
-		}
-		if _, exists := l[normalized]; !exists {
-			l[normalized] = lbl.Value
-		}
-	}
-	if promoteScope {
-		var rangeErr error
-		scope.attributes.Range(func(k string, v pcommon.Value) bool {
-			name, err := labelNamer.Build("otel_scope_" + k)
-			if err != nil {
-				rangeErr = err
-				return false
-			}
-			l[name] = v.AsString()
-			return true
-		})
-		if rangeErr != nil {
-			return nil, rangeErr
-		}
-		// Scope Name, Version and Schema URL are added after attributes to ensure they are not overwritten by attributes.
-		l["otel_scope_name"] = scope.name
-		l["otel_scope_version"] = scope.version
-		l["otel_scope_schema_url"] = scope.schemaURL
->>>>>>> 25aee26a
+		if sortErr != nil {
+			return nil, sortErr
+		}
 	}
 
 	if settings.EnableTypeAndUnitLabels {
@@ -175,12 +135,21 @@
 		c.builder.Set("otel_scope_name", scope.name)
 		c.builder.Set("otel_scope_version", scope.version)
 		c.builder.Set("otel_scope_schema_url", scope.schemaURL)
+		var scopeErr error
 		scope.attributes.Range(func(k string, v pcommon.Value) bool {
 			name := "otel_scope_" + k
-			name = labelNamer.Build(name)
+			var err error
+			name, err = labelNamer.Build(name)
+			if err != nil && scopeErr == nil {
+				scopeErr = err
+				return false
+			}
 			c.builder.Set(name, v.AsString())
 			return true
 		})
+		if scopeErr != nil {
+			return nil, scopeErr
+		}
 	}
 	// Map service.name + service.namespace to job.
 	if haveServiceName {
@@ -223,11 +192,7 @@
 		c.builder.Set(name, extras[i+1])
 	}
 
-<<<<<<< HEAD
-	return c.builder.Labels()
-=======
-	return labels, nil
->>>>>>> 25aee26a
+	return c.builder.Labels(), nil
 }
 
 func aggregationTemporality(metric pmetric.Metric) (pmetric.AggregationTemporality, bool, error) {
@@ -262,15 +227,11 @@
 
 		pt := dataPoints.At(x)
 		timestamp := convertTimeStamp(pt.Timestamp())
-<<<<<<< HEAD
 		startTimestamp := convertTimeStamp(pt.StartTimestamp())
-		baseLabels := c.createAttributes(resource, pt.Attributes(), scope, settings, nil, false, meta)
-=======
-		baseLabels, err := createAttributes(resource, pt.Attributes(), scope, settings, nil, false, metadata)
+		baseLabels, err := c.createAttributes(resource, pt.Attributes(), scope, settings, nil, false, meta)
 		if err != nil {
 			return err
 		}
->>>>>>> 25aee26a
 
 		// If the sum is unset, it indicates the _sum metric point should be
 		// omitted
@@ -475,15 +436,11 @@
 
 		pt := dataPoints.At(x)
 		timestamp := convertTimeStamp(pt.Timestamp())
-<<<<<<< HEAD
 		startTimestamp := convertTimeStamp(pt.StartTimestamp())
-		baseLabels := c.createAttributes(resource, pt.Attributes(), scope, settings, nil, false, meta)
-=======
-		baseLabels, err := createAttributes(resource, pt.Attributes(), scope, settings, nil, false, metadata)
+		baseLabels, err := c.createAttributes(resource, pt.Attributes(), scope, settings, nil, false, meta)
 		if err != nil {
 			return err
 		}
->>>>>>> 25aee26a
 
 		// treat sum as a sample in an individual TimeSeries
 		val := pt.Sum()
@@ -592,11 +549,7 @@
 }
 
 // addResourceTargetInfo converts the resource to the target info metric.
-<<<<<<< HEAD
 func (c *PrometheusConverter) addResourceTargetInfo(resource pcommon.Resource, settings Settings, earliestTimestamp, latestTimestamp time.Time) error {
-=======
-func addResourceTargetInfo(resource pcommon.Resource, settings Settings, earliestTimestamp, latestTimestamp time.Time, converter *PrometheusConverter) error {
->>>>>>> 25aee26a
 	if settings.DisableTargetInfo {
 		return nil
 	}
@@ -629,19 +582,15 @@
 		// Do not pass identifying attributes as ignoreAttrs below.
 		identifyingAttrs = nil
 	}
-<<<<<<< HEAD
 	meta := metadata.Metadata{
 		Type: model.MetricTypeGauge,
 		Help: "Target metadata",
 	}
 	// TODO: should target info have the __type__ metadata label?
-	lbls := c.createAttributes(resource, attributes, scope{}, settings, identifyingAttrs, false, metadata.Metadata{}, model.MetricNameLabel, name)
-=======
-	labels, err := createAttributes(resource, attributes, scope{}, settings, identifyingAttrs, false, prompb.MetricMetadata{}, model.MetricNameLabel, name)
+	lbls, err := c.createAttributes(resource, attributes, scope{}, settings, identifyingAttrs, false, metadata.Metadata{}, model.MetricNameLabel, name)
 	if err != nil {
 		return err
 	}
->>>>>>> 25aee26a
 	haveIdentifier := false
 	lbls.Range(func(l modelLabels.Label) {
 		if l.Name == model.JobLabel || l.Name == model.InstanceLabel {
@@ -668,15 +617,7 @@
 			return err
 		}
 	}
-<<<<<<< HEAD
 	return c.appender.AppendSample(name, lbls, meta, latestTimestamp.UnixMilli(), 0, float64(1), nil)
-=======
-	ts.Samples = append(ts.Samples, prompb.Sample{
-		Value:     float64(1),
-		Timestamp: latestTimestamp.UnixMilli(),
-	})
-	return nil
->>>>>>> 25aee26a
 }
 
 // convertTimeStamp converts OTLP timestamp in ns to timestamp in ms.
