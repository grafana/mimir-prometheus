--- conflicted
+++ resolved
@@ -306,18 +306,6 @@
 		if err := c.appender.AppendSample(baseName, infLabels, meta, timestamp, startTimestamp, val, exemplars[nextExemplarIdx:]); err != nil {
 			return err
 		}
-<<<<<<< HEAD
-
-		if settings.ExportCreatedMetric && pt.StartTimestamp() != 0 {
-			labels := c.addLabels(baseName+createdSuffix, baseLabels)
-			if c.timeSeriesIsNew(labels) {
-				if err := c.appender.AppendSample(baseName, labels, meta, timestamp, 0, float64(startTimestamp), nil); err != nil {
-					return err
-				}
-			}
-		}
-=======
->>>>>>> 208187ea
 	}
 
 	return nil
@@ -479,18 +467,6 @@
 				return err
 			}
 		}
-<<<<<<< HEAD
-
-		if settings.ExportCreatedMetric && pt.StartTimestamp() != 0 {
-			createdLabels := c.addLabels(baseName+createdSuffix, baseLabels)
-			if c.timeSeriesIsNew(createdLabels) {
-				if err := c.appender.AppendSample(baseName, createdLabels, meta, timestamp, 0, float64(startTimestamp), nil); err != nil {
-					return err
-				}
-			}
-		}
-=======
->>>>>>> 208187ea
 	}
 
 	return nil
@@ -523,43 +499,6 @@
 	labels = append(labels, prompb.Label{Name: "__unit__", Value: unitNamer.Build(metadata.Unit)})
 
 	return labels
-}
-
-// timeSeriesIsNew returns true if the given labels are new, or false if they
-// already exist and stores the labels for future conflict checks.
-func (c *PrometheusConverter) timeSeriesIsNew(lbls labels.Labels) bool {
-	h := lbls.Hash()
-	ts := c.unique[h]
-	if ts != nil {
-		if labels.Equal(ts, lbls) {
-			// We already have this metric
-			return false
-		}
-
-		// Look for a matching conflict
-		for _, cLabels := range c.conflicts[h] {
-			if labels.Equal(cLabels, lbls) {
-				// We already have this metric
-				return false
-			}
-		}
-
-		// New conflict
-		c.conflicts[h] = append(c.conflicts[h], lbls)
-		return true
-	}
-
-	// This metric is new
-<<<<<<< HEAD
-	c.unique[h] = lbls
-	return true
-=======
-	ts = &prompb.TimeSeries{
-		Labels: lbls,
-	}
-	c.unique[h] = ts
-	return ts, true
->>>>>>> 208187ea
 }
 
 // addResourceTargetInfo converts the resource to the target info metric.
