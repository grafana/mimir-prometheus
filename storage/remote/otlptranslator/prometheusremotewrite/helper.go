--- conflicted
+++ resolved
@@ -297,16 +297,12 @@
 
 		pt := dataPoints.At(x)
 		timestamp := convertTimeStamp(pt.Timestamp())
-<<<<<<< HEAD
 		startTimestampNs := pt.StartTimestamp()
 		startTimestampMs := convertTimeStamp(startTimestampNs)
-		baseLabels := createAttributes(resource, pt.Attributes(), scope, settings, nil, false, metadata)
-=======
 		baseLabels, err := createAttributes(resource, pt.Attributes(), scope, settings, nil, false, metadata)
 		if err != nil {
 			return err
 		}
->>>>>>> 5cc49720
 
 		// If the sum is unset, it indicates the _sum metric point should be
 		// omitted
@@ -520,15 +516,11 @@
 
 		pt := dataPoints.At(x)
 		timestamp := convertTimeStamp(pt.Timestamp())
-<<<<<<< HEAD
 		startTimestampMs := convertTimeStamp(pt.StartTimestamp())
-		baseLabels := createAttributes(resource, pt.Attributes(), scope, settings, nil, false, metadata)
-=======
 		baseLabels, err := createAttributes(resource, pt.Attributes(), scope, settings, nil, false, metadata)
 		if err != nil {
 			return err
 		}
->>>>>>> 5cc49720
 
 		// treat sum as a sample in an individual TimeSeries
 		sum := &prompb.Sample{
