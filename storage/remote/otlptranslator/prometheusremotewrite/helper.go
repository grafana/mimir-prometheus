--- conflicted
+++ resolved
@@ -250,12 +250,8 @@
 // However, work is under way to resolve this shortcoming through a feature called native histograms custom buckets:
 // https://github.com/prometheus/prometheus/issues/13485.
 func (c *PrometheusConverter) addHistogramDataPoints(ctx context.Context, dataPoints pmetric.HistogramDataPointSlice,
-<<<<<<< HEAD
-	resource pcommon.Resource, settings Settings, baseName string, logger *slog.Logger) error {
-=======
-	resource pcommon.Resource, settings Settings, baseName string,
+	resource pcommon.Resource, settings Settings, baseName string, logger *slog.Logger,
 ) error {
->>>>>>> bd5b2ea9
 	for x := 0; x < dataPoints.Len(); x++ {
 		if err := c.everyN.checkContext(ctx); err != nil {
 			return err
@@ -460,12 +456,8 @@
 }
 
 func (c *PrometheusConverter) addSummaryDataPoints(ctx context.Context, dataPoints pmetric.SummaryDataPointSlice, resource pcommon.Resource,
-<<<<<<< HEAD
-	settings Settings, baseName string, logger *slog.Logger) error {
-=======
-	settings Settings, baseName string,
+	settings Settings, baseName string, logger *slog.Logger,
 ) error {
->>>>>>> bd5b2ea9
 	for x := 0; x < dataPoints.Len(); x++ {
 		if err := c.everyN.checkContext(ctx); err != nil {
 			return err
@@ -584,11 +576,7 @@
 // addTimeSeriesIfNeeded adds a corresponding time series if it doesn't already exist.
 // If the time series doesn't already exist, it gets added with startTimestamp for its value and timestamp for its timestamp,
 // both converted to milliseconds.
-<<<<<<< HEAD
 func (c *PrometheusConverter) addTimeSeriesIfNeeded(lbls []prompb.Label, startTimestamp int64, timestamp pcommon.Timestamp) {
-=======
-func (c *PrometheusConverter) addTimeSeriesIfNeeded(lbls []prompb.Label, startTimestamp, timestamp pcommon.Timestamp) {
->>>>>>> bd5b2ea9
 	ts, created := c.getOrCreateTimeSeries(lbls)
 	if created {
 		ts.Samples = []prompb.Sample{
@@ -642,32 +630,6 @@
 	c.addSample(&prompb.Sample{Timestamp: startTs, Value: createdTimeValue}, labels)
 }
 
-// handleHistogramStartTime similar to the method above but for native histograms..
-func (c *PrometheusConverter) handleHistogramStartTime(startTs, sampleTs int64, ts *prompb.TimeSeries, settings Settings) {
-	if !settings.EnableCreatedTimestampZeroIngestion {
-		return
-	}
-	// We want to ignore the write in three cases.
-	// - We've seen samples with the start timestamp set to epoch meaning it wasn't set by the sender so we skip those.
-	// - If StartTimestamp equals Timestamp ist means we don't know at which time the metric restarted according to the spec.
-	// - StartTimestamp can never be greater than the sample timestamp.
-	if startTs <= 0 || startTs == sampleTs || startTs > sampleTs {
-		return
-	}
-
-	threshold := defaultIntervalForStartTimestamps
-	if settings.ValidIntervalCreatedTimestampZeroIngestion != 0 {
-		threshold = settings.ValidIntervalCreatedTimestampZeroIngestion.Milliseconds()
-	}
-
-	// The difference between the start and the actual timestamp is more than a reasonable time, so we skip this sample.
-	if sampleTs-startTs > threshold {
-		return
-	}
-
-	ts.Histograms = append(ts.Histograms, prompb.Histogram{Timestamp: startTs})
-}
-
 // addResourceTargetInfo converts the resource to the target info metric.
 func addResourceTargetInfo(resource pcommon.Resource, settings Settings, timestamp pcommon.Timestamp, converter *PrometheusConverter) {
 	if settings.DisableTargetInfo || timestamp == 0 {
