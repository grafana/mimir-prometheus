// Copyright 2024 The Prometheus Authors
// Licensed under the Apache License, Version 2.0 (the "License");
// you may not use this file except in compliance with the License.
// You may obtain a copy of the License at
//
// http://www.apache.org/licenses/LICENSE-2.0
//
// Unless required by applicable law or agreed to in writing, software
// distributed under the License is distributed on an "AS IS" BASIS,
// WITHOUT WARRANTIES OR CONDITIONS OF ANY KIND, either express or implied.
// See the License for the specific language governing permissions and
// limitations under the License.
// Provenance-includes-location: https://github.com/open-telemetry/opentelemetry-collector-contrib/blob/95e8f8fdc2a9dc87230406c9a3cf02be4fd68bea/pkg/translator/prometheusremotewrite/helper.go
// Provenance-includes-license: Apache-2.0
// Provenance-includes-copyright: Copyright The OpenTelemetry Authors.

package prometheusremotewrite

import (
	"context"
	"encoding/hex"
	"fmt"
	"log"
	"log/slog"
	"math"
	"slices"
	"sort"
	"strconv"
	"strings"
	"time"
	"unicode/utf8"

	"github.com/cespare/xxhash/v2"
	"github.com/prometheus/common/model"
	"github.com/prometheus/otlptranslator"
	"go.opentelemetry.io/collector/pdata/pcommon"
	"go.opentelemetry.io/collector/pdata/pmetric"
	conventions "go.opentelemetry.io/collector/semconv/v1.6.1"

	"github.com/prometheus/prometheus/model/timestamp"
	"github.com/prometheus/prometheus/model/value"
	"github.com/prometheus/prometheus/prompb"
)

const (
	sumStr      = "_sum"
	countStr    = "_count"
	bucketStr   = "_bucket"
	leStr       = "le"
	quantileStr = "quantile"
	pInfStr     = "+Inf"
	// maxExemplarRunes is the maximum number of UTF-8 exemplar characters
	// according to the prometheus specification
	// https://github.com/prometheus/OpenMetrics/blob/v1.0.0/specification/OpenMetrics.md#exemplars
	maxExemplarRunes = 128
	// Trace and Span id keys are defined as part of the spec:
	// https://github.com/open-telemetry/opentelemetry-specification/blob/main/specification%2Fmetrics%2Fdatamodel.md#exemplars-2
	traceIDKey           = "trace_id"
	spanIDKey            = "span_id"
	infoType             = "info"
	targetMetricName     = "target_info"
	defaultLookbackDelta = 5 * time.Minute
)

type bucketBoundsData struct {
	ts    *prompb.TimeSeries
	bound float64
}

// byBucketBoundsData enables the usage of sort.Sort() with a slice of bucket bounds.
type byBucketBoundsData []bucketBoundsData

func (m byBucketBoundsData) Len() int           { return len(m) }
func (m byBucketBoundsData) Less(i, j int) bool { return m[i].bound < m[j].bound }
func (m byBucketBoundsData) Swap(i, j int)      { m[i], m[j] = m[j], m[i] }

// ByLabelName enables the usage of sort.Sort() with a slice of labels.
type ByLabelName []prompb.Label

func (a ByLabelName) Len() int           { return len(a) }
func (a ByLabelName) Less(i, j int) bool { return a[i].Name < a[j].Name }
func (a ByLabelName) Swap(i, j int)      { a[i], a[j] = a[j], a[i] }

// timeSeriesSignature returns a hashed label set signature.
// The label slice should not contain duplicate label names; this method sorts the slice by label name before creating
// the signature.
// The algorithm is the same as in Prometheus' labels.StableHash function.
func timeSeriesSignature(labels []prompb.Label) uint64 {
	sort.Sort(ByLabelName(labels))

	// Use xxhash.Sum64(b) for fast path as it's faster.
	b := make([]byte, 0, 1024)
	for i, v := range labels {
		if len(b)+len(v.Name)+len(v.Value)+2 >= cap(b) {
			// If labels entry is 1KB+ do not allocate whole entry.
			h := xxhash.New()
			_, _ = h.Write(b)
			for _, v := range labels[i:] {
				_, _ = h.WriteString(v.Name)
				_, _ = h.Write(seps)
				_, _ = h.WriteString(v.Value)
				_, _ = h.Write(seps)
			}
			return h.Sum64()
		}

		b = append(b, v.Name...)
		b = append(b, seps[0])
		b = append(b, v.Value...)
		b = append(b, seps[0])
	}
	return xxhash.Sum64(b)
}

var seps = []byte{'\xff'}

// createAttributes creates a slice of Prometheus Labels with OTLP attributes and pairs of string values.
// Unpaired string values are ignored. String pairs overwrite OTLP labels if collisions happen and
// if logOnOverwrite is true, the overwrite is logged. Resulting label names are sanitized.
// If settings.PromoteResourceAttributes is not empty, it's a set of resource attributes that should be promoted to labels.
func createAttributes(resource pcommon.Resource, attributes pcommon.Map, scope scope, settings Settings,
	ignoreAttrs []string, logOnOverwrite bool, metadata prompb.MetricMetadata, extras ...string,
) ([]prompb.Label, error) {
	resourceAttrs := resource.Attributes()
	serviceName, haveServiceName := resourceAttrs.Get(conventions.AttributeServiceName)
	instance, haveInstanceID := resourceAttrs.Get(conventions.AttributeServiceInstanceID)

	promotedAttrs := settings.PromoteResourceAttributes.promotedAttributes(resourceAttrs)

	promoteScope := settings.PromoteScopeMetadata && scope.name != ""
	scopeLabelCount := 0
	if promoteScope {
		// Include name, version and schema URL.
		scopeLabelCount = scope.attributes.Len() + 3
	}

	// Calculate the maximum possible number of labels we could return so we can preallocate l.
	maxLabelCount := attributes.Len() + len(settings.ExternalLabels) + len(promotedAttrs) + scopeLabelCount + len(extras)/2

	if haveServiceName {
		maxLabelCount++
	}
	if haveInstanceID {
		maxLabelCount++
	}
	if settings.EnableTypeAndUnitLabels {
		maxLabelCount += 2
	}

	// Ensure attributes are sorted by key for consistent merging of keys which
	// collide when sanitized.
	labels := make([]prompb.Label, 0, maxLabelCount)
	// XXX: Should we always drop service namespace/service name/service instance ID from the labels
	// (as they get mapped to other Prometheus labels)?
	attributes.Range(func(key string, value pcommon.Value) bool {
		if !slices.Contains(ignoreAttrs, key) {
			labels = append(labels, prompb.Label{Name: key, Value: value.AsString()})
		}
		return true
	})
	sort.Stable(ByLabelName(labels))

	// map ensures no duplicate label names.
	l := make(map[string]string, maxLabelCount)
	labelNamer := otlptranslator.LabelNamer{UTF8Allowed: settings.AllowUTF8}
	for _, label := range labels {
		finalKey, err := labelNamer.Build(label.Name)
		if err != nil {
			return nil, err
		}
		if existingValue, alreadyExists := l[finalKey]; alreadyExists {
			l[finalKey] = existingValue + ";" + label.Value
		} else {
			l[finalKey] = label.Value
		}
	}

	for _, lbl := range promotedAttrs {
		normalized, err := labelNamer.Build(lbl.Name)
		if err != nil {
			return nil, err
		}
		if _, exists := l[normalized]; !exists {
			l[normalized] = lbl.Value
		}
	}
	if promoteScope {
		var rangeErr error
		scope.attributes.Range(func(k string, v pcommon.Value) bool {
			name, err := labelNamer.Build("otel_scope_" + k)
			if err != nil {
				rangeErr = err
				return false
			}
			l[name] = v.AsString()
			return true
		})
		if rangeErr != nil {
			return nil, rangeErr
		}
		// Scope Name, Version and Schema URL are added after attributes to ensure they are not overwritten by attributes.
		l["otel_scope_name"] = scope.name
		l["otel_scope_version"] = scope.version
		l["otel_scope_schema_url"] = scope.schemaURL
	}

	if settings.EnableTypeAndUnitLabels {
		unitNamer := otlptranslator.UnitNamer{UTF8Allowed: settings.AllowUTF8}
		if metadata.Type != prompb.MetricMetadata_UNKNOWN {
			l["__type__"] = strings.ToLower(metadata.Type.String())
		}
		if metadata.Unit != "" {
			l["__unit__"] = unitNamer.Build(metadata.Unit)
		}
	}

	// Map service.name + service.namespace to job.
	if haveServiceName {
		val := serviceName.AsString()
		if serviceNamespace, ok := resourceAttrs.Get(conventions.AttributeServiceNamespace); ok {
			val = fmt.Sprintf("%s/%s", serviceNamespace.AsString(), val)
		}
		l[model.JobLabel] = val
	}
	// Map service.instance.id to instance.
	if haveInstanceID {
		l[model.InstanceLabel] = instance.AsString()
	}
	for key, value := range settings.ExternalLabels {
		// External labels have already been sanitized.
		if _, alreadyExists := l[key]; alreadyExists {
			// Skip external labels if they are overridden by metric attributes.
			continue
		}
		l[key] = value
	}

	for i := 0; i < len(extras); i += 2 {
		if i+1 >= len(extras) {
			break
		}

		name := extras[i]
		_, found := l[name]
		if found && logOnOverwrite {
			log.Println("label " + name + " is overwritten. Check if Prometheus reserved labels are used.")
		}
		// internal labels should be maintained.
		if len(name) <= 4 || name[:2] != "__" || name[len(name)-2:] != "__" {
			var err error
			name, err = labelNamer.Build(name)
			if err != nil {
				return nil, err
			}
		}
		l[name] = extras[i+1]
	}

	labels = labels[:0]
	for k, v := range l {
		labels = append(labels, prompb.Label{Name: k, Value: v})
	}

	return labels, nil
}

func aggregationTemporality(metric pmetric.Metric) (pmetric.AggregationTemporality, bool, error) {
	//exhaustive:enforce
	switch metric.Type() {
	case pmetric.MetricTypeGauge, pmetric.MetricTypeSummary:
		return 0, false, nil
	case pmetric.MetricTypeSum:
		return metric.Sum().AggregationTemporality(), true, nil
	case pmetric.MetricTypeHistogram:
		return metric.Histogram().AggregationTemporality(), true, nil
	case pmetric.MetricTypeExponentialHistogram:
		return metric.ExponentialHistogram().AggregationTemporality(), true, nil
	}
	return 0, false, fmt.Errorf("could not get aggregation temporality for %s as it has unsupported metric type %s", metric.Name(), metric.Type())
}

// addHistogramDataPoints adds OTel histogram data points to the corresponding Prometheus time series
// as classical histogram samples.
//
// Note that we can't convert to native histograms, since these have exponential buckets and don't line up
// with the user defined bucket boundaries of non-exponential OTel histograms.
// However, work is under way to resolve this shortcoming through a feature called native histograms custom buckets:
// https://github.com/prometheus/prometheus/issues/13485.
func (c *PrometheusConverter) addHistogramDataPoints(ctx context.Context, dataPoints pmetric.HistogramDataPointSlice,
	resource pcommon.Resource, settings Settings, metadata prompb.MetricMetadata, scope scope, logger *slog.Logger,
) error {
	for x := 0; x < dataPoints.Len(); x++ {
		if err := c.everyN.checkContext(ctx); err != nil {
			return err
		}

		pt := dataPoints.At(x)
		timestamp := convertTimeStamp(pt.Timestamp())
		startTimestampNs := pt.StartTimestamp()
		startTimestampMs := convertTimeStamp(startTimestampNs)
		baseLabels, err := createAttributes(resource, pt.Attributes(), scope, settings, nil, false, metadata)
		if err != nil {
			return err
		}

		// If the sum is unset, it indicates the _sum metric point should be
		// omitted
		if pt.HasSum() {
			// treat sum as a sample in an individual TimeSeries
			sumlabels := createLabels(metadata.MetricFamilyName+sumStr, baseLabels)
			sum := &prompb.Sample{
				Value:     pt.Sum(),
				Timestamp: timestamp,
			}
			if pt.Flags().NoRecordedValue() {
				sum.Value = math.Float64frombits(value.StaleNaN)
			}

			c.handleStartTime(startTimestampMs, timestamp, sumlabels, settings, "histogram_sum", sum.Value, logger)
			c.addSample(sum, sumlabels)
		}

		// treat count as a sample in an individual TimeSeries
		count := &prompb.Sample{
			Value:     float64(pt.Count()),
			Timestamp: timestamp,
		}
		if pt.Flags().NoRecordedValue() {
			count.Value = math.Float64frombits(value.StaleNaN)
		}

		countlabels := createLabels(metadata.MetricFamilyName+countStr, baseLabels)
		c.handleStartTime(startTimestampMs, timestamp, countlabels, settings, "histogram_count", count.Value, logger)
		c.addSample(count, countlabels)

		// cumulative count for conversion to cumulative histogram
		var cumulativeCount uint64

		var bucketBounds []bucketBoundsData

		// process each bound, based on histograms proto definition, # of buckets = # of explicit bounds + 1
		for i := 0; i < pt.ExplicitBounds().Len() && i < pt.BucketCounts().Len(); i++ {
			if err := c.everyN.checkContext(ctx); err != nil {
				return err
			}

			bound := pt.ExplicitBounds().At(i)
			cumulativeCount += pt.BucketCounts().At(i)
			bucket := &prompb.Sample{
				Value:     float64(cumulativeCount),
				Timestamp: timestamp,
			}
			if pt.Flags().NoRecordedValue() {
				bucket.Value = math.Float64frombits(value.StaleNaN)
			}
			boundStr := strconv.FormatFloat(bound, 'f', -1, 64)
			labels := createLabels(metadata.MetricFamilyName+bucketStr, baseLabels, leStr, boundStr)
			c.handleStartTime(startTimestampMs, timestamp, labels, settings, "histogram_bucket", bucket.Value, logger)
			ts := c.addSample(bucket, labels)

			bucketBounds = append(bucketBounds, bucketBoundsData{ts: ts, bound: bound})
		}
		// add le=+Inf bucket
		infBucket := &prompb.Sample{
			Timestamp: timestamp,
		}
		if pt.Flags().NoRecordedValue() {
			infBucket.Value = math.Float64frombits(value.StaleNaN)
		} else {
			infBucket.Value = float64(pt.Count())
		}
		infLabels := createLabels(metadata.MetricFamilyName+bucketStr, baseLabels, leStr, pInfStr)
		c.handleStartTime(startTimestampMs, timestamp, infLabels, settings, "histogram_inf_bucket", infBucket.Value, logger)
		ts := c.addSample(infBucket, infLabels)

		bucketBounds = append(bucketBounds, bucketBoundsData{ts: ts, bound: math.Inf(1)})
		if err := c.addExemplars(ctx, pt, bucketBounds); err != nil {
			return err
		}
<<<<<<< HEAD

		if settings.ExportCreatedMetric && startTimestampNs != 0 {
			labels := createLabels(metadata.MetricFamilyName+createdSuffix, baseLabels)
			c.addTimeSeriesIfNeeded(labels, startTimestampMs, pt.Timestamp())
		}
		logger.Debug("addHistogramDataPoints", "labels", labelsStringer(createLabels(metadata.MetricFamilyName, baseLabels)), "start_ts", startTimestampMs, "sample_ts", timestamp, "type", "histogram")
=======
>>>>>>> 1e4144a4
	}

	return nil
}

type exemplarType interface {
	pmetric.ExponentialHistogramDataPoint | pmetric.HistogramDataPoint | pmetric.NumberDataPoint
	Exemplars() pmetric.ExemplarSlice
}

func getPromExemplars[T exemplarType](ctx context.Context, everyN *everyNTimes, pt T) ([]prompb.Exemplar, error) {
	promExemplars := make([]prompb.Exemplar, 0, pt.Exemplars().Len())
	for i := 0; i < pt.Exemplars().Len(); i++ {
		if err := everyN.checkContext(ctx); err != nil {
			return nil, err
		}

		exemplar := pt.Exemplars().At(i)
		exemplarRunes := 0

		promExemplar := prompb.Exemplar{
			Timestamp: timestamp.FromTime(exemplar.Timestamp().AsTime()),
		}
		switch exemplar.ValueType() {
		case pmetric.ExemplarValueTypeInt:
			promExemplar.Value = float64(exemplar.IntValue())
		case pmetric.ExemplarValueTypeDouble:
			promExemplar.Value = exemplar.DoubleValue()
		default:
			return nil, fmt.Errorf("unsupported exemplar value type: %v", exemplar.ValueType())
		}

		if traceID := exemplar.TraceID(); !traceID.IsEmpty() {
			val := hex.EncodeToString(traceID[:])
			exemplarRunes += utf8.RuneCountInString(traceIDKey) + utf8.RuneCountInString(val)
			promLabel := prompb.Label{
				Name:  traceIDKey,
				Value: val,
			}
			promExemplar.Labels = append(promExemplar.Labels, promLabel)
		}
		if spanID := exemplar.SpanID(); !spanID.IsEmpty() {
			val := hex.EncodeToString(spanID[:])
			exemplarRunes += utf8.RuneCountInString(spanIDKey) + utf8.RuneCountInString(val)
			promLabel := prompb.Label{
				Name:  spanIDKey,
				Value: val,
			}
			promExemplar.Labels = append(promExemplar.Labels, promLabel)
		}

		attrs := exemplar.FilteredAttributes()
		labelsFromAttributes := make([]prompb.Label, 0, attrs.Len())
		attrs.Range(func(key string, value pcommon.Value) bool {
			val := value.AsString()
			exemplarRunes += utf8.RuneCountInString(key) + utf8.RuneCountInString(val)
			promLabel := prompb.Label{
				Name:  key,
				Value: val,
			}

			labelsFromAttributes = append(labelsFromAttributes, promLabel)

			return true
		})
		if exemplarRunes <= maxExemplarRunes {
			// only append filtered attributes if it does not cause exemplar
			// labels to exceed the max number of runes
			promExemplar.Labels = append(promExemplar.Labels, labelsFromAttributes...)
		}

		promExemplars = append(promExemplars, promExemplar)
	}

	return promExemplars, nil
}

// findMinAndMaxTimestamps returns the minimum of minTimestamp and the earliest timestamp in metric and
// the maximum of maxTimestamp and the latest timestamp in metric, respectively.
func findMinAndMaxTimestamps(metric pmetric.Metric, minTimestamp, maxTimestamp pcommon.Timestamp) (pcommon.Timestamp, pcommon.Timestamp) {
	// handle individual metric based on type
	//exhaustive:enforce
	switch metric.Type() {
	case pmetric.MetricTypeGauge:
		dataPoints := metric.Gauge().DataPoints()
		for x := 0; x < dataPoints.Len(); x++ {
			ts := dataPoints.At(x).Timestamp()
			minTimestamp = min(minTimestamp, ts)
			maxTimestamp = max(maxTimestamp, ts)
		}
	case pmetric.MetricTypeSum:
		dataPoints := metric.Sum().DataPoints()
		for x := 0; x < dataPoints.Len(); x++ {
			ts := dataPoints.At(x).Timestamp()
			minTimestamp = min(minTimestamp, ts)
			maxTimestamp = max(maxTimestamp, ts)
		}
	case pmetric.MetricTypeHistogram:
		dataPoints := metric.Histogram().DataPoints()
		for x := 0; x < dataPoints.Len(); x++ {
			ts := dataPoints.At(x).Timestamp()
			minTimestamp = min(minTimestamp, ts)
			maxTimestamp = max(maxTimestamp, ts)
		}
	case pmetric.MetricTypeExponentialHistogram:
		dataPoints := metric.ExponentialHistogram().DataPoints()
		for x := 0; x < dataPoints.Len(); x++ {
			ts := dataPoints.At(x).Timestamp()
			minTimestamp = min(minTimestamp, ts)
			maxTimestamp = max(maxTimestamp, ts)
		}
	case pmetric.MetricTypeSummary:
		dataPoints := metric.Summary().DataPoints()
		for x := 0; x < dataPoints.Len(); x++ {
			ts := dataPoints.At(x).Timestamp()
			minTimestamp = min(minTimestamp, ts)
			maxTimestamp = max(maxTimestamp, ts)
		}
	}
	return minTimestamp, maxTimestamp
}

func (c *PrometheusConverter) addSummaryDataPoints(ctx context.Context, dataPoints pmetric.SummaryDataPointSlice, resource pcommon.Resource,
	settings Settings, metadata prompb.MetricMetadata, scope scope, logger *slog.Logger,
) error {
	for x := 0; x < dataPoints.Len(); x++ {
		if err := c.everyN.checkContext(ctx); err != nil {
			return err
		}

		pt := dataPoints.At(x)
		timestamp := convertTimeStamp(pt.Timestamp())
		startTimestampMs := convertTimeStamp(pt.StartTimestamp())
		baseLabels, err := createAttributes(resource, pt.Attributes(), scope, settings, nil, false, metadata)
		if err != nil {
			return err
		}

		// treat sum as a sample in an individual TimeSeries
		sum := &prompb.Sample{
			Value:     pt.Sum(),
			Timestamp: timestamp,
		}
		if pt.Flags().NoRecordedValue() {
			sum.Value = math.Float64frombits(value.StaleNaN)
		}
		// sum and count of the summary should append suffix to baseName
		sumlabels := createLabels(metadata.MetricFamilyName+sumStr, baseLabels)
		c.handleStartTime(startTimestampMs, timestamp, sumlabels, settings, "summary_sum", sum.Value, logger)
		c.addSample(sum, sumlabels)

		// treat count as a sample in an individual TimeSeries
		count := &prompb.Sample{
			Value:     float64(pt.Count()),
			Timestamp: timestamp,
		}
		if pt.Flags().NoRecordedValue() {
			count.Value = math.Float64frombits(value.StaleNaN)
		}
		countlabels := createLabels(metadata.MetricFamilyName+countStr, baseLabels)
		c.handleStartTime(startTimestampMs, timestamp, countlabels, settings, "summary_count", count.Value, logger)
		c.addSample(count, countlabels)

		// process each percentile/quantile
		for i := 0; i < pt.QuantileValues().Len(); i++ {
			qt := pt.QuantileValues().At(i)
			quantile := &prompb.Sample{
				Value:     qt.Value(),
				Timestamp: timestamp,
			}
			if pt.Flags().NoRecordedValue() {
				quantile.Value = math.Float64frombits(value.StaleNaN)
			}
			percentileStr := strconv.FormatFloat(qt.Quantile(), 'f', -1, 64)
			qtlabels := createLabels(metadata.MetricFamilyName, baseLabels, quantileStr, percentileStr)
			c.handleStartTime(startTimestampMs, timestamp, qtlabels, settings, "summary_quantile", quantile.Value, logger)
			c.addSample(quantile, qtlabels)
		}
<<<<<<< HEAD

		if settings.ExportCreatedMetric && startTimestampMs != 0 {
			createdLabels := createLabels(metadata.MetricFamilyName+createdSuffix, baseLabels)
			c.addTimeSeriesIfNeeded(createdLabels, startTimestampMs, pt.Timestamp())
		}

		logger.Debug("addSummaryDataPoints", "labels", labelsStringer(createLabels(metadata.MetricFamilyName, baseLabels)), "start_ts", startTimestampMs, "sample_ts", timestamp, "type", "summary")
=======
>>>>>>> 1e4144a4
	}

	return nil
}

// createLabels returns a copy of baseLabels, adding to it the pair model.MetricNameLabel=name.
// If extras are provided, corresponding label pairs are also added to the returned slice.
// If extras is uneven length, the last (unpaired) extra will be ignored.
func createLabels(name string, baseLabels []prompb.Label, extras ...string) []prompb.Label {
	extraLabelCount := len(extras) / 2
	labels := make([]prompb.Label, len(baseLabels), len(baseLabels)+extraLabelCount+1) // +1 for name
	copy(labels, baseLabels)

	n := len(extras)
	n -= n % 2
	for extrasIdx := 0; extrasIdx < n; extrasIdx += 2 {
		labels = append(labels, prompb.Label{Name: extras[extrasIdx], Value: extras[extrasIdx+1]})
	}

	labels = append(labels, prompb.Label{Name: model.MetricNameLabel, Value: name})
	return labels
}

// addTypeAndUnitLabels appends type and unit labels to the given labels slice.
func addTypeAndUnitLabels(labels []prompb.Label, metadata prompb.MetricMetadata, settings Settings) []prompb.Label {
	unitNamer := otlptranslator.UnitNamer{UTF8Allowed: settings.AllowUTF8}

	labels = slices.DeleteFunc(labels, func(l prompb.Label) bool {
		return l.Name == "__type__" || l.Name == "__unit__"
	})

	labels = append(labels, prompb.Label{Name: "__type__", Value: strings.ToLower(metadata.Type.String())})
	labels = append(labels, prompb.Label{Name: "__unit__", Value: unitNamer.Build(metadata.Unit)})

	return labels
}

// getOrCreateTimeSeries returns the time series corresponding to the label set if existent, and false.
// Otherwise it creates a new one and returns that, and true.
func (c *PrometheusConverter) getOrCreateTimeSeries(lbls []prompb.Label) (*prompb.TimeSeries, bool) {
	h := timeSeriesSignature(lbls)
	ts := c.unique[h]
	if ts != nil {
		if isSameMetric(ts, lbls) {
			// We already have this metric
			return ts, false
		}

		// Look for a matching conflict
		for _, cTS := range c.conflicts[h] {
			if isSameMetric(cTS, lbls) {
				// We already have this metric
				return cTS, false
			}
		}

		// New conflict
		ts = &prompb.TimeSeries{
			Labels: lbls,
		}
		c.conflicts[h] = append(c.conflicts[h], ts)
		return ts, true
	}

	// This metric is new
	ts = &prompb.TimeSeries{
		Labels: lbls,
	}
	c.unique[h] = ts
	return ts, true
}

<<<<<<< HEAD
// addTimeSeriesIfNeeded adds a corresponding time series if it doesn't already exist.
// If the time series doesn't already exist, it gets added with startTimestamp for its value and timestamp for its timestamp,
// both converted to milliseconds.
func (c *PrometheusConverter) addTimeSeriesIfNeeded(lbls []prompb.Label, startTimestamp int64, timestamp pcommon.Timestamp) {
	ts, created := c.getOrCreateTimeSeries(lbls)
	if created {
		ts.Samples = []prompb.Sample{
			{
				Value:     float64(startTimestamp),
				Timestamp: convertTimeStamp(timestamp),
			},
		}
	}
}

// defaultIntervalForStartTimestamps is hardcoded to 5 minutes in milliseconds.
// Assuming a DPM of 1 and knowing that Grafana's $__rate_interval is typically 4 times the write interval that would give
// us 4 minutes. We add an extra minute for delays.
const defaultIntervalForStartTimestamps = int64(300_000)

// handleStartTime adds a zero sample at startTs only if startTs is within validIntervalForStartTimestamps of the sample timestamp.
// The reason for doing this is that PRW v1 doesn't support Created Timestamps. After switching to PRW v2's direct CT support,
// make use of its direct support fort Created Timestamps instead.
// See https://github.com/prometheus/prometheus/issues/14600 for context.
// See https://opentelemetry.io/docs/specs/otel/metrics/data-model/#resets-and-gaps to know more about how OTel handles
// resets for cumulative metrics.
func (c *PrometheusConverter) handleStartTime(startTs, ts int64, labels []prompb.Label, settings Settings, typ string, val float64, logger *slog.Logger) {
	if !settings.EnableCreatedTimestampZeroIngestion {
		return
	}
	// We want to ignore the write in three cases.
	// - We've seen samples with the start timestamp set to epoch meaning it wasn't set by the sender so we skip those.
	// - If StartTimestamp equals Timestamp ist means we don't know at which time the metric restarted according to the spec.
	// - StartTimestamp can never be greater than the sample timestamp.
	if startTs <= 0 || startTs == ts || startTs > ts {
		return
	}

	threshold := defaultIntervalForStartTimestamps
	if settings.ValidIntervalCreatedTimestampZeroIngestion != 0 {
		threshold = settings.ValidIntervalCreatedTimestampZeroIngestion.Milliseconds()
	}

	// The difference between the start and the actual timestamp is more than a reasonable time, so we skip this sample.
	if ts-startTs > threshold {
		return
	}

	logger.Debug("adding zero value at start_ts", "type", typ, "labels", labelsStringer(labels), "start_ts", startTs, "sample_ts", ts, "sample_value", val)

	var createdTimeValue float64
	if settings.EnableStartTimeQuietZero {
		createdTimeValue = math.Float64frombits(value.QuietZeroNaN)
	}
	c.addSample(&prompb.Sample{Timestamp: startTs, Value: createdTimeValue}, labels)
}

=======
>>>>>>> 1e4144a4
// addResourceTargetInfo converts the resource to the target info metric.
func addResourceTargetInfo(resource pcommon.Resource, settings Settings, earliestTimestamp, latestTimestamp time.Time, converter *PrometheusConverter) error {
	if settings.DisableTargetInfo {
		return nil
	}

	attributes := resource.Attributes()
	identifyingAttrs := []string{
		conventions.AttributeServiceNamespace,
		conventions.AttributeServiceName,
		conventions.AttributeServiceInstanceID,
	}
	nonIdentifyingAttrsCount := attributes.Len()
	for _, a := range identifyingAttrs {
		_, haveAttr := attributes.Get(a)
		if haveAttr {
			nonIdentifyingAttrsCount--
		}
	}
	if nonIdentifyingAttrsCount == 0 {
		// If we only have job + instance, then target_info isn't useful, so don't add it.
		return nil
	}

	name := targetMetricName
	if len(settings.Namespace) > 0 {
		name = settings.Namespace + "_" + name
	}

	settings.PromoteResourceAttributes = nil
	if settings.KeepIdentifyingResourceAttributes {
		// Do not pass identifying attributes as ignoreAttrs below.
		identifyingAttrs = nil
	}
	labels, err := createAttributes(resource, attributes, scope{}, settings, identifyingAttrs, false, prompb.MetricMetadata{}, model.MetricNameLabel, name)
	if err != nil {
		return err
	}
	haveIdentifier := false
	for _, l := range labels {
		if l.Name == model.JobLabel || l.Name == model.InstanceLabel {
			haveIdentifier = true
			break
		}
	}

	if !haveIdentifier {
		// We need at least one identifying label to generate target_info.
		return nil
	}

	// Generate target_info samples starting at earliestTimestamp and ending at latestTimestamp,
	// with a sample at every interval between them.
	// Use an interval corresponding to half of the lookback delta, to ensure that target_info samples are found
	// for the entirety of the relevant period.
	if settings.LookbackDelta == 0 {
		settings.LookbackDelta = defaultLookbackDelta
	}
	interval := settings.LookbackDelta / 2
	ts, _ := converter.getOrCreateTimeSeries(labels)
	for timestamp := earliestTimestamp; timestamp.Before(latestTimestamp); timestamp = timestamp.Add(interval) {
		ts.Samples = append(ts.Samples, prompb.Sample{
			Value:     float64(1),
			Timestamp: timestamp.UnixMilli(),
		})
	}
	ts.Samples = append(ts.Samples, prompb.Sample{
		Value:     float64(1),
		Timestamp: latestTimestamp.UnixMilli(),
	})
	return nil
}

// convertTimeStamp converts OTLP timestamp in ns to timestamp in ms.
func convertTimeStamp(timestamp pcommon.Timestamp) int64 {
	return int64(timestamp) / 1_000_000
}<|MERGE_RESOLUTION|>--- conflicted
+++ resolved
@@ -377,15 +377,8 @@
 		if err := c.addExemplars(ctx, pt, bucketBounds); err != nil {
 			return err
 		}
-<<<<<<< HEAD
-
-		if settings.ExportCreatedMetric && startTimestampNs != 0 {
-			labels := createLabels(metadata.MetricFamilyName+createdSuffix, baseLabels)
-			c.addTimeSeriesIfNeeded(labels, startTimestampMs, pt.Timestamp())
-		}
+
 		logger.Debug("addHistogramDataPoints", "labels", labelsStringer(createLabels(metadata.MetricFamilyName, baseLabels)), "start_ts", startTimestampMs, "sample_ts", timestamp, "type", "histogram")
-=======
->>>>>>> 1e4144a4
 	}
 
 	return nil
@@ -564,16 +557,8 @@
 			c.handleStartTime(startTimestampMs, timestamp, qtlabels, settings, "summary_quantile", quantile.Value, logger)
 			c.addSample(quantile, qtlabels)
 		}
-<<<<<<< HEAD
-
-		if settings.ExportCreatedMetric && startTimestampMs != 0 {
-			createdLabels := createLabels(metadata.MetricFamilyName+createdSuffix, baseLabels)
-			c.addTimeSeriesIfNeeded(createdLabels, startTimestampMs, pt.Timestamp())
-		}
 
 		logger.Debug("addSummaryDataPoints", "labels", labelsStringer(createLabels(metadata.MetricFamilyName, baseLabels)), "start_ts", startTimestampMs, "sample_ts", timestamp, "type", "summary")
-=======
->>>>>>> 1e4144a4
 	}
 
 	return nil
@@ -646,7 +631,6 @@
 	return ts, true
 }
 
-<<<<<<< HEAD
 // addTimeSeriesIfNeeded adds a corresponding time series if it doesn't already exist.
 // If the time series doesn't already exist, it gets added with startTimestamp for its value and timestamp for its timestamp,
 // both converted to milliseconds.
@@ -704,8 +688,6 @@
 	c.addSample(&prompb.Sample{Timestamp: startTs, Value: createdTimeValue}, labels)
 }
 
-=======
->>>>>>> 1e4144a4
 // addResourceTargetInfo converts the resource to the target info metric.
 func addResourceTargetInfo(resource pcommon.Resource, settings Settings, earliestTimestamp, latestTimestamp time.Time, converter *PrometheusConverter) error {
 	if settings.DisableTargetInfo {
