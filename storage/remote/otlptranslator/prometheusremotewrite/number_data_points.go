// Copyright 2024 The Prometheus Authors
// Licensed under the Apache License, Version 2.0 (the "License");
// you may not use this file except in compliance with the License.
// You may obtain a copy of the License at
//
// http://www.apache.org/licenses/LICENSE-2.0
//
// Unless required by applicable law or agreed to in writing, software
// distributed under the License is distributed on an "AS IS" BASIS,
// WITHOUT WARRANTIES OR CONDITIONS OF ANY KIND, either express or implied.
// See the License for the specific language governing permissions and
// limitations under the License.
// Provenance-includes-location: https://github.com/open-telemetry/opentelemetry-collector-contrib/blob/95e8f8fdc2a9dc87230406c9a3cf02be4fd68bea/pkg/translator/prometheusremotewrite/number_data_points.go
// Provenance-includes-license: Apache-2.0
// Provenance-includes-copyright: Copyright The OpenTelemetry Authors.

package prometheusremotewrite

import (
	"context"
	"log/slog"
	"math"

	"github.com/prometheus/common/model"
	"go.opentelemetry.io/collector/pdata/pcommon"
	"go.opentelemetry.io/collector/pdata/pmetric"

	"github.com/prometheus/prometheus/model/value"
	"github.com/prometheus/prometheus/prompb"
)

func (c *PrometheusConverter) addGaugeNumberDataPoints(ctx context.Context, dataPoints pmetric.NumberDataPointSlice,
	resource pcommon.Resource, settings Settings, metadata prompb.MetricMetadata, scope scope,
) error {
	for x := 0; x < dataPoints.Len(); x++ {
		if err := c.everyN.checkContext(ctx); err != nil {
			return err
		}

		pt := dataPoints.At(x)
		labels, err := createAttributes(
			resource,
			pt.Attributes(),
			scope,
			settings,
			nil,
			true,
			metadata,
			model.MetricNameLabel,
			metadata.MetricFamilyName,
		)
		if err != nil {
			return err
		}
		sample := &prompb.Sample{
			// convert ns to ms
			Timestamp: convertTimeStamp(pt.Timestamp()),
		}
		switch pt.ValueType() {
		case pmetric.NumberDataPointValueTypeInt:
			sample.Value = float64(pt.IntValue())
		case pmetric.NumberDataPointValueTypeDouble:
			sample.Value = pt.DoubleValue()
		}
		if pt.Flags().NoRecordedValue() {
			sample.Value = math.Float64frombits(value.StaleNaN)
		}

		c.addSample(sample, labels)
	}

	return nil
}

func (c *PrometheusConverter) addSumNumberDataPoints(ctx context.Context, dataPoints pmetric.NumberDataPointSlice,
	resource pcommon.Resource, metric pmetric.Metric, settings Settings, metadata prompb.MetricMetadata, scope scope, logger *slog.Logger,
) error {
	for x := 0; x < dataPoints.Len(); x++ {
		if err := c.everyN.checkContext(ctx); err != nil {
			return err
		}

		pt := dataPoints.At(x)
<<<<<<< HEAD
		timestamp := convertTimeStamp(pt.Timestamp())
		startTimestampMs := convertTimeStamp(pt.StartTimestamp())
		lbls := createAttributes(
=======
		lbls, err := createAttributes(
>>>>>>> 5cc49720
			resource,
			pt.Attributes(),
			scope,
			settings,
			nil,
			true,
			metadata,
			model.MetricNameLabel,
			metadata.MetricFamilyName,
		)
		if err != nil {
			return err
		}
		sample := &prompb.Sample{
			// convert ns to ms
			Timestamp: timestamp,
		}
		switch pt.ValueType() {
		case pmetric.NumberDataPointValueTypeInt:
			sample.Value = float64(pt.IntValue())
		case pmetric.NumberDataPointValueTypeDouble:
			sample.Value = pt.DoubleValue()
		}
		if pt.Flags().NoRecordedValue() {
			sample.Value = math.Float64frombits(value.StaleNaN)
		}

		isMonotonic := metric.Sum().IsMonotonic()
		if isMonotonic {
			c.handleStartTime(startTimestampMs, timestamp, lbls, settings, "sum", sample.Value, logger)
		}

		ts := c.addSample(sample, lbls)
		if ts != nil {
			exemplars, err := getPromExemplars[pmetric.NumberDataPoint](ctx, &c.everyN, pt)
			if err != nil {
				return err
			}
			ts.Exemplars = append(ts.Exemplars, exemplars...)
		}

		// add created time series if needed
		if settings.ExportCreatedMetric && isMonotonic {
			if startTimestampMs == 0 {
				return nil
			}

			createdLabels := make([]prompb.Label, len(lbls))
			copy(createdLabels, lbls)
			for i, l := range createdLabels {
				if l.Name == model.MetricNameLabel {
					createdLabels[i].Value = metadata.MetricFamilyName + createdSuffix
					break
				}
			}
			c.addTimeSeriesIfNeeded(createdLabels, startTimestampMs, pt.Timestamp())
		}
		logger.Debug("addSumNumberDataPoints", "labels", labelsStringer(lbls), "start_ts", startTimestampMs, "sample_ts", timestamp, "type", "sum")
	}

	return nil
}<|MERGE_RESOLUTION|>--- conflicted
+++ resolved
@@ -81,13 +81,9 @@
 		}
 
 		pt := dataPoints.At(x)
-<<<<<<< HEAD
 		timestamp := convertTimeStamp(pt.Timestamp())
 		startTimestampMs := convertTimeStamp(pt.StartTimestamp())
-		lbls := createAttributes(
-=======
 		lbls, err := createAttributes(
->>>>>>> 5cc49720
 			resource,
 			pt.Attributes(),
 			scope,
