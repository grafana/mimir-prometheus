--- conflicted
+++ resolved
@@ -73,11 +73,7 @@
 }
 
 func (c *PrometheusConverter) addSumNumberDataPoints(ctx context.Context, dataPoints pmetric.NumberDataPointSlice,
-<<<<<<< HEAD
 	resource pcommon.Resource, metric pmetric.Metric, settings Settings, metadata prompb.MetricMetadata, scope scope, logger *slog.Logger,
-=======
-	resource pcommon.Resource, settings Settings, metadata prompb.MetricMetadata, scope scope,
->>>>>>> 1e4144a4
 ) error {
 	for x := 0; x < dataPoints.Len(); x++ {
 		if err := c.everyN.checkContext(ctx); err != nil {
@@ -128,27 +124,8 @@
 			}
 			ts.Exemplars = append(ts.Exemplars, exemplars...)
 		}
-<<<<<<< HEAD
 
-		// add created time series if needed
-		if settings.ExportCreatedMetric && isMonotonic {
-			if startTimestampMs == 0 {
-				return nil
-			}
-
-			createdLabels := make([]prompb.Label, len(lbls))
-			copy(createdLabels, lbls)
-			for i, l := range createdLabels {
-				if l.Name == model.MetricNameLabel {
-					createdLabels[i].Value = metadata.MetricFamilyName + createdSuffix
-					break
-				}
-			}
-			c.addTimeSeriesIfNeeded(createdLabels, startTimestampMs, pt.Timestamp())
-		}
 		logger.Debug("addSumNumberDataPoints", "labels", labelsStringer(lbls), "start_ts", startTimestampMs, "sample_ts", timestamp, "type", "sum")
-=======
->>>>>>> 1e4144a4
 	}
 
 	return nil
