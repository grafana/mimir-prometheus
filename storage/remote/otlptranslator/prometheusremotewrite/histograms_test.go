--- conflicted
+++ resolved
@@ -631,15 +631,12 @@
 		schemaURL:  "https://schema.com",
 		attributes: scopeAttrs,
 	}
-<<<<<<< HEAD
 	now := time.Now()
 	nowUnixNano := pcommon.Timestamp(now.UnixNano())
 	// nowMinus2m30s := pcommon.Timestamp(now.Add(-2 * time.Minute).Add(-30 * time.Second).UnixNano())
 	// nowMinus6m := pcommon.Timestamp(now.Add(-6 * time.Minute).UnixNano())
 	nowMinus1h := pcommon.Timestamp(now.Add(-1 * time.Hour).UnixNano())
 
-=======
->>>>>>> 3602785a
 	tests := []struct {
 		name                  string
 		metric                func() pmetric.Metric
