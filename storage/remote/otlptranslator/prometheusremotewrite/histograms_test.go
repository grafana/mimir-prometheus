--- conflicted
+++ resolved
@@ -638,20 +638,12 @@
 	nowMinus1h := pcommon.Timestamp(now.Add(-1 * time.Hour).UnixNano())
 
 	tests := []struct {
-<<<<<<< HEAD
-		name         string
-		metric       func() pmetric.Metric
-		scope        scope
-		promoteScope bool
-		wantSeries   func() map[uint64]*prompb.TimeSeries
-=======
 		name                  string
 		metric                func() pmetric.Metric
 		scope                 scope
-		convertScope          bool
+		promoteScope bool
 		overrideValidInterval time.Duration
 		wantSeries            func() map[uint64]*prompb.TimeSeries
->>>>>>> 06ab2334
 	}{
 		{
 			name: "histogram data points with same labels and without scope promotion",
@@ -1063,16 +1055,10 @@
 				metric.ExponentialHistogram().DataPoints(),
 				pcommon.NewResource(),
 				Settings{
-<<<<<<< HEAD
-					ExportCreatedMetric:                 true,
+					ExportCreatedMetric:                        true,
 					PromoteScopeMetadata: tt.promoteScope,
-					EnableCreatedTimestampZeroIngestion: true,
-=======
-					ExportCreatedMetric:                        true,
 					EnableCreatedTimestampZeroIngestion:        true,
-					ConvertScopeMetadata:                       tt.convertScope,
 					ValidIntervalCreatedTimestampZeroIngestion: tt.overrideValidInterval,
->>>>>>> 06ab2334
 				},
 				namer.Build(TranslatorMetricFromOtelMetric(metric)),
 				pmetric.AggregationTemporalityCumulative,
