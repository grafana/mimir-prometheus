// Copyright 2024 The Prometheus Authors
// Licensed under the Apache License, Version 2.0 (the "License");
// you may not use this file except in compliance with the License.
// You may obtain a copy of the License at
//
// http://www.apache.org/licenses/LICENSE-2.0
//
// Unless required by applicable law or agreed to in writing, software
// distributed under the License is distributed on an "AS IS" BASIS,
// WITHOUT WARRANTIES OR CONDITIONS OF ANY KIND, either express or implied.
// See the License for the specific language governing permissions and
// limitations under the License.
// Provenance-includes-location: https://github.com/open-telemetry/opentelemetry-collector-contrib/blob/247a9f996e09a83cdc25addf70c05e42b8b30186/pkg/translator/prometheusremotewrite/histograms_test.go
// Provenance-includes-license: Apache-2.0
// Provenance-includes-copyright: Copyright The OpenTelemetry Authors.

package prometheusremotewrite

import (
	"context"
	"fmt"
	"testing"
	"time"

	"github.com/prometheus/common/model"
	"github.com/prometheus/otlptranslator"
	"github.com/stretchr/testify/require"
	"go.opentelemetry.io/collector/pdata/pcommon"
	"go.opentelemetry.io/collector/pdata/pmetric"

	"github.com/prometheus/prometheus/prompb"
)

type expectedBucketLayout struct {
	wantSpans  []prompb.BucketSpan
	wantDeltas []int64
}

func TestConvertBucketsLayout(t *testing.T) {
	tests := []struct {
		name       string
		buckets    func() pmetric.ExponentialHistogramDataPointBuckets
		wantLayout map[int32]expectedBucketLayout
	}{
		{
			name: "zero offset",
			buckets: func() pmetric.ExponentialHistogramDataPointBuckets {
				b := pmetric.NewExponentialHistogramDataPointBuckets()
				b.SetOffset(0)
				b.BucketCounts().FromRaw([]uint64{4, 3, 2, 1})
				return b
			},
			wantLayout: map[int32]expectedBucketLayout{
				0: {
					wantSpans: []prompb.BucketSpan{
						{
							Offset: 1,
							Length: 4,
						},
					},
					wantDeltas: []int64{4, -1, -1, -1},
				},
				1: {
					wantSpans: []prompb.BucketSpan{
						{
							Offset: 1,
							Length: 2,
						},
					},
					// 4+3, 2+1 = 7, 3 =delta= 7, -4
					wantDeltas: []int64{7, -4},
				},
				2: {
					wantSpans: []prompb.BucketSpan{
						{
							Offset: 1,
							Length: 1,
						},
					},
					// 4+3+2+1 = 10 =delta= 10
					wantDeltas: []int64{10},
				},
			},
		},
		{
			name: "offset 1",
			buckets: func() pmetric.ExponentialHistogramDataPointBuckets {
				b := pmetric.NewExponentialHistogramDataPointBuckets()
				b.SetOffset(1)
				b.BucketCounts().FromRaw([]uint64{4, 3, 2, 1})
				return b
			},
			wantLayout: map[int32]expectedBucketLayout{
				0: {
					wantSpans: []prompb.BucketSpan{
						{
							Offset: 2,
							Length: 4,
						},
					},
					wantDeltas: []int64{4, -1, -1, -1},
				},
				1: {
					wantSpans: []prompb.BucketSpan{
						{
							Offset: 1,
							Length: 3,
						},
					},
					wantDeltas: []int64{4, 1, -4}, // 0+4, 3+2, 1+0 = 4, 5, 1
				},
				2: {
					wantSpans: []prompb.BucketSpan{
						{
							Offset: 1,
							Length: 2,
						},
					},
					wantDeltas: []int64{9, -8}, // 0+4+3+2, 1+0+0+0 = 9, 1
				},
			},
		},
		{
			name: "positive offset",
			buckets: func() pmetric.ExponentialHistogramDataPointBuckets {
				b := pmetric.NewExponentialHistogramDataPointBuckets()
				b.SetOffset(4)
				b.BucketCounts().FromRaw([]uint64{4, 2, 0, 2, 0, 0, 0, 0, 0, 0, 0, 0, 0, 0, 0, 0, 1})
				return b
			},
			wantLayout: map[int32]expectedBucketLayout{
				0: {
					wantSpans: []prompb.BucketSpan{
						{
							Offset: 5,
							Length: 4,
						},
						{
							Offset: 12,
							Length: 1,
						},
					},
					wantDeltas: []int64{4, -2, -2, 2, -1},
				},
				1: {
					wantSpans: []prompb.BucketSpan{
						{
							Offset: 3,
							Length: 2,
						},
						{
							Offset: 6,
							Length: 1,
						},
					},
					// Downscale:
					// 4+2, 0+2, 0+0, 0+0, 0+0, 0+0, 0+0, 0+0, 1+0 = 6, 2, 0, 0, 0, 0, 0, 0, 1
					wantDeltas: []int64{6, -4, -1},
				},
				2: {
					wantSpans: []prompb.BucketSpan{
						{
							Offset: 2,
							Length: 1,
						},
						{
							Offset: 3,
							Length: 1,
						},
					},
					// Downscale:
					// 4+2+0+2, 0+0+0+0, 0+0+0+0, 0+0+0+0, 1+0+0+0 = 8, 0, 0, 0, 1
					// Check from scaling from previous: 6+2, 0+0, 0+0, 0+0, 1+0 = 8, 0, 0, 0, 1
					wantDeltas: []int64{8, -7},
				},
			},
		},
		{
			name: "scaledown merges spans",
			buckets: func() pmetric.ExponentialHistogramDataPointBuckets {
				b := pmetric.NewExponentialHistogramDataPointBuckets()
				b.SetOffset(4)
				b.BucketCounts().FromRaw([]uint64{4, 2, 0, 2, 0, 0, 0, 0, 0, 0, 0, 0, 1})
				return b
			},
			wantLayout: map[int32]expectedBucketLayout{
				0: {
					wantSpans: []prompb.BucketSpan{
						{
							Offset: 5,
							Length: 4,
						},
						{
							Offset: 8,
							Length: 1,
						},
					},
					wantDeltas: []int64{4, -2, -2, 2, -1},
				},
				1: {
					wantSpans: []prompb.BucketSpan{
						{
							Offset: 3,
							Length: 2,
						},
						{
							Offset: 4,
							Length: 1,
						},
					},
					// Downscale:
					// 4+2, 0+2, 0+0, 0+0, 0+0, 0+0, 1+0 = 6, 2, 0, 0, 0, 0, 1
					wantDeltas: []int64{6, -4, -1},
				},
				2: {
					wantSpans: []prompb.BucketSpan{
						{
							Offset: 2,
							Length: 4,
						},
					},
					// Downscale:
					// 4+2+0+2, 0+0+0+0, 0+0+0+0, 1+0+0+0 = 8, 0, 0, 1
					// Check from scaling from previous: 6+2, 0+0, 0+0, 1+0 = 8, 0, 0, 1
					wantDeltas: []int64{8, -8, 0, 1},
				},
			},
		},
		{
			name: "negative offset",
			buckets: func() pmetric.ExponentialHistogramDataPointBuckets {
				b := pmetric.NewExponentialHistogramDataPointBuckets()
				b.SetOffset(-2)
				b.BucketCounts().FromRaw([]uint64{3, 1, 0, 0, 0, 1})
				return b
			},
			wantLayout: map[int32]expectedBucketLayout{
				0: {
					wantSpans: []prompb.BucketSpan{
						{
							Offset: -1,
							Length: 2,
						},
						{
							Offset: 3,
							Length: 1,
						},
					},
					wantDeltas: []int64{3, -2, 0},
				},
				1: {
					wantSpans: []prompb.BucketSpan{
						{
							Offset: 0,
							Length: 3,
						},
					},
					// Downscale:
					// 3+1, 0+0, 0+1 = 4, 0, 1
					wantDeltas: []int64{4, -4, 1},
				},
				2: {
					wantSpans: []prompb.BucketSpan{
						{
							Offset: 0,
							Length: 2,
						},
					},
					// Downscale:
					// 0+0+3+1, 0+0+0+0 = 4, 1
					wantDeltas: []int64{4, -3},
				},
			},
		},
		{
			name: "buckets with gaps of size 1",
			buckets: func() pmetric.ExponentialHistogramDataPointBuckets {
				b := pmetric.NewExponentialHistogramDataPointBuckets()
				b.SetOffset(-2)
				b.BucketCounts().FromRaw([]uint64{3, 1, 0, 1, 0, 1})
				return b
			},
			wantLayout: map[int32]expectedBucketLayout{
				0: {
					wantSpans: []prompb.BucketSpan{
						{
							Offset: -1,
							Length: 6,
						},
					},
					wantDeltas: []int64{3, -2, -1, 1, -1, 1},
				},
				1: {
					wantSpans: []prompb.BucketSpan{
						{
							Offset: 0,
							Length: 3,
						},
					},
					// Downscale:
					// 3+1, 0+1, 0+1 = 4, 1, 1
					wantDeltas: []int64{4, -3, 0},
				},
				2: {
					wantSpans: []prompb.BucketSpan{
						{
							Offset: 0,
							Length: 2,
						},
					},
					// Downscale:
					// 0+0+3+1, 0+1+0+1 = 4, 2
					wantDeltas: []int64{4, -2},
				},
			},
		},
		{
			name: "buckets with gaps of size 2",
			buckets: func() pmetric.ExponentialHistogramDataPointBuckets {
				b := pmetric.NewExponentialHistogramDataPointBuckets()
				b.SetOffset(-2)
				b.BucketCounts().FromRaw([]uint64{3, 0, 0, 1, 0, 0, 1})
				return b
			},
			wantLayout: map[int32]expectedBucketLayout{
				0: {
					wantSpans: []prompb.BucketSpan{
						{
							Offset: -1,
							Length: 7,
						},
					},
					wantDeltas: []int64{3, -3, 0, 1, -1, 0, 1},
				},
				1: {
					wantSpans: []prompb.BucketSpan{
						{
							Offset: 0,
							Length: 4,
						},
					},
					// Downscale:
					// 3+0, 0+1, 0+0, 0+1 = 3, 1, 0, 1
					wantDeltas: []int64{3, -2, -1, 1},
				},
				2: {
					wantSpans: []prompb.BucketSpan{
						{
							Offset: 0,
							Length: 3,
						},
					},
					// Downscale:
					// 0+0+3+0, 0+1+0+0, 1+0+0+0 = 3, 1, 1
					wantDeltas: []int64{3, -2, 0},
				},
			},
		},
		{
			name:    "zero buckets",
			buckets: pmetric.NewExponentialHistogramDataPointBuckets,
			wantLayout: map[int32]expectedBucketLayout{
				0: {
					wantSpans:  nil,
					wantDeltas: nil,
				},
				1: {
					wantSpans:  nil,
					wantDeltas: nil,
				},
				2: {
					wantSpans:  nil,
					wantDeltas: nil,
				},
			},
		},
	}
	for _, tt := range tests {
		for scaleDown, wantLayout := range tt.wantLayout {
			t.Run(fmt.Sprintf("%s-scaleby-%d", tt.name, scaleDown), func(t *testing.T) {
				gotSpans, gotDeltas := convertBucketsLayout(tt.buckets().BucketCounts().AsRaw(), tt.buckets().Offset(), scaleDown, true)
				require.Equal(t, wantLayout.wantSpans, gotSpans)
				require.Equal(t, wantLayout.wantDeltas, gotDeltas)
			})
		}
	}
}

func BenchmarkConvertBucketLayout(b *testing.B) {
	scenarios := []struct {
		gap int
	}{
		{gap: 0},
		{gap: 1},
		{gap: 2},
		{gap: 3},
	}

	for _, scenario := range scenarios {
		buckets := pmetric.NewExponentialHistogramDataPointBuckets()
		buckets.SetOffset(0)
		for i := 0; i < 1000; i++ {
			if i%(scenario.gap+1) == 0 {
				buckets.BucketCounts().Append(10)
			} else {
				buckets.BucketCounts().Append(0)
			}
		}
		b.Run(fmt.Sprintf("gap %d", scenario.gap), func(b *testing.B) {
			for i := 0; i < b.N; i++ {
				convertBucketsLayout(buckets.BucketCounts().AsRaw(), buckets.Offset(), 0, true)
			}
		})
	}
}

func TestExponentialToNativeHistogram(t *testing.T) {
	tests := []struct {
		name            string
		exponentialHist func() pmetric.ExponentialHistogramDataPoint
		wantNativeHist  func() prompb.Histogram
		wantErrMessage  string
	}{
		{
			name: "convert exp. to native histogram",
			exponentialHist: func() pmetric.ExponentialHistogramDataPoint {
				pt := pmetric.NewExponentialHistogramDataPoint()
				pt.SetStartTimestamp(pcommon.NewTimestampFromTime(time.UnixMilli(100)))
				pt.SetTimestamp(pcommon.NewTimestampFromTime(time.UnixMilli(500)))
				pt.SetCount(4)
				pt.SetSum(10.1)
				pt.SetScale(1)
				pt.SetZeroCount(1)

				pt.Positive().BucketCounts().FromRaw([]uint64{1, 1})
				pt.Positive().SetOffset(1)

				pt.Negative().BucketCounts().FromRaw([]uint64{1, 1})
				pt.Negative().SetOffset(1)

				return pt
			},
			wantNativeHist: func() prompb.Histogram {
				return prompb.Histogram{
					Count:          &prompb.Histogram_CountInt{CountInt: 4},
					Sum:            10.1,
					Schema:         1,
					ZeroThreshold:  defaultZeroThreshold,
					ZeroCount:      &prompb.Histogram_ZeroCountInt{ZeroCountInt: 1},
					NegativeSpans:  []prompb.BucketSpan{{Offset: 2, Length: 2}},
					NegativeDeltas: []int64{1, 0},
					PositiveSpans:  []prompb.BucketSpan{{Offset: 2, Length: 2}},
					PositiveDeltas: []int64{1, 0},
					Timestamp:      500,
				}
			},
		},
		{
			name: "convert exp. to native histogram with no sum",
			exponentialHist: func() pmetric.ExponentialHistogramDataPoint {
				pt := pmetric.NewExponentialHistogramDataPoint()
				pt.SetStartTimestamp(pcommon.NewTimestampFromTime(time.UnixMilli(100)))
				pt.SetTimestamp(pcommon.NewTimestampFromTime(time.UnixMilli(500)))

				pt.SetCount(4)
				pt.SetScale(1)
				pt.SetZeroCount(1)

				pt.Positive().BucketCounts().FromRaw([]uint64{1, 1})
				pt.Positive().SetOffset(1)

				pt.Negative().BucketCounts().FromRaw([]uint64{1, 1})
				pt.Negative().SetOffset(1)

				return pt
			},
			wantNativeHist: func() prompb.Histogram {
				return prompb.Histogram{
					Count:          &prompb.Histogram_CountInt{CountInt: 4},
					Schema:         1,
					ZeroThreshold:  defaultZeroThreshold,
					ZeroCount:      &prompb.Histogram_ZeroCountInt{ZeroCountInt: 1},
					NegativeSpans:  []prompb.BucketSpan{{Offset: 2, Length: 2}},
					NegativeDeltas: []int64{1, 0},
					PositiveSpans:  []prompb.BucketSpan{{Offset: 2, Length: 2}},
					PositiveDeltas: []int64{1, 0},
					Timestamp:      500,
				}
			},
		},
		{
			name: "invalid negative scale",
			exponentialHist: func() pmetric.ExponentialHistogramDataPoint {
				pt := pmetric.NewExponentialHistogramDataPoint()
				pt.SetScale(-10)
				return pt
			},
			wantErrMessage: "cannot convert exponential to native histogram." +
				" Scale must be >= -4, was -10",
		},
		{
			name: "no downscaling at scale 8",
			exponentialHist: func() pmetric.ExponentialHistogramDataPoint {
				pt := pmetric.NewExponentialHistogramDataPoint()
				pt.SetTimestamp(pcommon.NewTimestampFromTime(time.UnixMilli(500)))
				pt.SetCount(6)
				pt.SetSum(10.1)
				pt.SetScale(8)
				pt.SetZeroCount(1)

				pt.Positive().BucketCounts().FromRaw([]uint64{1, 1, 1})
				pt.Positive().SetOffset(1)

				pt.Negative().BucketCounts().FromRaw([]uint64{1, 1, 1})
				pt.Negative().SetOffset(2)
				return pt
			},
			wantNativeHist: func() prompb.Histogram {
				return prompb.Histogram{
					Count:          &prompb.Histogram_CountInt{CountInt: 6},
					Sum:            10.1,
					Schema:         8,
					ZeroThreshold:  defaultZeroThreshold,
					ZeroCount:      &prompb.Histogram_ZeroCountInt{ZeroCountInt: 1},
					PositiveSpans:  []prompb.BucketSpan{{Offset: 2, Length: 3}},
					PositiveDeltas: []int64{1, 0, 0}, // 1, 1, 1
					NegativeSpans:  []prompb.BucketSpan{{Offset: 3, Length: 3}},
					NegativeDeltas: []int64{1, 0, 0}, // 1, 1, 1
					Timestamp:      500,
				}
			},
		},
		{
			name: "downsample if scale is more than 8",
			exponentialHist: func() pmetric.ExponentialHistogramDataPoint {
				pt := pmetric.NewExponentialHistogramDataPoint()
				pt.SetTimestamp(pcommon.NewTimestampFromTime(time.UnixMilli(500)))
				pt.SetCount(6)
				pt.SetSum(10.1)
				pt.SetScale(9)
				pt.SetZeroCount(1)

				pt.Positive().BucketCounts().FromRaw([]uint64{1, 1, 1})
				pt.Positive().SetOffset(1)

				pt.Negative().BucketCounts().FromRaw([]uint64{1, 1, 1})
				pt.Negative().SetOffset(2)
				return pt
			},
			wantNativeHist: func() prompb.Histogram {
				return prompb.Histogram{
					Count:          &prompb.Histogram_CountInt{CountInt: 6},
					Sum:            10.1,
					Schema:         8,
					ZeroThreshold:  defaultZeroThreshold,
					ZeroCount:      &prompb.Histogram_ZeroCountInt{ZeroCountInt: 1},
					PositiveSpans:  []prompb.BucketSpan{{Offset: 1, Length: 2}},
					PositiveDeltas: []int64{1, 1}, // 0+1, 1+1 = 1, 2
					NegativeSpans:  []prompb.BucketSpan{{Offset: 2, Length: 2}},
					NegativeDeltas: []int64{2, -1}, // 1+1, 1+0 = 2, 1
					Timestamp:      500,
				}
			},
		},
	}
	for _, tt := range tests {
		t.Run(tt.name, func(t *testing.T) {
			validateExponentialHistogramCount(t, tt.exponentialHist()) // Sanity check.
			got, annots, err := exponentialToNativeHistogram(tt.exponentialHist(), pmetric.AggregationTemporalityCumulative)
			if tt.wantErrMessage != "" {
				require.ErrorContains(t, err, tt.wantErrMessage)
				return
			}

			require.NoError(t, err)
			require.Empty(t, annots)
			require.Equal(t, tt.wantNativeHist(), got)
			validateNativeHistogramCount(t, got)
		})
	}
}

func validateHistogramCount(t *testing.T, h pmetric.HistogramDataPoint) {
	actualCount := uint64(0)
	for _, bucket := range h.BucketCounts().AsRaw() {
		actualCount += bucket
	}
	require.Equal(t, h.Count(), actualCount, "histogram count mismatch")
}

func validateExponentialHistogramCount(t *testing.T, h pmetric.ExponentialHistogramDataPoint) {
	actualCount := uint64(0)
	for _, bucket := range h.Positive().BucketCounts().AsRaw() {
		actualCount += bucket
	}
	for _, bucket := range h.Negative().BucketCounts().AsRaw() {
		actualCount += bucket
	}
	require.Equal(t, h.Count(), actualCount, "exponential histogram count mismatch")
}

func validateNativeHistogramCount(t *testing.T, h prompb.Histogram) {
	require.NotNil(t, h.Count)
	require.IsType(t, &prompb.Histogram_CountInt{}, h.Count)
	want := h.Count.(*prompb.Histogram_CountInt).CountInt
	var (
		actualCount uint64
		prevBucket  int64
	)
	for _, delta := range h.PositiveDeltas {
		prevBucket += delta
		actualCount += uint64(prevBucket)
	}
	prevBucket = 0
	for _, delta := range h.NegativeDeltas {
		prevBucket += delta
		actualCount += uint64(prevBucket)
	}
	require.Equal(t, want, actualCount, "native histogram count mismatch")
}

func TestPrometheusConverter_addExponentialHistogramDataPoints(t *testing.T) {
	scopeAttrs := pcommon.NewMap()
	scopeAttrs.FromRaw(map[string]any{
		"attr1": "value1",
		"attr2": "value2",
	})
	defaultScope := scope{
		name:       "test-scope",
		version:    "1.0.0",
		schemaURL:  "https://schema.com",
		attributes: scopeAttrs,
	}
	now := time.Now()
	nowUnixNano := pcommon.Timestamp(now.UnixNano())
	// nowMinus2m30s := pcommon.Timestamp(now.Add(-2 * time.Minute).Add(-30 * time.Second).UnixNano())
	// nowMinus6m := pcommon.Timestamp(now.Add(-6 * time.Minute).UnixNano())
	nowMinus1h := pcommon.Timestamp(now.Add(-1 * time.Hour).UnixNano())

	tests := []struct {
		name                  string
		metric                func() pmetric.Metric
		scope                 scope
		promoteScope          bool
		overrideValidInterval time.Duration
		wantSeries            func() map[uint64]*prompb.TimeSeries
	}{
		{
			name: "histogram data points with same labels and without scope promotion",
			metric: func() pmetric.Metric {
				metric := pmetric.NewMetric()
				metric.SetName("test_hist")
				metric.SetEmptyExponentialHistogram().SetAggregationTemporality(pmetric.AggregationTemporalityCumulative)

				pt := metric.ExponentialHistogram().DataPoints().AppendEmpty()
				pt.SetCount(7)
				pt.SetScale(1)
				pt.Positive().SetOffset(-1)
				pt.Positive().BucketCounts().FromRaw([]uint64{4, 2})
				pt.Exemplars().AppendEmpty().SetDoubleValue(1)
				pt.Attributes().PutStr("attr", "test_attr")

				pt = metric.ExponentialHistogram().DataPoints().AppendEmpty()
				pt.SetCount(4)
				pt.SetScale(1)
				pt.Positive().SetOffset(-1)
				pt.Positive().BucketCounts().FromRaw([]uint64{4, 2, 1})
				pt.Exemplars().AppendEmpty().SetDoubleValue(2)
				pt.Attributes().PutStr("attr", "test_attr")

				return metric
			},
			scope:        defaultScope,
			promoteScope: false,
			wantSeries: func() map[uint64]*prompb.TimeSeries {
				labels := []prompb.Label{
					{Name: model.MetricNameLabel, Value: "test_hist"},
					{Name: "attr", Value: "test_attr"},
				}
				return map[uint64]*prompb.TimeSeries{
					timeSeriesSignature(labels): {
						Labels: labels,
						Histograms: []prompb.Histogram{
							{
								Count:          &prompb.Histogram_CountInt{CountInt: 7},
								Schema:         1,
								ZeroThreshold:  defaultZeroThreshold,
								ZeroCount:      &prompb.Histogram_ZeroCountInt{ZeroCountInt: 0},
								PositiveSpans:  []prompb.BucketSpan{{Offset: 0, Length: 2}},
								PositiveDeltas: []int64{4, -2},
							},
							{
								Count:          &prompb.Histogram_CountInt{CountInt: 4},
								Schema:         1,
								ZeroThreshold:  defaultZeroThreshold,
								ZeroCount:      &prompb.Histogram_ZeroCountInt{ZeroCountInt: 0},
								PositiveSpans:  []prompb.BucketSpan{{Offset: 0, Length: 3}},
								PositiveDeltas: []int64{4, -2, -1},
							},
						},
						Exemplars: []prompb.Exemplar{
							{Value: 1},
							{Value: 2},
						},
					},
				}
			},
		},
		{
			name: "histogram data points with same labels",
			metric: func() pmetric.Metric {
				metric := pmetric.NewMetric()
				metric.SetName("test_hist")
				metric.SetEmptyExponentialHistogram().SetAggregationTemporality(pmetric.AggregationTemporalityCumulative)

				pt := metric.ExponentialHistogram().DataPoints().AppendEmpty()
				pt.SetCount(7)
				pt.SetScale(1)
				pt.Positive().SetOffset(-1)
				pt.Positive().BucketCounts().FromRaw([]uint64{4, 2})
				pt.Exemplars().AppendEmpty().SetDoubleValue(1)
				pt.Attributes().PutStr("attr", "test_attr")

				pt = metric.ExponentialHistogram().DataPoints().AppendEmpty()
				pt.SetCount(4)
				pt.SetScale(1)
				pt.Positive().SetOffset(-1)
				pt.Positive().BucketCounts().FromRaw([]uint64{4, 2, 1})
				pt.Exemplars().AppendEmpty().SetDoubleValue(2)
				pt.Attributes().PutStr("attr", "test_attr")

				return metric
			},
			scope:        defaultScope,
			promoteScope: true,
			wantSeries: func() map[uint64]*prompb.TimeSeries {
				labels := []prompb.Label{
					{Name: model.MetricNameLabel, Value: "test_hist"},
					{Name: "attr", Value: "test_attr"},
					{Name: "otel_scope_name", Value: defaultScope.name},
					{Name: "otel_scope_schema_url", Value: defaultScope.schemaURL},
					{Name: "otel_scope_version", Value: defaultScope.version},
					{Name: "otel_scope_attr1", Value: "value1"},
					{Name: "otel_scope_attr2", Value: "value2"},
				}
				return map[uint64]*prompb.TimeSeries{
					timeSeriesSignature(labels): {
						Labels: labels,
						Histograms: []prompb.Histogram{
							{
								Count:          &prompb.Histogram_CountInt{CountInt: 7},
								Schema:         1,
								ZeroThreshold:  defaultZeroThreshold,
								ZeroCount:      &prompb.Histogram_ZeroCountInt{ZeroCountInt: 0},
								PositiveSpans:  []prompb.BucketSpan{{Offset: 0, Length: 2}},
								PositiveDeltas: []int64{4, -2},
							},
							{
								Count:          &prompb.Histogram_CountInt{CountInt: 4},
								Schema:         1,
								ZeroThreshold:  defaultZeroThreshold,
								ZeroCount:      &prompb.Histogram_ZeroCountInt{ZeroCountInt: 0},
								PositiveSpans:  []prompb.BucketSpan{{Offset: 0, Length: 3}},
								PositiveDeltas: []int64{4, -2, -1},
							},
						},
						Exemplars: []prompb.Exemplar{
							{Value: 1},
							{Value: 2},
						},
					},
				}
			},
		},
		{
			name: "histogram data points with different labels and without scope promotion",
			metric: func() pmetric.Metric {
				metric := pmetric.NewMetric()
				metric.SetName("test_hist")
				metric.SetEmptyExponentialHistogram().SetAggregationTemporality(pmetric.AggregationTemporalityCumulative)

				pt := metric.ExponentialHistogram().DataPoints().AppendEmpty()
				pt.SetCount(7)
				pt.SetScale(1)
				pt.Positive().SetOffset(-1)
				pt.Positive().BucketCounts().FromRaw([]uint64{4, 2})
				pt.Exemplars().AppendEmpty().SetDoubleValue(1)
				pt.Attributes().PutStr("attr", "test_attr")

				pt = metric.ExponentialHistogram().DataPoints().AppendEmpty()
				pt.SetCount(4)
				pt.SetScale(1)
				pt.Negative().SetOffset(-1)
				pt.Negative().BucketCounts().FromRaw([]uint64{4, 2, 1})
				pt.Exemplars().AppendEmpty().SetDoubleValue(2)
				pt.Attributes().PutStr("attr", "test_attr_two")

				return metric
			},
			scope:        defaultScope,
			promoteScope: false,
			wantSeries: func() map[uint64]*prompb.TimeSeries {
				labels := []prompb.Label{
					{Name: model.MetricNameLabel, Value: "test_hist"},
					{Name: "attr", Value: "test_attr"},
				}
				labelsAnother := []prompb.Label{
					{Name: model.MetricNameLabel, Value: "test_hist"},
					{Name: "attr", Value: "test_attr_two"},
				}

				return map[uint64]*prompb.TimeSeries{
					timeSeriesSignature(labels): {
						Labels: labels,
						Histograms: []prompb.Histogram{
							{
								Count:          &prompb.Histogram_CountInt{CountInt: 7},
								Schema:         1,
								ZeroThreshold:  defaultZeroThreshold,
								ZeroCount:      &prompb.Histogram_ZeroCountInt{ZeroCountInt: 0},
								PositiveSpans:  []prompb.BucketSpan{{Offset: 0, Length: 2}},
								PositiveDeltas: []int64{4, -2},
							},
						},
						Exemplars: []prompb.Exemplar{
							{Value: 1},
						},
					},
					timeSeriesSignature(labelsAnother): {
						Labels: labelsAnother,
						Histograms: []prompb.Histogram{
							{
								Count:          &prompb.Histogram_CountInt{CountInt: 4},
								Schema:         1,
								ZeroThreshold:  defaultZeroThreshold,
								ZeroCount:      &prompb.Histogram_ZeroCountInt{ZeroCountInt: 0},
								NegativeSpans:  []prompb.BucketSpan{{Offset: 0, Length: 3}},
								NegativeDeltas: []int64{4, -2, -1},
							},
						},
						Exemplars: []prompb.Exemplar{
							{Value: 2},
						},
					},
				}
			},
		},
		{
			name: "histogram with start time and without scope conversion",
			metric: func() pmetric.Metric {
				metric := pmetric.NewMetric()
				metric.SetName("test_exponential_hist")
				metric.SetEmptyExponentialHistogram().SetAggregationTemporality(pmetric.AggregationTemporalityCumulative)

				pt := metric.ExponentialHistogram().DataPoints().AppendEmpty()
				pt.SetTimestamp(nowUnixNano)
				pt.SetStartTimestamp(nowUnixNano)

				return metric
			},
			scope:        defaultScope,
			promoteScope: false,
			wantSeries: func() map[uint64]*prompb.TimeSeries {
				labels := []prompb.Label{
					{Name: model.MetricNameLabel, Value: "test_exponential_hist"},
				}
				return map[uint64]*prompb.TimeSeries{
					timeSeriesSignature(labels): {
						Labels: labels,
						Histograms: []prompb.Histogram{
							{
								Timestamp: convertTimeStamp(nowUnixNano),
								Count: &prompb.Histogram_CountInt{
									CountInt: 0,
								},
								ZeroCount: &prompb.Histogram_ZeroCountInt{
									ZeroCountInt: 0,
								},
								ZeroThreshold: defaultZeroThreshold,
							},
						},
					},
				}
			},
		},
		{
			name: "histogram without start time and without scope conversion",
			metric: func() pmetric.Metric {
				metric := pmetric.NewMetric()
				metric.SetName("test_exponential_hist")
				metric.SetEmptyExponentialHistogram().SetAggregationTemporality(pmetric.AggregationTemporalityCumulative)

				pt := metric.ExponentialHistogram().DataPoints().AppendEmpty()
				pt.SetTimestamp(nowUnixNano)

				return metric
			},
			scope:        defaultScope,
			promoteScope: false,
			wantSeries: func() map[uint64]*prompb.TimeSeries {
				labels := []prompb.Label{
					{Name: model.MetricNameLabel, Value: "test_exponential_hist"},
				}
				return map[uint64]*prompb.TimeSeries{
					timeSeriesSignature(labels): {
						Labels: labels,
						Histograms: []prompb.Histogram{
							{
								Timestamp: convertTimeStamp(nowUnixNano),
								Count: &prompb.Histogram_CountInt{
									CountInt: 0,
								},
								ZeroCount: &prompb.Histogram_ZeroCountInt{
									ZeroCountInt: 0,
								},
								ZeroThreshold: defaultZeroThreshold,
							},
						},
					},
				}
			},
		},
		//  TODO(@jesusvazquez) Reenable after OOO NH is stable
		// {
		// 	name: "histogram with start time within default valid interval to sample timestamp",
		// 	metric: func() pmetric.Metric {
		// 		metric := pmetric.NewMetric()
		// 		metric.SetName("test_exponential_hist")
		// 		metric.SetEmptyExponentialHistogram().SetAggregationTemporality(pmetric.AggregationTemporalityCumulative)

		// 		pt := metric.ExponentialHistogram().DataPoints().AppendEmpty()
		// 		pt.SetTimestamp(nowUnixNano)
		// 		pt.SetStartTimestamp(nowMinus2m30s)

		// 		return metric
		// 	},
		// 	scope:        defaultScope,
		// 	promoteScope: false,
		// 	wantSeries: func() map[uint64]*prompb.TimeSeries {
		// 		labels := []prompb.Label{
		// 			{Name: model.MetricNameLabel, Value: "test_exponential_hist"},
		// 		}
		// 		return map[uint64]*prompb.TimeSeries{
		// 			timeSeriesSignature(labels): {
		// 				Labels: labels,
		// 				Histograms: []prompb.Histogram{
		// 					{
		// 						Timestamp: convertTimeStamp(nowMinus2m30s),
		// 					},
		// 					{
		// 						Timestamp: convertTimeStamp(nowUnixNano),
		// 						Count: &prompb.Histogram_CountInt{
		// 							CountInt: 0,
		// 						},
		// 						ZeroCount: &prompb.Histogram_ZeroCountInt{
		// 							ZeroCountInt: 0,
		// 						},
		// 						ZeroThreshold: defaultZeroThreshold,
		// 					},
		// 				},
		// 			},
		// 		}
		// 	},
		// },
		// {
		// 	name: "histogram with start time within overiden valid interval to sample timestamp",
		// 	metric: func() pmetric.Metric {
		// 		metric := pmetric.NewMetric()
		// 		metric.SetName("test_exponential_hist")
		// 		metric.SetEmptyExponentialHistogram().SetAggregationTemporality(pmetric.AggregationTemporalityCumulative)

		// 		pt := metric.ExponentialHistogram().DataPoints().AppendEmpty()
		// 		pt.SetTimestamp(nowUnixNano)
		// 		pt.SetStartTimestamp(nowMinus6m)

		// 		return metric
		// 	},
		// 	scope:        defaultScope,
		// 	promoteScope: false,
		// 	wantSeries: func() map[uint64]*prompb.TimeSeries {
		// 		labels := []prompb.Label{
		// 			{Name: model.MetricNameLabel, Value: "test_exponential_hist"},
		// 		}
		// 		return map[uint64]*prompb.TimeSeries{
		// 			timeSeriesSignature(labels): {
		// 				Labels: labels,
		// 				Histograms: []prompb.Histogram{
		// 					{
		// 						Timestamp: convertTimeStamp(nowMinus6m),
		// 					},
		// 					{
		// 						Timestamp: convertTimeStamp(nowUnixNano),
		// 						Count: &prompb.Histogram_CountInt{
		// 							CountInt: 0,
		// 						},
		// 						ZeroCount: &prompb.Histogram_ZeroCountInt{
		// 							ZeroCountInt: 0,
		// 						},
		// 						ZeroThreshold: defaultZeroThreshold,
		// 					},
		// 				},
		// 			},
		// 		}
		// 	},
		// 	overrideValidInterval: 10 * time.Minute,
		// },
		{
			name: "histogram with start time older than default valid interval to sample timestamp and without scope conversion",
			metric: func() pmetric.Metric {
				metric := pmetric.NewMetric()
				metric.SetName("test_exponential_hist")
				metric.SetEmptyExponentialHistogram().SetAggregationTemporality(pmetric.AggregationTemporalityCumulative)

				pt := metric.ExponentialHistogram().DataPoints().AppendEmpty()
				pt.SetTimestamp(nowUnixNano)
				pt.SetStartTimestamp(nowMinus1h)

				return metric
			},
			scope:        defaultScope,
			promoteScope: false,
			wantSeries: func() map[uint64]*prompb.TimeSeries {
				labels := []prompb.Label{
					{Name: model.MetricNameLabel, Value: "test_exponential_hist"},
				}
				return map[uint64]*prompb.TimeSeries{
					timeSeriesSignature(labels): {
						Labels: labels,
						Histograms: []prompb.Histogram{
							{
								Timestamp: convertTimeStamp(nowUnixNano),
								Count: &prompb.Histogram_CountInt{
									CountInt: 0,
								},
								ZeroCount: &prompb.Histogram_ZeroCountInt{
									ZeroCountInt: 0,
								},
								ZeroThreshold: defaultZeroThreshold,
							},
						},
					},
				}
			},
		},
	}
	for _, tt := range tests {
		t.Run(tt.name, func(t *testing.T) {
			metric := tt.metric()
			converter := NewPrometheusConverter()
			namer := otlptranslator.MetricNamer{
				WithMetricSuffixes: true,
			}
			name, err := namer.Build(TranslatorMetricFromOtelMetric(metric))
			require.NoError(t, err)
			annots, err := converter.addExponentialHistogramDataPoints(
				context.Background(),
				metric.ExponentialHistogram().DataPoints(),
				pcommon.NewResource(),
				Settings{
<<<<<<< HEAD
					ExportCreatedMetric:                        true,
					PromoteScopeMetadata:                       tt.promoteScope,
					EnableCreatedTimestampZeroIngestion:        true,
					ValidIntervalCreatedTimestampZeroIngestion: tt.overrideValidInterval,
=======
					PromoteScopeMetadata: tt.promoteScope,
>>>>>>> 1e4144a4
				},
				prompb.MetricMetadata{MetricFamilyName: name},
				pmetric.AggregationTemporalityCumulative,
				tt.scope,
			)
			require.NoError(t, err)
			require.Empty(t, annots)

			require.Equal(t, tt.wantSeries(), converter.unique)
			require.Empty(t, converter.conflicts)
		})
	}
}

func TestConvertExplicitHistogramBucketsToNHCBLayout(t *testing.T) {
	tests := []struct {
		name       string
		buckets    []uint64
		wantLayout expectedBucketLayout
	}{
		{
			name:    "zero offset",
			buckets: []uint64{4, 3, 2, 1},
			wantLayout: expectedBucketLayout{
				wantSpans: []prompb.BucketSpan{
					{
						Offset: 0,
						Length: 4,
					},
				},
				wantDeltas: []int64{4, -1, -1, -1},
			},
		},
		{
			name:    "leading empty buckets",
			buckets: []uint64{0, 0, 1, 1, 2, 3},
			wantLayout: expectedBucketLayout{
				wantSpans: []prompb.BucketSpan{
					{
						Offset: 2,
						Length: 4,
					},
				},
				wantDeltas: []int64{1, 0, 1, 1},
			},
		},
		{
			name:    "trailing empty buckets",
			buckets: []uint64{0, 0, 1, 1, 2, 3, 0, 0}, // TODO: add tests for 3 trailing buckets
			wantLayout: expectedBucketLayout{
				wantSpans: []prompb.BucketSpan{
					{
						Offset: 2,
						Length: 6,
					},
				},
				wantDeltas: []int64{1, 0, 1, 1, -3, 0},
			},
		},
		{
			name:    "bucket gap of 2",
			buckets: []uint64{1, 2, 0, 0, 2},
			wantLayout: expectedBucketLayout{
				wantSpans: []prompb.BucketSpan{
					{
						Offset: 0,
						Length: 5,
					},
				},
				wantDeltas: []int64{1, 1, -2, 0, 2},
			},
		},
		{
			name:    "bucket gap > 2",
			buckets: []uint64{1, 2, 0, 0, 0, 2, 4, 4},
			wantLayout: expectedBucketLayout{
				wantSpans: []prompb.BucketSpan{
					{
						Offset: 0,
						Length: 2,
					},
					{
						Offset: 3,
						Length: 3,
					},
				},
				wantDeltas: []int64{1, 1, 0, 2, 0},
			},
		},
		{
			name:    "multiple bucket gaps",
			buckets: []uint64{0, 0, 1, 2, 0, 0, 0, 2, 4, 4, 0, 0},
			wantLayout: expectedBucketLayout{
				wantSpans: []prompb.BucketSpan{
					{
						Offset: 2,
						Length: 2,
					},
					{
						Offset: 3,
						Length: 5,
					},
				},
				wantDeltas: []int64{1, 1, 0, 2, 0, -4, 0},
			},
		},
	}
	for _, tt := range tests {
		t.Run(tt.name, func(t *testing.T) {
			buckets := tt.buckets
			offset := getBucketOffset(buckets)
			bucketCounts := buckets[offset:]

			gotSpans, gotDeltas := convertBucketsLayout(bucketCounts, int32(offset), 0, false)
			require.Equal(t, tt.wantLayout.wantSpans, gotSpans)
			require.Equal(t, tt.wantLayout.wantDeltas, gotDeltas)
		})
	}
}

func BenchmarkConvertHistogramBucketsToNHCBLayout(b *testing.B) {
	scenarios := []struct {
		gap int
	}{
		{gap: 0},
		{gap: 1},
		{gap: 2},
		{gap: 3},
	}

	for _, scenario := range scenarios {
		var buckets []uint64
		for i := 0; i < 1000; i++ {
			if i%(scenario.gap+1) == 0 {
				buckets = append(buckets, uint64(10))
			} else {
				buckets = append(buckets, uint64(0))
			}
		}
		b.Run(fmt.Sprintf("gap %d", scenario.gap), func(b *testing.B) {
			for i := 0; i < b.N; i++ {
				offset := getBucketOffset(buckets)
				convertBucketsLayout(buckets, int32(offset), 0, false)
			}
		})
	}
}

func TestHistogramToCustomBucketsHistogram(t *testing.T) {
	tests := []struct {
		name           string
		hist           func() pmetric.HistogramDataPoint
		wantNativeHist func() prompb.Histogram
		wantErrMessage string
	}{
		{
			name: "convert hist to custom buckets hist",
			hist: func() pmetric.HistogramDataPoint {
				pt := pmetric.NewHistogramDataPoint()
				pt.SetStartTimestamp(pcommon.NewTimestampFromTime(time.UnixMilli(100)))
				pt.SetTimestamp(pcommon.NewTimestampFromTime(time.UnixMilli(500)))
				pt.SetCount(2)
				pt.SetSum(10.1)

				pt.BucketCounts().FromRaw([]uint64{1, 1})
				pt.ExplicitBounds().FromRaw([]float64{0, 1})
				return pt
			},
			wantNativeHist: func() prompb.Histogram {
				return prompb.Histogram{
					Count:          &prompb.Histogram_CountInt{CountInt: 2},
					Sum:            10.1,
					Schema:         -53,
					PositiveSpans:  []prompb.BucketSpan{{Offset: 0, Length: 2}},
					PositiveDeltas: []int64{1, 0},
					CustomValues:   []float64{0, 1},
					Timestamp:      500,
				}
			},
		},
		{
			name: "convert hist to custom buckets hist with no sum",
			hist: func() pmetric.HistogramDataPoint {
				pt := pmetric.NewHistogramDataPoint()
				pt.SetStartTimestamp(pcommon.NewTimestampFromTime(time.UnixMilli(100)))
				pt.SetTimestamp(pcommon.NewTimestampFromTime(time.UnixMilli(500)))
				pt.SetCount(4)

				pt.BucketCounts().FromRaw([]uint64{2, 2})
				pt.ExplicitBounds().FromRaw([]float64{0, 1})
				return pt
			},
			wantNativeHist: func() prompb.Histogram {
				return prompb.Histogram{
					Count:          &prompb.Histogram_CountInt{CountInt: 4},
					Schema:         -53,
					PositiveSpans:  []prompb.BucketSpan{{Offset: 0, Length: 2}},
					PositiveDeltas: []int64{2, 0},
					CustomValues:   []float64{0, 1},
					Timestamp:      500,
				}
			},
		},
	}
	for _, tt := range tests {
		t.Run(tt.name, func(t *testing.T) {
			validateHistogramCount(t, tt.hist())
			got, annots, err := explicitHistogramToCustomBucketsHistogram(tt.hist(), pmetric.AggregationTemporalityCumulative)
			if tt.wantErrMessage != "" {
				require.ErrorContains(t, err, tt.wantErrMessage)
				return
			}

			require.NoError(t, err)
			require.Empty(t, annots)
			require.Equal(t, tt.wantNativeHist(), got)
			validateNativeHistogramCount(t, got)
		})
	}
}

func TestPrometheusConverter_addCustomBucketsHistogramDataPoints(t *testing.T) {
	scopeAttrs := pcommon.NewMap()
	scopeAttrs.FromRaw(map[string]any{
		"attr1": "value1",
		"attr2": "value2",
	})
	defaultScope := scope{
		name:       "test-scope",
		version:    "1.0.0",
		schemaURL:  "https://schema.com",
		attributes: scopeAttrs,
	}
	tests := []struct {
		name         string
		metric       func() pmetric.Metric
		scope        scope
		promoteScope bool
		wantSeries   func() map[uint64]*prompb.TimeSeries
	}{
		{
			name: "histogram data points with same labels and without scope promotion",
			metric: func() pmetric.Metric {
				metric := pmetric.NewMetric()
				metric.SetName("test_hist_to_nhcb")
				metric.SetEmptyHistogram().SetAggregationTemporality(pmetric.AggregationTemporalityCumulative)

				pt := metric.Histogram().DataPoints().AppendEmpty()
				pt.SetCount(3)
				pt.SetSum(3)
				pt.BucketCounts().FromRaw([]uint64{2, 0, 1})
				pt.ExplicitBounds().FromRaw([]float64{5, 10})
				pt.Exemplars().AppendEmpty().SetDoubleValue(1)
				pt.Attributes().PutStr("attr", "test_attr")

				pt = metric.Histogram().DataPoints().AppendEmpty()
				pt.SetCount(11)
				pt.SetSum(5)
				pt.BucketCounts().FromRaw([]uint64{3, 8, 0})
				pt.ExplicitBounds().FromRaw([]float64{0, 1})
				pt.Exemplars().AppendEmpty().SetDoubleValue(2)
				pt.Attributes().PutStr("attr", "test_attr")

				return metric
			},
			scope:        defaultScope,
			promoteScope: false,
			wantSeries: func() map[uint64]*prompb.TimeSeries {
				labels := []prompb.Label{
					{Name: model.MetricNameLabel, Value: "test_hist_to_nhcb"},
					{Name: "attr", Value: "test_attr"},
				}
				return map[uint64]*prompb.TimeSeries{
					timeSeriesSignature(labels): {
						Labels: labels,
						Histograms: []prompb.Histogram{
							{
								Count:          &prompb.Histogram_CountInt{CountInt: 3},
								Sum:            3,
								Schema:         -53,
								PositiveSpans:  []prompb.BucketSpan{{Offset: 0, Length: 3}},
								PositiveDeltas: []int64{2, -2, 1},
								CustomValues:   []float64{5, 10},
							},
							{
								Count:          &prompb.Histogram_CountInt{CountInt: 11},
								Sum:            5,
								Schema:         -53,
								PositiveSpans:  []prompb.BucketSpan{{Offset: 0, Length: 3}},
								PositiveDeltas: []int64{3, 5, -8},
								CustomValues:   []float64{0, 1},
							},
						},
						Exemplars: []prompb.Exemplar{
							{Value: 1},
							{Value: 2},
						},
					},
				}
			},
		},
		{
			name: "histogram data points with same labels",
			metric: func() pmetric.Metric {
				metric := pmetric.NewMetric()
				metric.SetName("test_hist_to_nhcb")
				metric.SetEmptyHistogram().SetAggregationTemporality(pmetric.AggregationTemporalityCumulative)

				pt := metric.Histogram().DataPoints().AppendEmpty()
				pt.SetCount(3)
				pt.SetSum(3)
				pt.BucketCounts().FromRaw([]uint64{2, 0, 1})
				pt.ExplicitBounds().FromRaw([]float64{5, 10})
				pt.Exemplars().AppendEmpty().SetDoubleValue(1)
				pt.Attributes().PutStr("attr", "test_attr")

				pt = metric.Histogram().DataPoints().AppendEmpty()
				pt.SetCount(11)
				pt.SetSum(5)
				pt.BucketCounts().FromRaw([]uint64{3, 8, 0})
				pt.ExplicitBounds().FromRaw([]float64{0, 1})
				pt.Exemplars().AppendEmpty().SetDoubleValue(2)
				pt.Attributes().PutStr("attr", "test_attr")

				return metric
			},
			scope:        defaultScope,
			promoteScope: true,
			wantSeries: func() map[uint64]*prompb.TimeSeries {
				labels := []prompb.Label{
					{Name: model.MetricNameLabel, Value: "test_hist_to_nhcb"},
					{Name: "attr", Value: "test_attr"},
					{Name: "otel_scope_name", Value: defaultScope.name},
					{Name: "otel_scope_schema_url", Value: defaultScope.schemaURL},
					{Name: "otel_scope_version", Value: defaultScope.version},
					{Name: "otel_scope_attr1", Value: "value1"},
					{Name: "otel_scope_attr2", Value: "value2"},
				}
				return map[uint64]*prompb.TimeSeries{
					timeSeriesSignature(labels): {
						Labels: labels,
						Histograms: []prompb.Histogram{
							{
								Count:          &prompb.Histogram_CountInt{CountInt: 3},
								Sum:            3,
								Schema:         -53,
								PositiveSpans:  []prompb.BucketSpan{{Offset: 0, Length: 3}},
								PositiveDeltas: []int64{2, -2, 1},
								CustomValues:   []float64{5, 10},
							},
							{
								Count:          &prompb.Histogram_CountInt{CountInt: 11},
								Sum:            5,
								Schema:         -53,
								PositiveSpans:  []prompb.BucketSpan{{Offset: 0, Length: 3}},
								PositiveDeltas: []int64{3, 5, -8},
								CustomValues:   []float64{0, 1},
							},
						},
						Exemplars: []prompb.Exemplar{
							{Value: 1},
							{Value: 2},
						},
					},
				}
			},
		},
		{
			name: "histogram data points with different labels and without scope promotion",
			metric: func() pmetric.Metric {
				metric := pmetric.NewMetric()
				metric.SetName("test_hist_to_nhcb")
				metric.SetEmptyHistogram().SetAggregationTemporality(pmetric.AggregationTemporalityCumulative)

				pt := metric.Histogram().DataPoints().AppendEmpty()
				pt.SetCount(6)
				pt.SetSum(3)
				pt.BucketCounts().FromRaw([]uint64{4, 2})
				pt.ExplicitBounds().FromRaw([]float64{0, 1})
				pt.Exemplars().AppendEmpty().SetDoubleValue(1)
				pt.Attributes().PutStr("attr", "test_attr")

				pt = metric.Histogram().DataPoints().AppendEmpty()
				pt.SetCount(11)
				pt.SetSum(5)
				pt.BucketCounts().FromRaw([]uint64{3, 8})
				pt.ExplicitBounds().FromRaw([]float64{0, 1})
				pt.Exemplars().AppendEmpty().SetDoubleValue(2)
				pt.Attributes().PutStr("attr", "test_attr_two")

				return metric
			},
			scope:        defaultScope,
			promoteScope: false,
			wantSeries: func() map[uint64]*prompb.TimeSeries {
				labels := []prompb.Label{
					{Name: model.MetricNameLabel, Value: "test_hist_to_nhcb"},
					{Name: "attr", Value: "test_attr"},
				}
				labelsAnother := []prompb.Label{
					{Name: model.MetricNameLabel, Value: "test_hist_to_nhcb"},
					{Name: "attr", Value: "test_attr_two"},
				}

				return map[uint64]*prompb.TimeSeries{
					timeSeriesSignature(labels): {
						Labels: labels,
						Histograms: []prompb.Histogram{
							{
								Count:          &prompb.Histogram_CountInt{CountInt: 6},
								Sum:            3,
								Schema:         -53,
								PositiveSpans:  []prompb.BucketSpan{{Offset: 0, Length: 2}},
								PositiveDeltas: []int64{4, -2},
								CustomValues:   []float64{0, 1},
							},
						},
						Exemplars: []prompb.Exemplar{
							{Value: 1},
						},
					},
					timeSeriesSignature(labelsAnother): {
						Labels: labelsAnother,
						Histograms: []prompb.Histogram{
							{
								Count:          &prompb.Histogram_CountInt{CountInt: 11},
								Sum:            5,
								Schema:         -53,
								PositiveSpans:  []prompb.BucketSpan{{Offset: 0, Length: 2}},
								PositiveDeltas: []int64{3, 5},
								CustomValues:   []float64{0, 1},
							},
						},
						Exemplars: []prompb.Exemplar{
							{Value: 2},
						},
					},
				}
			},
		},
	}
	for _, tt := range tests {
		t.Run(tt.name, func(t *testing.T) {
			metric := tt.metric()

			converter := NewPrometheusConverter()
			namer := otlptranslator.MetricNamer{
				WithMetricSuffixes: true,
			}
			name, err := namer.Build(TranslatorMetricFromOtelMetric(metric))
			require.NoError(t, err)
			annots, err := converter.addCustomBucketsHistogramDataPoints(
				context.Background(),
				metric.Histogram().DataPoints(),
				pcommon.NewResource(),
				Settings{
					ConvertHistogramsToNHCB: true,
					PromoteScopeMetadata:    tt.promoteScope,
				},
				prompb.MetricMetadata{MetricFamilyName: name},
				pmetric.AggregationTemporalityCumulative,
				tt.scope,
			)

			require.NoError(t, err)
			require.Empty(t, annots)

			require.Equal(t, tt.wantSeries(), converter.unique)
			require.Empty(t, converter.conflicts)
		})
	}
}<|MERGE_RESOLUTION|>--- conflicted
+++ resolved
@@ -1057,14 +1057,9 @@
 				metric.ExponentialHistogram().DataPoints(),
 				pcommon.NewResource(),
 				Settings{
-<<<<<<< HEAD
-					ExportCreatedMetric:                        true,
 					PromoteScopeMetadata:                       tt.promoteScope,
 					EnableCreatedTimestampZeroIngestion:        true,
 					ValidIntervalCreatedTimestampZeroIngestion: tt.overrideValidInterval,
-=======
-					PromoteScopeMetadata: tt.promoteScope,
->>>>>>> 1e4144a4
 				},
 				prompb.MetricMetadata{MetricFamilyName: name},
 				pmetric.AggregationTemporalityCumulative,
