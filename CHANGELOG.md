# Changelog

<<<<<<< HEAD
## unreleased

* [BUGFIX] PromQL: Only return "possible non-counter" annotation when `rate` returns points. #14910
=======
## 3.0.0-beta.0 / 2024-09-05

Release 3.0.0-beta.0 includes new features such as a brand new UI and UTF-8 support enabled by default. As a new major version, several breaking changes are introduced. The breaking changes are mainly around the removal of deprecated feature flags and CLI arguments, and the full list can be found below. Most users should be able to try this release out of the box without any configuration changes.

As is traditional with a beta release, we do **not** recommend users install 3.0.0-beta on critical production systems, but we do want everyone to test it out and find bugs.

* [CHANGE] UI: The old web UI has been replaced by a completely new one that is less cluttered and adds a few new features (PromLens-style tree view, better metrics explorer, "Explain" tab). However, it is still missing some features of the old UI (notably, exemplar display and heatmaps). To switch back to the old UI, you can use the feature flag `--enable-feature=old-ui` for the time being. #14872
* [CHANGE] PromQL: Range selectors and the lookback delta are now left-open, i.e. a sample coinciding with the lower time limit is excluded rather than included. #13904
* [CHANGE] Kubernetes SD: Remove support for `discovery.k8s.io/v1beta1` API version of EndpointSlice. This version is no longer served as of Kubernetes v1.25. #14365
* [CHANGE] Kubernetes SD: Remove support for `networking.k8s.io/v1beta1` API version of Ingress. This version is no longer served as of Kubernetes v1.22. #14365
* [CHANGE] UTF-8: Enable UTF-8 support by default. Prometheus now allows all UTF-8 characters in metric and label names. The corresponding `utf8-name` feature flag has been removed. #14705
* [CHANGE] Console: Remove example files for the console feature. Users can continue using the console feature by supplying their own JavaScript and templates. #14807
* [CHANGE] SD: Enable the new service discovery manager by default. This SD manager does not restart unchanged discoveries upon reloading. This makes reloads faster and reduces pressure on service discoveries' sources. The corresponding `new-service-discovery-manager` feature flag has been removed. #14770
* [CHANGE] Agent mode has been promoted to stable. The feature flag `agent` has been removed. To run Prometheus in Agent mode, use the new `--agent` cmdline arg instead. #14747
* [CHANGE] Remove deprecated `remote-write-receiver`,`promql-at-modifier`, and `promql-negative-offset` feature flags. #13456, #14526
* [CHANGE] Remove deprecated `storage.tsdb.allow-overlapping-blocks`, `alertmanager.timeout`, and `storage.tsdb.retention` flags. #14640, #14643
* [FEATURE] Promtool: Allow additional labels to be added to blocks created from openmetrics. #14402
>>>>>>> 4e171661
* [FEATURE] OTLP receiver: Add new option `otlp.promote_resource_attributes`, for any OTel resource attributes that should be promoted to metric labels. #14200
* [FEATURE] Automatic reloading of the Prometheus configuration file at a specified interval #14769
* [ENHANCEMENT] OTLP receiver: Warn when encountering exponential histograms with zero count and non-zero sum. #14706
* [ENHANCEMENT] OTLP receiver: Interrupt translation on context cancellation/timeout. #14612
* [ENHANCEMENT] Scrape: Only parse created timestamp if `created-timestamp-zero-ingestion` feature flag is enabled. This is as a lot of memory is used when parsing the created timestamp in the OM text format. #14815
* [ENHANCEMENT] Scrape: Add support for logging scrape failures to a specified file. #14734
* [ENHANCEMENT] Remote Read client: Enable streaming remote read if the server supports it. #11379
* [ENHANCEMENT] PromQL: Delay deletion of `__name__` label to the end of the query evaluation. This is **experimental** and enabled under the feature-flag `promql-delayed-name-removal`. #14477
* [ENHANCEMENT] Move AM discovery page from "Monitoring status" to "Server status". #14875
* [ENHANCEMENT] Tracing: Improve PromQL tracing, including showing the operation performed for aggregates, operators, and calls.#14816
* [ENHANCEMENT] Add support for multiple listening addresses. #14665
* [ENHANCEMENT] Add the ability to set custom HTTP headers. #14817
* [BUGFIX] TSDB: Fix shard initialization after WAL repair. #14731
* [BUGFIX] UTF-8: Ensure correct validation when legacy mode turned on. #14736
* [BUGFIX] SD: Make discovery manager notify consumers of dropped targets for still defined jobs. #13147
* [BUGFIX] SD: Prevent the new service discovery manager from storing stale targets. #13622
* [BUGFIX] Remote Write 2.0: Ensure metadata records are sent from the WAL to remote write during WAL replay. #14766
* [BUGFIX] Scrape: Do no override target parameter labels with config params. #11029
* [BUGFIX] Scrape: Reset exemplar position when scraping histograms in protobuf. #14810
* [BUGFIX] Native Histograms: Do not re-use spans between histograms. #14771
* [BUGFIX] Scrape: Only parse created timestamp if `created-timestamp-zero-ingestion` feature flag is enabled. This is as a lot of memory is used when parsing the created timestamp in the OM text format. #14815
* [BUGFIX] TSDB: Fix panic in query during truncation with OOO head. #14831
* [BUGFIX] TSDB: Fix panic in chunk querier. #14874
* [BUGFIX] promql.Engine.Close: No-op if nil. #14861
* [BUGFIX] tsdb/wlog.Watcher.readSegmentForGC: Only count unknown record types against record_decode_failures_total metric. #14042
* [ENHANCEMENT] OTLP: During translation, check for context cancellation/timeout. #654
* [ENHANCEMENT] OTLP receiver: If the feature flag `--created-timestamp-zero-ingestion` is true, convert OTel start timestamps to Prometheus zero samples. #14759

## 2.54.1 / 2024-08-27

* [BUGFIX] Scraping: allow multiple samples on same series, with explicit timestamps. #14685
* [BUGFIX] Docker SD: fix crash in `match_first_network` mode when container is reconnected to a new network. #14654
* [BUGFIX] PromQL: fix experimental native histograms getting corrupted due to vector selector bug in range queries. #14538
* [BUGFIX] PromQL: fix experimental native histogram counter reset detection on stale samples. #14514
* [BUGFIX] PromQL: fix native histograms getting corrupted due to vector selector bug in range queries. #14605

## 2.54.0 / 2024-08-09

Release 2.54 brings a release candidate of a major new version of [Remote Write: 2.0](https://prometheus.io/docs/specs/remote_write_spec_2_0/).
This is experimental at this time and may still change.
Remote-write v2 is enabled by default, but can be disabled via feature-flag `web.remote-write-receiver.accepted-protobuf-messages`.

* [CHANGE] Remote-Write: `highest_timestamp_in_seconds` and `queue_highest_sent_timestamp_seconds` metrics now initialized to 0. #14437
* [CHANGE] API: Split warnings from info annotations in API response. #14327
* [FEATURE] Remote-Write: Version 2.0 experimental, plus metadata in WAL via feature flag `metadata-wal-records` (defaults on). #14395,#14427,#14444
* [FEATURE] PromQL: add limitk() and limit_ratio() aggregation operators. #12503
* [ENHANCEMENT] PromQL: Accept underscores in literal numbers, e.g. 1_000_000 for 1 million. #12821
* [ENHANCEMENT] PromQL: float literal numbers and durations are now interchangeable (experimental). Example: `time() - my_timestamp > 10m`. #9138
* [ENHANCEMENT] PromQL: use Kahan summation for sum(). #14074,#14362
* [ENHANCEMENT] PromQL (experimental native histograms): Optimize `histogram_count` and `histogram_sum` functions. #14097
* [ENHANCEMENT] TSDB: Better support for out-of-order experimental native histogram samples. #14438
* [ENHANCEMENT] TSDB: Optimise seek within index. #14393
* [ENHANCEMENT] TSDB: Optimise deletion of stale series. #14307
* [ENHANCEMENT] TSDB: Reduce locking to optimise adding and removing series. #13286,#14286
* [ENHANCEMENT] TSDB: Small optimisation: streamline special handling for out-of-order data. #14396,#14584
* [ENHANCEMENT] Regexps: Optimize patterns with multiple prefixes. #13843,#14368
* [ENHANCEMENT] Regexps: Optimize patterns containing multiple literal strings. #14173
* [ENHANCEMENT] AWS SD: expose Primary IPv6 addresses as __meta_ec2_primary_ipv6_addresses. #14156
* [ENHANCEMENT] Docker SD: add MatchFirstNetwork for containers with multiple networks. #10490
* [ENHANCEMENT] OpenStack SD: Use `flavor.original_name` if available. #14312
* [ENHANCEMENT] UI (experimental native histograms): more accurate representation. #13680,#14430
* [ENHANCEMENT] Agent: `out_of_order_time_window` config option now applies to agent. #14094
* [ENHANCEMENT] Notifier: Send any outstanding Alertmanager notifications when shutting down. #14290
* [ENHANCEMENT] Rules: Add label-matcher support to Rules API. #10194
* [ENHANCEMENT] HTTP API: Add url to message logged on error while sending response. #14209
* [BUGFIX] TSDB: Exclude OOO chunks mapped after compaction starts (introduced by #14396). #14584
* [BUGFIX] CLI: escape `|` characters when generating docs. #14420
* [BUGFIX] PromQL (experimental native histograms): Fix some binary operators between native histogram values. #14454
* [BUGFIX] TSDB: LabelNames API could fail during compaction. #14279
* [BUGFIX] TSDB: Fix rare issue where pending OOO read can be left dangling if creating querier fails. #14341
* [BUGFIX] TSDB: fix check for context cancellation in LabelNamesFor. #14302
* [BUGFIX] Rules: Fix rare panic on reload. #14366
* [BUGFIX] Config: In YAML marshalling, do not output a regexp field if it was never set. #14004
* [BUGFIX] Remote-Write: reject samples with future timestamps. #14304
* [BUGFIX] Remote-Write: Fix data corruption in remote write if max_sample_age is applied. #14078
* [BUGFIX] Notifier: Fix Alertmanager discovery not updating under heavy load. #14174
* [BUGFIX] Regexes: some Unicode characters were not matched by case-insensitive comparison. #14170,#14299
* [BUGFIX] Remote-Read: Resolve occasional segmentation fault on query. #14515

## 2.53.1 / 2024-07-10

Fix a bug which would drop samples in remote-write if the sending flow stalled
for longer than it takes to write one "WAL segment". How long this takes depends on the size
of your Prometheus; as a rough guide with 10 million series it is about 2-3 minutes.

* [BUGFIX] Remote-write: stop dropping samples in catch-up #14446

## 2.53.0 / 2024-06-16

This release changes the default for GOGC, the Go runtime control for the trade-off between excess memory use and CPU usage. We have found that Prometheus operates with minimal additional CPU usage, but greatly reduced memory by adjusting the upstream Go default from 100 to 75.

* [CHANGE] Rules: Execute 1 query instead of N (where N is the number of alerts within alert rule) when restoring alerts. #13980 #14048
* [CHANGE] Runtime: Change GOGC threshold from 100 to 75 #14176 #14285
* [FEATURE] Rules: Add new option `query_offset` for each rule group via rule group configuration file and `rule_query_offset` as part of the global configuration to have more resilience for remote write delays. #14061 #14216 #14273
* [ENHANCEMENT] Rules: Add `rule_group_last_restore_duration_seconds` metric to measure the time it takes to restore a rule group. #13974
* [ENHANCEMENT] OTLP: Improve remote write format translation performance by using label set hashes for metric identifiers instead of string based ones. #14006 #13991
* [ENHANCEMENT] TSDB: Optimize querying with regexp matchers. #13620
* [BUGFIX] OTLP: Don't generate target_info unless there are metrics and at least one identifying label is defined. #13991
* [BUGFIX] Scrape: Do no try to ingest native histograms when the native histograms feature is turned off. This happened when protobuf scrape was enabled by for example the created time feature. #13987
* [BUGFIX] Scaleway SD: Use the instance's public IP if no private IP is available as the `__address__` meta label. #13941
* [BUGFIX] Query logger: Do not leak file descriptors on error. #13948
* [BUGFIX] TSDB: Let queries with heavy regex matches be cancelled and not use up the CPU. #14096 #14103 #14118 #14199
* [BUGFIX] API: Do not warn if result count is equal to the limit, only when exceeding the limit for the series, label-names and label-values APIs. #14116
* [BUGFIX] TSDB: Fix head stats and hooks when replaying a corrupted snapshot. #14079

## 2.52.1 / 2024-05-29

* [BUGFIX] Linode SD: Fix partial fetch when discovery would return more than 500 elements. #14141

## 2.52.0 / 2024-05-07

* [CHANGE] TSDB: Fix the predicate checking for blocks which are beyond the retention period to include the ones right at the retention boundary. #9633
* [FEATURE] Kubernetes SD: Add a new metric `prometheus_sd_kubernetes_failures_total` to track failed requests to Kubernetes API. #13554
* [FEATURE] Kubernetes SD: Add node and zone metadata labels when using the endpointslice role. #13935
* [FEATURE] Azure SD/Remote Write: Allow usage of Azure authorization SDK. #13099
* [FEATURE] Alerting: Support native histogram templating. #13731
* [FEATURE] Linode SD: Support IPv6 range discovery and region filtering. #13774
* [ENHANCEMENT] PromQL: Performance improvements for queries with regex matchers. #13461
* [ENHANCEMENT] PromQL: Performance improvements when using aggregation operators. #13744
* [ENHANCEMENT] PromQL: Validate label_join destination label. #13803
* [ENHANCEMENT] Scrape: Increment `prometheus_target_scrapes_sample_duplicate_timestamp_total` metric on duplicated series during one scrape. #12933
* [ENHANCEMENT] TSDB: Many improvements in performance. #13742 #13673 #13782
* [ENHANCEMENT] TSDB: Pause regular block compactions if the head needs to be compacted (prioritize head as it increases memory consumption). #13754
* [ENHANCEMENT] Observability: Improved logging during signal handling termination. #13772
* [ENHANCEMENT] Observability: All log lines for drop series use "num_dropped" key consistently. #13823
* [ENHANCEMENT] Observability: Log chunk snapshot and mmaped chunk replay duration during WAL replay. #13838
* [ENHANCEMENT] Observability: Log if the block is being created from WBL during compaction. #13846
* [BUGFIX] PromQL: Fix inaccurate sample number statistic when querying histograms. #13667
* [BUGFIX] PromQL: Fix `histogram_stddev` and `histogram_stdvar` for cases where the histogram has negative buckets. #13852
* [BUGFIX] PromQL: Fix possible duplicated label name and values in a metric result for specific queries. #13845
* [BUGFIX] Scrape: Fix setting native histogram schema factor during scrape. #13846
* [BUGFIX] TSDB: Fix counting of histogram samples when creating WAL checkpoint stats. #13776
* [BUGFIX] TSDB: Fix cases of compacting empty heads. #13755
* [BUGFIX] TSDB: Count float histograms in WAL checkpoint. #13844
* [BUGFIX] Remote Read: Fix memory leak due to broken requests. #13777
* [BUGFIX] API: Stop building response for `/api/v1/series/` when the API request was cancelled. #13766
* [BUGFIX] promtool: Fix panic on `promtool tsdb analyze --extended` when no native histograms are present. #13976

## 2.51.2 / 2024-04-09

Bugfix release.

[BUGFIX] Notifier: could hang when using relabeling on alerts #13861

## 2.51.1 / 2024-03-27

Bugfix release.

* [BUGFIX] PromQL: Re-instate validation of label_join destination label #13803
* [BUGFIX] Scraping (experimental native histograms): Fix handling of the min bucket factor on sync of targets #13846
* [BUGFIX] PromQL: Some queries could return the same series twice (library use only) #13845

## 2.51.0 / 2024-03-18

This version is built with Go 1.22.1.

There is a new optional build tag "dedupelabels", which should reduce memory consumption (#12304).
It is off by default; there will be an optional alternative image to try it out.

* [CHANGE] Scraping: Do experimental timestamp alignment even if tolerance is bigger than 1% of scrape interval #13624, #13737
* [FEATURE] Alerting: Relabel rules for AlertManagerConfig; allows routing alerts to different alertmanagers #12551, #13735
* [FEATURE] API: add limit param to series, label-names and label-values APIs #13396
* [FEATURE] UI (experimental native histograms): Add native histogram chart to Table view #13658
* [FEATURE] Promtool: Add a "tsdb dump-openmetrics" to dump in OpenMetrics format. #13194
* [FEATURE] PromQL (experimental native histograms): Add histogram_avg function #13467
* [ENHANCEMENT] Rules: Evaluate independent rules concurrently #12946, #13527
* [ENHANCEMENT] Scraping (experimental native histograms): Support exemplars #13488
* [ENHANCEMENT] Remote Write: Disable resharding during active retry backoffs #13562
* [ENHANCEMENT] Observability: Add native histograms to latency/duration metrics #13681
* [ENHANCEMENT] Observability: Add 'type' label to prometheus_tsdb_head_out_of_order_samples_appended_total #13607
* [ENHANCEMENT] API: Faster generation of targets into JSON #13469, #13484
* [ENHANCEMENT] Scraping, API: Use faster compression library #10782
* [ENHANCEMENT] OpenTelemetry: Performance improvements in OTLP parsing #13627
* [ENHANCEMENT] PromQL: Optimisations to reduce CPU and memory #13448, #13536
* [BUGFIX] PromQL: Constrain extrapolation in rate() to half of sample interval #13725
* [BUGFIX] Remote Write: Stop slowing down when a new WAL segment is created #13583, #13628
* [BUGFIX] PromQL: Fix wrongly scoped range vectors with @ modifier #13559
* [BUGFIX] Kubernetes SD: Pod status changes were not discovered by Endpoints service discovery #13337
* [BUGFIX] Azure SD: Fix 'error: parameter virtualMachineScaleSetName cannot be empty' (#13702)
* [BUGFIX] Remote Write: Fix signing for AWS sigv4 transport #13497
* [BUGFIX] Observability: Exemplars emitted by Prometheus use "trace_id" not "traceID" #13589

## 2.50.1 / 2024-02-26

* [BUGFIX] API: Fix metadata API using wrong field names. #13633

## 2.50.0 / 2024-02-22

* [CHANGE] Remote Write: Error `storage.ErrTooOldSample` is now generating HTTP error 400 instead of HTTP error 500. #13335
* [FEATURE] Remote Write: Drop old inmemory samples. Activated using the config entry `sample_age_limit`. #13002
* [FEATURE] **Experimental**: Add support for ingesting zeros as created timestamps. (enabled under the feature-flag `created-timestamp-zero-ingestion`). #12733 #13279
* [FEATURE] Promtool: Add `analyze` histograms command. #12331
* [FEATURE] TSDB/compaction: Add a way to enable overlapping compaction. #13282 #13393 #13398
* [FEATURE] Add automatic memory limit handling. Activated using the feature flag. `auto-gomemlimit` #13395
* [ENHANCEMENT] Promtool: allow specifying multiple matchers in `promtool tsdb dump`. #13296
* [ENHANCEMENT] PromQL: Restore more efficient version of `NewPossibleNonCounterInfo` annotation. #13022
* [ENHANCEMENT] Kuma SD: Extend configuration to allow users to specify client ID. #13278
* [ENHANCEMENT] PromQL: Use natural sort in `sort_by_label` and `sort_by_label_desc`. This is **experimental**. #13411
* [ENHANCEMENT] Native Histograms: support `native_histogram_min_bucket_factor` in scrape_config. #13222
* [ENHANCEMENT] Native Histograms: Issue warning if histogramRate is applied to the wrong kind of histogram. #13392
* [ENHANCEMENT] TSDB: Make transaction isolation data structures smaller. #13015
* [ENHANCEMENT] TSDB/postings: Optimize merge using Loser Tree. #12878
* [ENHANCEMENT] TSDB: Simplify internal series delete function. #13261
* [ENHANCEMENT] Agent: Performance improvement by making the global hash lookup table smaller. #13262
* [ENHANCEMENT] PromQL: faster execution of metric functions, e.g. abs(), rate() #13446
* [ENHANCEMENT] TSDB: Optimize label values with matchers by taking shortcuts. #13426
* [ENHANCEMENT] Kubernetes SD: Check preconditions earlier and avoid unnecessary checks or iterations in kube_sd. #13408
* [ENHANCEMENT] Promtool: Improve visibility for `promtool test rules` with JSON colored formatting. #13342
* [ENHANCEMENT] Consoles: Exclude iowait and steal from CPU Utilisation. #9593
* [ENHANCEMENT] Various improvements and optimizations on Native Histograms. #13267, #13215, #13276 #13289, #13340
* [BUGFIX] Scraping: Fix quality value in HTTP Accept header. #13313
* [BUGFIX] UI: Fix usage of the function `time()` that was crashing. #13371
* [BUGFIX] Azure SD: Fix SD crashing when it finds a VM scale set. #13578

## 2.49.1 / 2024-01-15

* [BUGFIX] TSDB: Fixed a wrong `q=` value in scrape accept header #13313

## 2.49.0 / 2024-01-15

* [FEATURE] Promtool: Add `--run` flag promtool test rules command. #12206
* [FEATURE] SD: Add support for `NS` records to DNS SD. #13219
* [FEATURE] UI: Add heatmap visualization setting in the Graph tab, useful histograms. #13096 #13371
* [FEATURE] Scraping: Add `scrape_config.enable_compression` (default true) to disable gzip compression when scraping the target. #13166
* [FEATURE] PromQL: Add a `promql-experimental-functions` feature flag containing some new experimental PromQL functions. #13103 NOTE: More experimental functions might be added behind the same feature flag in the future. Added functions:
  * Experimental `mad_over_time` (median absolute deviation around the median) function. #13059
  * Experimental `sort_by_label` and `sort_by_label_desc` functions allowing sorting returned series by labels. #11299
* [FEATURE] SD: Add `__meta_linode_gpus` label to Linode SD. #13097
* [FEATURE] API: Add `exclude_alerts` query parameter to `/api/v1/rules` to only return recording rules. #12999
* [FEATURE] TSDB: --storage.tsdb.retention.time flag value is now exposed as a `prometheus_tsdb_retention_limit_seconds` metric. #12986
* [FEATURE] Scraping: Add ability to specify priority of scrape protocols to accept during scrape (e.g. to scrape Prometheus proto format for certain jobs). This can be changed by setting `global.scrape_protocols` and `scrape_config.scrape_protocols`. #12738
* [ENHANCEMENT] Scraping: Automated handling of scraping histograms that violate `scrape_config.native_histogram_bucket_limit` setting. #13129
* [ENHANCEMENT] Scraping: Optimized memory allocations when scraping. #12992
* [ENHANCEMENT] SD: Added cache for Azure SD to avoid rate-limits. #12622
* [ENHANCEMENT] TSDB: Various improvements to OOO exemplar scraping. E.g. allowing ingestion of exemplars with the same timestamp, but with different labels. #13021
* [ENHANCEMENT] API: Optimize `/api/v1/labels` and `/api/v1/label/<label_name>/values` when 1 set of matchers are used. #12888
* [ENHANCEMENT] TSDB: Various optimizations for TSDB block index, head mmap chunks and WAL, reducing latency and memory allocations (improving API calls, compaction queries etc). #12997 #13058 #13056 #13040
* [ENHANCEMENT] PromQL: Optimize memory allocations and latency when querying float histograms. #12954
* [ENHANCEMENT] Rules: Instrument TraceID in log lines for rule evaluations. #13034
* [ENHANCEMENT] PromQL: Optimize memory allocations in query_range calls. #13043
* [ENHANCEMENT] Promtool: unittest interval now defaults to evaluation_intervals when not set. #12729
* [BUGFIX] SD: Fixed Azure SD public IP reporting #13241
* [BUGFIX] API: Fix inaccuracies in posting cardinality statistics. #12653
* [BUGFIX] PromQL: Fix inaccuracies of `histogram_quantile` with classic histograms. #13153
* [BUGFIX] TSDB: Fix rare fails or inaccurate queries with OOO samples. #13115
* [BUGFIX] TSDB: Fix rare panics on append commit when exemplars are used. #13092
* [BUGFIX] TSDB: Fix exemplar WAL storage, so remote write can send/receive samples before exemplars. #13113
* [BUGFIX] Mixins: Fix `url` filter on remote write dashboards. #10721
* [BUGFIX] PromQL/TSDB: Various fixes to float histogram operations. #12891 #12977 #12609 #13190 #13189 #13191 #13201 #13212 #13208
* [BUGFIX] Promtool: Fix int32 overflow issues for 32-bit architectures. #12978
* [BUGFIX] SD: Fix Azure VM Scale Set NIC issue. #13283

## 2.48.1 / 2023-12-07

* [BUGFIX] TSDB: Make the wlog watcher read segments synchronously when not tailing. #13224
* [BUGFIX] Agent: Participate in notify calls (fixes slow down in remote write handling introduced in 2.45). #13223

## 2.48.0 / 2023-11-16

* [CHANGE] Remote-write: respect Retry-After header on 5xx errors. #12677
* [FEATURE] Alerting: Add AWS SigV4 authentication support for Alertmanager endpoints. #12774
* [FEATURE] Promtool: Add support for histograms in the TSDB dump command. #12775
* [FEATURE] PromQL: Add warnings (and annotations) to PromQL query results. #12152 #12982 #12988 #13012
* [FEATURE] Remote-write: Add Azure AD OAuth authentication support for remote write requests. #12572
* [ENHANCEMENT] Remote-write: Add a header to count retried remote write requests. #12729
* [ENHANCEMENT] TSDB: Improve query performance by re-using iterator when moving between series. #12757
* [ENHANCEMENT] UI: Move /targets page discovered labels to expandable section #12824
* [ENHANCEMENT] TSDB: Optimize WBL loading by not sending empty buffers over channel. #12808
* [ENHANCEMENT] TSDB: Reply WBL mmap markers concurrently. #12801
* [ENHANCEMENT] Promtool: Add support for specifying series matchers in the TSDB analyze command. #12842
* [ENHANCEMENT] PromQL: Prevent Prometheus from overallocating memory on subquery with large amount of steps. #12734
* [ENHANCEMENT] PromQL: Add warning when monotonicity is forced in the input to histogram_quantile. #12931
* [ENHANCEMENT] Scraping: Optimize sample appending by reducing garbage. #12939
* [ENHANCEMENT] Storage: Reduce memory allocations in queries that merge series sets. #12938
* [ENHANCEMENT] UI: Show group interval in rules display. #12943
* [ENHANCEMENT] Scraping: Save memory when scraping by delaying creation of buffer. #12953
* [ENHANCEMENT] Agent: Allow ingestion of out-of-order samples. #12897
* [ENHANCEMENT] Promtool: Improve support for native histograms in TSDB analyze command. #12869
* [ENHANCEMENT] Scraping: Add configuration option for tracking staleness of scraped timestamps. #13060
* [BUGFIX] SD: Ensure that discovery managers are properly canceled. #10569
* [BUGFIX] TSDB: Fix PostingsForMatchers race with creating new series. #12558
* [BUGFIX] TSDB: Fix handling of explicit counter reset header in histograms. #12772
* [BUGFIX] SD: Validate HTTP client configuration in HTTP, EC2, Azure, Uyuni, PuppetDB, and Lightsail SDs. #12762 #12811 #12812 #12815 #12814 #12816
* [BUGFIX] TSDB: Fix counter reset edgecases causing native histogram panics. #12838
* [BUGFIX] TSDB: Fix duplicate sample detection at chunk size limit. #12874
* [BUGFIX] Promtool: Fix errors not being reported in check rules command. #12715
* [BUGFIX] TSDB: Avoid panics reported in logs when head initialization takes a long time. #12876
* [BUGFIX] TSDB: Ensure that WBL is repaired when possible. #12406
* [BUGFIX] Storage: Fix crash caused by incorrect mixed samples handling. #13055
* [BUGFIX] TSDB: Fix compactor failures by adding min time to histogram chunks. #13062

## 2.47.1 / 2023-10-04

* [BUGFIX] Fix duplicate sample detection at chunk size limit #12874

## 2.47.0 / 2023-09-06

This release adds an experimental OpenTelemetry (OTLP) Ingestion feature,
and also new setting `keep_dropped_targets` to limit the amount of dropped
targets held in memory. This defaults to 0 meaning 'no limit', so we encourage
users with large Prometheus to try setting a limit such as 100.

* [FEATURE] Web: Add OpenTelemetry (OTLP) Ingestion endpoint. #12571 #12643
* [FEATURE] Scraping: Optionally limit detail on dropped targets, to save memory. #12647
* [ENHANCEMENT] TSDB: Write head chunks to disk in the background to reduce blocking. #11818
* [ENHANCEMENT] PromQL: Speed up aggregate and function queries. #12682
* [ENHANCEMENT] PromQL: More efficient evaluation of query with `timestamp()`. #12579
* [ENHANCEMENT] API: Faster streaming of Labels to JSON. #12598
* [ENHANCEMENT] Agent: Memory pooling optimisation. #12651
* [ENHANCEMENT] TSDB: Prevent storage space leaks due to terminated snapshots on shutdown. #12664
* [ENHANCEMENT] Histograms: Refactoring and optimisations. #12352 #12584 #12596 #12711 #12054
* [ENHANCEMENT] Histograms: Add `histogram_stdvar` and `histogram_stddev` functions. #12614
* [ENHANCEMENT] Remote-write: add http.resend_count tracing attribute. #12676
* [ENHANCEMENT] TSDB: Support native histograms in snapshot on shutdown. #12722
* [BUGFIX] TSDB/Agent: ensure that new series get written to WAL on rollback. #12592
* [BUGFIX] Scraping: fix infinite loop on exemplar in protobuf format. #12737

## 2.46.0 / 2023-07-25

* [FEATURE] Promtool: Add PromQL format and label matcher set/delete commands to promtool. #11411
* [FEATURE] Promtool: Add push metrics command. #12299
* [ENHANCEMENT] Promtool: Read from stdin if no filenames are provided in check rules. #12225
* [ENHANCEMENT] Hetzner SD: Support larger ID's that will be used by Hetzner in September. #12569
* [ENHANCEMENT] Kubernetes SD: Add more labels for endpointslice and endpoints role. #10914
* [ENHANCEMENT] Kubernetes SD: Do not add pods to target group if the PodIP status is not set. #11642
* [ENHANCEMENT] OpenStack SD: Include instance image ID in labels. #12502
* [ENHANCEMENT] Remote Write receiver: Validate the metric names and labels. #11688
* [ENHANCEMENT] Web: Initialize `prometheus_http_requests_total` metrics with `code` label set to `200`. #12472
* [ENHANCEMENT] TSDB: Add Zstandard compression option for wlog. #11666
* [ENHANCEMENT] TSDB: Support native histograms in snapshot on shutdown. #12258
* [ENHANCEMENT] Labels: Avoid compiling regexes that are literal. #12434
* [BUGFIX] Histograms: Fix parsing of float histograms without zero bucket. #12577
* [BUGFIX] Histograms: Fix scraping native and classic histograms missing some histograms. #12554
* [BUGFIX] Histograms: Enable ingestion of multiple exemplars per sample. 12557
* [BUGFIX] File SD: Fix path handling in File-SD watcher to allow directory monitoring on Windows. #12488
* [BUGFIX] Linode SD: Cast `InstanceSpec` values to `int64` to avoid overflows on 386 architecture. #12568
* [BUGFIX] PromQL Engine: Include query parsing in active-query tracking. #12418
* [BUGFIX] TSDB: Handle TOC parsing failures. #10623

## 2.45.0 / 2023-06-23

This release is a LTS (Long-Term Support) release of Prometheus and will
receive security, documentation and bugfix patches for at least 12 months.
Please read more about our LTS release cycle at
<https://prometheus.io/docs/introduction/release-cycle/>.

* [FEATURE] API: New limit parameter to limit the number of items returned by `/api/v1/status/tsdb` endpoint. #12336
* [FEATURE] Config: Add limits to global config. #12126
* [FEATURE] Consul SD: Added support for `path_prefix`. #12372
* [FEATURE] Native histograms: Add option to scrape both classic and native histograms. #12350
* [FEATURE] Native histograms: Added support for two more arithmetic operators `avg_over_time` and `sum_over_time`. #12262
* [FEATURE] Promtool: When providing the block id, only one block will be loaded and analyzed. #12031
* [FEATURE] Remote-write: New Azure ad configuration to support remote writing directly to Azure Monitor workspace. #11944
* [FEATURE] TSDB: Samples per chunk are now configurable with flag `storage.tsdb.samples-per-chunk`. By default set to its former value 120. #12055
* [ENHANCEMENT] Native histograms: bucket size can now be limited to avoid scrape fails. #12254
* [ENHANCEMENT] TSDB: Dropped series are now deleted from the WAL sooner. #12297
* [BUGFIX] Native histograms: ChunkSeries iterator now checks if a new sample can be appended to the open chunk. #12185
* [BUGFIX] Native histograms: Fix Histogram Appender `Appendable()` segfault. #12357
* [BUGFIX] Native histograms: Fix setting reset header to gauge histograms in seriesToChunkEncoder. #12329
* [BUGFIX] TSDB: Tombstone intervals are not modified after Get() call. #12245
* [BUGFIX] TSDB: Use path/filepath to set the WAL directory. #12349

## 2.44.0 / 2023-05-13

This version is built with Go tag `stringlabels`, to use the smaller data
structure for Labels that was optional in the previous release. For more
details about this code change see #10991.

* [CHANGE] Remote-write: Raise default samples per send to 2,000. #12203
* [FEATURE] Remote-read: Handle native histograms. #12085, #12192
* [FEATURE] Promtool: Health and readiness check of prometheus server in CLI. #12096
* [FEATURE] PromQL: Add `query_samples_total` metric, the total number of samples loaded by all queries. #12251
* [ENHANCEMENT] Storage: Optimise buffer used to iterate through samples. #12326
* [ENHANCEMENT] Scrape: Reduce memory allocations on target labels. #12084
* [ENHANCEMENT] PromQL: Use faster heap method for `topk()` / `bottomk()`. #12190
* [ENHANCEMENT] Rules API: Allow filtering by rule name. #12270
* [ENHANCEMENT] Native Histograms: Various fixes and improvements. #11687, #12264, #12272
* [ENHANCEMENT] UI: Search of scraping pools is now case-insensitive. #12207
* [ENHANCEMENT] TSDB: Add an affirmative log message for successful WAL repair. #12135
* [BUGFIX] TSDB: Block compaction failed when shutting down. #12179
* [BUGFIX] TSDB: Out-of-order chunks could be ignored if the write-behind log was deleted. #12127

## 2.43.1 / 2023-05-03

* [BUGFIX] Labels: `Set()` after `Del()` would be ignored, which broke some relabeling rules. #12322

## 2.43.0 / 2023-03-21

We are working on some performance improvements in Prometheus, which are only
built into Prometheus when compiling it using the Go tag `stringlabels`
(therefore they are not shipped in the default binaries). It uses a data
structure for labels that uses a single string to hold all the label/values,
resulting in a smaller heap size and some speedups in most cases. We would like
to encourage users who are interested in these improvements to help us measure
the gains on their production architecture. We are providing release artefacts
`2.43.0+stringlabels` and Docker images tagged `v2.43.0-stringlabels` with those
improvements for testing. #10991

* [FEATURE] Promtool: Add HTTP client configuration to query commands. #11487
* [FEATURE] Scrape: Add `scrape_config_files` to include scrape configs from different files. #12019
* [FEATURE] HTTP client: Add `no_proxy` to exclude URLs from proxied requests. #12098
* [FEATURE] HTTP client: Add `proxy_from_environment` to read proxies from env variables. #12098
* [ENHANCEMENT] API: Add support for setting lookback delta per query via the API. #12088
* [ENHANCEMENT] API: Change HTTP status code from 503/422 to 499 if a request is canceled. #11897
* [ENHANCEMENT] Scrape: Allow exemplars for all metric types. #11984
* [ENHANCEMENT] TSDB: Add metrics for head chunks and WAL folders size. #12013
* [ENHANCEMENT] TSDB: Automatically remove incorrect snapshot with index that is ahead of WAL. #11859
* [ENHANCEMENT] TSDB: Improve Prometheus parser error outputs to be more comprehensible. #11682
* [ENHANCEMENT] UI: Scope `group by` labels to metric in autocompletion. #11914
* [BUGFIX] Scrape: Fix `prometheus_target_scrape_pool_target_limit` metric not set before reloading. #12002
* [BUGFIX] TSDB: Correctly update `prometheus_tsdb_head_chunks_removed_total` and `prometheus_tsdb_head_chunks` metrics when reading WAL. #11858
* [BUGFIX] TSDB: Use the correct unit (seconds) when recording out-of-order append deltas in the `prometheus_tsdb_sample_ooo_delta` metric. #12004

## 2.42.0 / 2023-01-31

This release comes with a bunch of feature coverage for native histograms and breaking changes.

If you are trying native histograms already, we recommend you remove the `wal` directory when upgrading.
Because the old WAL record for native histograms is not backward compatible in v2.42.0, this will lead to some data loss for the latest data.

Additionally, if you scrape "float histograms" or use recording rules on native histograms in v2.42.0 (which writes float histograms),
it is a one-way street since older versions do not support float histograms.

* [CHANGE] **breaking** TSDB: Changed WAL record format for the experimental native histograms. #11783
* [FEATURE] Add 'keep_firing_for' field to alerting rules. #11827
* [FEATURE] Promtool: Add support of selecting timeseries for TSDB dump. #11872
* [ENHANCEMENT] Agent: Native histogram support. #11842
* [ENHANCEMENT] Rules: Support native histograms in recording rules. #11838
* [ENHANCEMENT] SD: Add container ID as a meta label for pod targets for Kubernetes. #11844
* [ENHANCEMENT] SD: Add VM size label to azure service discovery. #11650
* [ENHANCEMENT] Support native histograms in federation. #11830
* [ENHANCEMENT] TSDB: Add gauge histogram support. #11783 #11840 #11814
* [ENHANCEMENT] TSDB/Scrape: Support FloatHistogram that represents buckets as float64 values. #11522 #11817 #11716
* [ENHANCEMENT] UI: Show individual scrape pools on /targets page. #11142

## 2.41.0 / 2022-12-20

* [FEATURE] Relabeling: Add `keepequal` and `dropequal` relabel actions. #11564
* [FEATURE] Add support for HTTP proxy headers. #11712
* [ENHANCEMENT] Reload private certificates when changed on disk. #11685
* [ENHANCEMENT] Add `max_version` to specify maximum TLS version in `tls_config`. #11685
* [ENHANCEMENT] Add `goos` and `goarch` labels to `prometheus_build_info`. #11685
* [ENHANCEMENT] SD: Add proxy support for EC2 and LightSail SDs #11611
* [ENHANCEMENT] SD: Add new metric `prometheus_sd_file_watcher_errors_total`. #11066
* [ENHANCEMENT] Remote Read: Use a pool to speed up marshalling. #11357
* [ENHANCEMENT] TSDB: Improve handling of tombstoned chunks in iterators. #11632
* [ENHANCEMENT] TSDB: Optimize postings offset table reading. #11535
* [BUGFIX] Scrape: Validate the metric name, label names, and label values after relabeling. #11074
* [BUGFIX] Remote Write receiver and rule manager: Fix error handling. #11727

## 2.40.7 / 2022-12-14

* [BUGFIX] Use Windows native DNS resolver. #11704
* [BUGFIX] TSDB: Fix queries involving negative buckets of native histograms. #11699

## 2.40.6 / 2022-12-09

* [SECURITY] Security upgrade from go and upstream dependencies that include
  security fixes to the net/http and os packages. #11691

## 2.40.5 / 2022-12-01

* [BUGFIX] TSDB: Fix queries involving native histograms due to improper reset of iterators. #11643

## 2.40.4 / 2022-11-29

* [SECURITY] Fix basic authentication bypass vulnerability (CVE-2022-46146). GHSA-4v48-4q5m-8vx4

## 2.40.3 / 2022-11-23

* [BUGFIX] TSDB: Fix compaction after a deletion is called. #11623

## 2.40.2 / 2022-11-16

* [BUGFIX] UI: Fix black-on-black metric name color in dark mode. #11572

## 2.40.1 / 2022-11-09

* [BUGFIX] TSDB: Fix alignment for atomic int64 for 32 bit architecture. #11547
* [BUGFIX] Scrape: Fix accept headers. #11552

## 2.40.0 / 2022-11-08

This release introduces an experimental, native way of representing and storing histograms.

It can be enabled in Prometheus via `--enable-feature=native-histograms` to accept native histograms.
Enabling native histograms will also switch the preferred exposition format to protobuf.

To instrument your application with native histograms, use the `main` branch of `client_golang` (this will change for the final release when v1.14.0 of client_golang will be out), and set the `NativeHistogramBucketFactor` in your `HistogramOpts` (`1.1` is a good starting point).
Your existing histograms won't switch to native histograms until `NativeHistogramBucketFactor` is set.

* [FEATURE] Add **experimental** support for native histograms. Enable with the flag `--enable-feature=native-histograms`. #11447
* [FEATURE] SD: Add service discovery for OVHcloud. #10802
* [ENHANCEMENT] Kubernetes SD: Use protobuf encoding. #11353
* [ENHANCEMENT] TSDB: Use golang.org/x/exp/slices for improved sorting speed. #11054 #11318 #11380
* [ENHANCEMENT] Consul SD: Add enterprise admin partitions. Adds `__meta_consul_partition` label. Adds `partition` config in `consul_sd_config`. #11482
* [BUGFIX] API: Fix API error codes for `/api/v1/labels` and `/api/v1/series`. #11356

## 2.39.2 / 2022-11-09

* [BUGFIX] TSDB: Fix alignment for atomic int64 for 32 bit architecture. #11547

## 2.39.1 / 2022-10-07

* [BUGFIX] Rules: Fix notifier relabel changing the labels on active alerts. #11427

## 2.39.0 / 2022-10-05

* [FEATURE] **experimental** TSDB: Add support for ingesting out-of-order samples. This is configured via `out_of_order_time_window` field in the config file; check config file docs for more info. #11075
* [ENHANCEMENT] API: `/-/healthy` and `/-/ready` API calls now also respond to a `HEAD` request on top of existing `GET` support. #11160
* [ENHANCEMENT] PuppetDB SD: Add `__meta_puppetdb_query` label. #11238
* [ENHANCEMENT] AWS EC2 SD: Add `__meta_ec2_region` label. #11326
* [ENHANCEMENT] AWS Lightsail SD: Add `__meta_lightsail_region` label. #11326
* [ENHANCEMENT] Scrape: Optimise relabeling by re-using memory. #11147
* [ENHANCEMENT] TSDB: Improve WAL replay timings. #10973 #11307 #11319
* [ENHANCEMENT] TSDB: Optimise memory by not storing unnecessary data in the memory. #11280 #11288 #11296
* [ENHANCEMENT] TSDB: Allow overlapping blocks by default. `--storage.tsdb.allow-overlapping-blocks` now has no effect. #11331
* [ENHANCEMENT] UI: Click to copy label-value pair from query result to clipboard. #11229
* [BUGFIX] TSDB: Turn off isolation for Head compaction to fix a memory leak. #11317
* [BUGFIX] TSDB: Fix 'invalid magic number 0' error on Prometheus startup. #11338
* [BUGFIX] PromQL: Properly close file descriptor when logging unfinished queries. #11148
* [BUGFIX] Agent: Fix validation of flag options and prevent WAL from growing more than desired. #9876

## 2.38.0 / 2022-08-16

* [FEATURE]: Web: Add a `/api/v1/format_query` HTTP API endpoint that allows pretty-formatting PromQL expressions. #11036 #10544 #11005
* [FEATURE]: UI: Add support for formatting PromQL expressions in the UI. #11039
* [FEATURE]: DNS SD: Support MX records for discovering targets. #10099
* [FEATURE]: Templates: Add `toTime()` template function that allows converting sample timestamps to Go `time.Time` values. #10993
* [ENHANCEMENT]: Kubernetes SD: Add `__meta_kubernetes_service_port_number` meta label indicating the service port number. #11002 #11053
* [ENHANCEMENT]: Kubernetes SD: Add `__meta_kubernetes_pod_container_image` meta label indicating the container image. #11034 #11146
* [ENHANCEMENT]: PromQL: When a query panics, also log the query itself alongside the panic message. #10995
* [ENHANCEMENT]: UI: Tweak colors in the dark theme to improve the contrast ratio. #11068
* [ENHANCEMENT]: Web: Speed up calls to `/api/v1/rules` by avoiding locks and using atomic types instead. #10858
* [ENHANCEMENT]: Scrape: Add a `no-default-scrape-port` feature flag, which omits or removes any default HTTP (`:80`) or HTTPS (`:443`) ports in the target's scrape address. #9523
* [BUGFIX]: TSDB: In the WAL watcher metrics, expose the `type="exemplar"` label instead of `type="unknown"` for exemplar records. #11008
* [BUGFIX]: TSDB: Fix race condition around allocating series IDs during chunk snapshot loading. #11099

## 2.37.0 / 2022-07-14

This release is a LTS (Long-Term Support) release of Prometheus and will
receive security, documentation and bugfix patches for at least 6 months.
Please read more about our LTS release cycle at
<https://prometheus.io/docs/introduction/release-cycle/>.

Following data loss by users due to lack of unified buffer cache in OpenBSD, we
will no longer release Prometheus upstream for OpenBSD until a proper solution is
found. #8799

* [FEATURE] Nomad SD: New service discovery for Nomad built-in service discovery. #10915
* [ENHANCEMENT] Kubernetes SD: Allow attaching node labels for endpoint role. #10759
* [ENHANCEMENT] PromQL: Optimise creation of signature with/without labels. #10667
* [ENHANCEMENT] TSDB: Memory optimizations. #10873 #10874
* [ENHANCEMENT] TSDB: Reduce sleep time when reading WAL. #10859 #10878
* [ENHANCEMENT] OAuth2: Add appropriate timeouts and User-Agent header. #11020
* [BUGFIX] Alerting: Fix Alertmanager targets not being updated when alerts were queued. #10948
* [BUGFIX] Hetzner SD: Make authentication files relative to Prometheus config file. #10813
* [BUGFIX] Promtool: Fix `promtool check config` not erroring properly on failures. #10952
* [BUGFIX] Scrape: Keep relabeled scrape interval and timeout on reloads. #10916
* [BUGFIX] TSDB: Don't increment `prometheus_tsdb_compactions_failed_total` when context is canceled. #10772
* [BUGFIX] TSDB: Fix panic if series is not found when deleting series. #10907
* [BUGFIX] TSDB: Increase `prometheus_tsdb_mmap_chunk_corruptions_total` on out of sequence errors. #10406
* [BUGFIX] Uyuni SD: Make authentication files relative to Prometheus configuration file and fix default configuration values. #10813

## 2.36.2 / 2022-06-20

* [BUGFIX] Fix serving of static assets like fonts and favicon. #10888

## 2.36.1 / 2022-06-09

* [BUGFIX] promtool: Add --lint-fatal option. #10840

## 2.36.0 / 2022-05-30

* [FEATURE] Add lowercase and uppercase relabel action. #10641
* [FEATURE] SD: Add IONOS Cloud integration. #10514
* [FEATURE] SD: Add Vultr integration. #10714
* [FEATURE] SD: Add Linode SD failure count metric. #10673
* [FEATURE] Add prometheus_ready metric. #10682
* [ENHANCEMENT] Add stripDomain to template function. #10475
* [ENHANCEMENT] UI: Enable active search through dropped targets. #10668
* [ENHANCEMENT] promtool: support matchers when querying label values. #10727
* [ENHANCEMENT] Add agent mode identifier. #9638
* [BUGFIX] Changing TotalQueryableSamples from int to int64. #10549
* [BUGFIX] tsdb/agent: Ignore duplicate exemplars. #10595
* [BUGFIX] TSDB: Fix chunk overflow appending samples at a variable rate. #10607
* [BUGFIX] Stop rule manager before TSDB is stopped. #10680

## 2.35.0 / 2022-04-21

This Prometheus release is built with go1.18, which contains two noticeable changes related to TLS:

1. [TLS 1.0 and 1.1 disabled by default client-side](https://go.dev/doc/go1.18#tls10).
Prometheus users can override this with the `min_version` parameter of [tls_config](https://prometheus.io/docs/prometheus/latest/configuration/configuration/#tls_config).
2. [Certificates signed with the SHA-1 hash function are rejected](https://go.dev/doc/go1.18#sha1). This doesn't apply to self-signed root certificates.

* [CHANGE] TSDB: Delete `*.tmp` WAL files when Prometheus starts. #10317
* [CHANGE] promtool: Add new flag `--lint` (enabled by default) for the commands `check rules` and `check config`, resulting in a new exit code (`3`) for linter errors. #10435
* [FEATURE] Support for automatically setting the variable `GOMAXPROCS` to the container CPU limit. Enable with the flag `--enable-feature=auto-gomaxprocs`. #10498
* [FEATURE] PromQL: Extend statistics with total and peak number of samples in a query. Additionally, per-step statistics are available with  --enable-feature=promql-per-step-stats and using `stats=all` in the query API.
Enable with the flag `--enable-feature=per-step-stats`. #10369
* [ENHANCEMENT] Prometheus is built with Go 1.18. #10501
* [ENHANCEMENT] TSDB: more efficient sorting of postings read from WAL at startup. #10500
* [ENHANCEMENT] Azure SD: Add metric to track Azure SD failures. #10476
* [ENHANCEMENT] Azure SD: Add an optional `resource_group` configuration. #10365
* [ENHANCEMENT] Kubernetes SD: Support `discovery.k8s.io/v1` `EndpointSlice` (previously only `discovery.k8s.io/v1beta1` `EndpointSlice` was supported). #9570
* [ENHANCEMENT] Kubernetes SD: Allow attaching node metadata to discovered pods. #10080
* [ENHANCEMENT] OAuth2: Support for using a proxy URL to fetch OAuth2 tokens. #10492
* [ENHANCEMENT] Configuration: Add the ability to disable HTTP2. #10492
* [ENHANCEMENT] Config: Support overriding minimum TLS version. #10610
* [BUGFIX] Kubernetes SD: Explicitly include gcp auth from k8s.io. #10516
* [BUGFIX] Fix OpenMetrics parser to sort uppercase labels correctly. #10510
* [BUGFIX] UI: Fix scrape interval and duration tooltip not showing on target page. #10545
* [BUGFIX] Tracing/GRPC: Set TLS credentials only when insecure is false. #10592
* [BUGFIX] Agent: Fix ID collision when loading a WAL with multiple segments. #10587
* [BUGFIX] Remote-write: Fix a deadlock between Batch and flushing the queue. #10608

## 2.34.0 / 2022-03-15

* [CHANGE] UI: Classic UI removed. #10208
* [CHANGE] Tracing: Migrate from Jaeger to OpenTelemetry based tracing. #9724, #10203, #10276
* [ENHANCEMENT] TSDB: Disable the chunk write queue by default and allow configuration with the experimental flag `--storage.tsdb.head-chunks-write-queue-size`. #10425
* [ENHANCEMENT] HTTP SD: Add a failure counter. #10372
* [ENHANCEMENT] Azure SD: Set Prometheus User-Agent on requests. #10209
* [ENHANCEMENT] Uyuni SD: Reduce the number of logins to Uyuni. #10072
* [ENHANCEMENT] Scrape: Log when an invalid media type is encountered during a scrape. #10186
* [ENHANCEMENT] Scrape: Accept application/openmetrics-text;version=1.0.0 in addition to version=0.0.1. #9431
* [ENHANCEMENT] Remote-read: Add an option to not use external labels as selectors for remote read. #10254
* [ENHANCEMENT] UI: Optimize the alerts page and add a search bar. #10142
* [ENHANCEMENT] UI: Improve graph colors that were hard to see. #10179
* [ENHANCEMENT] Config: Allow escaping of `$` with `$$` when using environment variables with external labels. #10129
* [BUGFIX] PromQL: Properly return an error from histogram_quantile when metrics have the same labelset. #10140
* [BUGFIX] UI: Fix bug that sets the range input to the resolution. #10227
* [BUGFIX] TSDB: Fix a query panic when `memory-snapshot-on-shutdown` is enabled. #10348
* [BUGFIX] Parser: Specify type in metadata parser errors. #10269
* [BUGFIX] Scrape: Fix label limit changes not applying. #10370

## 2.33.5 / 2022-03-08

The binaries published with this release are built with Go1.17.8 to avoid [CVE-2022-24921](https://cve.mitre.org/cgi-bin/cvename.cgi?name=CVE-2022-24921).

* [BUGFIX] Remote-write: Fix deadlock between adding to queue and getting batch. #10395

## 2.33.4 / 2022-02-22

* [BUGFIX] TSDB: Fix panic when m-mapping head chunks onto the disk. #10316

## 2.33.3 / 2022-02-11

* [BUGFIX] Azure SD: Fix a regression when public IP Address isn't set. #10289

## 2.33.2 / 2022-02-11

* [BUGFIX] Azure SD: Fix panic when public IP Address isn't set. #10280
* [BUGFIX] Remote-write: Fix deadlock when stopping a shard. #10279

## 2.33.1 / 2022-02-02

* [BUGFIX] SD: Fix _no such file or directory_ in K8s SD when not running inside K8s. #10235

## 2.33.0 / 2022-01-29

* [CHANGE] PromQL: Promote negative offset and `@` modifer to stable features. #10121
* [CHANGE] Web: Promote remote-write-receiver to stable. #10119
* [FEATURE] Config: Add `stripPort` template function. #10002
* [FEATURE] Promtool: Add cardinality analysis to `check metrics`, enabled by flag `--extended`. #10045
* [FEATURE] SD: Enable target discovery in own K8s namespace. #9881
* [FEATURE] SD: Add provider ID label in K8s SD. #9603
* [FEATURE] Web: Add limit field to the rules API. #10152
* [ENHANCEMENT] Remote-write: Avoid allocations by buffering concrete structs instead of interfaces. #9934
* [ENHANCEMENT] Remote-write: Log time series details for out-of-order samples in remote write receiver. #9894
* [ENHANCEMENT] Remote-write: Shard up more when backlogged. #9274
* [ENHANCEMENT] TSDB: Use simpler map key to improve exemplar ingest performance. #10111
* [ENHANCEMENT] TSDB: Avoid allocations when popping from the intersected postings heap. #10092
* [ENHANCEMENT] TSDB: Make chunk writing non-blocking, avoiding latency spikes in remote-write. #10051
* [ENHANCEMENT] TSDB: Improve label matching performance. #9907
* [ENHANCEMENT] UI: Optimize the service discovery page and add a search bar. #10131
* [ENHANCEMENT] UI: Optimize the target page and add a search bar. #10103
* [BUGFIX] Promtool: Make exit codes more consistent. #9861
* [BUGFIX] Promtool: Fix flakiness of rule testing. #8818
* [BUGFIX] Remote-write: Update `prometheus_remote_storage_queue_highest_sent_timestamp_seconds` metric when write irrecoverably fails. #10102
* [BUGFIX] Storage: Avoid panic in `BufferedSeriesIterator`. #9945
* [BUGFIX] TSDB: CompactBlockMetas should produce correct mint/maxt for overlapping blocks. #10108
* [BUGFIX] TSDB: Fix logging of exemplar storage size. #9938
* [BUGFIX] UI: Fix overlapping click targets for the alert state checkboxes. #10136
* [BUGFIX] UI: Fix _Unhealthy_ filter on target page to actually display only _Unhealthy_ targets. #10103
* [BUGFIX] UI: Fix autocompletion when expression is empty. #10053
* [BUGFIX] TSDB: Fix deadlock from simultaneous GC and write. #10166

## 2.32.1 / 2021-12-17

* [BUGFIX] Scrape: Fix reporting metrics when sample limit is reached during the report. #9996
* [BUGFIX] Scrape: Ensure that scrape interval and scrape timeout are always set. #10023
* [BUGFIX] TSDB: Expose and fix bug in iterators' `Seek()` method. #10030

## 2.32.0 / 2021-12-09

This release introduces the Prometheus Agent, a new mode of operation for
Prometheus optimized for remote-write only scenarios. In this mode, Prometheus
does not generate blocks on the local filesystem and is not queryable locally.
Enable with `--enable-feature=agent`.

Learn more about the Prometheus Agent in our [blog post](https://prometheus.io/blog/2021/11/16/agent/).

* [CHANGE] Remote-write: Change default max retry time from 100ms to 5 seconds. #9634
* [FEATURE] Agent: New mode of operation optimized for remote-write only scenarios, without local storage. Enable with `--enable-feature=agent`. #8785 #9851 #9664 #9939 #9941 #9943
* [FEATURE] Promtool: Add `promtool check service-discovery` command. #8970
* [FEATURE] UI: Add search in metrics dropdown. #9629
* [FEATURE] Templates: Add parseDuration to template functions. #8817
* [ENHANCEMENT] Promtool: Improve test output. #8064
* [ENHANCEMENT] PromQL: Use kahan summation for better numerical stability. #9588
* [ENHANCEMENT] Remote-write: Reuse memory for marshalling. #9412
* [ENHANCEMENT] Scrape: Add `scrape_body_size_bytes` scrape metric behind the `--enable-feature=extra-scrape-metrics` flag. #9569
* [ENHANCEMENT] TSDB: Add windows arm64 support. #9703
* [ENHANCEMENT] TSDB: Optimize query by skipping unneeded sorting in TSDB. #9673
* [ENHANCEMENT] Templates: Support int and uint as datatypes for template formatting. #9680
* [ENHANCEMENT] UI: Prefer `rate` over `rad`, `delta` over `deg`, and `count` over `cos` in autocomplete. #9688
* [ENHANCEMENT] Linode SD: Tune API request page sizes. #9779
* [BUGFIX] TSDB: Add more size checks when writing individual sections in the index. #9710
* [BUGFIX] PromQL: Make `deriv()` return zero values for constant series. #9728
* [BUGFIX] TSDB: Fix panic when checkpoint directory is empty. #9687
* [BUGFIX] TSDB: Fix panic, out of order chunks, and race warning during WAL replay. #9856
* [BUGFIX] UI: Correctly render links for targets with IPv6 addresses that contain a Zone ID. #9853
* [BUGFIX] Promtool: Fix checking of `authorization.credentials_file` and `bearer_token_file` fields. #9883
* [BUGFIX] Uyuni SD: Fix null pointer exception during initialization. #9924 #9950
* [BUGFIX] TSDB: Fix queries after a failed snapshot replay. #9980

## 2.31.2 / 2021-12-09

* [BUGFIX] TSDB: Fix queries after a failed snapshot replay. #9980

## 2.31.1 / 2021-11-05

* [BUGFIX] SD: Fix a panic when the experimental discovery manager receives
  targets during a reload. #9656

## 2.31.0 / 2021-11-02

* [CHANGE] UI: Remove standard PromQL editor in favour of the codemirror-based editor. #9452
* [FEATURE] PromQL: Add trigonometric functions and `atan2` binary operator. #9239 #9248 #9515
* [FEATURE] Remote: Add support for exemplar in the remote write receiver endpoint. #9319 #9414
* [FEATURE] SD: Add PuppetDB service discovery. #8883
* [FEATURE] SD: Add Uyuni service discovery. #8190
* [FEATURE] Web: Add support for security-related HTTP headers. #9546
* [ENHANCEMENT] Azure SD: Add `proxy_url`, `follow_redirects`, `tls_config`. #9267
* [ENHANCEMENT] Backfill: Add `--max-block-duration` in `promtool create-blocks-from rules`. #9511
* [ENHANCEMENT] Config: Print human-readable sizes with unit instead of raw numbers. #9361
* [ENHANCEMENT] HTTP: Re-enable HTTP/2. #9398
* [ENHANCEMENT] Kubernetes SD: Warn user if number of endpoints exceeds limit. #9467
* [ENHANCEMENT] OAuth2: Add TLS configuration to token requests. #9550
* [ENHANCEMENT] PromQL: Several optimizations. #9365 #9360 #9362 #9552
* [ENHANCEMENT] PromQL: Make aggregations deterministic in instant queries. #9459
* [ENHANCEMENT] Rules: Add the ability to limit number of alerts or series. #9260 #9541
* [ENHANCEMENT] SD: Experimental discovery manager to avoid restarts upon reload. Disabled by default, enable with flag `--enable-feature=new-service-discovery-manager`. #9349 #9537
* [ENHANCEMENT] UI: Debounce timerange setting changes. #9359
* [BUGFIX] Backfill: Apply rule labels after query labels. #9421
* [BUGFIX] Scrape: Resolve conflicts between multiple exported label prefixes. #9479 #9518
* [BUGFIX] Scrape: Restart scrape loops when `__scrape_interval__` is changed. #9551
* [BUGFIX] TSDB: Fix memory leak in samples deletion. #9151
* [BUGFIX] UI: Use consistent margin-bottom for all alert kinds. #9318

## 2.30.4 / 2021-12-09

* [BUGFIX] TSDB: Fix queries after a failed snapshot replay. #9980

## 2.30.3 / 2021-10-05

* [BUGFIX] TSDB: Fix panic on failed snapshot replay. #9438
* [BUGFIX] TSDB: Don't fail snapshot replay with exemplar storage disabled when the snapshot contains exemplars. #9438

## 2.30.2 / 2021-10-01

* [BUGFIX] TSDB: Don't error on overlapping m-mapped chunks during WAL replay. #9381

## 2.30.1 / 2021-09-28

* [ENHANCEMENT] Remote Write: Redact remote write URL when used for metric label. #9383
* [ENHANCEMENT] UI: Redact remote write URL and proxy URL passwords in the `/config` page. #9408
* [BUGFIX] promtool rules backfill: Prevent creation of data before the start time. #9339
* [BUGFIX] promtool rules backfill: Do not query after the end time. #9340
* [BUGFIX] Azure SD: Fix panic when no computername is set. #9387

## 2.30.0 / 2021-09-14

* [FEATURE] **experimental** TSDB: Snapshot in-memory chunks on shutdown for faster restarts. Behind `--enable-feature=memory-snapshot-on-shutdown` flag. #7229
* [FEATURE] **experimental** Scrape: Configure scrape interval and scrape timeout via relabeling using `__scrape_interval__` and `__scrape_timeout__` labels respectively. #8911
* [FEATURE] Scrape: Add `scrape_timeout_seconds` and `scrape_sample_limit` metric. Behind `--enable-feature=extra-scrape-metrics` flag to avoid additional cardinality by default. #9247 #9295
* [ENHANCEMENT] Scrape: Add `--scrape.timestamp-tolerance` flag to adjust scrape timestamp tolerance when enabled via `--scrape.adjust-timestamps`. #9283
* [ENHANCEMENT] Remote Write: Improve throughput when sending exemplars. #8921
* [ENHANCEMENT] TSDB: Optimise WAL loading by removing extra map and caching min-time #9160
* [ENHANCEMENT] promtool: Speed up checking for duplicate rules. #9262/#9306
* [ENHANCEMENT] Scrape: Reduce allocations when parsing the metrics. #9299
* [ENHANCEMENT] docker_sd: Support host network mode #9125
* [BUGFIX] Exemplars: Fix panic when resizing exemplar storage from 0 to a non-zero size. #9286
* [BUGFIX] TSDB: Correctly decrement `prometheus_tsdb_head_active_appenders` when the append has no samples. #9230
* [BUGFIX] promtool rules backfill: Return 1 if backfill was unsuccessful. #9303
* [BUGFIX] promtool rules backfill: Avoid creation of overlapping blocks. #9324
* [BUGFIX] config: Fix a panic when reloading configuration with a `null` relabel action. #9224

## 2.29.2 / 2021-08-27

* [BUGFIX] Fix Kubernetes SD failing to discover Ingress in Kubernetes v1.22. #9205
* [BUGFIX] Fix data race in loading write-ahead-log (WAL). #9259

## 2.29.1 / 2021-08-11

* [BUGFIX] tsdb: align atomically accessed int64 to prevent panic in 32-bit
  archs. #9192

## 2.29.0 / 2021-08-11

Note for macOS users: Due to [changes in the upcoming Go 1.17](https://tip.golang.org/doc/go1.17#darwin),
this is the last Prometheus release that supports macOS 10.12 Sierra.

* [CHANGE] Promote `--storage.tsdb.allow-overlapping-blocks` flag to stable. #9117
* [CHANGE] Promote `--storage.tsdb.retention.size` flag to stable. #9004
* [FEATURE] Add Kuma service discovery. #8844
* [FEATURE] Add `present_over_time` PromQL function. #9097
* [FEATURE] Allow configuring exemplar storage via file and make it reloadable. #8974
* [FEATURE] UI: Allow selecting time range with mouse drag. #8977
* [FEATURE] promtool: Add feature flags flag `--enable-feature`. #8958
* [FEATURE] promtool: Add file_sd file validation. #8950
* [ENHANCEMENT] Reduce blocking of outgoing remote write requests from series garbage collection. #9109
* [ENHANCEMENT] Improve write-ahead-log decoding performance. #9106
* [ENHANCEMENT] Improve append performance in TSDB by reducing mutexes usage. #9061
* [ENHANCEMENT] Allow configuring `max_samples_per_send` for remote write metadata. #8959
* [ENHANCEMENT] Add `__meta_gce_interface_ipv4_<name>` meta label to GCE discovery. #8978
* [ENHANCEMENT] Add `__meta_ec2_availability_zone_id` meta label to EC2 discovery. #8896
* [ENHANCEMENT] Add `__meta_azure_machine_computer_name` meta label to Azure discovery. #9112
* [ENHANCEMENT] Add `__meta_hetzner_hcloud_labelpresent_<labelname>` meta label to Hetzner discovery. #9028
* [ENHANCEMENT] promtool: Add compaction efficiency to `promtool tsdb analyze` reports. #8940
* [ENHANCEMENT] promtool: Allow configuring max block duration for backfilling via `--max-block-duration` flag. #8919
* [ENHANCEMENT] UI: Add sorting and filtering to flags page. #8988
* [ENHANCEMENT] UI: Improve alerts page rendering performance. #9005
* [BUGFIX] Log when total symbol size exceeds 2^32 bytes, causing compaction to fail, and skip compaction. #9104
* [BUGFIX] Fix incorrect `target_limit` reloading of zero value. #9120
* [BUGFIX] Fix head GC and pending readers race condition. #9081
* [BUGFIX] Fix timestamp handling in OpenMetrics parser. #9008
* [BUGFIX] Fix potential duplicate metrics in `/federate` endpoint when specifying multiple matchers. #8885
* [BUGFIX] Fix server configuration and validation for authentication via client cert. #9123
* [BUGFIX] Allow `start` and `end` again as label names in PromQL queries. They were disallowed since the introduction of @ timestamp feature. #9119

## 2.28.1 / 2021-07-01

* [BUGFIX]: HTTP SD: Allow `charset` specification in `Content-Type` header. #8981
* [BUGFIX]: HTTP SD: Fix handling of disappeared target groups. #9019
* [BUGFIX]: Fix incorrect log-level handling after moving to go-kit/log. #9021

## 2.28.0 / 2021-06-21

* [CHANGE] UI: Make the new experimental PromQL editor the default. #8925
* [FEATURE] Linode SD: Add Linode service discovery. #8846
* [FEATURE] HTTP SD: Add generic HTTP-based service discovery. #8839
* [FEATURE] Kubernetes SD: Allow configuring API Server access via a kubeconfig file. #8811
* [FEATURE] UI: Add exemplar display support to the graphing interface. #8832 #8945 #8929
* [FEATURE] Consul SD: Add namespace support for Consul Enterprise. #8900
* [ENHANCEMENT] Promtool: Allow silencing output when importing / backfilling data. #8917
* [ENHANCEMENT] Consul SD: Support reading tokens from file. #8926
* [ENHANCEMENT] Rules: Add a new `.ExternalURL` alert field templating variable, containing the external URL of the Prometheus server. #8878
* [ENHANCEMENT] Scrape: Add experimental `body_size_limit` scrape configuration setting to limit the allowed response body size for target scrapes. #8833 #8886
* [ENHANCEMENT] Kubernetes SD: Add ingress class name label for ingress discovery. #8916
* [ENHANCEMENT] UI: Show a startup screen with progress bar when the TSDB is not ready yet. #8662 #8908 #8909 #8946
* [ENHANCEMENT] SD: Add a target creation failure counter `prometheus_target_sync_failed_total` and improve target creation failure handling. #8786
* [ENHANCEMENT] TSDB: Improve validation of exemplar label set length. #8816
* [ENHANCEMENT] TSDB: Add a `prometheus_tsdb_clean_start` metric that indicates whether a TSDB lockfile from a previous run still existed upon startup. #8824
* [BUGFIX] UI: In the experimental PromQL editor, fix autocompletion and parsing for special float values and improve series metadata fetching. #8856
* [BUGFIX] TSDB: When merging chunks, split resulting chunks if they would contain more than the maximum of 120 samples. #8582
* [BUGFIX] SD: Fix the computation of the `prometheus_sd_discovered_targets` metric when using multiple service discoveries. #8828

## 2.27.1 / 2021-05-18

This release contains a bug fix for a security issue in the API endpoint. An
attacker can craft a special URL that redirects a user to any endpoint via an
HTTP 302 response. See the [security advisory][GHSA-vx57-7f4q-fpc7] for more details.

[GHSA-vx57-7f4q-fpc7]:https://github.com/prometheus/prometheus/security/advisories/GHSA-vx57-7f4q-fpc7

This vulnerability has been reported by Aaron Devaney from MDSec.

* [BUGFIX] SECURITY: Fix arbitrary redirects under the /new endpoint (CVE-2021-29622)

## 2.27.0 / 2021-05-12

* [CHANGE] Remote write: Metric `prometheus_remote_storage_samples_bytes_total` renamed to `prometheus_remote_storage_bytes_total`. #8296
* [FEATURE] Promtool: Retroactive rule evaluation functionality. #7675
* [FEATURE] Configuration: Environment variable expansion for external labels. Behind `--enable-feature=expand-external-labels` flag. #8649
* [FEATURE] TSDB: Add a flag(`--storage.tsdb.max-block-chunk-segment-size`) to control the max chunks file size of the blocks for small Prometheus instances. #8478
* [FEATURE] UI: Add a dark theme. #8604
* [FEATURE] AWS Lightsail Discovery: Add AWS Lightsail Discovery. #8693
* [FEATURE] Docker Discovery: Add Docker Service Discovery. #8629
* [FEATURE] OAuth: Allow OAuth 2.0 to be used anywhere an HTTP client is used. #8761
* [FEATURE] Remote Write: Send exemplars via remote write. Experimental and disabled by default. #8296
* [ENHANCEMENT] Digital Ocean Discovery: Add `__meta_digitalocean_vpc` label. #8642
* [ENHANCEMENT] Scaleway Discovery: Read Scaleway secret from a file. #8643
* [ENHANCEMENT] Scrape: Add configurable limits for label size and count. #8777
* [ENHANCEMENT] UI: Add 16w and 26w time range steps. #8656
* [ENHANCEMENT] Templating: Enable parsing strings in `humanize` functions. #8682
* [BUGFIX] UI: Provide errors instead of blank page on TSDB Status Page. #8654 #8659
* [BUGFIX] TSDB: Do not panic when writing very large records to the WAL. #8790
* [BUGFIX] TSDB: Avoid panic when mmaped memory is referenced after the file is closed. #8723
* [BUGFIX] Scaleway Discovery: Fix nil pointer dereference. #8737
* [BUGFIX] Consul Discovery: Restart no longer required after config update with no targets. #8766

## 2.26.0 / 2021-03-31

Prometheus is now built and supporting Go 1.16 (#8544). This reverts the memory release pattern added in Go 1.12. This makes common RSS usage metrics showing more accurate number for actual memory used by Prometheus. You can read more details [here](https://www.bwplotka.dev/2019/golang-memory-monitoring/).

Note that from this release Prometheus is using Alertmanager v2 by default.

* [CHANGE] Alerting: Using Alertmanager v2 API by default. #8626
* [CHANGE] Prometheus/Promtool: As agreed on dev summit, binaries are now printing help and usage to stdout instead of stderr. #8542
* [FEATURE] Remote: Add support for AWS SigV4 auth method for remote_write. #8509
* [FEATURE] Scaleway Discovery: Add Scaleway Service Discovery. #8555
* [FEATURE] PromQL: Allow negative offsets. Behind `--enable-feature=promql-negative-offset` flag. #8487
* [FEATURE] **experimental** Exemplars: Add in-memory storage for exemplars. Behind `--enable-feature=exemplar-storage` flag. #6635
* [FEATURE] UI: Add advanced auto-completion, syntax highlighting and linting to graph page query input. #8634
* [ENHANCEMENT] Digital Ocean Discovery: Add `__meta_digitalocean_image` label. #8497
* [ENHANCEMENT] PromQL: Add `last_over_time`, `sgn`, `clamp` functions. #8457
* [ENHANCEMENT] Scrape: Add support for specifying type of Authorization header credentials with Bearer by default. #8512
* [ENHANCEMENT] Scrape: Add `follow_redirects` option to scrape configuration. #8546
* [ENHANCEMENT] Remote: Allow retries on HTTP 429 response code for remote_write. Disabled by default. See [configuration docs](https://prometheus.io/docs/prometheus/latest/configuration/configuration/#remote_write) for details. #8237 #8477
* [ENHANCEMENT] Remote: Allow configuring custom headers for remote_read. See [configuration docs](https://prometheus.io/docs/prometheus/latest/configuration/configuration/#remote_read) for details. #8516
* [ENHANCEMENT] UI: Hitting Enter now triggers new query. #8581
* [ENHANCEMENT] UI: Better handling of long rule and names on the `/rules` and `/targets` pages. #8608 #8609
* [ENHANCEMENT] UI: Add collapse/expand all button on the `/targets` page. #8486
* [BUGFIX] TSDB: Eager deletion of removable blocks on every compaction, saving disk peak space usage. #8007
* [BUGFIX] PromQL: Fix parser support for special characters like`炬`. #8517
* [BUGFIX] Rules: Update rule health for append/commit fails. #8619

## 2.25.2 / 2021-03-16

* [BUGFIX] Fix the ingestion of scrapes when the wall clock changes, e.g. on suspend. #8601

## 2.25.1 / 2021-03-14

* [BUGFIX] Fix a crash in `promtool` when a subquery with default resolution is used. #8569
* [BUGFIX] Fix a bug that could return duplicate datapoints in queries. #8591
* [BUGFIX] Fix crashes with arm64 when compiled with go1.16. #8593

## 2.25.0 / 2021-02-17

This release includes a new `--enable-feature=` flag that enables
experimental features. Such features might be changed or removed in the future.

In the next minor release (2.26), Prometheus will use the Alertmanager API v2.
It will be done by defaulting `alertmanager_config.api_version` to `v2`.
Alertmanager API v2 was released in Alertmanager v0.16.0 (released in January
2019).

* [FEATURE] **experimental** API: Accept remote_write requests. Behind the --enable-feature=remote-write-receiver flag. #8424
* [FEATURE] **experimental** PromQL: Add `@ <timestamp>` modifier. Behind the --enable-feature=promql-at-modifier flag. #8121 #8436 #8425
* [ENHANCEMENT] Add optional name property to testgroup for better test failure output. #8440
* [ENHANCEMENT] Add warnings into React Panel on the Graph page. #8427
* [ENHANCEMENT] TSDB: Increase the number of buckets for the compaction duration metric. #8342
* [ENHANCEMENT] Remote: Allow passing along custom remote_write HTTP headers. #8416
* [ENHANCEMENT] Mixins: Scope grafana configuration. #8332
* [ENHANCEMENT] Kubernetes SD: Add endpoint labels metadata. #8273
* [ENHANCEMENT] UI: Expose total number of label pairs in head in TSDB stats page. #8343
* [ENHANCEMENT] TSDB: Reload blocks every minute, to detect new blocks and enforce retention more often. #8340
* [BUGFIX] API: Fix global URL when external address has no port. #8359
* [BUGFIX] Backfill: Fix error message handling. #8432
* [BUGFIX] Backfill: Fix "add sample: out of bounds" error when series span an entire block. #8476
* [BUGFIX] Deprecate unused flag --alertmanager.timeout. #8407
* [BUGFIX] Mixins: Support remote-write metrics renamed in v2.23 in alerts. #8423
* [BUGFIX] Remote: Fix garbage collection of dropped series in remote write. #8387
* [BUGFIX] Remote: Log recoverable remote write errors as warnings. #8412
* [BUGFIX] TSDB: Remove pre-2.21 temporary blocks on start. #8353.
* [BUGFIX] UI: Fix duplicated keys on /targets page. #8456
* [BUGFIX] UI: Fix label name leak into class name. #8459

## 2.24.1 / 2021-01-20

* [ENHANCEMENT] Cache basic authentication results to significantly improve performance of HTTP endpoints (via an update of prometheus/exporter-toolkit).
* [BUGFIX] Prevent user enumeration by timing requests sent to authenticated HTTP endpoints (via an update of prometheus/exporter-toolkit).

## 2.24.0 / 2021-01-06

* [FEATURE] Add TLS and basic authentication to HTTP endpoints. #8316
* [FEATURE] promtool: Add `check web-config` subcommand to check web config files. #8319
* [FEATURE] promtool: Add `tsdb create-blocks-from openmetrics` subcommand to backfill metrics data from an OpenMetrics file. #8084
* [ENHANCEMENT] HTTP API: Fast-fail queries with only empty matchers. #8288
* [ENHANCEMENT] HTTP API: Support matchers for labels API. #8301
* [ENHANCEMENT] promtool: Improve checking of URLs passed on the command line. #7956
* [ENHANCEMENT] SD: Expose IPv6 as a label in EC2 SD. #7086
* [ENHANCEMENT] SD: Reuse EC2 client, reducing frequency of requesting credentials. #8311
* [ENHANCEMENT] TSDB: Add logging when compaction takes more than the block time range. #8151
* [ENHANCEMENT] TSDB: Avoid unnecessary GC runs after compaction. #8276
* [BUGFIX] HTTP API: Avoid double-closing of channel when quitting multiple times via HTTP. #8242
* [BUGFIX] SD: Ignore CNAME records in DNS SD to avoid spurious `Invalid SRV record` warnings. #8216
* [BUGFIX] SD: Avoid config error triggered by valid label selectors in Kubernetes SD. #8285

## 2.23.0 / 2020-11-26

* [CHANGE] UI: Make the React UI default. #8142
* [CHANGE] Remote write: The following metrics were removed/renamed in remote write. #6815
  * `prometheus_remote_storage_succeeded_samples_total` was removed and `prometheus_remote_storage_samples_total` was introduced for all the samples attempted to send.
  * `prometheus_remote_storage_sent_bytes_total` was removed and replaced with `prometheus_remote_storage_samples_bytes_total` and `prometheus_remote_storage_metadata_bytes_total`.
  * `prometheus_remote_storage_failed_samples_total` -> `prometheus_remote_storage_samples_failed_total` .
  * `prometheus_remote_storage_retried_samples_total` -> `prometheus_remote_storage_samples_retried_total`.
  * `prometheus_remote_storage_dropped_samples_total` -> `prometheus_remote_storage_samples_dropped_total`.
  * `prometheus_remote_storage_pending_samples` -> `prometheus_remote_storage_samples_pending`.
* [CHANGE] Remote: Do not collect non-initialized timestamp metrics. #8060
* [FEATURE] [EXPERIMENTAL] Remote write: Allow metric metadata to be propagated via remote write. The following new metrics were introduced: `prometheus_remote_storage_metadata_total`, `prometheus_remote_storage_metadata_failed_total`, `prometheus_remote_storage_metadata_retried_total`, `prometheus_remote_storage_metadata_bytes_total`. #6815
* [ENHANCEMENT] Remote write: Added a metric `prometheus_remote_storage_max_samples_per_send` for remote write. #8102
* [ENHANCEMENT] TSDB: Make the snapshot directory name always the same length. #8138
* [ENHANCEMENT] TSDB: Create a checkpoint only once at the end of all head compactions. #8067
* [ENHANCEMENT] TSDB: Avoid Series API from hitting the chunks. #8050
* [ENHANCEMENT] TSDB: Cache label name and last value when adding series during compactions making compactions faster. #8192
* [ENHANCEMENT] PromQL: Improved performance of Hash method making queries a bit faster. #8025
* [ENHANCEMENT] promtool: `tsdb list` now prints block sizes. #7993
* [ENHANCEMENT] promtool: Calculate mint and maxt per test avoiding unnecessary calculations. #8096
* [ENHANCEMENT] SD: Add filtering of services to Docker Swarm SD. #8074
* [BUGFIX] React UI: Fix button display when there are no panels. #8155
* [BUGFIX] PromQL: Fix timestamp() method for vector selector inside parenthesis. #8164
* [BUGFIX] PromQL: Don't include rendered expression on PromQL parse errors. #8177
* [BUGFIX] web: Fix panic with double close() of channel on calling `/-/quit/`. #8166
* [BUGFIX] TSDB: Fixed WAL corruption on partial writes within a page causing `invalid checksum` error on WAL replay. #8125
* [BUGFIX] Update config metrics `prometheus_config_last_reload_successful` and `prometheus_config_last_reload_success_timestamp_seconds` right after initial validation before starting TSDB.
* [BUGFIX] promtool: Correctly detect duplicate label names in exposition.

## 2.22.2 / 2020-11-16

* [BUGFIX] Fix race condition in syncing/stopping/reloading scrapers. #8176

## 2.22.1 / 2020-11-03

* [BUGFIX] Fix potential "mmap: invalid argument" errors in loading the head chunks, after an unclean shutdown, by performing read repairs. #8061
* [BUGFIX] Fix serving metrics and API when reloading scrape config. #8104
* [BUGFIX] Fix head chunk size calculation for size based retention. #8139

## 2.22.0 / 2020-10-07

As announced in the 2.21.0 release notes, the experimental gRPC API v2 has been
removed.

* [CHANGE] web: Remove APIv2. #7935
* [ENHANCEMENT] React UI: Implement missing TSDB head stats section. #7876
* [ENHANCEMENT] UI: Add Collapse all button to targets page. #6957
* [ENHANCEMENT] UI: Clarify alert state toggle via checkbox icon. #7936
* [ENHANCEMENT] Add `rule_group_last_evaluation_samples` and `prometheus_tsdb_data_replay_duration_seconds` metrics. #7737 #7977
* [ENHANCEMENT] Gracefully handle unknown WAL record types. #8004
* [ENHANCEMENT] Issue a warning for 64 bit systems running 32 bit binaries. #8012
* [BUGFIX] Adjust scrape timestamps to align them to the intended schedule, effectively reducing block size. Workaround for a regression in go1.14+. #7976
* [BUGFIX] promtool: Ensure alert rules are marked as restored in unit tests. #7661
* [BUGFIX] Eureka: Fix service discovery when compiled in 32-bit. #7964
* [BUGFIX] Don't do literal regex matching optimisation when case insensitive. #8013
* [BUGFIX] Fix classic UI sometimes running queries for instant query when in range query mode. #7984

## 2.21.0 / 2020-09-11

This release is built with Go 1.15, which deprecates [X.509 CommonName](https://golang.org/doc/go1.15#commonname)
in TLS certificates validation.

In the unlikely case that you use the gRPC API v2 (which is limited to TSDB
admin commands), please note that we will remove this experimental API in the
next minor release 2.22.

* [CHANGE] Disable HTTP/2 because of concerns with the Go HTTP/2 client. #7588 #7701
* [CHANGE] PromQL: `query_log_file` path is now relative to the config file. #7701
* [CHANGE] Promtool: Replace the tsdb command line tool by a promtool tsdb subcommand. #6088
* [CHANGE] Rules: Label `rule_group_iterations` metric with group name. #7823
* [FEATURE] Eureka SD: New service discovery. #3369
* [FEATURE] Hetzner SD: New service discovery. #7822
* [FEATURE] Kubernetes SD: Support Kubernetes EndpointSlices. #6838
* [FEATURE] Scrape: Add per scrape-config targets limit. #7554
* [ENHANCEMENT] Support composite durations in PromQL, config and UI, e.g. 1h30m. #7713 #7833
* [ENHANCEMENT] DNS SD: Add SRV record target and port meta labels. #7678
* [ENHANCEMENT] Docker Swarm SD: Support tasks and service without published ports. #7686
* [ENHANCEMENT] PromQL: Reduce the amount of data queried by remote read when a subquery has an offset. #7667
* [ENHANCEMENT] Promtool: Add `--time` option to query instant command. #7829
* [ENHANCEMENT] UI: Respect the `--web.page-title` parameter in the React UI. #7607
* [ENHANCEMENT] UI: Add duration, labels, annotations to alerts page in the React UI. #7605
* [ENHANCEMENT] UI: Add duration on the React UI rules page, hide annotation and labels if empty. #7606
* [BUGFIX] API: Deduplicate series in /api/v1/series. #7862
* [BUGFIX] PromQL: Drop metric name in bool comparison between two instant vectors. #7819
* [BUGFIX] PromQL: Exit with an error when time parameters can't be parsed. #7505
* [BUGFIX] Remote read: Re-add accidentally removed tracing for remote-read requests. #7916
* [BUGFIX] Rules: Detect extra fields in rule files. #7767
* [BUGFIX] Rules: Disallow overwriting the metric name in the `labels` section of recording rules. #7787
* [BUGFIX] Rules: Keep evaluation timestamp across reloads. #7775
* [BUGFIX] Scrape: Do not stop scrapes in progress during reload. #7752
* [BUGFIX] TSDB: Fix `chunks.HeadReadWriter: maxt of the files are not set` error. #7856
* [BUGFIX] TSDB: Delete blocks atomically to prevent corruption when there is a panic/crash during deletion. #7772
* [BUGFIX] Triton SD: Fix a panic when triton_sd_config is nil. #7671
* [BUGFIX] UI: Fix react UI bug with series going on and off. #7804
* [BUGFIX] UI: Fix styling bug for target labels with special names in React UI. #7902
* [BUGFIX] Web: Stop CMUX and GRPC servers even with stale connections, preventing the server to stop on SIGTERM. #7810

## 2.20.1 / 2020-08-05

* [BUGFIX] SD: Reduce the Consul watch timeout to 2m and adjust the request timeout accordingly. #7724

## 2.20.0 / 2020-07-22

This release changes WAL compression from opt-in to default. WAL compression will prevent a downgrade to v2.10 or earlier without deleting the WAL. Disable WAL compression explicitly by setting the command line flag `--no-storage.tsdb.wal-compression` if you require downgrading to v2.10 or earlier.

* [CHANGE] promtool: Changed rule numbering from 0-based to 1-based when reporting rule errors. #7495
* [CHANGE] Remote read: Added `prometheus_remote_storage_read_queries_total` counter and `prometheus_remote_storage_read_request_duration_seconds` histogram, removed `prometheus_remote_storage_remote_read_queries_total` counter.
* [CHANGE] Remote write: Added buckets for longer durations to `prometheus_remote_storage_sent_batch_duration_seconds` histogram.
* [CHANGE] TSDB: WAL compression is enabled by default. #7410
* [FEATURE] PromQL: Added `group()` aggregator. #7480
* [FEATURE] SD: Added Docker Swarm SD. #7420
* [FEATURE] SD: Added DigitalOcean SD. #7407
* [FEATURE] SD: Added Openstack config option to query alternative endpoints. #7494
* [ENHANCEMENT] Configuration: Exit early on invalid config file and signal it with exit code 2. #7399
* [ENHANCEMENT] PromQL: `without` is now a valid metric identifier. #7533
* [ENHANCEMENT] PromQL: Optimized regex label matching for literals within the pattern or as prefix/suffix. #7453 #7503
* [ENHANCEMENT] promtool: Added time range parameters for labels API in promtool. #7463
* [ENHANCEMENT] Remote write: Include samples waiting in channel in pending samples metric. Log number of dropped samples on hard shutdown. #7335
* [ENHANCEMENT] Scrape: Ingest synthetic scrape report metrics atomically with the corresponding scraped metrics. #7562
* [ENHANCEMENT] SD: Reduce timeouts for Openstack SD. #7507
* [ENHANCEMENT] SD: Use 10m timeout for Consul watches. #7423
* [ENHANCEMENT] SD: Added AMI meta label for EC2 SD. #7386
* [ENHANCEMENT] TSDB: Increment WAL corruption metric also on WAL corruption during checkpointing. #7491
* [ENHANCEMENT] TSDB: Improved query performance for high-cardinality labels. #7448
* [ENHANCEMENT] UI: Display dates as well as timestamps in status page. #7544
* [ENHANCEMENT] UI: Improved scrolling when following hash-fragment links. #7456
* [ENHANCEMENT] UI: React UI renders numbers in alerts in a more human-readable way. #7426
* [BUGFIX] API: Fixed error status code in the query API. #7435
* [BUGFIX] PromQL: Fixed `avg` and `avg_over_time` for NaN, Inf, and float64 overflows. #7346
* [BUGFIX] PromQL: Fixed off-by-one error in `histogram_quantile`. #7393
* [BUGFIX] promtool: Support extended durations in rules unit tests. #6297
* [BUGFIX] Scrape: Fix undercounting for `scrape_samples_post_metric_relabeling` in case of errors. #7342
* [BUGFIX] TSDB: Don't panic on WAL corruptions. #7550
* [BUGFIX] TSDB: Avoid leaving behind empty files in `chunks_head`, causing startup failures. #7573
* [BUGFIX] TSDB: Fixed race between compact (gc, populate) and head append causing unknown symbol error. #7560
* [BUGFIX] TSDB: Fixed unknown symbol error during head compaction. #7526
* [BUGFIX] TSDB: Fixed panic during TSDB metric registration. #7501
* [BUGFIX] TSDB: Fixed `--limit` command line flag in `tsdb` tool. #7430

## 2.19.3 / 2020-07-24

* [BUGFIX] TSDB: Don't panic on WAL corruptions. #7550
* [BUGFIX] TSDB: Avoid leaving behind empty files in chunks_head, causing startup failures. #7573

## 2.19.2 / 2020-06-26

* [BUGFIX] Remote Write: Fix panic when reloading config with modified queue parameters. #7452

## 2.19.1 / 2020-06-18

* [BUGFIX] TSDB: Fix m-map file truncation leading to unsequential files. #7414

## 2.19.0 / 2020-06-09

* [FEATURE] TSDB: Memory-map full chunks of Head (in-memory) block from disk. This reduces memory footprint and makes restarts faster. #6679
* [ENHANCEMENT] Discovery: Added discovery support for Triton global zones. #7250
* [ENHANCEMENT] Increased alert resend delay to be more tolerant towards failures. #7228
* [ENHANCEMENT] Remote Read: Added `prometheus_remote_storage_remote_read_queries_total` counter to count total number of remote read queries. #7328
* [ENHANCEMEMT] Added time range parameters for label names and label values API. #7288
* [ENHANCEMENT] TSDB: Reduced contention in isolation for high load. #7332
* [BUGFIX] PromQL: Eliminated collision while checking for duplicate labels. #7058
* [BUGFIX] React UI: Don't null out data when clicking on the current tab. #7243
* [BUGFIX] PromQL: Correctly track number of samples for a query. #7307
* [BUGFIX] PromQL: Return NaN when histogram buckets have 0 observations. #7318

## 2.18.2 / 2020-06-09

* [BUGFIX] TSDB: Fix incorrect query results when using Prometheus with remote reads configured #7361

## 2.18.1 / 2020-05-07

* [BUGFIX] TSDB: Fixed snapshot API. #7217

## 2.18.0 / 2020-05-05

* [CHANGE] Federation: Only use local TSDB for federation (ignore remote read). #7096
* [CHANGE] Rules: `rule_evaluations_total` and `rule_evaluation_failures_total` have a `rule_group` label now. #7094
* [FEATURE] Tracing: Added experimental Jaeger support #7148
* [ENHANCEMENT] TSDB: Significantly reduce WAL size kept around after a block cut. #7098
* [ENHANCEMENT] Discovery: Add `architecture` meta label for EC2. #7000
* [BUGFIX] UI: Fixed wrong MinTime reported by /status. #7182
* [BUGFIX] React UI: Fixed multiselect legend on OSX. #6880
* [BUGFIX] Remote Write: Fixed blocked resharding edge case. #7122
* [BUGFIX] Remote Write: Fixed remote write not updating on relabel configs change. #7073

## 2.17.2 / 2020-04-20

* [BUGFIX] Federation: Register federation metrics #7081
* [BUGFIX] PromQL: Fix panic in parser error handling #7132
* [BUGFIX] Rules: Fix reloads hanging when deleting a rule group that is being evaluated #7138
* [BUGFIX] TSDB: Fix a memory leak when prometheus starts with an empty TSDB WAL #7135
* [BUGFIX] TSDB: Make isolation more robust to panics in web handlers #7129 #7136

## 2.17.1 / 2020-03-26

* [BUGFIX] TSDB: Fix query performance regression that increased memory and CPU usage #7051

## 2.17.0 / 2020-03-24

This release implements isolation in TSDB. API queries and recording rules are
guaranteed to only see full scrapes and full recording rules. This comes with a
certain overhead in resource usage. Depending on the situation, there might be
some increase in memory usage, CPU usage, or query latency.

* [FEATURE] TSDB: Support isolation #6841
* [ENHANCEMENT] PromQL: Allow more keywords as metric names #6933
* [ENHANCEMENT] React UI: Add normalization of localhost URLs in targets page #6794
* [ENHANCEMENT] Remote read: Read from remote storage concurrently #6770
* [ENHANCEMENT] Rules: Mark deleted rule series as stale after a reload #6745
* [ENHANCEMENT] Scrape: Log scrape append failures as debug rather than warn #6852
* [ENHANCEMENT] TSDB: Improve query performance for queries that partially hit the head #6676
* [ENHANCEMENT] Consul SD: Expose service health as meta label #5313
* [ENHANCEMENT] EC2 SD: Expose EC2 instance lifecycle as meta label #6914
* [ENHANCEMENT] Kubernetes SD: Expose service type as meta label for K8s service role #6684
* [ENHANCEMENT] Kubernetes SD: Expose label_selector and field_selector #6807
* [ENHANCEMENT] Openstack SD: Expose hypervisor id as meta label #6962
* [BUGFIX] PromQL: Do not escape HTML-like chars in query log #6834 #6795
* [BUGFIX] React UI: Fix data table matrix values #6896
* [BUGFIX] React UI: Fix new targets page not loading when using non-ASCII characters #6892
* [BUGFIX] Remote read: Fix duplication of metrics read from remote storage with external labels #6967 #7018
* [BUGFIX] Remote write: Register WAL watcher and live reader metrics for all remotes, not just the first one #6998
* [BUGFIX] Scrape: Prevent removal of metric names upon relabeling #6891
* [BUGFIX] Scrape: Fix 'superfluous response.WriteHeader call' errors when scrape fails under some circonstances #6986
* [BUGFIX] Scrape: Fix crash when reloads are separated by two scrape intervals #7011

## 2.16.0 / 2020-02-13

* [FEATURE] React UI: Support local timezone on /graph #6692
* [FEATURE] PromQL: add absent_over_time query function #6490
* [FEATURE] Adding optional logging of queries to their own file #6520
* [ENHANCEMENT] React UI: Add support for rules page and "Xs ago" duration displays #6503
* [ENHANCEMENT] React UI: alerts page, replace filtering togglers tabs with checkboxes #6543
* [ENHANCEMENT] TSDB: Export metric for WAL write errors #6647
* [ENHANCEMENT] TSDB: Improve query performance for queries that only touch the most recent 2h of data. #6651
* [ENHANCEMENT] PromQL: Refactoring in parser errors to improve error messages #6634
* [ENHANCEMENT] PromQL: Support trailing commas in grouping opts #6480
* [ENHANCEMENT] Scrape: Reduce memory usage on reloads by reusing scrape cache #6670
* [ENHANCEMENT] Scrape: Add metrics to track bytes and entries in the metadata cache #6675
* [ENHANCEMENT] promtool: Add support for line-column numbers for invalid rules output #6533
* [ENHANCEMENT] Avoid restarting rule groups when it is unnecessary #6450
* [BUGFIX] React UI: Send cookies on fetch() on older browsers #6553
* [BUGFIX] React UI: adopt grafana flot fix for stacked graphs #6603
* [BUFGIX] React UI: broken graph page browser history so that back button works as expected #6659
* [BUGFIX] TSDB: ensure compactionsSkipped metric is registered, and log proper error if one is returned from head.Init #6616
* [BUGFIX] TSDB: return an error on ingesting series with duplicate labels #6664
* [BUGFIX] PromQL: Fix unary operator precedence #6579
* [BUGFIX] PromQL: Respect query.timeout even when we reach query.max-concurrency #6712
* [BUGFIX] PromQL: Fix string and parentheses handling in engine, which affected React UI #6612
* [BUGFIX] PromQL: Remove output labels returned by absent() if they are produced by multiple identical label matchers #6493
* [BUGFIX] Scrape: Validate that OpenMetrics input ends with `# EOF` #6505
* [BUGFIX] Remote read: return the correct error if configs can't be marshal'd to JSON #6622
* [BUGFIX] Remote write: Make remote client `Store` use passed context, which can affect shutdown timing #6673
* [BUGFIX] Remote write: Improve sharding calculation in cases where we would always be consistently behind by tracking pendingSamples #6511
* [BUGFIX] Ensure prometheus_rule_group metrics are deleted when a rule group is removed #6693

## 2.15.2 / 2020-01-06

* [BUGFIX] TSDB: Fixed support for TSDB blocks built with Prometheus before 2.1.0. #6564
* [BUGFIX] TSDB: Fixed block compaction issues on Windows. #6547

## 2.15.1 / 2019-12-25

* [BUGFIX] TSDB: Fixed race on concurrent queries against same data. #6512

## 2.15.0 / 2019-12-23

* [CHANGE] Discovery: Removed `prometheus_sd_kubernetes_cache_*` metrics. Additionally `prometheus_sd_kubernetes_workqueue_latency_seconds` and `prometheus_sd_kubernetes_workqueue_work_duration_seconds` metrics now show correct values in seconds. #6393
* [CHANGE] Remote write: Changed `query` label on `prometheus_remote_storage_*` metrics to `remote_name` and `url`. #6043
* [FEATURE] API: Added new endpoint for exposing per metric metadata `/metadata`. #6420 #6442
* [ENHANCEMENT] TSDB: Significantly reduced memory footprint of loaded TSDB blocks. #6418 #6461
* [ENHANCEMENT] TSDB: Significantly optimized what we buffer during compaction which should result in lower memory footprint during compaction. #6422 #6452 #6468 #6475
* [ENHANCEMENT] TSDB: Improve replay latency. #6230
* [ENHANCEMENT] TSDB: WAL size is now used for size based retention calculation. #5886
* [ENHANCEMENT] Remote read: Added query grouping and range hints to the remote read request #6401
* [ENHANCEMENT] Remote write: Added `prometheus_remote_storage_sent_bytes_total` counter per queue. #6344
* [ENHANCEMENT] promql: Improved PromQL parser performance. #6356
* [ENHANCEMENT] React UI: Implemented missing pages like `/targets` #6276, TSDB status page #6281 #6267 and many other fixes and performance improvements.
* [ENHANCEMENT] promql: Prometheus now accepts spaces between time range and square bracket. e.g `[ 5m]` #6065
* [BUGFIX] Config: Fixed alertmanager configuration to not miss targets when configurations are similar. #6455
* [BUGFIX] Remote write: Value of `prometheus_remote_storage_shards_desired` gauge shows raw value of desired shards and it's updated correctly. #6378
* [BUGFIX] Rules: Prometheus now fails the evaluation of rules and alerts where metric results collide with labels specified in `labels` field. #6469
* [BUGFIX] API: Targets Metadata API `/targets/metadata` now accepts empty `match_targets` parameter as in the spec. #6303

## 2.14.0 / 2019-11-11

* [SECURITY/BUGFIX] UI: Ensure warnings from the API are escaped. #6279
* [FEATURE] API: `/api/v1/status/runtimeinfo` and `/api/v1/status/buildinfo` endpoints added for use by the React UI. #6243
* [FEATURE] React UI: implement the new experimental React based UI. #5694 and many more
  * Can be found by under `/new`.
  * Not all pages are implemented yet.
* [FEATURE] Status: Cardinality statistics added to the Runtime & Build Information page. #6125
* [ENHANCEMENT/BUGFIX] Remote write: fix delays in remote write after a compaction. #6021
* [ENHANCEMENT] UI: Alerts can be filtered by state. #5758
* [BUGFIX] API: lifecycle endpoints return 403 when not enabled. #6057
* [BUGFIX] Build: Fix Solaris build. #6149
* [BUGFIX] Promtool: Remove false duplicate rule warnings when checking rule files with alerts. #6270
* [BUGFIX] Remote write: restore use of deduplicating logger in remote write. #6113
* [BUGFIX] Remote write: do not reshard when unable to send samples. #6111
* [BUGFIX] Service discovery: errors are no longer logged on context cancellation. #6116, #6133
* [BUGFIX] UI: handle null response from API properly. #6071

## 2.13.1 / 2019-10-16

* [BUGFIX] Fix panic in ARM builds of Prometheus. #6110
* [BUGFIX] promql: fix potential panic in the query logger. #6094
* [BUGFIX] Multiple errors of http: superfluous response.WriteHeader call in the logs. #6145

## 2.13.0 / 2019-10-04

* [SECURITY/BUGFIX] UI: Fix a Stored DOM XSS vulnerability with query history [CVE-2019-10215](http://cve.mitre.org/cgi-bin/cvename.cgi?name=CVE-2019-10215). #6098
* [CHANGE] Metrics: renamed prometheus_sd_configs_failed_total to prometheus_sd_failed_configs and changed to Gauge #5254
* [ENHANCEMENT] Include the tsdb tool in builds. #6089
* [ENHANCEMENT] Service discovery: add new node address types for kubernetes. #5902
* [ENHANCEMENT] UI: show warnings if query have returned some warnings. #5964
* [ENHANCEMENT] Remote write: reduce memory usage of the series cache. #5849
* [ENHANCEMENT] Remote read: use remote read streaming to reduce memory usage. #5703
* [ENHANCEMENT] Metrics: added metrics for remote write max/min/desired shards to queue manager. #5787
* [ENHANCEMENT] Promtool: show the warnings during label query. #5924
* [ENHANCEMENT] Promtool: improve error messages when parsing bad rules. #5965
* [ENHANCEMENT] Promtool: more promlint rules. #5515
* [BUGFIX] Promtool: fix recording inconsistency due to duplicate labels. #6026
* [BUGFIX] UI: fixes service-discovery view when accessed from unhealthy targets. #5915
* [BUGFIX] Metrics format: OpenMetrics parser crashes on short input. #5939
* [BUGFIX] UI: avoid truncated Y-axis values. #6014

## 2.12.0 / 2019-08-17

* [FEATURE] Track currently active PromQL queries in a log file. #5794
* [FEATURE] Enable and provide binaries for `mips64` / `mips64le` architectures. #5792
* [ENHANCEMENT] Improve responsiveness of targets web UI and API endpoint. #5740
* [ENHANCEMENT] Improve remote write desired shards calculation. #5763
* [ENHANCEMENT] Flush TSDB pages more precisely. tsdb#660
* [ENHANCEMENT] Add `prometheus_tsdb_retention_limit_bytes` metric. tsdb#667
* [ENHANCEMENT] Add logging during TSDB WAL replay on startup. tsdb#662
* [ENHANCEMENT] Improve TSDB memory usage. tsdb#653, tsdb#643, tsdb#654, tsdb#642, tsdb#627
* [BUGFIX] Check for duplicate label names in remote read. #5829
* [BUGFIX] Mark deleted rules' series as stale on next evaluation. #5759
* [BUGFIX] Fix JavaScript error when showing warning about out-of-sync server time. #5833
* [BUGFIX] Fix `promtool test rules` panic when providing empty `exp_labels`. #5774
* [BUGFIX] Only check last directory when discovering checkpoint number. #5756
* [BUGFIX] Fix error propagation in WAL watcher helper functions. #5741
* [BUGFIX] Correctly handle empty labels from alert templates. #5845

## 2.11.2 / 2019-08-14

* [BUGFIX/SECURITY] Fix a Stored DOM XSS vulnerability with query history. #5888

## 2.11.1 / 2019-07-10

* [BUGFIX] Fix potential panic when prometheus is watching multiple zookeeper paths. #5749

## 2.11.0 / 2019-07-09

* [CHANGE] Remove `max_retries` from queue_config (it has been unused since rewriting remote-write to utilize the write-ahead-log). #5649
* [CHANGE] The meta file `BlockStats` no longer holds size information. This is now dynamically calculated and kept in memory. It also includes the meta file size which was not included before. tsdb#637
* [CHANGE] Renamed metric from `prometheus_tsdb_wal_reader_corruption_errors` to `prometheus_tsdb_wal_reader_corruption_errors_total`. tsdb#622
* [FEATURE] Add option to use Alertmanager API v2. #5482
* [FEATURE] Added `humanizePercentage` function for templates. #5670
* [FEATURE] Include InitContainers in Kubernetes Service Discovery. #5598
* [FEATURE] Provide option to compress WAL records using Snappy. [#609](https://github.com/prometheus/tsdb/pull/609)
* [ENHANCEMENT] Create new clean segment when starting the WAL. tsdb#608
* [ENHANCEMENT] Reduce allocations in PromQL aggregations. #5641
* [ENHANCEMENT] Add storage warnings to LabelValues and LabelNames API results. #5673
* [ENHANCEMENT] Add `prometheus_http_requests_total` metric. #5640
* [ENHANCEMENT] Enable openbsd/arm build. #5696
* [ENHANCEMENT] Remote-write allocation improvements. #5614
* [ENHANCEMENT] Query performance improvement: Efficient iteration and search in HashForLabels and HashWithoutLabels. #5707
* [ENHANCEMENT] Allow injection of arbitrary headers in promtool. #4389
* [ENHANCEMENT] Allow passing `external_labels` in alert unit tests groups. #5608
* [ENHANCEMENT] Allows globs for rules when unit testing. #5595
* [ENHANCEMENT] Improved postings intersection matching. tsdb#616
* [ENHANCEMENT] Reduced disk usage for WAL for small setups. tsdb#605
* [ENHANCEMENT] Optimize queries using regexp for set lookups. tsdb#602
* [BUGFIX] resolve race condition in maxGauge. #5647
* [BUGFIX] Fix ZooKeeper connection leak. #5675
* [BUGFIX] Improved atomicity of .tmp block replacement during compaction for usual case. tsdb#636
* [BUGFIX] Fix "unknown series references" after clean shutdown. tsdb#623
* [BUGFIX] Re-calculate block size when calling `block.Delete`. tsdb#637
* [BUGFIX] Fix unsafe snapshots with head block. tsdb#641
* [BUGFIX] `prometheus_tsdb_compactions_failed_total` is now incremented on any compaction failure. tsdb#613

## 2.10.0 / 2019-05-25

* [CHANGE/BUGFIX] API: Encode alert values as string to correctly represent Inf/NaN. #5582
* [FEATURE] Template expansion: Make external labels available as `$externalLabels` in alert and console template expansion. #5463
* [FEATURE] TSDB: Add `prometheus_tsdb_wal_segment_current` metric for the WAL segment index that TSDB is currently writing to. tsdb#601
* [FEATURE] Scrape: Add `scrape_series_added` per-scrape metric. #5546
* [ENHANCEMENT] Discovery/kubernetes: Add labels `__meta_kubernetes_endpoint_node_name` and `__meta_kubernetes_endpoint_hostname`. #5571
* [ENHANCEMENT] Discovery/azure: Add label `__meta_azure_machine_public_ip`. #5475
* [ENHANCEMENT] TSDB: Simplify mergedPostings.Seek, resulting in better performance if there are many posting lists. tsdb#595
* [ENHANCEMENT] Log filesystem type on startup. #5558
* [ENHANCEMENT] Cmd/promtool: Use POST requests for Query and QueryRange. client_golang#557
* [ENHANCEMENT] Web: Sort alerts by group name. #5448
* [ENHANCEMENT] Console templates: Add convenience variables `$rawParams`, `$params`, `$path`. #5463
* [BUGFIX] TSDB: Don't panic when running out of disk space and recover nicely from the condition. tsdb#582
* [BUGFIX] TSDB: Correctly handle empty labels. tsdb#594
* [BUGFIX] TSDB: Don't crash on an unknown tombstone reference. tsdb#604
* [BUGFIX] Storage/remote: Remove queue-manager specific metrics if queue no longer exists. #5445 #5485 #5555
* [BUGFIX] PromQL: Correctly display `{__name__="a"}`. #5552
* [BUGFIX] Discovery/kubernetes: Use `service` rather than `ingress` as the name for the service workqueue. #5520
* [BUGFIX] Discovery/azure: Don't panic on a VM with a public IP. #5587
* [BUGFIX] Discovery/triton: Always read HTTP body to completion. #5596
* [BUGFIX] Web: Fixed Content-Type for js and css instead of using `/etc/mime.types`. #5551

## 2.9.2 / 2019-04-24

* [BUGFIX] Make sure subquery range is taken into account for selection #5467
* [BUGFIX] Exhaust every request body before closing it #5166
* [BUGFIX] Cmd/promtool: return errors from rule evaluations #5483
* [BUGFIX] Remote Storage: string interner should not panic in release #5487
* [BUGFIX] Fix memory allocation regression in mergedPostings.Seek tsdb#586

## 2.9.1 / 2019-04-16

* [BUGFIX] Discovery/kubernetes: fix missing label sanitization #5462
* [BUGFIX] Remote_write: Prevent reshard concurrent with calling stop #5460

## 2.9.0 / 2019-04-15

This releases uses Go 1.12, which includes a change in how memory is released
to Linux. This will cause RSS to be reported as higher, however this is harmless
and the memory is available to the kernel when it needs it.

* [CHANGE/ENHANCEMENT] Update Consul to support catalog.ServiceMultipleTags. #5151
* [FEATURE] Add honor_timestamps scrape option. #5304
* [ENHANCEMENT] Discovery/kubernetes: add present labels for labels/annotations. #5443
* [ENHANCEMENT] OpenStack SD: Add ProjectID and UserID meta labels. #5431
* [ENHANCEMENT] Add GODEBUG and retention to the runtime page. #5324 #5322
* [ENHANCEMENT] Add support for POSTing to /series endpoint. #5422
* [ENHANCEMENT] Support PUT methods for Lifecycle and Admin APIs. #5376
* [ENHANCEMENT] Scrape: Add global jitter for HA server. #5181
* [ENHANCEMENT] Check for cancellation on every step of a range evaluation. #5131
* [ENHANCEMENT] String interning for labels & values in the remote_write path. #5316
* [ENHANCEMENT] Don't lose the scrape cache on a failed scrape. #5414
* [ENHANCEMENT] Reload cert files from disk automatically. common#173
* [ENHANCEMENT] Use fixed length millisecond timestamp format for logs. common#172
* [ENHANCEMENT] Performance improvements for postings. tsdb#509 tsdb#572
* [BUGFIX] Remote Write: fix checkpoint reading. #5429
* [BUGFIX] Check if label value is valid when unmarshaling external labels from YAML. #5316
* [BUGFIX] Promparse: sort all labels when parsing. #5372
* [BUGFIX] Reload rules: copy state on both name and labels. #5368
* [BUGFIX] Exponentiation operator to drop metric name in result of operation. #5329
* [BUGFIX] Config: resolve more file paths. #5284
* [BUGFIX] Promtool: resolve relative paths in alert test files. #5336
* [BUGFIX] Set TLSHandshakeTimeout in HTTP transport. common#179
* [BUGFIX] Use fsync to be more resilient to machine crashes. tsdb#573 tsdb#578
* [BUGFIX] Keep series that are still in WAL in checkpoints. tsdb#577
* [BUGFIX] Fix output sample values for scalar-to-vector comparison operations. #5454

## 2.8.1 / 2019-03-28

* [BUGFIX] Display the job labels in `/targets` which was removed accidentally. #5406

## 2.8.0 / 2019-03-12

This release uses Write-Ahead Logging (WAL) for the remote_write API. This currently causes a slight increase in memory usage, which will be addressed in future releases.

* [CHANGE] Default time retention is used only when no size based retention is specified. These are flags where time retention is specified by the flag `--storage.tsdb.retention` and size retention by `--storage.tsdb.retention.size`. #5216
* [CHANGE] `prometheus_tsdb_storage_blocks_bytes_total` is now `prometheus_tsdb_storage_blocks_bytes`. prometheus/tsdb#506
* [FEATURE] [EXPERIMENTAL] Time overlapping blocks are now allowed; vertical compaction and vertical query merge. It is an optional feature which is controlled by the `--storage.tsdb.allow-overlapping-blocks` flag, disabled by default. prometheus/tsdb#370
* [ENHANCEMENT] Use the WAL for remote_write API. #4588
* [ENHANCEMENT] Query performance improvements. prometheus/tsdb#531
* [ENHANCEMENT] UI enhancements with upgrade to Bootstrap 4. #5226
* [ENHANCEMENT] Reduce time that Alertmanagers are in flux when reloaded. #5126
* [ENHANCEMENT] Limit number of metrics displayed on UI to 10000. #5139
* [ENHANCEMENT] (1) Remember All/Unhealthy choice on target-overview when reloading page. (2) Resize text-input area on Graph page on mouseclick. #5201
* [ENHANCEMENT] In `histogram_quantile` merge buckets with equivalent le values. #5158.
* [ENHANCEMENT] Show list of offending labels in the error message in many-to-many scenarios. #5189
* [ENHANCEMENT] Show `Storage Retention` criteria in effect on `/status` page. #5322
* [BUGFIX] Fix sorting of rule groups. #5260
* [BUGFIX] Fix support for password_file and bearer_token_file in Kubernetes SD. #5211
* [BUGFIX] Scrape: catch errors when creating HTTP clients #5182. Adds new metrics:
  * `prometheus_target_scrape_pools_total`
  * `prometheus_target_scrape_pools_failed_total`
  * `prometheus_target_scrape_pool_reloads_total`
  * `prometheus_target_scrape_pool_reloads_failed_total`
* [BUGFIX] Fix panic when aggregator param is not a literal. #5290

## 2.7.2 / 2019-03-02

* [BUGFIX] `prometheus_rule_group_last_evaluation_timestamp_seconds` is now a unix timestamp. #5186

## 2.7.1 / 2019-01-31

This release has a fix for a Stored DOM XSS vulnerability that can be triggered when using the query history functionality. Thanks to Dor Tumarkin from Checkmarx for reporting it.

* [BUGFIX/SECURITY] Fix a Stored DOM XSS vulnerability with query history. #5163
* [BUGFIX] `prometheus_rule_group_last_duration_seconds` now reports seconds instead of nanoseconds. #5153
* [BUGFIX] Make sure the targets are consistently sorted in the targets page. #5161

## 2.7.0 / 2019-01-28

We're rolling back the Dockerfile changes introduced in 2.6.0. If you made changes to your docker deployment in 2.6.0, you will need to roll them back. This release also adds experimental support for disk size based retention. To accommodate that we are deprecating the flag `storage.tsdb.retention` in favour of `storage.tsdb.retention.time`. We print a warning if the flag is in use, but it will function without breaking until Prometheus 3.0.

* [CHANGE] Rollback Dockerfile to version at 2.5.0. Rollback of the breaking change introduced in 2.6.0. #5122
* [FEATURE] Add subqueries to PromQL. #4831
* [FEATURE] [EXPERIMENTAL] Add support for disk size based retention. Note that we don't consider the WAL size which could be significant and the time based retention policy also applies. #5109 prometheus/tsdb#343
* [FEATURE] Add CORS origin flag. #5011
* [ENHANCEMENT] Consul SD: Add tagged address to the discovery metadata. #5001
* [ENHANCEMENT] Kubernetes SD: Add service external IP and external name to the discovery metadata. #4940
* [ENHANCEMENT] Azure SD: Add support for Managed Identity authentication. #4590
* [ENHANCEMENT] Azure SD: Add tenant and subscription IDs to the discovery metadata. #4969
* [ENHANCEMENT] OpenStack SD: Add support for application credentials based authentication. #4968
* [ENHANCEMENT] Add metric for number of rule groups loaded. #5090
* [BUGFIX] Avoid duplicate tests for alert unit tests. #4964
* [BUGFIX] Don't depend on given order when comparing samples in alert unit testing. #5049
* [BUGFIX] Make sure the retention period doesn't overflow. #5112
* [BUGFIX] Make sure the blocks don't get very large. #5112
* [BUGFIX] Don't generate blocks with no samples. prometheus/tsdb#374
* [BUGFIX] Reintroduce metric for WAL corruptions. prometheus/tsdb#473

## 2.6.1 / 2019-01-15

* [BUGFIX] Azure SD: Fix discovery getting stuck sometimes. #5088
* [BUGFIX] Marathon SD: Use `Tasks.Ports` when `RequirePorts` is `false`. #5026
* [BUGFIX] Promtool: Fix "out-of-order sample" errors when testing rules. #5069

## 2.6.0 / 2018-12-17

* [CHANGE] Remove default flags from the container's entrypoint, run Prometheus from `/etc/prometheus` and symlink the storage directory to `/etc/prometheus/data`. #4976
* [CHANGE] Promtool: Remove the `update` command. #3839
* [FEATURE] Add JSON log format via the `--log.format` flag. #4876
* [FEATURE] API: Add /api/v1/labels endpoint to get all label names. #4835
* [FEATURE] Web: Allow setting the page's title via the `--web.ui-title` flag. #4841
* [ENHANCEMENT] Add `prometheus_tsdb_lowest_timestamp_seconds`, `prometheus_tsdb_head_min_time_seconds` and `prometheus_tsdb_head_max_time_seconds` metrics. #4888
* [ENHANCEMENT] Add `rule_group_last_evaluation_timestamp_seconds` metric. #4852
* [ENHANCEMENT] Add `prometheus_template_text_expansion_failures_total` and `prometheus_template_text_expansions_total` metrics. #4747
* [ENHANCEMENT] Set consistent User-Agent header in outgoing requests. #4891
* [ENHANCEMENT] Azure SD: Error out at load time when authentication parameters are missing. #4907
* [ENHANCEMENT] EC2 SD: Add the machine's private DNS name to the discovery metadata. #4693
* [ENHANCEMENT] EC2 SD: Add the operating system's platform to the discovery metadata. #4663
* [ENHANCEMENT] Kubernetes SD: Add the pod's phase to the discovery metadata. #4824
* [ENHANCEMENT] Kubernetes SD: Log Kubernetes messages. #4931
* [ENHANCEMENT] Promtool: Collect CPU and trace profiles. #4897
* [ENHANCEMENT] Promtool: Support writing output as JSON. #4848
* [ENHANCEMENT] Remote Read: Return available data if remote read fails partially. #4832
* [ENHANCEMENT] Remote Write: Improve queue performance. #4772
* [ENHANCEMENT] Remote Write: Add min_shards parameter to set the minimum number of shards. #4924
* [ENHANCEMENT] TSDB: Improve WAL reading. #4953
* [ENHANCEMENT] TSDB: Memory improvements. #4953
* [ENHANCEMENT] Web: Log stack traces on panic. #4221
* [ENHANCEMENT] Web UI: Add copy to clipboard button for configuration. #4410
* [ENHANCEMENT] Web UI: Support console queries at specific times. #4764
* [ENHANCEMENT] Web UI: group targets by job then instance. #4898 #4806
* [BUGFIX] Deduplicate handler labels for HTTP metrics. #4732
* [BUGFIX] Fix leaked queriers causing shutdowns to hang. #4922
* [BUGFIX] Fix configuration loading panics on nil pointer slice elements. #4942
* [BUGFIX] API: Correctly skip mismatching targets on /api/v1/targets/metadata. #4905
* [BUGFIX] API: Better rounding for incoming query timestamps. #4941
* [BUGFIX] Azure SD: Fix panic. #4867
* [BUGFIX] Console templates: Fix hover when the metric has a null value. #4906
* [BUGFIX] Discovery: Remove all targets when the scrape configuration gets empty. #4819
* [BUGFIX] Marathon SD: Fix leaked connections. #4915
* [BUGFIX] Marathon SD: Use 'hostPort' member of portMapping to construct target endpoints. #4887
* [BUGFIX] PromQL: Fix a goroutine leak in the lexer/parser. #4858
* [BUGFIX] Scrape: Pass through content-type for non-compressed output. #4912
* [BUGFIX] Scrape: Fix deadlock in the scrape's manager. #4894
* [BUGFIX] Scrape: Scrape targets at fixed intervals even after Prometheus restarts. #4926
* [BUGFIX] TSDB: Support restored snapshots including the head properly. #4953
* [BUGFIX] TSDB: Repair WAL when the last record in a segment is torn. #4953
* [BUGFIX] TSDB: Fix unclosed file readers on Windows systems. #4997
* [BUGFIX] Web: Avoid proxy to connect to the local gRPC server. #4572

## 2.5.0 / 2018-11-06

* [CHANGE] Group targets by scrape config instead of job name. #4806 #4526
* [CHANGE] Marathon SD: Various changes to adapt to Marathon 1.5+. #4499
* [CHANGE] Discovery: Split `prometheus_sd_discovered_targets` metric by scrape and notify (Alertmanager SD) as well as by section in the respective configuration. #4753
* [FEATURE] Add OpenMetrics support for scraping (EXPERIMENTAL). #4700
* [FEATURE] Add unit testing for rules. #4350
* [FEATURE] Make maximum number of samples per query configurable via `--query.max-samples` flag. #4513
* [FEATURE] Make maximum number of concurrent remote reads configurable via `--storage.remote.read-concurrent-limit` flag. #4656
* [ENHANCEMENT] Support s390x platform for Linux. #4605
* [ENHANCEMENT] API: Add `prometheus_api_remote_read_queries` metric tracking currently executed or waiting remote read API requests. #4699
* [ENHANCEMENT] Remote Read: Add `prometheus_remote_storage_remote_read_queries` metric tracking currently in-flight remote read queries. #4677
* [ENHANCEMENT] Remote Read: Reduced memory usage. #4655
* [ENHANCEMENT] Discovery: Add `prometheus_sd_discovered_targets`, `prometheus_sd_received_updates_total`, `prometheus_sd_updates_delayed_total`, and `prometheus_sd_updates_total` metrics for discovery subsystem. #4667
* [ENHANCEMENT] Discovery: Improve performance of previously slow updates of changes of targets. #4526
* [ENHANCEMENT] Kubernetes SD: Add extended metrics. #4458
* [ENHANCEMENT] OpenStack SD: Support discovering instances from all projects. #4682
* [ENHANCEMENT] OpenStack SD: Discover all interfaces. #4649
* [ENHANCEMENT] OpenStack SD: Support `tls_config` for the used HTTP client. #4654
* [ENHANCEMENT] Triton SD: Add ability to filter triton_sd targets by pre-defined groups. #4701
* [ENHANCEMENT] Web UI: Avoid browser spell-checking in expression field. #4728
* [ENHANCEMENT] Web UI: Add scrape duration and last evaluation time in targets and rules pages. #4722
* [ENHANCEMENT] Web UI: Improve rule view by wrapping lines. #4702
* [ENHANCEMENT] Rules: Error out at load time for invalid templates, rather than at evaluation time. #4537
* [ENHANCEMENT] TSDB: Add metrics for WAL operations. #4692
* [BUGFIX] Change max/min over_time to handle NaNs properly. #4386
* [BUGFIX] Check label name for `count_values` PromQL function. #4585
* [BUGFIX] Ensure that vectors and matrices do not contain identical label-sets. #4589

## 2.4.3 / 2018-10-04

* [BUGFIX] Fix panic when using custom EC2 API for SD #4672
* [BUGFIX] Fix panic when Zookeeper SD cannot connect to servers #4669
* [BUGFIX] Make the skip_head an optional parameter for snapshot API #4674

## 2.4.2 / 2018-09-21

The last release didn't have bugfix included due to a vendoring error.

* [BUGFIX] Handle WAL corruptions properly prometheus/tsdb#389
* [BUGFIX] Handle WAL migrations correctly on Windows prometheus/tsdb#392

## 2.4.1 / 2018-09-19

* [ENHANCEMENT] New TSDB metrics prometheus/tsdb#375 prometheus/tsdb#363
* [BUGFIX] Render UI correctly for Windows #4616

## 2.4.0 / 2018-09-11

This release includes multiple bugfixes and features. Further, the WAL implementation has been re-written so the storage is not forward compatible. Prometheus 2.3 storage will work on 2.4 but not vice-versa.

* [CHANGE] Reduce remote write default retries #4279
* [CHANGE] Remove /heap endpoint #4460
* [FEATURE] Persist alert 'for' state across restarts #4061
* [FEATURE] Add API providing per target metric metadata #4183
* [FEATURE] Add API providing recording and alerting rules #4318 #4501
* [ENHANCEMENT] Brand new WAL implementation for TSDB. Forwards incompatible with previous WAL.
* [ENHANCEMENT] Show rule evaluation errors in UI #4457
* [ENHANCEMENT] Throttle resends of alerts to Alertmanager #4538
* [ENHANCEMENT] Send EndsAt along with the alert to Alertmanager #4550
* [ENHANCEMENT] Limit the samples returned by remote read endpoint #4532
* [ENHANCEMENT] Limit the data read in through remote read #4239
* [ENHANCEMENT] Coalesce identical SD configurations #3912
* [ENHANCEMENT] `promtool`: Add new commands for debugging and querying #4247 #4308 #4346 #4454
* [ENHANCEMENT] Update console examples for node_exporter v0.16.0 #4208
* [ENHANCEMENT] Optimize PromQL aggregations #4248
* [ENHANCEMENT] Remote read: Add Offset to hints #4226
* [ENHANCEMENT] `consul_sd`: Add support for ServiceMeta field #4280
* [ENHANCEMENT] `ec2_sd`: Maintain order of subnet_id label #4405
* [ENHANCEMENT] `ec2_sd`: Add support for custom endpoint to support EC2 compliant APIs #4333
* [ENHANCEMENT] `ec2_sd`: Add instance_owner label #4514
* [ENHANCEMENT] `azure_sd`: Add support for VMSS discovery and multiple environments #4202 #4569
* [ENHANCEMENT] `gce_sd`: Add instance_id label #4488
* [ENHANCEMENT] Forbid rule-abiding robots from indexing #4266
* [ENHANCEMENT] Log virtual memory limits on startup #4418
* [BUGFIX] Wait for service discovery to stop before exiting #4508
* [BUGFIX] Render SD configs properly #4338
* [BUGFIX] Only add LookbackDelta to vector selectors #4399
* [BUGFIX] `ec2_sd`: Handle panic-ing nil pointer #4469
* [BUGFIX] `consul_sd`: Stop leaking connections #4443
* [BUGFIX] Use templated labels also to identify alerts #4500
* [BUGFIX] Reduce floating point errors in stddev and related functions #4533
* [BUGFIX] Log errors while encoding responses #4359

## 2.3.2 / 2018-07-12

* [BUGFIX] Fix various tsdb bugs #4369
* [BUGFIX] Reorder startup and shutdown to prevent panics. #4321
* [BUGFIX] Exit with non-zero code on error #4296
* [BUGFIX] discovery/kubernetes/ingress: fix scheme discovery #4329
* [BUGFIX] Fix race in zookeeper sd #4355
* [BUGFIX] Better timeout handling in promql #4291 #4300
* [BUGFIX] Propagate errors when selecting series from the tsdb #4136

## 2.3.1 / 2018-06-19

* [BUGFIX] Avoid infinite loop on duplicate NaN values. #4275
* [BUGFIX] Fix nil pointer deference when using various API endpoints #4282
* [BUGFIX] config: set target group source index during unmarshaling #4245
* [BUGFIX] discovery/file: fix logging #4178
* [BUGFIX] kubernetes_sd: fix namespace filtering #4285
* [BUGFIX] web: restore old path prefix behavior #4273
* [BUGFIX] web: remove security headers added in 2.3.0 #4259

## 2.3.0 / 2018-06-05

* [CHANGE] `marathon_sd`: use `auth_token` and `auth_token_file` for token-based authentication instead of `bearer_token` and `bearer_token_file` respectively.
* [CHANGE] Metric names for HTTP server metrics changed
* [FEATURE] Add query commands to promtool
* [FEATURE] Add security headers to HTTP server responses
* [FEATURE] Pass query hints via remote read API
* [FEATURE] Basic auth passwords can now be configured via file across all configuration
* [ENHANCEMENT] Optimize PromQL and API serialization for memory usage and allocations
* [ENHANCEMENT] Limit number of dropped targets in web UI
* [ENHANCEMENT] Consul and EC2 service discovery allow using server-side filtering for performance improvement
* [ENHANCEMENT] Add advanced filtering configuration to EC2 service discovery
* [ENHANCEMENT] `marathon_sd`: adds support for basic and bearer authentication, plus all other common HTTP client options (TLS config, proxy URL, etc.)
* [ENHANCEMENT] Provide machine type metadata and labels in GCE service discovery
* [ENHANCEMENT] Add pod controller kind and name to Kubernetes service discovery data
* [ENHANCEMENT] Move TSDB to flock-based log file that works with Docker containers
* [BUGFIX] Properly propagate storage errors in PromQL
* [BUGFIX] Fix path prefix for web pages
* [BUGFIX] Fix goroutine leak in Consul service discovery
* [BUGFIX] Fix races in scrape manager
* [BUGFIX] Fix OOM for very large k in PromQL topk() queries
* [BUGFIX] Make remote write more resilient to unavailable receivers
* [BUGFIX] Make remote write shutdown cleanly
* [BUGFIX] Don't leak files on errors in TSDB's tombstone cleanup
* [BUGFIX] Unary minus expressions now removes the metric name from results
* [BUGFIX] Fix bug that lead to wrong amount of samples considered for time range expressions

## 2.2.1 / 2018-03-13

* [BUGFIX] Fix data loss in TSDB on compaction
* [BUGFIX] Correctly stop timer in remote-write path
* [BUGFIX] Fix deadlock triggered by loading targets page
* [BUGFIX] Fix incorrect buffering of samples on range selection queries
* [BUGFIX] Handle large index files on windows properly

## 2.2.0 / 2018-03-08

* [CHANGE] Rename file SD mtime metric.
* [CHANGE] Send target update on empty pod IP in Kubernetes SD.
* [FEATURE] Add API endpoint for flags.
* [FEATURE] Add API endpoint for dropped targets.
* [FEATURE] Display annotations on alerts page.
* [FEATURE] Add option to skip head data when taking snapshots.
* [ENHANCEMENT] Federation performance improvement.
* [ENHANCEMENT] Read bearer token file on every scrape.
* [ENHANCEMENT] Improve typeahead on `/graph` page.
* [ENHANCEMENT] Change rule file formatting.
* [ENHANCEMENT] Set consul server default to `localhost:8500`.
* [ENHANCEMENT] Add dropped Alertmanagers to API info endpoint.
* [ENHANCEMENT] Add OS type meta label to Azure SD.
* [ENHANCEMENT] Validate required fields in SD configuration.
* [BUGFIX] Prevent stack overflow on deep recursion in TSDB.
* [BUGFIX] Correctly read offsets in index files that are greater than 4GB.
* [BUGFIX] Fix scraping behavior for empty labels.
* [BUGFIX] Drop metric name for bool modifier.
* [BUGFIX] Fix races in discovery.
* [BUGFIX] Fix Kubernetes endpoints SD for empty subsets.
* [BUGFIX] Throttle updates from SD providers, which caused increased CPU usage and allocations.
* [BUGFIX] Fix TSDB block reload issue.
* [BUGFIX] Fix PromQL printing of empty `without()`.
* [BUGFIX] Don't reset FiredAt for inactive alerts.
* [BUGFIX] Fix erroneous file version changes and repair existing data.

## 2.1.0 / 2018-01-19

* [FEATURE] New Service Discovery UI showing labels before and after relabelling.
* [FEATURE] New Admin APIs added to v1 to delete, snapshot and remove tombstones.
* [ENHANCEMENT] The graph UI autocomplete now includes your previous queries.
* [ENHANCEMENT] Federation is now much faster for large numbers of series.
* [ENHANCEMENT] Added new metrics to measure rule timings.
* [ENHANCEMENT] Rule evaluation times added to the rules UI.
* [ENHANCEMENT] Added metrics to measure modified time of file SD files.
* [ENHANCEMENT] Kubernetes SD now includes POD UID in discovery metadata.
* [ENHANCEMENT] The Query APIs now return optional stats on query execution times.
* [ENHANCEMENT] The index now no longer has the 4GiB size limit and is also smaller.
* [BUGFIX] Remote read `read_recent` option is now false by default.
* [BUGFIX] Pass the right configuration to each Alertmanager (AM) when using multiple AM configs.
* [BUGFIX] Fix not-matchers not selecting series with labels unset.
* [BUGFIX] tsdb: Fix occasional panic in head block.
* [BUGFIX] tsdb: Close files before deletion to fix retention issues on Windows and NFS.
* [BUGFIX] tsdb: Cleanup and do not retry failing compactions.
* [BUGFIX] tsdb: Close WAL while shutting down.

## 2.0.0 / 2017-11-08

This release includes a completely rewritten storage, huge performance
improvements, but also many backwards incompatible changes. For more
information, read the announcement blog post and migration guide.

<https://prometheus.io/blog/2017/11/08/announcing-prometheus-2-0/>
<https://prometheus.io/docs/prometheus/2.0/migration/>

* [CHANGE] Completely rewritten storage layer, with WAL. This is not backwards compatible with 1.x storage, and many flags have changed/disappeared.
* [CHANGE] New staleness behavior. Series now marked stale after target scrapes no longer return them, and soon after targets disappear from service discovery.
* [CHANGE] Rules files use YAML syntax now. Conversion tool added to promtool.
* [CHANGE] Removed `count_scalar`, `drop_common_labels` functions and `keep_common` modifier from PromQL.
* [CHANGE] Rewritten exposition format parser with much higher performance. The Protobuf exposition format is no longer supported.
* [CHANGE] Example console templates updated for new storage and metrics names. Examples other than node exporter and Prometheus removed.
* [CHANGE] Admin and lifecycle APIs now disabled by default, can be re-enabled via flags
* [CHANGE] Flags switched to using Kingpin, all flags are now --flagname rather than -flagname.
* [FEATURE/CHANGE] Remote read can be configured to not read data which is available locally. This is enabled by default.
* [FEATURE] Rules can be grouped now. Rules within a rule group are executed sequentially.
* [FEATURE] Added experimental GRPC apis
* [FEATURE] Add timestamp() function to PromQL.
* [ENHANCEMENT] Remove remote read from the query path if no remote storage is configured.
* [ENHANCEMENT] Bump Consul HTTP client timeout to not match the Consul SD watch timeout.
* [ENHANCEMENT] Go-conntrack added to provide HTTP connection metrics.
* [BUGFIX] Fix connection leak in Consul SD.

## 1.8.2 / 2017-11-04

* [BUGFIX] EC2 service discovery: Do not crash if tags are empty.

## 1.8.1 / 2017-10-19

* [BUGFIX] Correctly handle external labels on remote read endpoint

## 1.8.0 / 2017-10-06

* [CHANGE] Rule links link to the _Console_ tab rather than the _Graph_ tab to
  not trigger expensive range queries by default.
* [FEATURE] Ability to act as a remote read endpoint for other Prometheus
  servers.
* [FEATURE] K8s SD: Support discovery of ingresses.
* [FEATURE] Consul SD: Support for node metadata.
* [FEATURE] Openstack SD: Support discovery of hypervisors.
* [FEATURE] Expose current Prometheus config via `/status/config`.
* [FEATURE] Allow to collapse jobs on `/targets` page.
* [FEATURE] Add `/-/healthy` and `/-/ready` endpoints.
* [FEATURE] Add color scheme support to console templates.
* [ENHANCEMENT] Remote storage connections use HTTP keep-alive.
* [ENHANCEMENT] Improved logging about remote storage.
* [ENHANCEMENT] Relaxed URL validation.
* [ENHANCEMENT] Openstack SD: Handle instances without IP.
* [ENHANCEMENT] Make remote storage queue manager configurable.
* [ENHANCEMENT] Validate metrics returned from remote read.
* [ENHANCEMENT] EC2 SD: Set a default region.
* [ENHANCEMENT] Changed help link to `https://prometheus.io/docs`.
* [BUGFIX] Fix floating-point precision issue in `deriv` function.
* [BUGFIX] Fix pprof endpoints when -web.route-prefix or -web.external-url is
  used.
* [BUGFIX] Fix handling of `null` target groups in file-based SD.
* [BUGFIX] Set the sample timestamp in date-related PromQL functions.
* [BUGFIX] Apply path prefix to redirect from deprecated graph URL.
* [BUGFIX] Fixed tests on MS Windows.
* [BUGFIX] Check for invalid UTF-8 in label values after relabeling.

## 1.7.2 / 2017-09-26

* [BUGFIX] Correctly remove all targets from DNS service discovery if the
  corresponding DNS query succeeds and returns an empty result.
* [BUGFIX] Correctly parse resolution input in expression browser.
* [BUGFIX] Consistently use UTC in the date picker of the expression browser.
* [BUGFIX] Correctly handle multiple ports in Marathon service discovery.
* [BUGFIX] Fix HTML escaping so that HTML templates compile with Go1.9.
* [BUGFIX] Prevent number of remote write shards from going negative.
* [BUGFIX] In the graphs created by the expression browser, render very large
  and small numbers in a readable way.
* [BUGFIX] Fix a rarely occurring iterator issue in varbit encoded chunks.

## 1.7.1 / 2017-06-12

* [BUGFIX] Fix double prefix redirect.

## 1.7.0 / 2017-06-06

* [CHANGE] Compress remote storage requests and responses with unframed/raw snappy.
* [CHANGE] Properly ellide secrets in config.
* [FEATURE] Add OpenStack service discovery.
* [FEATURE] Add ability to limit Kubernetes service discovery to certain namespaces.
* [FEATURE] Add metric for discovered number of Alertmanagers.
* [ENHANCEMENT] Print system information (uname) on start up.
* [ENHANCEMENT] Show gaps in graphs on expression browser.
* [ENHANCEMENT] Promtool linter checks counter naming and more reserved labels.
* [BUGFIX] Fix broken Mesos discovery.
* [BUGFIX] Fix redirect when external URL is set.
* [BUGFIX] Fix mutation of active alert elements by notifier.
* [BUGFIX] Fix HTTP error handling for remote write.
* [BUGFIX] Fix builds for Solaris/Illumos.
* [BUGFIX] Fix overflow checking in global config.
* [BUGFIX] Fix log level reporting issue.
* [BUGFIX] Fix ZooKeeper serverset discovery can become out-of-sync.

## 1.6.3 / 2017-05-18

* [BUGFIX] Fix disappearing Alertmanager targets in Alertmanager discovery.
* [BUGFIX] Fix panic with remote_write on ARMv7.
* [BUGFIX] Fix stacked graphs to adapt min/max values.

## 1.6.2 / 2017-05-11

* [BUGFIX] Fix potential memory leak in Kubernetes service discovery

## 1.6.1 / 2017-04-19

* [BUGFIX] Don't panic if storage has no FPs even after initial wait

## 1.6.0 / 2017-04-14

* [CHANGE] Replaced the remote write implementations for various backends by a
  generic write interface with example adapter implementation for various
  backends. Note that both the previous and the current remote write
  implementations are **experimental**.
* [FEATURE] New flag `-storage.local.target-heap-size` to tell Prometheus about
  the desired heap size. This deprecates the flags
  `-storage.local.memory-chunks` and `-storage.local.max-chunks-to-persist`,
  which are kept for backward compatibility.
* [FEATURE] Add `check-metrics` to `promtool` to lint metric names.
* [FEATURE] Add Joyent Triton discovery.
* [FEATURE] `X-Prometheus-Scrape-Timeout-Seconds` header in HTTP scrape
  requests.
* [FEATURE] Remote read interface, including example for InfluxDB. **Experimental.**
* [FEATURE] Enable Consul SD to connect via TLS.
* [FEATURE] Marathon SD supports multiple ports.
* [FEATURE] Marathon SD supports bearer token for authentication.
* [FEATURE] Custom timeout for queries.
* [FEATURE] Expose `buildQueryUrl` in `graph.js`.
* [FEATURE] Add `rickshawGraph` property to the graph object in console
  templates.
* [FEATURE] New metrics exported by Prometheus itself:
  * Summary `prometheus_engine_query_duration_seconds`
  * Counter `prometheus_evaluator_iterations_missed_total`
  * Counter `prometheus_evaluator_iterations_total`
  * Gauge `prometheus_local_storage_open_head_chunks`
  * Gauge `prometheus_local_storage_target_heap_size`
* [ENHANCEMENT] Reduce shut-down time by interrupting an ongoing checkpoint
  before starting the final checkpoint.
* [ENHANCEMENT] Auto-tweak times between checkpoints to limit time spent in
  checkpointing to 50%.
* [ENHANCEMENT] Improved crash recovery deals better with certain index
  corruptions.
* [ENHANCEMENT] Graphing deals better with constant time series.
* [ENHANCEMENT] Retry remote writes on recoverable errors.
* [ENHANCEMENT] Evict unused chunk descriptors during crash recovery to limit
  memory usage.
* [ENHANCEMENT] Smoother disk usage during series maintenance.
* [ENHANCEMENT] Targets on targets page sorted by instance within a job.
* [ENHANCEMENT] Sort labels in federation.
* [ENHANCEMENT] Set `GOGC=40` by default, which results in much better memory
  utilization at the price of slightly higher CPU usage. If `GOGC` is set by
  the user, it is still honored as usual.
* [ENHANCEMENT] Close head chunks after being idle for the duration of the
  configured staleness delta. This helps to persist and evict head chunk of
  stale series more quickly.
* [ENHANCEMENT] Stricter checking of relabel config.
* [ENHANCEMENT] Cache busters for static web content.
* [ENHANCEMENT] Send Prometheus-specific user-agent header during scrapes.
* [ENHANCEMENT] Improved performance of series retention cut-off.
* [ENHANCEMENT] Mitigate impact of non-atomic sample ingestion on
  `histogram_quantile` by enforcing buckets to be monotonic.
* [ENHANCEMENT] Released binaries built with Go 1.8.1.
* [BUGFIX] Send `instance=""` with federation if `instance` not set.
* [BUGFIX] Update to new `client_golang` to get rid of unwanted quantile
  metrics in summaries.
* [BUGFIX] Introduce several additional guards against data corruption.
* [BUGFIX] Mark storage dirty and increment
  `prometheus_local_storage_persist_errors_total` on all relevant errors.
* [BUGFIX] Propagate storage errors as 500 in the HTTP API.
* [BUGFIX] Fix int64 overflow in timestamps in the HTTP API.
* [BUGFIX] Fix deadlock in Zookeeper SD.
* [BUGFIX] Fix fuzzy search problems in the web-UI auto-completion.

## 1.5.3 / 2017-05-11

* [BUGFIX] Fix potential memory leak in Kubernetes service discovery

## 1.5.2 / 2017-02-10

* [BUGFIX] Fix series corruption in a special case of series maintenance where
  the minimum series-file-shrink-ratio kicks in.
* [BUGFIX] Fix two panic conditions both related to processing a series
  scheduled to be quarantined.
* [ENHANCEMENT] Binaries built with Go1.7.5.

## 1.5.1 / 2017-02-07

* [BUGFIX] Don't lose fully persisted memory series during checkpointing.
* [BUGFIX] Fix intermittently failing relabeling.
* [BUGFIX] Make `-storage.local.series-file-shrink-ratio` work.
* [BUGFIX] Remove race condition from TestLoop.

## 1.5.0 / 2017-01-23

* [CHANGE] Use lexicographic order to sort alerts by name.
* [FEATURE] Add Joyent Triton discovery.
* [FEATURE] Add scrape targets and alertmanager targets API.
* [FEATURE] Add various persistence related metrics.
* [FEATURE] Add various query engine related metrics.
* [FEATURE] Add ability to limit scrape samples, and related metrics.
* [FEATURE] Add labeldrop and labelkeep relabelling actions.
* [FEATURE] Display current working directory on status-page.
* [ENHANCEMENT] Strictly use ServiceAccount for in cluster configuration on Kubernetes.
* [ENHANCEMENT] Various performance and memory-management improvements.
* [BUGFIX] Fix basic auth for alertmanagers configured via flag.
* [BUGFIX] Don't panic on decoding corrupt data.
* [BUGFIX] Ignore dotfiles in data directory.
* [BUGFIX] Abort on intermediate federation errors.

## 1.4.1 / 2016-11-28

* [BUGFIX] Fix Consul service discovery

## 1.4.0 / 2016-11-25

* [FEATURE] Allow configuring Alertmanagers via service discovery
* [FEATURE] Display used Alertmanagers on runtime page in the UI
* [FEATURE] Support profiles in AWS EC2 service discovery configuration
* [ENHANCEMENT] Remove duplicated logging of Kubernetes client errors
* [ENHANCEMENT] Add metrics about Kubernetes service discovery
* [BUGFIX] Update alert annotations on re-evaluation
* [BUGFIX] Fix export of group modifier in PromQL queries
* [BUGFIX] Remove potential deadlocks in several service discovery implementations
* [BUGFIX] Use proper float64 modulo in PromQL `%` binary operations
* [BUGFIX] Fix crash bug in Kubernetes service discovery

## 1.3.1 / 2016-11-04

This bug-fix release pulls in the fixes from the 1.2.3 release.

* [BUGFIX] Correctly handle empty Regex entry in relabel config.
* [BUGFIX] MOD (`%`) operator doesn't panic with small floating point numbers.
* [BUGFIX] Updated miekg/dns vendoring to pick up upstream bug fixes.
* [ENHANCEMENT] Improved DNS error reporting.

## 1.2.3 / 2016-11-04

Note that this release is chronologically after 1.3.0.

* [BUGFIX] Correctly handle end time before start time in range queries.
* [BUGFIX] Error on negative `-storage.staleness-delta`
* [BUGFIX] Correctly handle empty Regex entry in relabel config.
* [BUGFIX] MOD (`%`) operator doesn't panic with small floating point numbers.
* [BUGFIX] Updated miekg/dns vendoring to pick up upstream bug fixes.
* [ENHANCEMENT] Improved DNS error reporting.

## 1.3.0 / 2016-11-01

This is a breaking change to the Kubernetes service discovery.

* [CHANGE] Rework Kubernetes SD.
* [FEATURE] Add support for interpolating `target_label`.
* [FEATURE] Add GCE metadata as Prometheus meta labels.
* [ENHANCEMENT] Add EC2 SD metrics.
* [ENHANCEMENT] Add Azure SD metrics.
* [ENHANCEMENT] Add fuzzy search to `/graph` textarea.
* [ENHANCEMENT] Always show instance labels on target page.
* [BUGFIX] Validate query end time is not before start time.
* [BUGFIX] Error on negative `-storage.staleness-delta`

## 1.2.2 / 2016-10-30

* [BUGFIX] Correctly handle on() in alerts.
* [BUGFIX] UI: Deal properly with aborted requests.
* [BUGFIX] UI: Decode URL query parameters properly.
* [BUGFIX] Storage: Deal better with data corruption (non-monotonic timestamps).
* [BUGFIX] Remote storage: Re-add accidentally removed timeout flag.
* [BUGFIX] Updated a number of vendored packages to pick up upstream bug fixes.

## 1.2.1 / 2016-10-10

* [BUGFIX] Count chunk evictions properly so that the server doesn't
  assume it runs out of memory and subsequently throttles ingestion.
* [BUGFIX] Use Go1.7.1 for prebuilt binaries to fix issues on MacOS Sierra.

## 1.2.0 / 2016-10-07

* [FEATURE] Cleaner encoding of query parameters in `/graph` URLs.
* [FEATURE] PromQL: Add `minute()` function.
* [FEATURE] Add GCE service discovery.
* [FEATURE] Allow any valid UTF-8 string as job name.
* [FEATURE] Allow disabling local storage.
* [FEATURE] EC2 service discovery: Expose `ec2_instance_state`.
* [ENHANCEMENT] Various performance improvements in local storage.
* [BUGFIX] Zookeeper service discovery: Remove deleted nodes.
* [BUGFIX] Zookeeper service discovery: Resync state after Zookeeper failure.
* [BUGFIX] Remove JSON from HTTP Accept header.
* [BUGFIX] Fix flag validation of Alertmanager URL.
* [BUGFIX] Fix race condition on shutdown.
* [BUGFIX] Do not fail Consul discovery on Prometheus startup when Consul
  is down.
* [BUGFIX] Handle NaN in `changes()` correctly.
* [CHANGE] **Experimental** remote write path: Remove use of gRPC.
* [CHANGE] **Experimental** remote write path: Configuration via config file
  rather than command line flags.
* [FEATURE] **Experimental** remote write path: Add HTTP basic auth and TLS.
* [FEATURE] **Experimental** remote write path: Support for relabelling.

## 1.1.3 / 2016-09-16

* [ENHANCEMENT] Use golang-builder base image for tests in CircleCI.
* [ENHANCEMENT] Added unit tests for federation.
* [BUGFIX] Correctly de-dup metric families in federation output.

## 1.1.2 / 2016-09-08

* [BUGFIX] Allow label names that coincide with keywords.

## 1.1.1 / 2016-09-07

* [BUGFIX] Fix IPv6 escaping in service discovery integrations
* [BUGFIX] Fix default scrape port assignment for IPv6

## 1.1.0 / 2016-09-03

* [FEATURE] Add `quantile` and `quantile_over_time`.
* [FEATURE] Add `stddev_over_time` and `stdvar_over_time`.
* [FEATURE] Add various time and date functions.
* [FEATURE] Added `toUpper` and `toLower` formatting to templates.
* [FEATURE] Allow relabeling of alerts.
* [FEATURE] Allow URLs in targets defined via a JSON file.
* [FEATURE] Add idelta function.
* [FEATURE] 'Remove graph' button on the /graph page.
* [FEATURE] Kubernetes SD: Add node name and host IP to pod discovery.
* [FEATURE] New remote storage write path. EXPERIMENTAL!
* [ENHANCEMENT] Improve time-series index lookups.
* [ENHANCEMENT] Forbid invalid relabel configurations.
* [ENHANCEMENT] Improved various tests.
* [ENHANCEMENT] Add crash recovery metric 'started_dirty'.
* [ENHANCEMENT] Fix (and simplify) populating series iterators.
* [ENHANCEMENT] Add job link on target page.
* [ENHANCEMENT] Message on empty Alerts page.
* [ENHANCEMENT] Various internal code refactorings and clean-ups.
* [ENHANCEMENT] Various improvements in the build system.
* [BUGFIX] Catch errors when unmarshaling delta/doubleDelta encoded chunks.
* [BUGFIX] Fix data race in lexer and lexer test.
* [BUGFIX] Trim stray whitespace from bearer token file.
* [BUGFIX] Avoid divide-by-zero panic on query_range?step=0.
* [BUGFIX] Detect invalid rule files at startup.
* [BUGFIX] Fix counter reset treatment in PromQL.
* [BUGFIX] Fix rule HTML escaping issues.
* [BUGFIX] Remove internal labels from alerts sent to AM.

## 1.0.2 / 2016-08-24

* [BUGFIX] Clean up old targets after config reload.

## 1.0.1 / 2016-07-21

* [BUGFIX] Exit with error on non-flag command-line arguments.
* [BUGFIX] Update example console templates to new HTTP API.
* [BUGFIX] Re-add logging flags.

## 1.0.0 / 2016-07-18

* [CHANGE] Remove deprecated query language keywords
* [CHANGE] Change Kubernetes SD to require specifying Kubernetes role
* [CHANGE] Use service address in Consul SD if available
* [CHANGE] Standardize all Prometheus internal metrics to second units
* [CHANGE] Remove unversioned legacy HTTP API
* [CHANGE] Remove legacy ingestion of JSON metric format
* [CHANGE] Remove deprecated `target_groups` configuration
* [FEATURE] Add binary power operation to PromQL
* [FEATURE] Add `count_values` aggregator
* [FEATURE] Add `-web.route-prefix` flag
* [FEATURE] Allow `on()`, `by()`, `without()` in PromQL with empty label sets
* [ENHANCEMENT] Make `topk/bottomk` query functions aggregators
* [BUGFIX] Fix annotations in alert rule printing
* [BUGFIX] Expand alert templating at evaluation time
* [BUGFIX] Fix edge case handling in crash recovery
* [BUGFIX] Hide testing package flags from help output

## 0.20.0 / 2016-06-15

This release contains multiple breaking changes to the configuration schema.

* [FEATURE] Allow configuring multiple Alertmanagers
* [FEATURE] Add server name to TLS configuration
* [FEATURE] Add labels for all node addresses and discover node port if available in Kubernetes SD
* [ENHANCEMENT] More meaningful configuration errors
* [ENHANCEMENT] Round scraping timestamps to milliseconds in web UI
* [ENHANCEMENT] Make number of storage fingerprint locks configurable
* [BUGFIX] Fix date parsing in console template graphs
* [BUGFIX] Fix static console files in Docker images
* [BUGFIX] Fix console JS XHR requests for IE11
* [BUGFIX] Add missing path prefix in new status page
* [CHANGE] Rename `target_groups` to `static_configs` in config files
* [CHANGE] Rename `names` to `files` in file SD configuration
* [CHANGE] Remove kubelet port config option in Kubernetes SD configuration

## 0.19.3 / 2016-06-14

* [BUGFIX] Handle Marathon apps with zero ports
* [BUGFIX] Fix startup panic in retrieval layer

## 0.19.2 / 2016-05-29

* [BUGFIX] Correctly handle `GROUP_LEFT` and `GROUP_RIGHT` without labels in
  string representation of expressions and in rules.
* [BUGFIX] Use `-web.external-url` for new status endpoints.

## 0.19.1 / 2016-05-25

* [BUGFIX] Handle service discovery panic affecting Kubernetes SD
* [BUGFIX] Fix web UI display issue in some browsers

## 0.19.0 / 2016-05-24

This version contains a breaking change to the query language. Please read
the documentation on the grouping behavior of vector matching:

<https://prometheus.io/docs/querying/operators/#vector-matching>

* [FEATURE] Add experimental Microsoft Azure service discovery
* [FEATURE] Add `ignoring` modifier for binary operations
* [FEATURE] Add pod discovery to Kubernetes service discovery
* [CHANGE] Vector matching takes grouping labels from one-side
* [ENHANCEMENT] Support time range on /api/v1/series endpoint
* [ENHANCEMENT] Partition status page into individual pages
* [BUGFIX] Fix issue of hanging target scrapes

## 0.18.0 / 2016-04-18

* [BUGFIX] Fix operator precedence in PromQL
* [BUGFIX] Never drop still open head chunk
* [BUGFIX] Fix missing 'keep_common' when printing AST node
* [CHANGE/BUGFIX] Target identity considers path and parameters additionally to host and port
* [CHANGE] Rename metric `prometheus_local_storage_invalid_preload_requests_total` to `prometheus_local_storage_non_existent_series_matches_total`
* [CHANGE] Support for old alerting rule syntax dropped
* [FEATURE] Deduplicate targets within the same scrape job
* [FEATURE] Add varbit chunk encoding (higher compression, more CPU usage – disabled by default)
* [FEATURE] Add `holt_winters` query function
* [FEATURE] Add relative complement `unless` operator to PromQL
* [ENHANCEMENT] Quarantine series file if data corruption is encountered (instead of crashing)
* [ENHANCEMENT] Validate Alertmanager URL
* [ENHANCEMENT] Use UTC for build timestamp
* [ENHANCEMENT] Improve index query performance (especially for active time series)
* [ENHANCEMENT] Instrument configuration reload duration
* [ENHANCEMENT] Instrument retrieval layer
* [ENHANCEMENT] Add Go version to `prometheus_build_info` metric

## 0.17.0 / 2016-03-02

This version no longer works with Alertmanager 0.0.4 and earlier!
The alerting rule syntax has changed as well but the old syntax is supported
up until version 0.18.

All regular expressions in PromQL are anchored now, matching the behavior of
regular expressions in config files.

* [CHANGE] Integrate with Alertmanager 0.1.0 and higher
* [CHANGE] Degraded storage mode renamed to rushed mode
* [CHANGE] New alerting rule syntax
* [CHANGE] Add label validation on ingestion
* [CHANGE] Regular expression matchers in PromQL are anchored
* [FEATURE] Add `without` aggregation modifier
* [FEATURE] Send alert resolved notifications to Alertmanager
* [FEATURE] Allow millisecond precision in configuration file
* [FEATURE] Support AirBnB's Smartstack Nerve for service discovery
* [ENHANCEMENT] Storage switches less often between regular and rushed mode.
* [ENHANCEMENT] Storage switches into rushed mode if there are too many memory chunks.
* [ENHANCEMENT] Added more storage instrumentation
* [ENHANCEMENT] Improved instrumentation of notification handler
* [BUGFIX] Do not count head chunks as chunks waiting for persistence
* [BUGFIX] Handle OPTIONS HTTP requests to the API correctly
* [BUGFIX] Parsing of ranges in PromQL fixed
* [BUGFIX] Correctly validate URL flag parameters
* [BUGFIX] Log argument parse errors
* [BUGFIX] Properly handle creation of target with bad TLS config
* [BUGFIX] Fix of checkpoint timing issue

## 0.16.2 / 2016-01-18

* [FEATURE] Multiple authentication options for EC2 discovery added
* [FEATURE] Several meta labels for EC2 discovery added
* [FEATURE] Allow full URLs in static target groups (used e.g. by the `blackbox_exporter`)
* [FEATURE] Add Graphite remote-storage integration
* [FEATURE] Create separate Kubernetes targets for services and their endpoints
* [FEATURE] Add `clamp_{min,max}` functions to PromQL
* [FEATURE] Omitted time parameter in API query defaults to now
* [ENHANCEMENT] Less frequent time series file truncation
* [ENHANCEMENT] Instrument number of  manually deleted time series
* [ENHANCEMENT] Ignore lost+found directory during storage version detection
* [CHANGE] Kubernetes `masters` renamed to `api_servers`
* [CHANGE] "Healthy" and "unhealthy" targets are now called "up" and "down" in the web UI
* [CHANGE] Remove undocumented 2nd argument of the `delta` function.
  (This is a BREAKING CHANGE for users of the undocumented 2nd argument.)
* [BUGFIX] Return proper HTTP status codes on API errors
* [BUGFIX] Fix Kubernetes authentication configuration
* [BUGFIX] Fix stripped OFFSET from in rule evaluation and display
* [BUGFIX] Do not crash on failing Consul SD initialization
* [BUGFIX] Revert changes to metric auto-completion
* [BUGFIX] Add config overflow validation for TLS configuration
* [BUGFIX] Skip already watched Zookeeper nodes in serverset SD
* [BUGFIX] Don't federate stale samples
* [BUGFIX] Move NaN to end of result for `topk/bottomk/sort/sort_desc/min/max`
* [BUGFIX] Limit extrapolation of `delta/rate/increase`
* [BUGFIX] Fix unhandled error in rule evaluation

Some changes to the Kubernetes service discovery were integration since
it was released as a beta feature.

## 0.16.1 / 2015-10-16

* [FEATURE] Add `irate()` function.
* [ENHANCEMENT] Improved auto-completion in expression browser.
* [CHANGE] Kubernetes SD moves node label to instance label.
* [BUGFIX] Escape regexes in console templates.

## 0.16.0 / 2015-10-09

BREAKING CHANGES:

* Release tarballs now contain the built binaries in a nested directory.
* The `hash_mod` relabeling action now uses MD5 hashes instead of FNV hashes to
  achieve a better distribution.
* The DNS-SD meta label `__meta_dns_srv_name` was renamed to `__meta_dns_name`
  to reflect support for DNS record types other than `SRV`.
* The default full refresh interval for the file-based service discovery has been
  increased from 30 seconds to 5 minutes.
* In relabeling, parts of a source label that weren't matched by
  the specified regular expression are no longer included in the replacement
  output.
* Queries no longer interpolate between two data points. Instead, the resulting
  value will always be the latest value before the evaluation query timestamp.
* Regular expressions supplied via the configuration are now anchored to match
  full strings instead of substrings.
* Global labels are not appended upon storing time series anymore. Instead,
  they are only appended when communicating with external systems
  (Alertmanager, remote storages, federation). They have thus also been renamed
  from `global.labels` to `global.external_labels`.
* The names and units of metrics related to remote storage sample appends have
  been changed.
* The experimental support for writing to InfluxDB has been updated to work
  with InfluxDB 0.9.x. 0.8.x versions of InfluxDB are not supported anymore.
* Escape sequences in double- and single-quoted string literals in rules or query
  expressions are now interpreted like escape sequences in Go string literals
  (<https://golang.org/ref/spec#String_literals>).

Future breaking changes / deprecated features:

* The `delta()` function had an undocumented optional second boolean argument
  to make it behave like `increase()`. This second argument will be removed in
  the future. Migrate any occurrences of `delta(x, 1)` to use `increase(x)`
  instead.
* Support for filter operators between two scalar values (like `2 > 1`) will be
  removed in the future. These will require a `bool` modifier on the operator,
  e.g.  `2 > bool 1`.

All changes:

* [CHANGE] Renamed `global.labels` to `global.external_labels`.
* [CHANGE] Vendoring is now done via govendor instead of godep.
* [CHANGE] Change web UI root page to show the graphing interface instead of
  the server status page.
* [CHANGE] Append global labels only when communicating with external systems
  instead of storing them locally.
* [CHANGE] Change all regexes in the configuration to do full-string matches
  instead of substring matches.
* [CHANGE] Remove interpolation of vector values in queries.
* [CHANGE] For alert `SUMMARY`/`DESCRIPTION` template fields, cast the alert
  value to `float64` to work with common templating functions.
* [CHANGE] In relabeling, don't include unmatched source label parts in the
  replacement.
* [CHANGE] Change default full refresh interval for the file-based service
  discovery from 30 seconds to 5 minutes.
* [CHANGE] Rename the DNS-SD meta label `__meta_dns_srv_name` to
  `__meta_dns_name` to reflect support for other record types than `SRV`.
* [CHANGE] Release tarballs now contain the binaries in a nested directory.
* [CHANGE] Update InfluxDB write support to work with InfluxDB 0.9.x.
* [FEATURE] Support full "Go-style" escape sequences in strings and add raw
  string literals.
* [FEATURE] Add EC2 service discovery support.
* [FEATURE] Allow configuring TLS options in scrape configurations.
* [FEATURE] Add instrumentation around configuration reloads.
* [FEATURE] Add `bool` modifier to comparison operators to enable boolean
  (`0`/`1`) output instead of filtering.
* [FEATURE] In Zookeeper serverset discovery, provide `__meta_serverset_shard`
  label with the serverset shard number.
* [FEATURE] Provide `__meta_consul_service_id` meta label in Consul service
  discovery.
* [FEATURE] Allow scalar expressions in recording rules to enable use cases
  such as building constant metrics.
* [FEATURE] Add `label_replace()` and `vector()` query language functions.
* [FEATURE] In Consul service discovery, fill in the `__meta_consul_dc`
  datacenter label from the Consul agent when it's not set in the Consul SD
  config.
* [FEATURE] Scrape all services upon empty services list in Consul service
  discovery.
* [FEATURE] Add `labelmap` relabeling action to map a set of input labels to a
  set of output labels using regular expressions.
* [FEATURE] Introduce `__tmp` as a relabeling label prefix that is guaranteed
  to not be used by Prometheus internally.
* [FEATURE] Kubernetes-based service discovery.
* [FEATURE] Marathon-based service discovery.
* [FEATURE] Support multiple series names in console graphs JavaScript library.
* [FEATURE] Allow reloading configuration via web handler at `/-/reload`.
* [FEATURE] Updates to promtool to reflect new Prometheus configuration
  features.
* [FEATURE] Add `proxy_url` parameter to scrape configurations to enable use of
  proxy servers.
* [FEATURE] Add console templates for Prometheus itself.
* [FEATURE] Allow relabeling the protocol scheme of targets.
* [FEATURE] Add `predict_linear()` query language function.
* [FEATURE] Support for authentication using bearer tokens, client certs, and
  CA certs.
* [FEATURE] Implement unary expressions for vector types (`-foo`, `+foo`).
* [FEATURE] Add console templates for the SNMP exporter.
* [FEATURE] Make it possible to relabel target scrape query parameters.
* [FEATURE] Add support for `A` and `AAAA` records in DNS service discovery.
* [ENHANCEMENT] Fix several flaky tests.
* [ENHANCEMENT] Switch to common routing package.
* [ENHANCEMENT] Use more resilient metric decoder.
* [ENHANCEMENT] Update vendored dependencies.
* [ENHANCEMENT] Add compression to more HTTP handlers.
* [ENHANCEMENT] Make -web.external-url flag help string more verbose.
* [ENHANCEMENT] Improve metrics around remote storage queues.
* [ENHANCEMENT] Use Go 1.5.1 instead of Go 1.4.2 in builds.
* [ENHANCEMENT] Update the architecture diagram in the `README.md`.
* [ENHANCEMENT] Time out sample appends in retrieval layer if the storage is
  backlogging.
* [ENHANCEMENT] Make `hash_mod` relabeling action use MD5 instead of FNV to
  enable better hash distribution.
* [ENHANCEMENT] Better tracking of targets between same service discovery
  mechanisms in one scrape configuration.
* [ENHANCEMENT] Handle parser and query evaluation runtime panics more
  gracefully.
* [ENHANCEMENT] Add IDs to H2 tags on status page to allow anchored linking.
* [BUGFIX] Fix watching multiple paths with Zookeeper serverset discovery.
* [BUGFIX] Fix high CPU usage on configuration reload.
* [BUGFIX] Fix disappearing `__params` on configuration reload.
* [BUGFIX] Make `labelmap` action available through configuration.
* [BUGFIX] Fix direct access of protobuf fields.
* [BUGFIX] Fix panic on Consul request error.
* [BUGFIX] Redirect of graph endpoint for prefixed setups.
* [BUGFIX] Fix series file deletion behavior when purging archived series.
* [BUGFIX] Fix error checking and logging around checkpointing.
* [BUGFIX] Fix map initialization in target manager.
* [BUGFIX] Fix draining of file watcher events in file-based service discovery.
* [BUGFIX] Add `POST` handler for `/debug` endpoints to fix CPU profiling.
* [BUGFIX] Fix several flaky tests.
* [BUGFIX] Fix busylooping in case a scrape configuration has no target
  providers defined.
* [BUGFIX] Fix exit behavior of static target provider.
* [BUGFIX] Fix configuration reloading loop upon shutdown.
* [BUGFIX] Add missing check for nil expression in expression parser.
* [BUGFIX] Fix error handling bug in test code.
* [BUGFIX] Fix Consul port meta label.
* [BUGFIX] Fix lexer bug that treated non-Latin Unicode digits as digits.
* [CLEANUP] Remove obsolete federation example from console templates.
* [CLEANUP] Remove duplicated Bootstrap JS inclusion on graph page.
* [CLEANUP] Switch to common log package.
* [CLEANUP] Update build environment scripts and Makefiles to work better with
  native Go build mechanisms and new Go 1.5 experimental vendoring support.
* [CLEANUP] Remove logged notice about 0.14.x configuration file format change.
* [CLEANUP] Move scrape-time metric label modification into SampleAppenders.
* [CLEANUP] Switch from `github.com/client_golang/model` to
  `github.com/common/model` and related type cleanups.
* [CLEANUP] Switch from `github.com/client_golang/extraction` to
  `github.com/common/expfmt` and related type cleanups.
* [CLEANUP] Exit Prometheus when the web server encounters a startup error.
* [CLEANUP] Remove non-functional alert-silencing links on alerting page.
* [CLEANUP] General cleanups to comments and code, derived from `golint`,
  `go vet`, or otherwise.
* [CLEANUP] When entering crash recovery, tell users how to cleanly shut down
  Prometheus.
* [CLEANUP] Remove internal support for multi-statement queries in query engine.
* [CLEANUP] Update AUTHORS.md.
* [CLEANUP] Don't warn/increment metric upon encountering equal timestamps for
  the same series upon append.
* [CLEANUP] Resolve relative paths during configuration loading.

## 0.15.1 / 2015-07-27

* [BUGFIX] Fix vector matching behavior when there is a mix of equality and
  non-equality matchers in a vector selector and one matcher matches no series.
* [ENHANCEMENT] Allow overriding `GOARCH` and `GOOS` in Makefile.INCLUDE.
* [ENHANCEMENT] Update vendored dependencies.

## 0.15.0 / 2015-07-21

BREAKING CHANGES:

* Relative paths for rule files are now evaluated relative to the config file.
* External reachability flags (`-web.*`) consolidated.
* The default storage directory has been changed from `/tmp/metrics`
  to `data` in the local directory.
* The `rule_checker` tool has been replaced by `promtool` with
  different flags and more functionality.
* Empty labels are now removed upon ingestion into the
  storage. Matching empty labels is now equivalent to matching unset
  labels (`mymetric{label=""}` now matches series that don't have
  `label` set at all).
* The special `__meta_consul_tags` label in Consul service discovery
  now starts and ends with tag separators to enable easier regex
  matching.
* The default scrape interval has been changed back from 1 minute to
  10 seconds.

All changes:

* [CHANGE] Change default storage directory to `data` in the current
  working directory.
* [CHANGE] Consolidate external reachability flags (`-web.*`)into one.
* [CHANGE] Deprecate `keeping_extra` modifier keyword, rename it to
  `keep_common`.
* [CHANGE] Improve label matching performance and treat unset labels
  like empty labels in label matchers.
* [CHANGE] Remove `rule_checker` tool and add generic `promtool` CLI
  tool which allows checking rules and configuration files.
* [CHANGE] Resolve rule files relative to config file.
* [CHANGE] Restore default ScrapeInterval of 1 minute instead of 10 seconds.
* [CHANGE] Surround `__meta_consul_tags` value with tag separators.
* [CHANGE] Update node disk console for new filesystem labels.
* [FEATURE] Add Consul's `ServiceAddress`, `Address`, and `ServicePort` as
  meta labels to enable setting a custom scrape address if needed.
* [FEATURE] Add `hashmod` relabel action to allow for horizontal
  sharding of Prometheus servers.
* [FEATURE] Add `honor_labels` scrape configuration option to not
  overwrite any labels exposed by the target.
* [FEATURE] Add basic federation support on `/federate`.
* [FEATURE] Add optional `RUNBOOK` field to alert statements.
* [FEATURE] Add pre-relabel target labels to status page.
* [FEATURE] Add version information endpoint under `/version`.
* [FEATURE] Added initial stable API version 1 under `/api/v1`,
  including ability to delete series and query more metadata.
* [FEATURE] Allow configuring query parameters when scraping metrics endpoints.
* [FEATURE] Allow deleting time series via the new v1 API.
* [FEATURE] Allow individual ingested metrics to be relabeled.
* [FEATURE] Allow loading rule files from an entire directory.
* [FEATURE] Allow scalar expressions in range queries, improve error messages.
* [FEATURE] Support Zookeeper Serversets as a service discovery mechanism.
* [ENHANCEMENT] Add circleci yaml for Dockerfile test build.
* [ENHANCEMENT] Always show selected graph range, regardless of available data.
* [ENHANCEMENT] Change expression input field to multi-line textarea.
* [ENHANCEMENT] Enforce strict monotonicity of time stamps within a series.
* [ENHANCEMENT] Export build information as metric.
* [ENHANCEMENT] Improve UI of `/alerts` page.
* [ENHANCEMENT] Improve display of target labels on status page.
* [ENHANCEMENT] Improve initialization and routing functionality of web service.
* [ENHANCEMENT] Improve target URL handling and display.
* [ENHANCEMENT] New dockerfile using alpine-glibc base image and make.
* [ENHANCEMENT] Other minor fixes.
* [ENHANCEMENT] Preserve alert state across reloads.
* [ENHANCEMENT] Prettify flag help output even more.
* [ENHANCEMENT] README.md updates.
* [ENHANCEMENT] Raise error on unknown config parameters.
* [ENHANCEMENT] Refine v1 HTTP API output.
* [ENHANCEMENT] Show original configuration file contents on status
  page instead of serialized YAML.
* [ENHANCEMENT] Start HUP signal handler earlier to not exit upon HUP
  during startup.
* [ENHANCEMENT] Updated vendored dependencies.
* [BUGFIX] Do not panic in `StringToDuration()` on wrong duration unit.
* [BUGFIX] Exit on invalid rule files on startup.
* [BUGFIX] Fix a regression in the `.Path` console template variable.
* [BUGFIX] Fix chunk descriptor loading.
* [BUGFIX] Fix consoles "Prometheus" link to point to /
* [BUGFIX] Fix empty configuration file cases
* [BUGFIX] Fix float to int conversions in chunk encoding, which were
  broken for some architectures.
* [BUGFIX] Fix overflow detection for serverset config.
* [BUGFIX] Fix race conditions in retrieval layer.
* [BUGFIX] Fix shutdown deadlock in Consul SD code.
* [BUGFIX] Fix the race condition targets in the Makefile.
* [BUGFIX] Fix value display error in web console.
* [BUGFIX] Hide authentication credentials in config `String()` output.
* [BUGFIX] Increment dirty counter metric in storage only if
  `setDirty(true)` is called.
* [BUGFIX] Periodically refresh services in Consul to recover from
  missing events.
* [BUGFIX] Prevent overwrite of default global config when loading a
  configuration.
* [BUGFIX] Properly lex `\r` as whitespace in expression language.
* [BUGFIX] Validate label names in JSON target groups.
* [BUGFIX] Validate presence of regex field in relabeling configurations.
* [CLEANUP] Clean up initialization of remote storage queues.
* [CLEANUP] Fix `go vet` and `golint` violations.
* [CLEANUP] General cleanup of rules and query language code.
* [CLEANUP] Improve and simplify Dockerfile build steps.
* [CLEANUP] Improve and simplify build infrastructure, use go-bindata
  for web assets. Allow building without git.
* [CLEANUP] Move all utility packages into common `util` subdirectory.
* [CLEANUP] Refactor main, flag handling, and web package.
* [CLEANUP] Remove unused methods from `Rule` interface.
* [CLEANUP] Simplify default config handling.
* [CLEANUP] Switch human-readable times on web UI to UTC.
* [CLEANUP] Use `templates.TemplateExpander` for all page templates.
* [CLEANUP] Use new v1 HTTP API for querying and graphing.

## 0.14.0 / 2015-06-01

* [CHANGE] Configuration format changed and switched to YAML.
  (See the provided [migration tool](https://github.com/prometheus/migrate/releases).)
* [ENHANCEMENT] Redesign of state-preserving target discovery.
* [ENHANCEMENT] Allow specifying scrape URL scheme and basic HTTP auth for non-static targets.
* [FEATURE] Allow attaching meaningful labels to targets via relabeling.
* [FEATURE] Configuration/rule reloading at runtime.
* [FEATURE] Target discovery via file watches.
* [FEATURE] Target discovery via Consul.
* [ENHANCEMENT] Simplified binary operation evaluation.
* [ENHANCEMENT] More stable component initialization.
* [ENHANCEMENT] Added internal expression testing language.
* [BUGFIX] Fix graph links with path prefix.
* [ENHANCEMENT] Allow building from source without git.
* [ENHANCEMENT] Improve storage iterator performance.
* [ENHANCEMENT] Change logging output format and flags.
* [BUGFIX] Fix memory alignment bug for 32bit systems.
* [ENHANCEMENT] Improve web redirection behavior.
* [ENHANCEMENT] Allow overriding default hostname for Prometheus URLs.
* [BUGFIX] Fix double slash in URL sent to alertmanager.
* [FEATURE] Add resets() query function to count counter resets.
* [FEATURE] Add changes() query function to count the number of times a gauge changed.
* [FEATURE] Add increase() query function to calculate a counter's increase.
* [ENHANCEMENT] Limit retrievable samples to the storage's retention window.

## 0.13.4 / 2015-05-23

* [BUGFIX] Fix a race while checkpointing fingerprint mappings.

## 0.13.3 / 2015-05-11

* [BUGFIX] Handle fingerprint collisions properly.
* [CHANGE] Comments in rules file must start with `#`. (The undocumented `//`
  and `/*...*/` comment styles are no longer supported.)
* [ENHANCEMENT] Switch to custom expression language parser and evaluation
  engine, which generates better error messages, fixes some parsing edge-cases,
  and enables other future enhancements (like the ones below).
* [ENHANCEMENT] Limit maximum number of concurrent queries.
* [ENHANCEMENT] Terminate running queries during shutdown.

## 0.13.2 / 2015-05-05

* [MAINTENANCE] Updated vendored dependencies to their newest versions.
* [MAINTENANCE] Include rule_checker and console templates in release tarball.
* [BUGFIX] Sort NaN as the lowest value.
* [ENHANCEMENT] Add square root, stddev and stdvar functions.
* [BUGFIX] Use scrape_timeout for scrape timeout, not scrape_interval.
* [ENHANCEMENT] Improve chunk and chunkDesc loading, increase performance when
  reading from disk.
* [BUGFIX] Show correct error on wrong DNS response.

## 0.13.1 / 2015-04-09

* [BUGFIX] Treat memory series with zero chunks correctly in series maintenance.
* [ENHANCEMENT] Improve readability of usage text even more.

## 0.13.0 / 2015-04-08

* [ENHANCEMENT] Double-delta encoding for chunks, saving typically 40% of
  space, both in RAM and on disk.
* [ENHANCEMENT] Redesign of chunk persistence queuing, increasing performance
  on spinning disks significantly.
* [ENHANCEMENT] Redesign of sample ingestion, increasing ingestion performance.
* [FEATURE] Added ln, log2, log10 and exp functions to the query language.
* [FEATURE] Experimental write support to InfluxDB.
* [FEATURE] Allow custom timestamps in instant query API.
* [FEATURE] Configurable path prefix for URLs to support proxies.
* [ENHANCEMENT] Increase of rule_checker CLI usability.
* [CHANGE] Show special float values as gaps.
* [ENHANCEMENT] Made usage output more readable.
* [ENHANCEMENT] Increased resilience of the storage against data corruption.
* [ENHANCEMENT] Various improvements around chunk encoding.
* [ENHANCEMENT] Nicer formatting of target health table on /status.
* [CHANGE] Rename UNREACHABLE to UNHEALTHY, ALIVE to HEALTHY.
* [BUGFIX] Strip trailing slash in alertmanager URL.
* [BUGFIX] Avoid +InfYs and similar, just display +Inf.
* [BUGFIX] Fixed HTML-escaping at various places.
* [BUGFIX] Fixed special value handling in division and modulo of the query
  language.
* [BUGFIX] Fix embed-static.sh.
* [CLEANUP] Added initial HTTP API tests.
* [CLEANUP] Misc. other code cleanups.
* [MAINTENANCE] Updated vendored dependencies to their newest versions.

## 0.12.0 / 2015-03-04

* [CHANGE] Use client_golang v0.3.1. THIS CHANGES FINGERPRINTING AND INVALIDATES
  ALL PERSISTED FINGERPRINTS. You have to wipe your storage to use this or
  later versions. There is a version guard in place that will prevent you to
  run Prometheus with the stored data of an older Prometheus.
* [BUGFIX] The change above fixes a weakness in the fingerprinting algorithm.
* [ENHANCEMENT] The change above makes fingerprinting faster and less allocation
  intensive.
* [FEATURE] OR operator and vector matching options. See docs for details.
* [ENHANCEMENT] Scientific notation and special float values (Inf, NaN) now
  supported by the expression language.
* [CHANGE] Dockerfile makes Prometheus use the Docker volume to store data
  (rather than /tmp/metrics).
* [CHANGE] Makefile uses Go 1.4.2.

## 0.11.1 / 2015-02-27

* [BUGFIX] Make series maintenance complete again. (Ever since 0.9.0rc4,
  or commit 0851945, series would not be archived, chunk descriptors would
  not be evicted, and stale head chunks would never be closed. This happened
  due to accidental deletion of a line calling a (well tested :) function.
* [BUGFIX] Do not double count head chunks read from checkpoint on startup.
  Also fix a related but less severe bug in counting chunk descriptors.
* [BUGFIX] Check last time in head chunk for head chunk timeout, not first.
* [CHANGE] Update vendoring due to vendoring changes in client_golang.
* [CLEANUP] Code cleanups.
* [ENHANCEMENT] Limit the number of 'dirty' series counted during checkpointing.

## 0.11.0 / 2015-02-23

* [FEATURE] Introduce new metric type Histogram with server-side aggregation.
* [FEATURE] Add offset operator.
* [FEATURE] Add floor, ceil and round functions.
* [CHANGE] Change instance identifiers to be host:port.
* [CHANGE] Dependency management and vendoring changed/improved.
* [CHANGE] Flag name changes to create consistency between various Prometheus
  binaries.
* [CHANGE] Show unlimited number of metrics in autocomplete.
* [CHANGE] Add query timeout.
* [CHANGE] Remove labels on persist error counter.
* [ENHANCEMENT] Various performance improvements for sample ingestion.
* [ENHANCEMENT] Various Makefile improvements.
* [ENHANCEMENT] Various console template improvements, including
  proof-of-concept for federation via console templates.
* [ENHANCEMENT] Fix graph JS glitches and simplify graphing code.
* [ENHANCEMENT] Dramatically decrease resources for file embedding.
* [ENHANCEMENT] Crash recovery saves lost series data in 'orphaned' directory.
* [BUGFIX] Fix aggregation grouping key calculation.
* [BUGFIX] Fix Go download path for various architectures.
* [BUGFIX] Fixed the link of the Travis build status image.
* [BUGFIX] Fix Rickshaw/D3 version mismatch.
* [CLEANUP] Various code cleanups.

## 0.10.0 / 2015-01-26

* [CHANGE] More efficient JSON result format in query API. This requires
  up-to-date versions of PromDash and prometheus_cli, too.
* [ENHANCEMENT] Excluded non-minified Bootstrap assets and the Bootstrap maps
  from embedding into the binary. Those files are only used for debugging,
  and then you can use -web.use-local-assets. By including fewer files, the
  RAM usage during compilation is much more manageable.
* [ENHANCEMENT] Help link points to <https://prometheus.github.io> now.
* [FEATURE] Consoles for haproxy and cloudwatch.
* [BUGFIX] Several fixes to graphs in consoles.
* [CLEANUP] Removed a file size check that did not check anything.

## 0.9.0 / 2015-01-23

* [CHANGE] Reworked command line flags, now more consistent and taking into
  account needs of the new storage backend (see below).
* [CHANGE] Metric names are dropped after certain transformations.
* [CHANGE] Changed partitioning of summary metrics exported by Prometheus.
* [CHANGE] Got rid of Gerrit as a review tool.
* [CHANGE] 'Tabular' view now the default (rather than 'Graph') to avoid
  running very expensive queries accidentally.
* [CHANGE] On-disk format for stored samples changed. For upgrading, you have
  to nuke your old files completely. See "Complete rewrite of the storage
* [CHANGE] Removed 2nd argument from `delta`.
* [FEATURE] Added a `deriv` function.
* [FEATURE] Console templates.
* [FEATURE] Added `absent` function.
* [FEATURE] Allow omitting the metric name in queries.
* [BUGFIX] Removed all known race conditions.
* [BUGFIX] Metric mutations now handled correctly in all cases.
* [ENHANCEMENT] Proper double-start protection.
* [ENHANCEMENT] Complete rewrite of the storage layer. Benefits include:
  * Better query performance.
  * More samples in less RAM.
  * Better memory management.
  * Scales up to millions of time series and thousands of samples ingested
    per second.
  * Purging of obsolete samples much cleaner now, up to completely
    "forgetting" obsolete time series.
  * Proper instrumentation to diagnose the storage layer with... well...
    Prometheus.
  * Pure Go implementation, no need for cgo and shared C libraries anymore.
  * Better concurrency.
* [ENHANCEMENT] Copy-on-write semantics in the AST layer.
* [ENHANCEMENT] Switched from Go 1.3 to Go 1.4.
* [ENHANCEMENT] Vendored external dependencies with godeps.
* [ENHANCEMENT] Numerous Web UI improvements, moved to Bootstrap3 and
  Rickshaw 1.5.1.
* [ENHANCEMENT] Improved Docker integration.
* [ENHANCEMENT] Simplified the Makefile contraption.
* [CLEANUP] Put meta-data files into proper shape (LICENSE, README.md etc.)
* [CLEANUP] Removed all legitimate 'go vet' and 'golint' warnings.
* [CLEANUP] Removed dead code.

## 0.8.0 / 2014-09-04

* [ENHANCEMENT] Stagger scrapes to spread out load.
* [BUGFIX] Correctly quote HTTP Accept header.

## 0.7.0 / 2014-08-06

* [FEATURE] Added new functions: abs(), topk(), bottomk(), drop_common_labels().
* [FEATURE] Let console templates get graph links from expressions.
* [FEATURE] Allow console templates to dynamically include other templates.
* [FEATURE] Template consoles now have access to their URL.
* [BUGFIX] Fixed time() function to return evaluation time, not wallclock time.
* [BUGFIX] Fixed HTTP connection leak when targets returned a non-200 status.
* [BUGFIX] Fixed link to console templates in UI.
* [PERFORMANCE] Removed extra memory copies while scraping targets.
* [ENHANCEMENT] Switched from Go 1.2.1 to Go 1.3.
* [ENHANCEMENT] Made metrics exported by Prometheus itself more consistent.
* [ENHANCEMENT] Removed incremental backoffs for unhealthy targets.
* [ENHANCEMENT] Dockerfile also builds Prometheus support tools now.

## 0.6.0 / 2014-06-30

* [FEATURE] Added console and alert templates support, along with various template functions.
* [PERFORMANCE] Much faster and more memory-efficient flushing to disk.
* [ENHANCEMENT] Query results are now only logged when debugging.
* [ENHANCEMENT] Upgraded to new Prometheus client library for exposing metrics.
* [BUGFIX] Samples are now kept in memory until fully flushed to disk.
* [BUGFIX] Non-200 target scrapes are now treated as an error.
* [BUGFIX] Added installation step for missing dependency to Dockerfile.
* [BUGFIX] Removed broken and unused "User Dashboard" link.

## 0.5.0 / 2014-05-28

* [BUGFIX] Fixed next retrieval time display on status page.
* [BUGFIX] Updated some variable references in tools subdir.
* [FEATURE] Added support for scraping metrics via the new text format.
* [PERFORMANCE] Improved label matcher performance.
* [PERFORMANCE] Removed JSON indentation in query API, leading to smaller response sizes.
* [ENHANCEMENT] Added internal check to verify temporal order of streams.
* [ENHANCEMENT] Some internal refactorings.

## 0.4.0 / 2014-04-17

* [FEATURE] Vectors and scalars may now be reversed in binary operations (`<scalar> <binop> <vector>`).
* [FEATURE] It's possible to shutdown Prometheus via a `/-/quit` web endpoint now.
* [BUGFIX] Fix for a deadlock race condition in the memory storage.
* [BUGFIX] Mac OS X build fixed.
* [BUGFIX] Built from Go 1.2.1, which has internal fixes to race conditions in garbage collection handling.
* [ENHANCEMENT] Internal storage interface refactoring that allows building e.g. the `rule_checker` tool without LevelDB dynamic library dependencies.
* [ENHANCEMENT] Cleanups around shutdown handling.
* [PERFORMANCE] Preparations for better memory reuse during marshaling / unmarshaling.<|MERGE_RESOLUTION|>--- conflicted
+++ resolved
@@ -1,10 +1,5 @@
 # Changelog
 
-<<<<<<< HEAD
-## unreleased
-
-* [BUGFIX] PromQL: Only return "possible non-counter" annotation when `rate` returns points. #14910
-=======
 ## 3.0.0-beta.0 / 2024-09-05
 
 Release 3.0.0-beta.0 includes new features such as a brand new UI and UTF-8 support enabled by default. As a new major version, several breaking changes are introduced. The breaking changes are mainly around the removal of deprecated feature flags and CLI arguments, and the full list can be found below. Most users should be able to try this release out of the box without any configuration changes.
@@ -22,7 +17,6 @@
 * [CHANGE] Remove deprecated `remote-write-receiver`,`promql-at-modifier`, and `promql-negative-offset` feature flags. #13456, #14526
 * [CHANGE] Remove deprecated `storage.tsdb.allow-overlapping-blocks`, `alertmanager.timeout`, and `storage.tsdb.retention` flags. #14640, #14643
 * [FEATURE] Promtool: Allow additional labels to be added to blocks created from openmetrics. #14402
->>>>>>> 4e171661
 * [FEATURE] OTLP receiver: Add new option `otlp.promote_resource_attributes`, for any OTel resource attributes that should be promoted to metric labels. #14200
 * [FEATURE] Automatic reloading of the Prometheus configuration file at a specified interval #14769
 * [ENHANCEMENT] OTLP receiver: Warn when encountering exponential histograms with zero count and non-zero sum. #14706
