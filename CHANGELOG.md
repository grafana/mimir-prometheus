--- conflicted
+++ resolved
@@ -2,14 +2,8 @@
 
 ## unreleased
 
-<<<<<<< HEAD
 * [BUGFIX] PromQL: Only return "possible non-counter" annotation when `rate` returns points. #14910
-* [FEATURE] OTLP receiver: Add new option `otlp.promote_resource_attributes`, for any OTel resource attributes that should be promoted to metric labels. #14200
-* [ENHANCEMENT] OTLP receiver: Warn when encountering exponential histograms with zero count and non-zero sum. #14706
-* [BUGFIX] tsdb/wlog.Watcher.readSegmentForGC: Only count unknown record types against record_decode_failures_total metric. #14042
-* [ENHANCEMENT] OTLP: During translation, check for context cancellation/timeout. #654
-* [ENHANCEMENT] OTLP receiver: If the feature flag `--created-timestamp-zero-ingestion` is true, convert OTel start timestamps to Prometheus zero samples. #14759
-=======
+
 ## 2.55.1 / 2024-01-04
 
 * [BUGFIX] `round()` function did not remove `__name__` label. #15250
@@ -47,7 +41,6 @@
 * [BUGFIX] Remote-Write: Return 4xx not 5xx when timeseries has duplicate label. #14716
 * [BUGFIX] Experimental Native Histograms: many fixes for incorrect results, panics, warnings. #14513, #14575, #14598, #14609, #14611, #14771, #14821
 * [BUGFIX] TSDB: Only count unknown record types in `record_decode_failures_total` metric. #14042
->>>>>>> 6d756911
 
 ## 2.54.1 / 2024-08-27
 
