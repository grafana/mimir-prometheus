--- conflicted
+++ resolved
@@ -2,9 +2,8 @@
 
 ## unreleased
 
-<<<<<<< HEAD
 * [ENHANCEMENT] OTLP: During translation, check for context cancellation/timeout. #654
-=======
+
 ## 2.53.1 / 2024-07-10
 
 Fix a bug which would drop samples in remote-write if the sending flow stalled
@@ -12,7 +11,6 @@
 of your Prometheus; as a rough guide with 10 million series it is about 2-3 minutes.
 
 * [BUGFIX] Remote-write: stop dropping samples in catch-up #14446
->>>>>>> a28d1974
 
 ## 2.53.0 / 2024-06-16
 
