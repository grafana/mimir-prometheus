--- conflicted
+++ resolved
@@ -2,9 +2,6 @@
 
 ## unreleased
 
-<<<<<<< HEAD
-* [BUGFIX] TSDB: fix unknown series errors and possible lost data during WAL replay when series are removed from the head due to inactivity and reappear before the next WAL checkpoint. #16060
-=======
 * [CHANGE] Make setting out-of-order native histograms feature (`--enable-feature=ooo-native-histograms`) a no-op. Out-of-order native histograms are now always enabled when `out_of_order_time_window` is greater than zero and `--enable-feature=native-histograms` is set. #16207
 * [ENHANCEMENT] TSDB: add `prometheus_tsdb_wal_replay_unknown_refs_total` and `prometheus_tsdb_wbl_replay_unknown_refs_total` metrics to track unknown series references during WAL/WBL replay. #16166
 * [BUGFIX] TSDB: fix unknown series errors and possible lost data during WAL replay when series are removed from the head due to inactivity and reappear before the next WAL checkpoint. #16060
@@ -20,7 +17,6 @@
 * [FEATURE] remote/otlp: Add feature flag `otlp-deltatocumulative` to support conversion from delta to cumulative. #15165
 * [ENHANCEMENT] openstack SD: Discover Octavia loadbalancers. #15539
 * [ENHANCEMENT] scrape: Add metadata for automatic metrics to WAL for `metadata-wal-records` feature. #15837
->>>>>>> 9cc47419
 * [ENHANCEMENT] promtool: Support linting of scrape interval, through lint option `too-long-scrape-interval`. #15719
 * [ENHANCEMENT] promtool: Add --ignore-unknown-fields option. #15706
 * [ENHANCEMENT] ui: Make "hide empty rules" and hide empty rules" persistent #15807
