--- conflicted
+++ resolved
@@ -168,11 +168,7 @@
 				return html_template.HTML(text)
 			},
 			"match":     regexp.MatchString,
-<<<<<<< HEAD
-			"title":     strings.Title,
-=======
 			"title":     cases.Title(language.AmericanEnglish, cases.NoLower).String,
->>>>>>> a768a3b9
 			"toUpper":   strings.ToUpper,
 			"toLower":   strings.ToLower,
 			"graphLink": strutil.GraphLinkForExpression,
