// Copyright 2017 The Prometheus Authors

// Licensed under the Apache License, Version 2.0 (the "License");
// you may not use this file except in compliance with the License.
// You may obtain a copy of the License at
//
// http://www.apache.org/licenses/LICENSE-2.0
//
// Unless required by applicable law or agreed to in writing, software
// distributed under the License is distributed on an "AS IS" BASIS,
// WITHOUT WARRANTIES OR CONDITIONS OF ANY KIND, either express or implied.
// See the License for the specific language governing permissions and
// limitations under the License.

package tsdb

import (
	"context"
	"encoding/json"
	"errors"
	"fmt"
	"io"
	"log/slog"
	"os"
	"path/filepath"
	"slices"
	"sync"
	"time"

	"github.com/oklog/ulid"

	"github.com/prometheus/common/promslog"

	"github.com/prometheus/prometheus/model/labels"
	"github.com/prometheus/prometheus/storage"
	"github.com/prometheus/prometheus/tsdb/chunkenc"
	"github.com/prometheus/prometheus/tsdb/chunks"
	tsdb_errors "github.com/prometheus/prometheus/tsdb/errors"
	"github.com/prometheus/prometheus/tsdb/fileutil"
	"github.com/prometheus/prometheus/tsdb/index"
	"github.com/prometheus/prometheus/tsdb/tombstones"
)

// IndexWriter serializes the index for a block of series data.
// The methods must be called in the order they are specified in.
type IndexWriter interface {
	// AddSymbol registers a single symbol.
	// Symbols must be registered in sorted order.
	AddSymbol(sym string) error

	// AddSeries populates the index writer with a series and its offsets
	// of chunks that the index can reference.
	// Implementations may require series to be insert in strictly increasing order by
	// their labels. The reference numbers are used to resolve entries in postings lists
	// that are added later.
	AddSeries(ref storage.SeriesRef, l labels.Labels, chunks ...chunks.Meta) error

	// Close writes any finalization and closes the resources associated with
	// the underlying writer.
	Close() error
}

// IndexReader provides reading access of serialized index data.
type IndexReader interface {
	// Symbols return an iterator over sorted string symbols that may occur in
	// series' labels and indices. It is not safe to use the returned strings
	// beyond the lifetime of the index reader.
	Symbols() index.StringIter

	// SortedLabelValues returns sorted possible label values.
	SortedLabelValues(ctx context.Context, name string, matchers ...*labels.Matcher) ([]string, error)

	// LabelValues returns possible label values which may not be sorted.
	LabelValues(ctx context.Context, name string, matchers ...*labels.Matcher) ([]string, error)

	// Postings returns the postings list iterator for the label pairs.
	// The Postings here contain the offsets to the series inside the index.
	// Found IDs are not strictly required to point to a valid Series, e.g.
	// during background garbage collections.
	Postings(ctx context.Context, name string, values ...string) (index.Postings, error)

	// PostingsForLabelMatching returns a sorted iterator over postings having a label with the given name and a value for which match returns true.
	// If no postings are found having at least one matching label, an empty iterator is returned.
	PostingsForLabelMatching(ctx context.Context, name string, match func(value string) bool) index.Postings

	// PostingsForMatchers assembles a single postings iterator based on the given matchers.
	// The resulting postings are not ordered by series.
	// If concurrent hint is set to true, call will be optimized for a (most likely) concurrent call with same matchers,
	// avoiding same calculations twice, however this implementation may lead to a worse performance when called once.
	PostingsForMatchers(ctx context.Context, concurrent bool, ms ...*labels.Matcher) (index.Postings, error)

	// SortedPostings returns a postings list that is reordered to be sorted
	// by the label set of the underlying series.
	SortedPostings(index.Postings) index.Postings

	// ShardedPostings returns a postings list filtered by the provided shardIndex
	// out of shardCount. For a given posting, its shard MUST be computed hashing
	// the series labels mod shardCount, using a hash function which is consistent over time.
	ShardedPostings(p index.Postings, shardIndex, shardCount uint64) index.Postings

	// Series populates the given builder and chunk metas for the series identified
	// by the reference.
	// Returns storage.ErrNotFound if the ref does not resolve to a known series.
	Series(ref storage.SeriesRef, builder *labels.ScratchBuilder, chks *[]chunks.Meta) error

	// LabelNames returns all the unique label names present in the index in sorted order.
	LabelNames(ctx context.Context, matchers ...*labels.Matcher) ([]string, error)

	// LabelValueFor returns label value for the given label name in the series referred to by ID.
	// If the series couldn't be found or the series doesn't have the requested label a
	// storage.ErrNotFound is returned as error.
	LabelValueFor(ctx context.Context, id storage.SeriesRef, label string) (string, error)

	// LabelValuesFor returns LabelValues for the given label name in the series referred to by postings.
	LabelValuesFor(p index.Postings, name string) storage.LabelValues

	// LabelValuesExcluding returns LabelValues for the given label name in all other series than those referred to by postings.
	// This is useful for obtaining label values for other postings than the ones you wish to exclude.
	LabelValuesExcluding(p index.Postings, name string) storage.LabelValues

	// LabelNamesFor returns all the label names for the series referred to by the postings.
	// The names returned are sorted.
	LabelNamesFor(ctx context.Context, postings index.Postings) ([]string, error)

	// Close releases the underlying resources of the reader.
	Close() error
}

// ChunkWriter serializes a time block of chunked series data.
type ChunkWriter interface {
	// WriteChunks writes several chunks. The Chunk field of the ChunkMetas
	// must be populated.
	// After returning successfully, the Ref fields in the ChunkMetas
	// are set and can be used to retrieve the chunks from the written data.
	WriteChunks(chunks ...chunks.Meta) error

	// Close writes any required finalization and closes the resources
	// associated with the underlying writer.
	Close() error
}

// ChunkReader provides reading access of serialized time series data.
type ChunkReader interface {
	// ChunkOrIterable returns the series data for the given chunks.Meta.
	// Either a single chunk will be returned, or an iterable.
	// A single chunk should be returned if chunks.Meta maps to a chunk that
	// already exists and doesn't need modifications.
	// An iterable should be returned if chunks.Meta maps to a subset of the
	// samples in a stored chunk, or multiple chunks. (E.g. OOOHeadChunkReader
	// could return an iterable where multiple histogram samples have counter
	// resets. There can only be one counter reset per histogram chunk so
	// multiple chunks would be created from the iterable in this case.)
	// Only one of chunk or iterable should be returned. In some cases you may
	// always expect a chunk to be returned. You can check that iterable is nil
	// in those cases.
	ChunkOrIterable(meta chunks.Meta) (chunkenc.Chunk, chunkenc.Iterable, error)

	// Close releases all underlying resources of the reader.
	Close() error
}

// BlockReader provides reading access to a data block.
type BlockReader interface {
	// Index returns an IndexReader over the block's data.
	Index() (IndexReader, error)

	// Chunks returns a ChunkReader over the block's data.
	Chunks() (ChunkReader, error)

	// Tombstones returns a tombstones.Reader over the block's deleted data.
	Tombstones() (tombstones.Reader, error)

	// Meta provides meta information about the block reader.
	Meta() BlockMeta

	// Size returns the number of bytes that the block takes up on disk.
	Size() int64
}

// BlockMeta provides meta information about a block.
type BlockMeta struct {
	// Unique identifier for the block and its contents. Changes on compaction.
	ULID ulid.ULID `json:"ulid"`

	// MinTime and MaxTime specify the time range all samples
	// in the block are in.
	MinTime int64 `json:"minTime"`
	MaxTime int64 `json:"maxTime"`

	// Stats about the contents of the block.
	Stats BlockStats `json:"stats,omitempty"`

	// Information on compactions the block was created from.
	Compaction BlockMetaCompaction `json:"compaction"`

	// Version of the index format.
	Version int `json:"version"`

	// OutOfOrder is true if the block was directly created from out-of-order samples.
	OutOfOrder bool `json:"out_of_order"`
}

// BlockStats contains stats about contents of a block.
type BlockStats struct {
	NumSamples    uint64 `json:"numSamples,omitempty"`
	NumSeries     uint64 `json:"numSeries,omitempty"`
	NumChunks     uint64 `json:"numChunks,omitempty"`
	NumTombstones uint64 `json:"numTombstones,omitempty"`
}

// BlockDesc describes a block by ULID and time range.
type BlockDesc struct {
	ULID    ulid.ULID `json:"ulid"`
	MinTime int64     `json:"minTime"`
	MaxTime int64     `json:"maxTime"`
}

// BlockMetaCompaction holds information about compactions a block went through.
type BlockMetaCompaction struct {
	// Maximum number of compaction cycles any source block has
	// gone through.
	Level int `json:"level"`
	// ULIDs of all source head blocks that went into the block.
	Sources []ulid.ULID `json:"sources,omitempty"`
	// Indicates that during compaction it resulted in a block without any samples
	// so it should be deleted on the next reloadBlocks.
	Deletable bool `json:"deletable,omitempty"`
	// Short descriptions of the direct blocks that were used to create
	// this block.
	Parents []BlockDesc `json:"parents,omitempty"`
	Failed  bool        `json:"failed,omitempty"`
	// Additional information about the compaction, for example, block created from out-of-order chunks.
	Hints []string `json:"hints,omitempty"`
}

func (bm *BlockMetaCompaction) SetOutOfOrder() {
	if bm.containsHint(CompactionHintFromOutOfOrder) {
		return
	}
	bm.Hints = append(bm.Hints, CompactionHintFromOutOfOrder)
	slices.Sort(bm.Hints)
}

func (bm *BlockMetaCompaction) FromOutOfOrder() bool {
	return bm.containsHint(CompactionHintFromOutOfOrder)
}

func (bm *BlockMetaCompaction) containsHint(hint string) bool {
	for _, h := range bm.Hints {
		if h == hint {
			return true
		}
	}
	return false
}

const (
	indexFilename = "index"
	metaFilename  = "meta.json"
	metaVersion1  = 1

	// CompactionHintFromOutOfOrder is a hint noting that the block
	// was created from out-of-order chunks.
	CompactionHintFromOutOfOrder = "from-out-of-order"
)

func chunkDir(dir string) string { return filepath.Join(dir, "chunks") }

func readMetaFile(dir string) (*BlockMeta, int64, error) {
	b, err := os.ReadFile(filepath.Join(dir, metaFilename))
	if err != nil {
		return nil, 0, err
	}
	var m BlockMeta

	if err := json.Unmarshal(b, &m); err != nil {
		return nil, 0, err
	}
	if m.Version != metaVersion1 {
		return nil, 0, fmt.Errorf("unexpected meta file version %d", m.Version)
	}

	return &m, int64(len(b)), nil
}

func writeMetaFile(logger *slog.Logger, dir string, meta *BlockMeta) (int64, error) {
	meta.Version = metaVersion1

	// Make any changes to the file appear atomic.
	path := filepath.Join(dir, metaFilename)
	tmp := path + ".tmp"
	defer func() {
		if err := os.RemoveAll(tmp); err != nil {
			logger.Error("remove tmp file", "err", err.Error())
		}
	}()

	f, err := os.Create(tmp)
	if err != nil {
		return 0, err
	}

	jsonMeta, err := json.MarshalIndent(meta, "", "\t")
	if err != nil {
		return 0, err
	}

	n, err := f.Write(jsonMeta)
	if err != nil {
		return 0, tsdb_errors.NewMulti(err, f.Close()).Err()
	}

	// Force the kernel to persist the file on disk to avoid data loss if the host crashes.
	if err := f.Sync(); err != nil {
		return 0, tsdb_errors.NewMulti(err, f.Close()).Err()
	}
	if err := f.Close(); err != nil {
		return 0, err
	}
	return int64(n), fileutil.Replace(tmp, path)
}

// Block represents a directory of time series data covering a continuous time range.
type Block struct {
	mtx            sync.RWMutex
	closing        bool
	pendingReaders sync.WaitGroup

	dir  string
	meta BlockMeta

	// Symbol Table Size in bytes.
	// We maintain this variable to avoid recalculation every time.
	symbolTableSize uint64

	chunkr     ChunkReader
	indexr     IndexReader
	tombstones tombstones.Reader

	logger *slog.Logger

	numBytesChunks    int64
	numBytesIndex     int64
	numBytesTombstone int64
	numBytesMeta      int64
}

// OpenBlock opens the block in the directory. It can be passed a chunk pool, which is used
// to instantiate chunk structs.
<<<<<<< HEAD
func OpenBlock(logger log.Logger, dir string, pool chunkenc.Pool) (pb *Block, err error) {
	return OpenBlockWithOptions(logger, dir, pool, nil, DefaultPostingsForMatchersCacheTTL, DefaultPostingsForMatchersCacheMaxItems, DefaultPostingsForMatchersCacheMaxBytes, DefaultPostingsForMatchersCacheForce)
}

// OpenBlockWithOptions is like OpenBlock but allows to pass a cache provider and sharding function.
func OpenBlockWithOptions(logger log.Logger, dir string, pool chunkenc.Pool, cache index.ReaderCacheProvider, postingsCacheTTL time.Duration, postingsCacheMaxItems int, postingsCacheMaxBytes int64, postingsCacheForce bool) (pb *Block, err error) {
=======
func OpenBlock(logger *slog.Logger, dir string, pool chunkenc.Pool) (pb *Block, err error) {
>>>>>>> 805954d8
	if logger == nil {
		logger = promslog.NewNopLogger()
	}
	var closers []io.Closer
	defer func() {
		if err != nil {
			err = tsdb_errors.NewMulti(err, tsdb_errors.CloseAll(closers)).Err()
		}
	}()
	meta, sizeMeta, err := readMetaFile(dir)
	if err != nil {
		return nil, err
	}

	cr, err := chunks.NewDirReader(chunkDir(dir), pool)
	if err != nil {
		return nil, err
	}
	closers = append(closers, cr)

	indexReader, err := index.NewFileReaderWithOptions(filepath.Join(dir, indexFilename), cache)
	if err != nil {
		return nil, err
	}
	pfmc := NewPostingsForMatchersCache(postingsCacheTTL, postingsCacheMaxItems, postingsCacheMaxBytes, postingsCacheForce)
	ir := indexReaderWithPostingsForMatchers{indexReader, pfmc}
	closers = append(closers, ir)

	tr, sizeTomb, err := tombstones.ReadTombstones(dir)
	if err != nil {
		return nil, err
	}
	closers = append(closers, tr)

	pb = &Block{
		dir:               dir,
		meta:              *meta,
		chunkr:            cr,
		indexr:            ir,
		tombstones:        tr,
		symbolTableSize:   ir.SymbolTableSize(),
		logger:            logger,
		numBytesChunks:    cr.Size(),
		numBytesIndex:     ir.Size(),
		numBytesTombstone: sizeTomb,
		numBytesMeta:      sizeMeta,
	}
	return pb, nil
}

// Close closes the on-disk block. It blocks as long as there are readers reading from the block.
func (pb *Block) Close() error {
	pb.mtx.Lock()
	pb.closing = true
	pb.mtx.Unlock()

	pb.pendingReaders.Wait()

	return tsdb_errors.NewMulti(
		pb.chunkr.Close(),
		pb.indexr.Close(),
		pb.tombstones.Close(),
	).Err()
}

func (pb *Block) String() string {
	return pb.meta.ULID.String()
}

// Dir returns the directory of the block.
func (pb *Block) Dir() string { return pb.dir }

// Meta returns meta information about the block.
func (pb *Block) Meta() BlockMeta { return pb.meta }

// MinTime returns the min time of the meta.
func (pb *Block) MinTime() int64 { return pb.meta.MinTime }

// MaxTime returns the max time of the meta.
func (pb *Block) MaxTime() int64 { return pb.meta.MaxTime }

// Size returns the number of bytes that the block takes up.
func (pb *Block) Size() int64 {
	return pb.numBytesChunks + pb.numBytesIndex + pb.numBytesTombstone + pb.numBytesMeta
}

// ErrClosing is returned when a block is in the process of being closed.
var ErrClosing = errors.New("block is closing")

func (pb *Block) startRead() error {
	pb.mtx.RLock()
	defer pb.mtx.RUnlock()

	if pb.closing {
		return ErrClosing
	}
	pb.pendingReaders.Add(1)
	return nil
}

// Index returns a new IndexReader against the block data.
func (pb *Block) Index() (IndexReader, error) {
	if err := pb.startRead(); err != nil {
		return nil, err
	}
	return blockIndexReader{ir: pb.indexr, b: pb}, nil
}

// Chunks returns a new ChunkReader against the block data.
func (pb *Block) Chunks() (ChunkReader, error) {
	if err := pb.startRead(); err != nil {
		return nil, err
	}
	return blockChunkReader{ChunkReader: pb.chunkr, b: pb}, nil
}

// Tombstones returns a new TombstoneReader against the block data.
func (pb *Block) Tombstones() (tombstones.Reader, error) {
	if err := pb.startRead(); err != nil {
		return nil, err
	}
	return blockTombstoneReader{Reader: pb.tombstones, b: pb}, nil
}

// GetSymbolTableSize returns the Symbol Table Size in the index of this block.
func (pb *Block) GetSymbolTableSize() uint64 {
	return pb.symbolTableSize
}

func (pb *Block) setCompactionFailed() error {
	pb.meta.Compaction.Failed = true
	n, err := writeMetaFile(pb.logger, pb.dir, &pb.meta)
	if err != nil {
		return err
	}
	pb.numBytesMeta = n
	return nil
}

type blockIndexReader struct {
	ir IndexReader
	b  *Block
}

func (r blockIndexReader) Symbols() index.StringIter {
	return r.ir.Symbols()
}

func (r blockIndexReader) SortedLabelValues(ctx context.Context, name string, matchers ...*labels.Matcher) ([]string, error) {
	var st []string
	var err error

	if len(matchers) == 0 {
		st, err = r.ir.SortedLabelValues(ctx, name)
	} else {
		st, err = r.LabelValues(ctx, name, matchers...)
		if err == nil {
			slices.Sort(st)
		}
	}
	if err != nil {
		return st, fmt.Errorf("block: %s: %w", r.b.Meta().ULID, err)
	}
	return st, nil
}

func (r blockIndexReader) LabelValues(ctx context.Context, name string, matchers ...*labels.Matcher) ([]string, error) {
	if len(matchers) == 0 {
		st, err := r.ir.LabelValues(ctx, name)
		if err != nil {
			return st, fmt.Errorf("block: %s: %w", r.b.Meta().ULID, err)
		}
		return st, nil
	}

	return labelValuesWithMatchers(ctx, r.ir, name, matchers...)
}

func (r blockIndexReader) LabelNames(ctx context.Context, matchers ...*labels.Matcher) ([]string, error) {
	if len(matchers) == 0 {
		return r.b.LabelNames(ctx)
	}

	return labelNamesWithMatchers(ctx, r.ir, matchers...)
}

func (r blockIndexReader) Postings(ctx context.Context, name string, values ...string) (index.Postings, error) {
	p, err := r.ir.Postings(ctx, name, values...)
	if err != nil {
		return p, fmt.Errorf("block: %s: %w", r.b.Meta().ULID, err)
	}
	return p, nil
}

func (r blockIndexReader) PostingsForLabelMatching(ctx context.Context, name string, match func(string) bool) index.Postings {
	return r.ir.PostingsForLabelMatching(ctx, name, match)
}

func (r blockIndexReader) PostingsForMatchers(ctx context.Context, concurrent bool, ms ...*labels.Matcher) (index.Postings, error) {
	return r.ir.PostingsForMatchers(ctx, concurrent, ms...)
}

func (r blockIndexReader) SortedPostings(p index.Postings) index.Postings {
	return r.ir.SortedPostings(p)
}

func (r blockIndexReader) ShardedPostings(p index.Postings, shardIndex, shardCount uint64) index.Postings {
	return r.ir.ShardedPostings(p, shardIndex, shardCount)
}

// LabelValuesFor returns LabelValues for the given label name in the series referred to by postings.
func (r blockIndexReader) LabelValuesFor(postings index.Postings, name string) storage.LabelValues {
	return r.ir.LabelValuesFor(postings, name)
}

// LabelValuesExcluding returns LabelValues for the given label name in all other series than those referred to by postings.
// This is useful for obtaining label values for other postings than the ones you wish to exclude.
func (r blockIndexReader) LabelValuesExcluding(postings index.Postings, name string) storage.LabelValues {
	return r.ir.LabelValuesExcluding(postings, name)
}

func (r blockIndexReader) Series(ref storage.SeriesRef, builder *labels.ScratchBuilder, chks *[]chunks.Meta) error {
	if err := r.ir.Series(ref, builder, chks); err != nil {
		return fmt.Errorf("block: %s: %w", r.b.Meta().ULID, err)
	}
	return nil
}

func (r blockIndexReader) Close() error {
	r.b.pendingReaders.Done()
	return nil
}

// LabelValueFor returns label value for the given label name in the series referred to by ID.
func (r blockIndexReader) LabelValueFor(ctx context.Context, id storage.SeriesRef, label string) (string, error) {
	return r.ir.LabelValueFor(ctx, id, label)
}

// LabelNamesFor returns all the label names for the series referred to by the postings.
// The names returned are sorted.
func (r blockIndexReader) LabelNamesFor(ctx context.Context, postings index.Postings) ([]string, error) {
	return r.ir.LabelNamesFor(ctx, postings)
}

type blockTombstoneReader struct {
	tombstones.Reader
	b *Block
}

func (r blockTombstoneReader) Close() error {
	r.b.pendingReaders.Done()
	return nil
}

type blockChunkReader struct {
	ChunkReader
	b *Block
}

func (r blockChunkReader) Close() error {
	r.b.pendingReaders.Done()
	return nil
}

// Delete matching series between mint and maxt in the block.
func (pb *Block) Delete(ctx context.Context, mint, maxt int64, ms ...*labels.Matcher) error {
	pb.mtx.Lock()
	defer pb.mtx.Unlock()

	if pb.closing {
		return ErrClosing
	}

	p, err := pb.indexr.PostingsForMatchers(ctx, false, ms...)
	if err != nil {
		return fmt.Errorf("select series: %w", err)
	}

	ir := pb.indexr

	// Choose only valid postings which have chunks in the time-range.
	stones := tombstones.NewMemTombstones()

	var chks []chunks.Meta
	var builder labels.ScratchBuilder

Outer:
	for p.Next() {
		err := ir.Series(p.At(), &builder, &chks)
		if err != nil {
			return err
		}

		for _, chk := range chks {
			if chk.OverlapsClosedInterval(mint, maxt) {
				// Delete only until the current values and not beyond.
				tmin, tmax := clampInterval(mint, maxt, chks[0].MinTime, chks[len(chks)-1].MaxTime)
				stones.AddInterval(p.At(), tombstones.Interval{Mint: tmin, Maxt: tmax})
				continue Outer
			}
		}
	}

	if p.Err() != nil {
		return p.Err()
	}

	err = pb.tombstones.Iter(func(id storage.SeriesRef, ivs tombstones.Intervals) error {
		for _, iv := range ivs {
			stones.AddInterval(id, iv)
		}
		return nil
	})
	if err != nil {
		return err
	}
	pb.tombstones = stones
	pb.meta.Stats.NumTombstones = pb.tombstones.Total()

	n, err := tombstones.WriteFile(pb.logger, pb.dir, pb.tombstones)
	if err != nil {
		return err
	}
	pb.numBytesTombstone = n
	n, err = writeMetaFile(pb.logger, pb.dir, &pb.meta)
	if err != nil {
		return err
	}
	pb.numBytesMeta = n
	return nil
}

// CleanTombstones will remove the tombstones and rewrite the block (only if there are any tombstones).
// If there was a rewrite, then it returns the ULID of new blocks written, else nil.
// If a resultant block is empty (tombstones covered the whole block), then it returns an empty slice.
// It returns a boolean indicating if the parent block can be deleted safely of not.
func (pb *Block) CleanTombstones(dest string, c Compactor) ([]ulid.ULID, bool, error) {
	numStones := 0

	if err := pb.tombstones.Iter(func(id storage.SeriesRef, ivs tombstones.Intervals) error {
		numStones += len(ivs)
		return nil
	}); err != nil {
		// This should never happen, as the iteration function only returns nil.
		panic(err)
	}
	if numStones == 0 {
		return nil, false, nil
	}

	meta := pb.Meta()
	uids, err := c.Write(dest, pb, pb.meta.MinTime, pb.meta.MaxTime, &meta)
	if err != nil {
		return nil, false, err
	}

	return uids, true, nil
}

// Snapshot creates snapshot of the block into dir.
func (pb *Block) Snapshot(dir string) error {
	blockDir := filepath.Join(dir, pb.meta.ULID.String())
	if err := os.MkdirAll(blockDir, 0o777); err != nil {
		return fmt.Errorf("create snapshot block dir: %w", err)
	}

	chunksDir := chunkDir(blockDir)
	if err := os.MkdirAll(chunksDir, 0o777); err != nil {
		return fmt.Errorf("create snapshot chunk dir: %w", err)
	}

	// Hardlink meta, index and tombstones
	for _, fname := range []string{
		metaFilename,
		indexFilename,
		tombstones.TombstonesFilename,
	} {
		if err := os.Link(filepath.Join(pb.dir, fname), filepath.Join(blockDir, fname)); err != nil {
			return fmt.Errorf("create snapshot %s: %w", fname, err)
		}
	}

	// Hardlink the chunks
	curChunkDir := chunkDir(pb.dir)
	files, err := os.ReadDir(curChunkDir)
	if err != nil {
		return fmt.Errorf("ReadDir the current chunk dir: %w", err)
	}

	for _, f := range files {
		err := os.Link(filepath.Join(curChunkDir, f.Name()), filepath.Join(chunksDir, f.Name()))
		if err != nil {
			return fmt.Errorf("hardlink a chunk: %w", err)
		}
	}

	return nil
}

// OverlapsClosedInterval returns true if the block overlaps [mint, maxt].
func (pb *Block) OverlapsClosedInterval(mint, maxt int64) bool {
	// The block itself is a half-open interval
	// [pb.meta.MinTime, pb.meta.MaxTime).
	return pb.meta.MinTime <= maxt && mint < pb.meta.MaxTime
}

// LabelNames returns all the unique label names present in the Block in sorted order.
func (pb *Block) LabelNames(ctx context.Context) ([]string, error) {
	return pb.indexr.LabelNames(ctx)
}

func clampInterval(a, b, mint, maxt int64) (int64, int64) {
	if a < mint {
		a = mint
	}
	if b > maxt {
		b = maxt
	}
	return a, b
}<|MERGE_RESOLUTION|>--- conflicted
+++ resolved
@@ -347,16 +347,12 @@
 
 // OpenBlock opens the block in the directory. It can be passed a chunk pool, which is used
 // to instantiate chunk structs.
-<<<<<<< HEAD
-func OpenBlock(logger log.Logger, dir string, pool chunkenc.Pool) (pb *Block, err error) {
+func OpenBlock(logger *slog.Logger, dir string, pool chunkenc.Pool) (pb *Block, err error) {
 	return OpenBlockWithOptions(logger, dir, pool, nil, DefaultPostingsForMatchersCacheTTL, DefaultPostingsForMatchersCacheMaxItems, DefaultPostingsForMatchersCacheMaxBytes, DefaultPostingsForMatchersCacheForce)
 }
 
 // OpenBlockWithOptions is like OpenBlock but allows to pass a cache provider and sharding function.
 func OpenBlockWithOptions(logger log.Logger, dir string, pool chunkenc.Pool, cache index.ReaderCacheProvider, postingsCacheTTL time.Duration, postingsCacheMaxItems int, postingsCacheMaxBytes int64, postingsCacheForce bool) (pb *Block, err error) {
-=======
-func OpenBlock(logger *slog.Logger, dir string, pool chunkenc.Pool) (pb *Block, err error) {
->>>>>>> 805954d8
 	if logger == nil {
 		logger = promslog.NewNopLogger()
 	}
