--- conflicted
+++ resolved
@@ -127,11 +127,7 @@
 // ChunkReader provides reading access of serialized time series data.
 type ChunkReader interface {
 	// Chunk returns the series data chunk with the given reference.
-<<<<<<< HEAD
-	Chunk(ref chunks.Meta) (chunkenc.Chunk, error)
-=======
 	Chunk(meta chunks.Meta) (chunkenc.Chunk, error)
->>>>>>> 73d805cf
 
 	// Close releases all underlying resources of the reader.
 	Close() error
