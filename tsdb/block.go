// Copyright 2017 The Prometheus Authors

// Licensed under the Apache License, Version 2.0 (the "License");
// you may not use this file except in compliance with the License.
// You may obtain a copy of the License at
//
// http://www.apache.org/licenses/LICENSE-2.0
//
// Unless required by applicable law or agreed to in writing, software
// distributed under the License is distributed on an "AS IS" BASIS,
// WITHOUT WARRANTIES OR CONDITIONS OF ANY KIND, either express or implied.
// See the License for the specific language governing permissions and
// limitations under the License.

package tsdb

import (
	"context"
	"encoding/json"
	"errors"
	"fmt"
	"io"
	"log/slog"
	"os"
	"path/filepath"
	"slices"
	"sync"
	"time"

	"github.com/oklog/ulid"

	"github.com/prometheus/common/promslog"

	"github.com/prometheus/prometheus/model/labels"
	"github.com/prometheus/prometheus/storage"
	"github.com/prometheus/prometheus/tsdb/chunkenc"
	"github.com/prometheus/prometheus/tsdb/chunks"
	tsdb_errors "github.com/prometheus/prometheus/tsdb/errors"
	"github.com/prometheus/prometheus/tsdb/fileutil"
	"github.com/prometheus/prometheus/tsdb/index"
	"github.com/prometheus/prometheus/tsdb/tombstones"
)

// IndexWriter serializes the index for a block of series data.
// The methods must be called in the order they are specified in.
type IndexWriter interface {
	// AddSymbol registers a single symbol.
	// Symbols must be registered in sorted order.
	AddSymbol(sym string) error

	// AddSeries populates the index writer with a series and its offsets
	// of chunks that the index can reference.
	// Implementations may require series to be insert in strictly increasing order by
	// their labels. The reference numbers are used to resolve entries in postings lists
	// that are added later.
	AddSeries(ref storage.SeriesRef, l labels.Labels, chunks ...chunks.Meta) error

	// Close writes any finalization and closes the resources associated with
	// the underlying writer.
	Close() error
}

// IndexReader provides reading access of serialized index data.
type IndexReader interface {
	// Symbols return an iterator over sorted string symbols that may occur in
	// series' labels and indices. It is not safe to use the returned strings
	// beyond the lifetime of the index reader.
	Symbols() index.StringIter

	// SortedLabelValues returns sorted possible label values.
	SortedLabelValues(ctx context.Context, name string, matchers ...*labels.Matcher) ([]string, error)

	// LabelValues returns possible label values which may not be sorted.
	LabelValues(ctx context.Context, name string, matchers ...*labels.Matcher) ([]string, error)

	// Postings returns the postings list iterator for the label pairs.
	// The Postings here contain the offsets to the series inside the index.
	// Found IDs are not strictly required to point to a valid Series, e.g.
	// during background garbage collections.
	Postings(ctx context.Context, name string, values ...string) (index.Postings, error)

	// PostingsForLabelMatching returns a sorted iterator over postings having a label with the given name and a value for which match returns true.
	// If no postings are found having at least one matching label, an empty iterator is returned.
	PostingsForLabelMatching(ctx context.Context, name string, match func(value string) bool) index.Postings

	// PostingsForAllLabelValues returns a sorted iterator over all postings having a label with the given name.
	// If no postings are found with the label in question, an empty iterator is returned.
	PostingsForAllLabelValues(ctx context.Context, name string) index.Postings

<<<<<<< HEAD
	// PostingsForMatchers assembles a single postings iterator based on the given matchers.
	// The resulting postings are not ordered by series.
	// If concurrent hint is set to true, call will be optimized for a (most likely) concurrent call with same matchers,
	// avoiding same calculations twice, however this implementation may lead to a worse performance when called once.
	PostingsForMatchers(ctx context.Context, concurrent bool, ms ...*labels.Matcher) (index.Postings, error)

=======
>>>>>>> cd1f8ac1
	// SortedPostings returns a postings list that is reordered to be sorted
	// by the label set of the underlying series.
	SortedPostings(index.Postings) index.Postings

	// ShardedPostings returns a postings list filtered by the provided shardIndex
	// out of shardCount. For a given posting, its shard MUST be computed hashing
	// the series labels mod shardCount, using a hash function which is consistent over time.
	ShardedPostings(p index.Postings, shardIndex, shardCount uint64) index.Postings

	// Series populates the given builder and chunk metas for the series identified
	// by the reference.
	// Returns storage.ErrNotFound if the ref does not resolve to a known series.
	Series(ref storage.SeriesRef, builder *labels.ScratchBuilder, chks *[]chunks.Meta) error

	// LabelNames returns all the unique label names present in the index in sorted order.
	LabelNames(ctx context.Context, matchers ...*labels.Matcher) ([]string, error)

	// LabelValueFor returns label value for the given label name in the series referred to by ID.
	// If the series couldn't be found or the series doesn't have the requested label a
	// storage.ErrNotFound is returned as error.
	LabelValueFor(ctx context.Context, id storage.SeriesRef, label string) (string, error)

	// LabelValuesFor returns LabelValues for the given label name in the series referred to by postings.
	LabelValuesFor(p index.Postings, name string) storage.LabelValues

	// LabelValuesExcluding returns LabelValues for the given label name in all other series than those referred to by postings.
	// This is useful for obtaining label values for other postings than the ones you wish to exclude.
	LabelValuesExcluding(p index.Postings, name string) storage.LabelValues

	// LabelNamesFor returns all the label names for the series referred to by the postings.
	// The names returned are sorted.
	LabelNamesFor(ctx context.Context, postings index.Postings) ([]string, error)

	// Close releases the underlying resources of the reader.
	Close() error
}

// ChunkWriter serializes a time block of chunked series data.
type ChunkWriter interface {
	// WriteChunks writes several chunks. The Chunk field of the ChunkMetas
	// must be populated.
	// After returning successfully, the Ref fields in the ChunkMetas
	// are set and can be used to retrieve the chunks from the written data.
	WriteChunks(chunks ...chunks.Meta) error

	// Close writes any required finalization and closes the resources
	// associated with the underlying writer.
	Close() error
}

// ChunkReader provides reading access of serialized time series data.
type ChunkReader interface {
	// ChunkOrIterable returns the series data for the given chunks.Meta.
	// Either a single chunk will be returned, or an iterable.
	// A single chunk should be returned if chunks.Meta maps to a chunk that
	// already exists and doesn't need modifications.
	// An iterable should be returned if chunks.Meta maps to a subset of the
	// samples in a stored chunk, or multiple chunks. (E.g. OOOHeadChunkReader
	// could return an iterable where multiple histogram samples have counter
	// resets. There can only be one counter reset per histogram chunk so
	// multiple chunks would be created from the iterable in this case.)
	// Only one of chunk or iterable should be returned. In some cases you may
	// always expect a chunk to be returned. You can check that iterable is nil
	// in those cases.
	ChunkOrIterable(meta chunks.Meta) (chunkenc.Chunk, chunkenc.Iterable, error)

	// Close releases all underlying resources of the reader.
	Close() error
}

// BlockReader provides reading access to a data block.
type BlockReader interface {
	// Index returns an IndexReader over the block's data.
	Index() (IndexReader, error)

	// Chunks returns a ChunkReader over the block's data.
	Chunks() (ChunkReader, error)

	// Tombstones returns a tombstones.Reader over the block's deleted data.
	Tombstones() (tombstones.Reader, error)

	// Meta provides meta information about the block reader.
	Meta() BlockMeta

	// Size returns the number of bytes that the block takes up on disk.
	Size() int64
}

// BlockMeta provides meta information about a block.
type BlockMeta struct {
	// Unique identifier for the block and its contents. Changes on compaction.
	ULID ulid.ULID `json:"ulid"`

	// MinTime and MaxTime specify the time range all samples
	// in the block are in.
	MinTime int64 `json:"minTime"`
	MaxTime int64 `json:"maxTime"`

	// Stats about the contents of the block.
	Stats BlockStats `json:"stats,omitempty"`

	// Information on compactions the block was created from.
	Compaction BlockMetaCompaction `json:"compaction"`

	// Version of the index format.
	Version int `json:"version"`

	// OutOfOrder is true if the block was directly created from out-of-order samples.
	OutOfOrder bool `json:"out_of_order"`
}

// BlockStats contains stats about contents of a block.
type BlockStats struct {
	NumSamples    uint64 `json:"numSamples,omitempty"`
	NumSeries     uint64 `json:"numSeries,omitempty"`
	NumChunks     uint64 `json:"numChunks,omitempty"`
	NumTombstones uint64 `json:"numTombstones,omitempty"`
}

// BlockDesc describes a block by ULID and time range.
type BlockDesc struct {
	ULID    ulid.ULID `json:"ulid"`
	MinTime int64     `json:"minTime"`
	MaxTime int64     `json:"maxTime"`
}

// BlockMetaCompaction holds information about compactions a block went through.
type BlockMetaCompaction struct {
	// Maximum number of compaction cycles any source block has
	// gone through.
	Level int `json:"level"`
	// ULIDs of all source head blocks that went into the block.
	Sources []ulid.ULID `json:"sources,omitempty"`
	// Indicates that during compaction it resulted in a block without any samples
	// so it should be deleted on the next reloadBlocks.
	Deletable bool `json:"deletable,omitempty"`
	// Short descriptions of the direct blocks that were used to create
	// this block.
	Parents []BlockDesc `json:"parents,omitempty"`
	Failed  bool        `json:"failed,omitempty"`
	// Additional information about the compaction, for example, block created from out-of-order chunks.
	Hints []string `json:"hints,omitempty"`
}

func (bm *BlockMetaCompaction) SetOutOfOrder() {
	if bm.containsHint(CompactionHintFromOutOfOrder) {
		return
	}
	bm.Hints = append(bm.Hints, CompactionHintFromOutOfOrder)
	slices.Sort(bm.Hints)
}

func (bm *BlockMetaCompaction) FromOutOfOrder() bool {
	return bm.containsHint(CompactionHintFromOutOfOrder)
}

func (bm *BlockMetaCompaction) containsHint(hint string) bool {
	for _, h := range bm.Hints {
		if h == hint {
			return true
		}
	}
	return false
}

const (
	indexFilename = "index"
	metaFilename  = "meta.json"
	metaVersion1  = 1

	// CompactionHintFromOutOfOrder is a hint noting that the block
	// was created from out-of-order chunks.
	CompactionHintFromOutOfOrder = "from-out-of-order"
)

func chunkDir(dir string) string { return filepath.Join(dir, "chunks") }

func readMetaFile(dir string) (*BlockMeta, int64, error) {
	b, err := os.ReadFile(filepath.Join(dir, metaFilename))
	if err != nil {
		return nil, 0, err
	}
	var m BlockMeta

	if err := json.Unmarshal(b, &m); err != nil {
		return nil, 0, err
	}
	if m.Version != metaVersion1 {
		return nil, 0, fmt.Errorf("unexpected meta file version %d", m.Version)
	}

	return &m, int64(len(b)), nil
}

func writeMetaFile(logger *slog.Logger, dir string, meta *BlockMeta) (int64, error) {
	meta.Version = metaVersion1

	// Make any changes to the file appear atomic.
	path := filepath.Join(dir, metaFilename)
	tmp := path + ".tmp"
	defer func() {
		if err := os.RemoveAll(tmp); err != nil {
			logger.Error("remove tmp file", "err", err.Error())
		}
	}()

	f, err := os.Create(tmp)
	if err != nil {
		return 0, err
	}

	jsonMeta, err := json.MarshalIndent(meta, "", "\t")
	if err != nil {
		return 0, err
	}

	n, err := f.Write(jsonMeta)
	if err != nil {
		return 0, tsdb_errors.NewMulti(err, f.Close()).Err()
	}

	// Force the kernel to persist the file on disk to avoid data loss if the host crashes.
	if err := f.Sync(); err != nil {
		return 0, tsdb_errors.NewMulti(err, f.Close()).Err()
	}
	if err := f.Close(); err != nil {
		return 0, err
	}
	return int64(n), fileutil.Replace(tmp, path)
}

// Block represents a directory of time series data covering a continuous time range.
type Block struct {
	mtx            sync.RWMutex
	closing        bool
	pendingReaders sync.WaitGroup

	dir  string
	meta BlockMeta

	// Symbol Table Size in bytes.
	// We maintain this variable to avoid recalculation every time.
	symbolTableSize uint64

	chunkr     ChunkReader
	indexr     IndexReader
	tombstones tombstones.Reader

	logger *slog.Logger

	numBytesChunks    int64
	numBytesIndex     int64
	numBytesTombstone int64
	numBytesMeta      int64
}

// OpenBlock opens the block in the directory. It can be passed a chunk pool, which is used
// to instantiate chunk structs.
<<<<<<< HEAD
func OpenBlock(logger *slog.Logger, dir string, pool chunkenc.Pool) (pb *Block, err error) {
	return OpenBlockWithOptions(logger, dir, pool, nil, DefaultPostingsForMatchersCacheTTL, DefaultPostingsForMatchersCacheMaxItems, DefaultPostingsForMatchersCacheMaxBytes, DefaultPostingsForMatchersCacheForce)
}

// OpenBlockWithOptions is like OpenBlock but allows to pass a cache provider and sharding function.
func OpenBlockWithOptions(logger *slog.Logger, dir string, pool chunkenc.Pool, cache index.ReaderCacheProvider, postingsCacheTTL time.Duration, postingsCacheMaxItems int, postingsCacheMaxBytes int64, postingsCacheForce bool) (pb *Block, err error) {
=======
func OpenBlock(logger *slog.Logger, dir string, pool chunkenc.Pool, postingsDecoderFactory PostingsDecoderFactory) (pb *Block, err error) {
>>>>>>> cd1f8ac1
	if logger == nil {
		logger = promslog.NewNopLogger()
	}
	var closers []io.Closer
	defer func() {
		if err != nil {
			err = tsdb_errors.NewMulti(err, tsdb_errors.CloseAll(closers)).Err()
		}
	}()
	meta, sizeMeta, err := readMetaFile(dir)
	if err != nil {
		return nil, err
	}

	cr, err := chunks.NewDirReader(chunkDir(dir), pool)
	if err != nil {
		return nil, err
	}
	closers = append(closers, cr)

<<<<<<< HEAD
	indexReader, err := index.NewFileReaderWithOptions(filepath.Join(dir, indexFilename), cache)
=======
	decoder := index.DecodePostingsRaw
	if postingsDecoderFactory != nil {
		decoder = postingsDecoderFactory(meta)
	}
	ir, err := index.NewFileReader(filepath.Join(dir, indexFilename), decoder)
>>>>>>> cd1f8ac1
	if err != nil {
		return nil, err
	}
	pfmc := NewPostingsForMatchersCache(postingsCacheTTL, postingsCacheMaxItems, postingsCacheMaxBytes, postingsCacheForce)
	ir := indexReaderWithPostingsForMatchers{indexReader, pfmc}
	closers = append(closers, ir)

	tr, sizeTomb, err := tombstones.ReadTombstones(dir)
	if err != nil {
		return nil, err
	}
	closers = append(closers, tr)

	pb = &Block{
		dir:               dir,
		meta:              *meta,
		chunkr:            cr,
		indexr:            ir,
		tombstones:        tr,
		symbolTableSize:   ir.SymbolTableSize(),
		logger:            logger,
		numBytesChunks:    cr.Size(),
		numBytesIndex:     ir.Size(),
		numBytesTombstone: sizeTomb,
		numBytesMeta:      sizeMeta,
	}
	return pb, nil
}

// Close closes the on-disk block. It blocks as long as there are readers reading from the block.
func (pb *Block) Close() error {
	pb.mtx.Lock()
	pb.closing = true
	pb.mtx.Unlock()

	pb.pendingReaders.Wait()

	return tsdb_errors.NewMulti(
		pb.chunkr.Close(),
		pb.indexr.Close(),
		pb.tombstones.Close(),
	).Err()
}

func (pb *Block) String() string {
	return pb.meta.ULID.String()
}

// Dir returns the directory of the block.
func (pb *Block) Dir() string { return pb.dir }

// Meta returns meta information about the block.
func (pb *Block) Meta() BlockMeta { return pb.meta }

// MinTime returns the min time of the meta.
func (pb *Block) MinTime() int64 { return pb.meta.MinTime }

// MaxTime returns the max time of the meta.
func (pb *Block) MaxTime() int64 { return pb.meta.MaxTime }

// Size returns the number of bytes that the block takes up.
func (pb *Block) Size() int64 {
	return pb.numBytesChunks + pb.numBytesIndex + pb.numBytesTombstone + pb.numBytesMeta
}

// ErrClosing is returned when a block is in the process of being closed.
var ErrClosing = errors.New("block is closing")

func (pb *Block) startRead() error {
	pb.mtx.RLock()
	defer pb.mtx.RUnlock()

	if pb.closing {
		return ErrClosing
	}
	pb.pendingReaders.Add(1)
	return nil
}

// Index returns a new IndexReader against the block data.
func (pb *Block) Index() (IndexReader, error) {
	if err := pb.startRead(); err != nil {
		return nil, err
	}
	return blockIndexReader{ir: pb.indexr, b: pb}, nil
}

// Chunks returns a new ChunkReader against the block data.
func (pb *Block) Chunks() (ChunkReader, error) {
	if err := pb.startRead(); err != nil {
		return nil, err
	}
	return blockChunkReader{ChunkReader: pb.chunkr, b: pb}, nil
}

// Tombstones returns a new TombstoneReader against the block data.
func (pb *Block) Tombstones() (tombstones.Reader, error) {
	if err := pb.startRead(); err != nil {
		return nil, err
	}
	return blockTombstoneReader{Reader: pb.tombstones, b: pb}, nil
}

// GetSymbolTableSize returns the Symbol Table Size in the index of this block.
func (pb *Block) GetSymbolTableSize() uint64 {
	return pb.symbolTableSize
}

func (pb *Block) setCompactionFailed() error {
	pb.meta.Compaction.Failed = true
	n, err := writeMetaFile(pb.logger, pb.dir, &pb.meta)
	if err != nil {
		return err
	}
	pb.numBytesMeta = n
	return nil
}

type blockIndexReader struct {
	ir IndexReader
	b  *Block
}

func (r blockIndexReader) Symbols() index.StringIter {
	return r.ir.Symbols()
}

func (r blockIndexReader) SortedLabelValues(ctx context.Context, name string, matchers ...*labels.Matcher) ([]string, error) {
	var st []string
	var err error

	if len(matchers) == 0 {
		st, err = r.ir.SortedLabelValues(ctx, name)
	} else {
		st, err = r.LabelValues(ctx, name, matchers...)
		if err == nil {
			slices.Sort(st)
		}
	}
	if err != nil {
		return st, fmt.Errorf("block: %s: %w", r.b.Meta().ULID, err)
	}
	return st, nil
}

func (r blockIndexReader) LabelValues(ctx context.Context, name string, matchers ...*labels.Matcher) ([]string, error) {
	if len(matchers) == 0 {
		st, err := r.ir.LabelValues(ctx, name)
		if err != nil {
			return st, fmt.Errorf("block: %s: %w", r.b.Meta().ULID, err)
		}
		return st, nil
	}

	return labelValuesWithMatchers(ctx, r.ir, name, matchers...)
}

func (r blockIndexReader) LabelNames(ctx context.Context, matchers ...*labels.Matcher) ([]string, error) {
	if len(matchers) == 0 {
		return r.b.LabelNames(ctx)
	}

	return labelNamesWithMatchers(ctx, r.ir, matchers...)
}

func (r blockIndexReader) Postings(ctx context.Context, name string, values ...string) (index.Postings, error) {
	p, err := r.ir.Postings(ctx, name, values...)
	if err != nil {
		return p, fmt.Errorf("block: %s: %w", r.b.Meta().ULID, err)
	}
	return p, nil
}

func (r blockIndexReader) PostingsForLabelMatching(ctx context.Context, name string, match func(string) bool) index.Postings {
	return r.ir.PostingsForLabelMatching(ctx, name, match)
}

func (r blockIndexReader) PostingsForAllLabelValues(ctx context.Context, name string) index.Postings {
	return r.ir.PostingsForAllLabelValues(ctx, name)
}

<<<<<<< HEAD
func (r blockIndexReader) PostingsForMatchers(ctx context.Context, concurrent bool, ms ...*labels.Matcher) (index.Postings, error) {
	return r.ir.PostingsForMatchers(ctx, concurrent, ms...)
}

=======
>>>>>>> cd1f8ac1
func (r blockIndexReader) SortedPostings(p index.Postings) index.Postings {
	return r.ir.SortedPostings(p)
}

func (r blockIndexReader) ShardedPostings(p index.Postings, shardIndex, shardCount uint64) index.Postings {
	return r.ir.ShardedPostings(p, shardIndex, shardCount)
}

// LabelValuesFor returns LabelValues for the given label name in the series referred to by postings.
func (r blockIndexReader) LabelValuesFor(postings index.Postings, name string) storage.LabelValues {
	return r.ir.LabelValuesFor(postings, name)
}

// LabelValuesExcluding returns LabelValues for the given label name in all other series than those referred to by postings.
// This is useful for obtaining label values for other postings than the ones you wish to exclude.
func (r blockIndexReader) LabelValuesExcluding(postings index.Postings, name string) storage.LabelValues {
	return r.ir.LabelValuesExcluding(postings, name)
}

func (r blockIndexReader) Series(ref storage.SeriesRef, builder *labels.ScratchBuilder, chks *[]chunks.Meta) error {
	if err := r.ir.Series(ref, builder, chks); err != nil {
		return fmt.Errorf("block: %s: %w", r.b.Meta().ULID, err)
	}
	return nil
}

func (r blockIndexReader) Close() error {
	r.b.pendingReaders.Done()
	return nil
}

// LabelValueFor returns label value for the given label name in the series referred to by ID.
func (r blockIndexReader) LabelValueFor(ctx context.Context, id storage.SeriesRef, label string) (string, error) {
	return r.ir.LabelValueFor(ctx, id, label)
}

// LabelNamesFor returns all the label names for the series referred to by the postings.
// The names returned are sorted.
func (r blockIndexReader) LabelNamesFor(ctx context.Context, postings index.Postings) ([]string, error) {
	return r.ir.LabelNamesFor(ctx, postings)
}

type blockTombstoneReader struct {
	tombstones.Reader
	b *Block
}

func (r blockTombstoneReader) Close() error {
	r.b.pendingReaders.Done()
	return nil
}

type blockChunkReader struct {
	ChunkReader
	b *Block
}

func (r blockChunkReader) Close() error {
	r.b.pendingReaders.Done()
	return nil
}

// Delete matching series between mint and maxt in the block.
func (pb *Block) Delete(ctx context.Context, mint, maxt int64, ms ...*labels.Matcher) error {
	pb.mtx.Lock()
	defer pb.mtx.Unlock()

	if pb.closing {
		return ErrClosing
	}

	p, err := pb.indexr.PostingsForMatchers(ctx, false, ms...)
	if err != nil {
		return fmt.Errorf("select series: %w", err)
	}

	ir := pb.indexr

	// Choose only valid postings which have chunks in the time-range.
	stones := tombstones.NewMemTombstones()

	var chks []chunks.Meta
	var builder labels.ScratchBuilder

Outer:
	for p.Next() {
		err := ir.Series(p.At(), &builder, &chks)
		if err != nil {
			return err
		}

		for _, chk := range chks {
			if chk.OverlapsClosedInterval(mint, maxt) {
				// Delete only until the current values and not beyond.
				tmin, tmax := clampInterval(mint, maxt, chks[0].MinTime, chks[len(chks)-1].MaxTime)
				stones.AddInterval(p.At(), tombstones.Interval{Mint: tmin, Maxt: tmax})
				continue Outer
			}
		}
	}

	if p.Err() != nil {
		return p.Err()
	}

	err = pb.tombstones.Iter(func(id storage.SeriesRef, ivs tombstones.Intervals) error {
		for _, iv := range ivs {
			stones.AddInterval(id, iv)
		}
		return nil
	})
	if err != nil {
		return err
	}
	pb.tombstones = stones
	pb.meta.Stats.NumTombstones = pb.tombstones.Total()

	n, err := tombstones.WriteFile(pb.logger, pb.dir, pb.tombstones)
	if err != nil {
		return err
	}
	pb.numBytesTombstone = n
	n, err = writeMetaFile(pb.logger, pb.dir, &pb.meta)
	if err != nil {
		return err
	}
	pb.numBytesMeta = n
	return nil
}

// CleanTombstones will remove the tombstones and rewrite the block (only if there are any tombstones).
// If there was a rewrite, then it returns the ULID of new blocks written, else nil.
// If a resultant block is empty (tombstones covered the whole block), then it returns an empty slice.
// It returns a boolean indicating if the parent block can be deleted safely of not.
func (pb *Block) CleanTombstones(dest string, c Compactor) ([]ulid.ULID, bool, error) {
	numStones := 0

	if err := pb.tombstones.Iter(func(id storage.SeriesRef, ivs tombstones.Intervals) error {
		numStones += len(ivs)
		return nil
	}); err != nil {
		// This should never happen, as the iteration function only returns nil.
		panic(err)
	}
	if numStones == 0 {
		return nil, false, nil
	}

	meta := pb.Meta()
	uids, err := c.Write(dest, pb, pb.meta.MinTime, pb.meta.MaxTime, &meta)
	if err != nil {
		return nil, false, err
	}

	return uids, true, nil
}

// Snapshot creates snapshot of the block into dir.
func (pb *Block) Snapshot(dir string) error {
	blockDir := filepath.Join(dir, pb.meta.ULID.String())
	if err := os.MkdirAll(blockDir, 0o777); err != nil {
		return fmt.Errorf("create snapshot block dir: %w", err)
	}

	chunksDir := chunkDir(blockDir)
	if err := os.MkdirAll(chunksDir, 0o777); err != nil {
		return fmt.Errorf("create snapshot chunk dir: %w", err)
	}

	// Hardlink meta, index and tombstones
	for _, fname := range []string{
		metaFilename,
		indexFilename,
		tombstones.TombstonesFilename,
	} {
		if err := os.Link(filepath.Join(pb.dir, fname), filepath.Join(blockDir, fname)); err != nil {
			return fmt.Errorf("create snapshot %s: %w", fname, err)
		}
	}

	// Hardlink the chunks
	curChunkDir := chunkDir(pb.dir)
	files, err := os.ReadDir(curChunkDir)
	if err != nil {
		return fmt.Errorf("ReadDir the current chunk dir: %w", err)
	}

	for _, f := range files {
		err := os.Link(filepath.Join(curChunkDir, f.Name()), filepath.Join(chunksDir, f.Name()))
		if err != nil {
			return fmt.Errorf("hardlink a chunk: %w", err)
		}
	}

	return nil
}

// OverlapsClosedInterval returns true if the block overlaps [mint, maxt].
func (pb *Block) OverlapsClosedInterval(mint, maxt int64) bool {
	// The block itself is a half-open interval
	// [pb.meta.MinTime, pb.meta.MaxTime).
	return pb.meta.MinTime <= maxt && mint < pb.meta.MaxTime
}

// LabelNames returns all the unique label names present in the Block in sorted order.
func (pb *Block) LabelNames(ctx context.Context) ([]string, error) {
	return pb.indexr.LabelNames(ctx)
}

func clampInterval(a, b, mint, maxt int64) (int64, int64) {
	if a < mint {
		a = mint
	}
	if b > maxt {
		b = maxt
	}
	return a, b
}<|MERGE_RESOLUTION|>--- conflicted
+++ resolved
@@ -87,15 +87,12 @@
 	// If no postings are found with the label in question, an empty iterator is returned.
 	PostingsForAllLabelValues(ctx context.Context, name string) index.Postings
 
-<<<<<<< HEAD
 	// PostingsForMatchers assembles a single postings iterator based on the given matchers.
 	// The resulting postings are not ordered by series.
 	// If concurrent hint is set to true, call will be optimized for a (most likely) concurrent call with same matchers,
 	// avoiding same calculations twice, however this implementation may lead to a worse performance when called once.
 	PostingsForMatchers(ctx context.Context, concurrent bool, ms ...*labels.Matcher) (index.Postings, error)
 
-=======
->>>>>>> cd1f8ac1
 	// SortedPostings returns a postings list that is reordered to be sorted
 	// by the label set of the underlying series.
 	SortedPostings(index.Postings) index.Postings
@@ -354,16 +351,12 @@
 
 // OpenBlock opens the block in the directory. It can be passed a chunk pool, which is used
 // to instantiate chunk structs.
-<<<<<<< HEAD
-func OpenBlock(logger *slog.Logger, dir string, pool chunkenc.Pool) (pb *Block, err error) {
-	return OpenBlockWithOptions(logger, dir, pool, nil, DefaultPostingsForMatchersCacheTTL, DefaultPostingsForMatchersCacheMaxItems, DefaultPostingsForMatchersCacheMaxBytes, DefaultPostingsForMatchersCacheForce)
+func OpenBlock(logger *slog.Logger, dir string, pool chunkenc.Pool, postingsDecoderFactory PostingsDecoderFactory) (pb *Block, err error) {
+	return OpenBlockWithOptions(logger, dir, pool, postingsDecoderFactory, nil, DefaultPostingsForMatchersCacheTTL, DefaultPostingsForMatchersCacheMaxItems, DefaultPostingsForMatchersCacheMaxBytes, DefaultPostingsForMatchersCacheForce)
 }
 
 // OpenBlockWithOptions is like OpenBlock but allows to pass a cache provider and sharding function.
-func OpenBlockWithOptions(logger *slog.Logger, dir string, pool chunkenc.Pool, cache index.ReaderCacheProvider, postingsCacheTTL time.Duration, postingsCacheMaxItems int, postingsCacheMaxBytes int64, postingsCacheForce bool) (pb *Block, err error) {
-=======
-func OpenBlock(logger *slog.Logger, dir string, pool chunkenc.Pool, postingsDecoderFactory PostingsDecoderFactory) (pb *Block, err error) {
->>>>>>> cd1f8ac1
+func OpenBlockWithOptions(logger *slog.Logger, dir string, pool chunkenc.Pool, postingsDecoderFactory PostingsDecoderFactory, cache index.ReaderCacheProvider, postingsCacheTTL time.Duration, postingsCacheMaxItems int, postingsCacheMaxBytes int64, postingsCacheForce bool) (pb *Block, err error) {
 	if logger == nil {
 		logger = promslog.NewNopLogger()
 	}
@@ -384,15 +377,11 @@
 	}
 	closers = append(closers, cr)
 
-<<<<<<< HEAD
-	indexReader, err := index.NewFileReaderWithOptions(filepath.Join(dir, indexFilename), cache)
-=======
 	decoder := index.DecodePostingsRaw
 	if postingsDecoderFactory != nil {
 		decoder = postingsDecoderFactory(meta)
 	}
-	ir, err := index.NewFileReader(filepath.Join(dir, indexFilename), decoder)
->>>>>>> cd1f8ac1
+	indexReader, err := index.NewFileReaderWithOptions(filepath.Join(dir, indexFilename), decoder, cache)
 	if err != nil {
 		return nil, err
 	}
@@ -574,13 +563,10 @@
 	return r.ir.PostingsForAllLabelValues(ctx, name)
 }
 
-<<<<<<< HEAD
 func (r blockIndexReader) PostingsForMatchers(ctx context.Context, concurrent bool, ms ...*labels.Matcher) (index.Postings, error) {
 	return r.ir.PostingsForMatchers(ctx, concurrent, ms...)
 }
 
-=======
->>>>>>> cd1f8ac1
 func (r blockIndexReader) SortedPostings(p index.Postings) index.Postings {
 	return r.ir.SortedPostings(p)
 }
