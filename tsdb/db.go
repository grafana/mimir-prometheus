--- conflicted
+++ resolved
@@ -72,14 +72,12 @@
 // millisecond precision timestamps.
 func DefaultOptions() *Options {
 	return &Options{
-<<<<<<< HEAD
 		WALSegmentSize:                        wlog.DefaultSegmentSize,
 		MaxBlockChunkSegmentSize:              chunks.DefaultChunkSegmentSize,
 		RetentionDuration:                     int64(15 * 24 * time.Hour / time.Millisecond),
 		MinBlockDuration:                      DefaultBlockDuration,
 		MaxBlockDuration:                      DefaultBlockDuration,
 		NoLockfile:                            false,
-		AllowOverlappingCompaction:            true,
 		SamplesPerChunk:                       DefaultSamplesPerChunk,
 		WALCompression:                        wlog.CompressionNone,
 		StripeSize:                            DefaultStripeSize,
@@ -88,6 +86,7 @@
 		HeadChunksEndTimeVariance:             0,
 		HeadChunksWriteQueueSize:              chunks.DefaultWriteQueueSize,
 		OutOfOrderCapMax:                      DefaultOutOfOrderCapMax,
+		EnableOverlappingCompaction:           true,
 		HeadPostingsForMatchersCacheTTL:       DefaultPostingsForMatchersCacheTTL,
 		HeadPostingsForMatchersCacheMaxItems:  DefaultPostingsForMatchersCacheMaxItems,
 		HeadPostingsForMatchersCacheMaxBytes:  DefaultPostingsForMatchersCacheMaxBytes,
@@ -96,22 +95,6 @@
 		BlockPostingsForMatchersCacheMaxItems: DefaultPostingsForMatchersCacheMaxItems,
 		BlockPostingsForMatchersCacheMaxBytes: DefaultPostingsForMatchersCacheMaxBytes,
 		BlockPostingsForMatchersCacheForce:    DefaultPostingsForMatchersCacheForce,
-=======
-		WALSegmentSize:              wlog.DefaultSegmentSize,
-		MaxBlockChunkSegmentSize:    chunks.DefaultChunkSegmentSize,
-		RetentionDuration:           int64(15 * 24 * time.Hour / time.Millisecond),
-		MinBlockDuration:            DefaultBlockDuration,
-		MaxBlockDuration:            DefaultBlockDuration,
-		NoLockfile:                  false,
-		SamplesPerChunk:             DefaultSamplesPerChunk,
-		WALCompression:              wlog.CompressionNone,
-		StripeSize:                  DefaultStripeSize,
-		HeadChunksWriteBufferSize:   chunks.DefaultWriteBufferSize,
-		IsolationDisabled:           defaultIsolationDisabled,
-		HeadChunksWriteQueueSize:    chunks.DefaultWriteQueueSize,
-		OutOfOrderCapMax:            DefaultOutOfOrderCapMax,
-		EnableOverlappingCompaction: true,
->>>>>>> 72a8f108
 	}
 }
 
@@ -143,14 +126,6 @@
 	// NoLockfile disables creation and consideration of a lock file.
 	NoLockfile bool
 
-	// Compaction of overlapping blocks are allowed if AllowOverlappingCompaction is true.
-	// This is an optional flag for overlapping blocks.
-	// The reason why this flag exists is because there are various users of the TSDB
-	// that do not want vertical compaction happening on ingest time. Instead,
-	// they'd rather keep overlapping blocks and let another component do the overlapping compaction later.
-	// For Prometheus, this will always be true.
-	AllowOverlappingCompaction bool
-
 	// WALCompression configures the compression type to use on records in the WAL.
 	WALCompression wlog.CompressionType
 
@@ -223,42 +198,6 @@
 	// If it is <=0, the default value is assumed.
 	OutOfOrderCapMax int64
 
-<<<<<<< HEAD
-	// HeadPostingsForMatchersCacheTTL is the TTL of the postings for matchers cache in the Head.
-	// If it's 0, the cache will only deduplicate in-flight requests, deleting the results once the first request has finished.
-	HeadPostingsForMatchersCacheTTL time.Duration
-
-	// HeadPostingsForMatchersCacheMaxItems is the maximum size (in number of items) of cached postings for matchers elements in the Head.
-	// It's ignored when HeadPostingsForMatchersCacheTTL is 0.
-	HeadPostingsForMatchersCacheMaxItems int
-
-	// HeadPostingsForMatchersCacheMaxBytes is the maximum size (in bytes) of cached postings for matchers elements in the Head.
-	// It's ignored when HeadPostingsForMatchersCacheTTL is 0.
-	HeadPostingsForMatchersCacheMaxBytes int64
-
-	// HeadPostingsForMatchersCacheForce forces the usage of postings for matchers cache for all calls on Head and OOOHead regardless of the `concurrent` param.
-	HeadPostingsForMatchersCacheForce bool
-
-	// BlockPostingsForMatchersCacheTTL is the TTL of the postings for matchers cache of each compacted block.
-	// If it's 0, the cache will only deduplicate in-flight requests, deleting the results once the first request has finished.
-	BlockPostingsForMatchersCacheTTL time.Duration
-
-	// BlockPostingsForMatchersCacheMaxItems is the maximum size (in number of items) of cached postings for matchers elements in each compacted block.
-	// It's ignored when BlockPostingsForMatchersCacheTTL is 0.
-	BlockPostingsForMatchersCacheMaxItems int
-
-	// BlockPostingsForMatchersCacheMaxBytes is the maximum size (in bytes) of cached postings for matchers elements in each compacted block.
-	// It's ignored when BlockPostingsForMatchersCacheTTL is 0.
-	BlockPostingsForMatchersCacheMaxBytes int64
-
-	// BlockPostingsForMatchersCacheForce forces the usage of postings for matchers cache for all calls on compacted blocks
-	// regardless of the `concurrent` param.
-	BlockPostingsForMatchersCacheForce bool
-
-	// SecondaryHashFunction is an optional function that is applied to each series in the Head.
-	// Values returned from this function are preserved and available by calling ForEachSecondaryHash function on the Head.
-	SecondaryHashFunction func(labels.Labels) uint32
-=======
 	// Compaction of overlapping blocks are allowed if EnableOverlappingCompaction is true.
 	// This is an optional flag for overlapping blocks.
 	// The reason why this flag exists is because there are various users of the TSDB
@@ -266,7 +205,41 @@
 	// they'd rather keep overlapping blocks and let another component do the overlapping compaction later.
 	// For Prometheus, this will always be true.
 	EnableOverlappingCompaction bool
->>>>>>> 72a8f108
+
+	// HeadPostingsForMatchersCacheTTL is the TTL of the postings for matchers cache in the Head.
+	// If it's 0, the cache will only deduplicate in-flight requests, deleting the results once the first request has finished.
+	HeadPostingsForMatchersCacheTTL time.Duration
+
+	// HeadPostingsForMatchersCacheMaxItems is the maximum size (in number of items) of cached postings for matchers elements in the Head.
+	// It's ignored when HeadPostingsForMatchersCacheTTL is 0.
+	HeadPostingsForMatchersCacheMaxItems int
+
+	// HeadPostingsForMatchersCacheMaxBytes is the maximum size (in bytes) of cached postings for matchers elements in the Head.
+	// It's ignored when HeadPostingsForMatchersCacheTTL is 0.
+	HeadPostingsForMatchersCacheMaxBytes int64
+
+	// HeadPostingsForMatchersCacheForce forces the usage of postings for matchers cache for all calls on Head and OOOHead regardless of the `concurrent` param.
+	HeadPostingsForMatchersCacheForce bool
+
+	// BlockPostingsForMatchersCacheTTL is the TTL of the postings for matchers cache of each compacted block.
+	// If it's 0, the cache will only deduplicate in-flight requests, deleting the results once the first request has finished.
+	BlockPostingsForMatchersCacheTTL time.Duration
+
+	// BlockPostingsForMatchersCacheMaxItems is the maximum size (in number of items) of cached postings for matchers elements in each compacted block.
+	// It's ignored when BlockPostingsForMatchersCacheTTL is 0.
+	BlockPostingsForMatchersCacheMaxItems int
+
+	// BlockPostingsForMatchersCacheMaxBytes is the maximum size (in bytes) of cached postings for matchers elements in each compacted block.
+	// It's ignored when BlockPostingsForMatchersCacheTTL is 0.
+	BlockPostingsForMatchersCacheMaxBytes int64
+
+	// BlockPostingsForMatchersCacheForce forces the usage of postings for matchers cache for all calls on compacted blocks
+	// regardless of the `concurrent` param.
+	BlockPostingsForMatchersCacheForce bool
+
+	// SecondaryHashFunction is an optional function that is applied to each series in the Head.
+	// Values returned from this function are preserved and available by calling ForEachSecondaryHash function on the Head.
+	SecondaryHashFunction func(labels.Labels) uint32
 }
 
 type BlocksToDeleteFunc func(blocks []*Block) map[ulid.ULID]struct{}
@@ -532,13 +505,7 @@
 		nil,
 		db.logger,
 		ExponentialBlockRanges(DefaultOptions().MinBlockDuration, 3, 5),
-<<<<<<< HEAD
-		chunkenc.NewPool(),
-		nil,
-		false,
-=======
 		chunkenc.NewPool(), nil,
->>>>>>> 72a8f108
 	)
 	if err != nil {
 		return fmt.Errorf("create leveled compactor: %w", err)
@@ -915,14 +882,10 @@
 	}
 
 	ctx, cancel := context.WithCancel(context.Background())
-<<<<<<< HEAD
-	db.compactor, err = NewLeveledCompactorWithChunkSize(ctx, r, l, rngs, db.chunkPool, opts.MaxBlockChunkSegmentSize, nil, opts.AllowOverlappingCompaction)
-=======
 	db.compactor, err = NewLeveledCompactorWithOptions(ctx, r, l, rngs, db.chunkPool, LeveledCompactorOptions{
 		MaxBlockChunkSegmentSize:    opts.MaxBlockChunkSegmentSize,
 		EnableOverlappingCompaction: opts.EnableOverlappingCompaction,
 	})
->>>>>>> 72a8f108
 	if err != nil {
 		cancel()
 		return nil, fmt.Errorf("create leveled compactor: %w", err)
