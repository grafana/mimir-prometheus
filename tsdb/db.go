--- conflicted
+++ resolved
@@ -1585,13 +1585,8 @@
 }
 
 // compactHead compacts the given RangeHead.
-<<<<<<< HEAD
-// The compaction mutex should be held before calling this method.
+// The db.cmtx should be held before calling this method.
 func (db *DB) compactHead(head *RangeHead, truncateMemory bool) error {
-=======
-// The db.cmtx should be held before calling this method.
-func (db *DB) compactHead(head *RangeHead) error {
->>>>>>> b74cebf6
 	uids, err := db.compactor.Write(db.dir, head, head.MinTime(), head.BlockMaxTime(), nil)
 	if err != nil {
 		return fmt.Errorf("persist head block: %w", err)
@@ -1702,19 +1697,9 @@
 		db.metrics.reloads.Inc()
 	}()
 
-<<<<<<< HEAD
-	// Now that we reload TSDB every minute, there is a high chance for a race condition with a reload
-	// triggered by CleanTombstones(). We need to lock the reload to avoid the situation where
-	// a normal reload and CleanTombstones try to delete the same block.
-	db.mtx.Lock()
-	defer db.mtx.Unlock()
-
+	db.mtx.RLock()
 	loadable, corrupted, err := openBlocks(db.logger, db.dir, db.blocks, db.chunkPool, db.opts.PostingsDecoderFactory, db.opts.SeriesHashCache, db.opts.BlockPostingsForMatchersCacheTTL, db.opts.BlockPostingsForMatchersCacheMaxItems, db.opts.BlockPostingsForMatchersCacheMaxBytes, db.opts.BlockPostingsForMatchersCacheForce, db.opts.BlockPostingsForMatchersCacheMetrics)
-=======
-	db.mtx.RLock()
-	loadable, corrupted, err := openBlocks(db.logger, db.dir, db.blocks, db.chunkPool, db.opts.PostingsDecoderFactory)
 	db.mtx.RUnlock()
->>>>>>> b74cebf6
 	if err != nil {
 		return err
 	}
