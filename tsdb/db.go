// Copyright 2017 The Prometheus Authors
// Licensed under the Apache License, Version 2.0 (the "License");
// you may not use this file except in compliance with the License.
// You may obtain a copy of the License at
//
// http://www.apache.org/licenses/LICENSE-2.0
//
// Unless required by applicable law or agreed to in writing, software
// distributed under the License is distributed on an "AS IS" BASIS,
// WITHOUT WARRANTIES OR CONDITIONS OF ANY KIND, either express or implied.
// See the License for the specific language governing permissions and
// limitations under the License.

// Package tsdb implements a time series storage for float64 sample data.
package tsdb

import (
	"context"
	"errors"
	"fmt"
	"io"
	"io/fs"
	"log/slog"
	"math"
	"math/rand"
	"os"
	"path/filepath"
	"slices"
	"strings"
	"sync"
	"time"

	"github.com/oklog/ulid"
	"github.com/prometheus/client_golang/prometheus"
	"github.com/prometheus/common/promslog"
	"go.uber.org/atomic"
	"golang.org/x/sync/errgroup"

	"github.com/prometheus/prometheus/config"
	"github.com/prometheus/prometheus/model/labels"
	"github.com/prometheus/prometheus/storage"
	"github.com/prometheus/prometheus/tsdb/chunkenc"
	"github.com/prometheus/prometheus/tsdb/chunks"
	tsdb_errors "github.com/prometheus/prometheus/tsdb/errors"
	"github.com/prometheus/prometheus/tsdb/fileutil"
	_ "github.com/prometheus/prometheus/tsdb/goversion" // Load the package into main to make sure minimum Go version is met.
	"github.com/prometheus/prometheus/tsdb/hashcache"
	"github.com/prometheus/prometheus/tsdb/index"
	"github.com/prometheus/prometheus/tsdb/tsdbutil"
	"github.com/prometheus/prometheus/tsdb/wlog"
)

const (
	// DefaultBlockDuration in milliseconds.
	DefaultBlockDuration = int64(2 * time.Hour / time.Millisecond)

	// DefaultCompactionDelayMaxPercent in percentage.
	DefaultCompactionDelayMaxPercent = 10

	// Block dir suffixes to make deletion and creation operations atomic.
	// We decided to do suffixes instead of creating meta.json as last (or delete as first) one,
	// because in error case you still can recover meta.json from the block content within local TSDB dir.
	// TODO(bwplotka): TSDB can end up with various .tmp files (e.g meta.json.tmp, WAL or segment tmp file. Think
	// about removing those too on start to save space. Currently only blocks tmp dirs are removed.
	tmpForDeletionBlockDirSuffix = ".tmp-for-deletion"
	tmpForCreationBlockDirSuffix = ".tmp-for-creation"
	// Pre-2.21 tmp dir suffix, used in clean-up functions.
	tmpLegacy = ".tmp"
)

// ErrNotReady is returned if the underlying storage is not ready yet.
var ErrNotReady = errors.New("TSDB not ready")

// DefaultOptions used for the DB. They are reasonable for setups using
// millisecond precision timestamps.
func DefaultOptions() *Options {
	return &Options{
		WALSegmentSize:              wlog.DefaultSegmentSize,
		MaxBlockChunkSegmentSize:    chunks.DefaultChunkSegmentSize,
		RetentionDuration:           int64(15 * 24 * time.Hour / time.Millisecond),
		MinBlockDuration:            DefaultBlockDuration,
		MaxBlockDuration:            DefaultBlockDuration,
		NoLockfile:                  false,
		SamplesPerChunk:             DefaultSamplesPerChunk,
		WALCompression:              wlog.CompressionNone,
		StripeSize:                  DefaultStripeSize,
		HeadChunksWriteBufferSize:   chunks.DefaultWriteBufferSize,
		IsolationDisabled:           defaultIsolationDisabled,
		HeadChunksWriteQueueSize:    chunks.DefaultWriteQueueSize,
		OutOfOrderCapMax:            DefaultOutOfOrderCapMax,
		EnableOverlappingCompaction: true,
		EnableSharding:              false,
		EnableDelayedCompaction:     false,
		CompactionDelayMaxPercent:   DefaultCompactionDelayMaxPercent,
		CompactionDelay:             time.Duration(0),
<<<<<<< HEAD

		HeadChunksEndTimeVariance:             0,
		HeadPostingsForMatchersCacheTTL:       DefaultPostingsForMatchersCacheTTL,
		HeadPostingsForMatchersCacheMaxItems:  DefaultPostingsForMatchersCacheMaxItems,
		HeadPostingsForMatchersCacheMaxBytes:  DefaultPostingsForMatchersCacheMaxBytes,
		HeadPostingsForMatchersCacheForce:     DefaultPostingsForMatchersCacheForce,
		BlockPostingsForMatchersCacheTTL:      DefaultPostingsForMatchersCacheTTL,
		BlockPostingsForMatchersCacheMaxItems: DefaultPostingsForMatchersCacheMaxItems,
		BlockPostingsForMatchersCacheMaxBytes: DefaultPostingsForMatchersCacheMaxBytes,
		BlockPostingsForMatchersCacheForce:    DefaultPostingsForMatchersCacheForce,
=======
		PostingsDecoderFactory:      DefaultPostingsDecoderFactory,
>>>>>>> 140f4aa9
	}
}

// Options of the DB storage.
type Options struct {
	// Segments (wal files) max size.
	// WALSegmentSize = 0, segment size is default size.
	// WALSegmentSize > 0, segment size is WALSegmentSize.
	// WALSegmentSize < 0, wal is disabled.
	WALSegmentSize int

	// MaxBlockChunkSegmentSize is the max size of block chunk segment files.
	// MaxBlockChunkSegmentSize = 0, chunk segment size is default size.
	// MaxBlockChunkSegmentSize > 0, chunk segment size is MaxBlockChunkSegmentSize.
	MaxBlockChunkSegmentSize int64

	// Duration of persisted data to keep.
	// Unit agnostic as long as unit is consistent with MinBlockDuration and MaxBlockDuration.
	// Typically it is in milliseconds.
	RetentionDuration int64

	// Maximum number of bytes in blocks to be retained.
	// 0 or less means disabled.
	// NOTE: For proper storage calculations need to consider
	// the size of the WAL folder which is not added when calculating
	// the current size of the database.
	MaxBytes int64

	// NoLockfile disables creation and consideration of a lock file.
	NoLockfile bool

	// WALCompression configures the compression type to use on records in the WAL.
	WALCompression wlog.CompressionType

	// Maximum number of CPUs that can simultaneously processes WAL replay.
	// If it is <=0, then GOMAXPROCS is used.
	WALReplayConcurrency int

	// StripeSize is the size in entries of the series hash map. Reducing the size will save memory but impact performance.
	StripeSize int

	// The timestamp range of head blocks after which they get persisted.
	// It's the minimum duration of any persisted block.
	// Unit agnostic as long as unit is consistent with RetentionDuration and MaxBlockDuration.
	// Typically it is in milliseconds.
	MinBlockDuration int64

	// The maximum timestamp range of compacted blocks.
	// Unit agnostic as long as unit is consistent with MinBlockDuration and RetentionDuration.
	// Typically it is in milliseconds.
	MaxBlockDuration int64

	// HeadChunksWriteBufferSize configures the write buffer size used by the head chunks mapper.
	HeadChunksWriteBufferSize int

	// HeadChunksEndTimeVariance is how much variance (between 0 and 1) should be applied to the chunk end time,
	// to spread chunks writing across time. Doesn't apply to the last chunk of the chunk range. 0 to disable variance.
	HeadChunksEndTimeVariance float64

	// HeadChunksWriteQueueSize configures the size of the chunk write queue used in the head chunks mapper.
	HeadChunksWriteQueueSize int

	// SamplesPerChunk configures the target number of samples per chunk.
	SamplesPerChunk int

	// SeriesLifecycleCallback specifies a list of callbacks that will be called during a lifecycle of a series.
	// It is always a no-op in Prometheus and mainly meant for external users who import TSDB.
	SeriesLifecycleCallback SeriesLifecycleCallback

	// BlocksToDelete is a function which returns the blocks which can be deleted.
	// It is always the default time and size based retention in Prometheus and
	// mainly meant for external users who import TSDB.
	BlocksToDelete BlocksToDeleteFunc

	// Enables the in memory exemplar storage.
	EnableExemplarStorage bool

	// Enables the snapshot of in-memory chunks on shutdown. This makes restarts faster.
	EnableMemorySnapshotOnShutdown bool

	// MaxExemplars sets the size, in # of exemplars stored, of the single circular buffer used to store exemplars in memory.
	// See tsdb/exemplar.go, specifically the CircularExemplarStorage struct and it's constructor NewCircularExemplarStorage.
	MaxExemplars int64

	// Disables isolation between reads and in-flight appends.
	IsolationDisabled bool

	// SeriesHashCache specifies the series hash cache used when querying shards via Querier.Select().
	// If nil, the cache won't be used.
	SeriesHashCache *hashcache.SeriesHashCache

	// EnableNativeHistograms enables the ingestion of native histograms.
	EnableNativeHistograms bool

	// EnableOOONativeHistograms enables the ingestion of OOO native histograms.
	// It will only take effect if EnableNativeHistograms is set to true and the
	// OutOfOrderTimeWindow is > 0. This flag will be removed after testing of
	// OOO Native Histogram ingestion is complete.
	EnableOOONativeHistograms bool

	// EnableBiggerOOOBlockForOldSamples enables building 24h blocks for the OOO samples
	// that belong to the previous day. This is in-line with Mimir maintaining 24h blocks
	// for the previous days.
	EnableBiggerOOOBlockForOldSamples bool

	// OutOfOrderTimeWindow specifies how much out of order is allowed, if any.
	// This can change during run-time, so this value from here should only be used
	// while initialising.
	OutOfOrderTimeWindow int64

	// OutOfOrderCapMax is maximum capacity for OOO chunks (in samples).
	// If it is <=0, the default value is assumed.
	OutOfOrderCapMax int64

	// Compaction of overlapping blocks are allowed if EnableOverlappingCompaction is true.
	// This is an optional flag for overlapping blocks.
	// The reason why this flag exists is because there are various users of the TSDB
	// that do not want vertical compaction happening on ingest time. Instead,
	// they'd rather keep overlapping blocks and let another component do the overlapping compaction later.
	EnableOverlappingCompaction bool

	// EnableSharding enables query sharding support in TSDB.
	EnableSharding bool

	// EnableDelayedCompaction, when set to true, assigns a random value to CompactionDelay during DB opening.
	// When set to false, delayed compaction is disabled, unless CompactionDelay is set directly.
	EnableDelayedCompaction bool
	// CompactionDelay delays the start time of auto compactions.
	// It can be increased by up to one minute if the DB does not commit too often.
	CompactionDelay time.Duration
	// CompactionDelayMaxPercent is the upper limit for CompactionDelay, specified as a percentage of the head chunk range.
	CompactionDelayMaxPercent int

	// NewCompactorFunc is a function that returns a TSDB compactor.
	NewCompactorFunc NewCompactorFunc

	// Timely compaction allows head compaction to happen when min block range can no longer be appended,
	// without requiring 1.5x the chunk range worth of data in the head.
	TimelyCompaction bool

	// HeadPostingsForMatchersCacheTTL is the TTL of the postings for matchers cache in the Head.
	// If it's 0, the cache will only deduplicate in-flight requests, deleting the results once the first request has finished.
	HeadPostingsForMatchersCacheTTL time.Duration

	// HeadPostingsForMatchersCacheMaxItems is the maximum size (in number of items) of cached postings for matchers elements in the Head.
	// It's ignored when HeadPostingsForMatchersCacheTTL is 0.
	HeadPostingsForMatchersCacheMaxItems int

	// HeadPostingsForMatchersCacheMaxBytes is the maximum size (in bytes) of cached postings for matchers elements in the Head.
	// It's ignored when HeadPostingsForMatchersCacheTTL is 0.
	HeadPostingsForMatchersCacheMaxBytes int64

	// HeadPostingsForMatchersCacheForce forces the usage of postings for matchers cache for all calls on Head and OOOHead regardless of the `concurrent` param.
	HeadPostingsForMatchersCacheForce bool

	// BlockPostingsForMatchersCacheTTL is the TTL of the postings for matchers cache of each compacted block.
	// If it's 0, the cache will only deduplicate in-flight requests, deleting the results once the first request has finished.
	BlockPostingsForMatchersCacheTTL time.Duration

	// BlockPostingsForMatchersCacheMaxItems is the maximum size (in number of items) of cached postings for matchers elements in each compacted block.
	// It's ignored when BlockPostingsForMatchersCacheTTL is 0.
	BlockPostingsForMatchersCacheMaxItems int

	// BlockPostingsForMatchersCacheMaxBytes is the maximum size (in bytes) of cached postings for matchers elements in each compacted block.
	// It's ignored when BlockPostingsForMatchersCacheTTL is 0.
	BlockPostingsForMatchersCacheMaxBytes int64

	// BlockPostingsForMatchersCacheForce forces the usage of postings for matchers cache for all calls on compacted blocks
	// regardless of the `concurrent` param.
	BlockPostingsForMatchersCacheForce bool

	// SecondaryHashFunction is an optional function that is applied to each series in the Head.
	// Values returned from this function are preserved and available by calling ForEachSecondaryHash function on the Head.
	SecondaryHashFunction func(labels.Labels) uint32

	// BlockQuerierFunc is a function to return storage.Querier from a BlockReader.
	BlockQuerierFunc BlockQuerierFunc

	// BlockChunkQuerierFunc is a function to return storage.ChunkQuerier from a BlockReader.
	BlockChunkQuerierFunc BlockChunkQuerierFunc

	// PostingsDecoderFactory allows users to customize postings decoders based on BlockMeta.
	// By default, DefaultPostingsDecoderFactory will be used to create raw posting decoder.
	PostingsDecoderFactory PostingsDecoderFactory
}

type NewCompactorFunc func(ctx context.Context, r prometheus.Registerer, l *slog.Logger, ranges []int64, pool chunkenc.Pool, opts *Options) (Compactor, error)

type BlocksToDeleteFunc func(blocks []*Block) map[ulid.ULID]struct{}

type BlockQuerierFunc func(b BlockReader, mint, maxt int64) (storage.Querier, error)

type BlockChunkQuerierFunc func(b BlockReader, mint, maxt int64) (storage.ChunkQuerier, error)

// DB handles reads and writes of time series falling into
// a hashed partition of a seriedb.
type DB struct {
	dir    string
	locker *tsdbutil.DirLocker

	logger         *slog.Logger
	metrics        *dbMetrics
	opts           *Options
	chunkPool      chunkenc.Pool
	compactor      Compactor
	blocksToDelete BlocksToDeleteFunc

	// mtx must be held when modifying the general block layout or lastGarbageCollectedMmapRef.
	mtx    sync.RWMutex
	blocks []*Block

	// The last OOO chunk that was compacted and written to disk. New queriers must not read chunks less
	// than or equal to this reference, as these chunks could be garbage collected at any time.
	lastGarbageCollectedMmapRef chunks.ChunkDiskMapperRef

	head *Head

	compactc chan struct{}
	donec    chan struct{}
	stopc    chan struct{}

	// cmtx ensures that compactions and deletions don't run simultaneously.
	cmtx sync.Mutex

	// autoCompactMtx ensures that no compaction gets triggered while
	// changing the autoCompact var.
	autoCompactMtx sync.Mutex
	autoCompact    bool

	// Cancel a running compaction when a shutdown is initiated.
	compactCancel context.CancelFunc

	// timeWhenCompactionDelayStarted helps delay the compactions start time.
	timeWhenCompactionDelayStarted time.Time

	// oooWasEnabled is true if out of order support was enabled at least one time
	// during the time TSDB was up. In which case we need to keep supporting
	// out-of-order compaction and vertical queries.
	oooWasEnabled atomic.Bool

	writeNotified wlog.WriteNotified

	registerer prometheus.Registerer

	blockQuerierFunc BlockQuerierFunc

	blockChunkQuerierFunc BlockChunkQuerierFunc
}

type dbMetrics struct {
	loadedBlocks         prometheus.GaugeFunc
	symbolTableSize      prometheus.GaugeFunc
	reloads              prometheus.Counter
	reloadsFailed        prometheus.Counter
	compactionsFailed    prometheus.Counter
	compactionsTriggered prometheus.Counter
	compactionsSkipped   prometheus.Counter
	sizeRetentionCount   prometheus.Counter
	timeRetentionCount   prometheus.Counter
	startTime            prometheus.GaugeFunc
	tombCleanTimer       prometheus.Histogram
	blocksBytes          prometheus.Gauge
	maxBytes             prometheus.Gauge
	retentionDuration    prometheus.Gauge
}

func newDBMetrics(db *DB, r prometheus.Registerer) *dbMetrics {
	m := &dbMetrics{}

	m.loadedBlocks = prometheus.NewGaugeFunc(prometheus.GaugeOpts{
		Name: "prometheus_tsdb_blocks_loaded",
		Help: "Number of currently loaded data blocks",
	}, func() float64 {
		db.mtx.RLock()
		defer db.mtx.RUnlock()
		return float64(len(db.blocks))
	})
	m.symbolTableSize = prometheus.NewGaugeFunc(prometheus.GaugeOpts{
		Name: "prometheus_tsdb_symbol_table_size_bytes",
		Help: "Size of symbol table in memory for loaded blocks",
	}, func() float64 {
		db.mtx.RLock()
		blocks := db.blocks
		db.mtx.RUnlock()
		symTblSize := uint64(0)
		for _, b := range blocks {
			symTblSize += b.GetSymbolTableSize()
		}
		return float64(symTblSize)
	})
	m.reloads = prometheus.NewCounter(prometheus.CounterOpts{
		Name: "prometheus_tsdb_reloads_total",
		Help: "Number of times the database reloaded block data from disk.",
	})
	m.reloadsFailed = prometheus.NewCounter(prometheus.CounterOpts{
		Name: "prometheus_tsdb_reloads_failures_total",
		Help: "Number of times the database failed to reloadBlocks block data from disk.",
	})
	m.compactionsTriggered = prometheus.NewCounter(prometheus.CounterOpts{
		Name: "prometheus_tsdb_compactions_triggered_total",
		Help: "Total number of triggered compactions for the partition.",
	})
	m.compactionsFailed = prometheus.NewCounter(prometheus.CounterOpts{
		Name: "prometheus_tsdb_compactions_failed_total",
		Help: "Total number of compactions that failed for the partition.",
	})
	m.timeRetentionCount = prometheus.NewCounter(prometheus.CounterOpts{
		Name: "prometheus_tsdb_time_retentions_total",
		Help: "The number of times that blocks were deleted because the maximum time limit was exceeded.",
	})
	m.compactionsSkipped = prometheus.NewCounter(prometheus.CounterOpts{
		Name: "prometheus_tsdb_compactions_skipped_total",
		Help: "Total number of skipped compactions due to disabled auto compaction.",
	})
	m.startTime = prometheus.NewGaugeFunc(prometheus.GaugeOpts{
		Name: "prometheus_tsdb_lowest_timestamp",
		Help: "Lowest timestamp value stored in the database. The unit is decided by the library consumer.",
	}, func() float64 {
		db.mtx.RLock()
		defer db.mtx.RUnlock()
		if len(db.blocks) == 0 {
			return float64(db.head.MinTime())
		}
		return float64(db.blocks[0].meta.MinTime)
	})
	m.tombCleanTimer = prometheus.NewHistogram(prometheus.HistogramOpts{
		Name:                            "prometheus_tsdb_tombstone_cleanup_seconds",
		Help:                            "The time taken to recompact blocks to remove tombstones.",
		NativeHistogramBucketFactor:     1.1,
		NativeHistogramMaxBucketNumber:  100,
		NativeHistogramMinResetDuration: 1 * time.Hour,
	})
	m.blocksBytes = prometheus.NewGauge(prometheus.GaugeOpts{
		Name: "prometheus_tsdb_storage_blocks_bytes",
		Help: "The number of bytes that are currently used for local storage by all blocks.",
	})
	m.maxBytes = prometheus.NewGauge(prometheus.GaugeOpts{
		Name: "prometheus_tsdb_retention_limit_bytes",
		Help: "Max number of bytes to be retained in the tsdb blocks, configured 0 means disabled",
	})
	m.retentionDuration = prometheus.NewGauge(prometheus.GaugeOpts{
		Name: "prometheus_tsdb_retention_limit_seconds",
		Help: "How long to retain samples in storage.",
	})
	m.sizeRetentionCount = prometheus.NewCounter(prometheus.CounterOpts{
		Name: "prometheus_tsdb_size_retentions_total",
		Help: "The number of times that blocks were deleted because the maximum number of bytes was exceeded.",
	})

	if r != nil {
		r.MustRegister(
			m.loadedBlocks,
			m.symbolTableSize,
			m.reloads,
			m.reloadsFailed,
			m.compactionsFailed,
			m.compactionsTriggered,
			m.compactionsSkipped,
			m.sizeRetentionCount,
			m.timeRetentionCount,
			m.startTime,
			m.tombCleanTimer,
			m.blocksBytes,
			m.maxBytes,
			m.retentionDuration,
		)
	}
	return m
}

// DBStats contains statistics about the DB separated by component (eg. head).
// They are available before the DB has finished initializing.
type DBStats struct {
	Head *HeadStats
}

// NewDBStats returns a new DBStats object initialized using the
// new function from each component.
func NewDBStats() *DBStats {
	return &DBStats{
		Head: NewHeadStats(),
	}
}

// ErrClosed is returned when the db is closed.
var ErrClosed = errors.New("db already closed")

// DBReadOnly provides APIs for read only operations on a database.
// Current implementation doesn't support concurrency so
// all API calls should happen in the same go routine.
type DBReadOnly struct {
	logger     *slog.Logger
	dir        string
	sandboxDir string
	closers    []io.Closer
	closed     chan struct{}
}

// OpenDBReadOnly opens DB in the given directory for read only operations.
func OpenDBReadOnly(dir, sandboxDirRoot string, l *slog.Logger) (*DBReadOnly, error) {
	if _, err := os.Stat(dir); err != nil {
		return nil, fmt.Errorf("opening the db dir: %w", err)
	}

	if sandboxDirRoot == "" {
		sandboxDirRoot = dir
	}
	sandboxDir, err := os.MkdirTemp(sandboxDirRoot, "tmp_dbro_sandbox")
	if err != nil {
		return nil, fmt.Errorf("setting up sandbox dir: %w", err)
	}

	if l == nil {
		l = promslog.NewNopLogger()
	}

	return &DBReadOnly{
		logger:     l,
		dir:        dir,
		sandboxDir: sandboxDir,
		closed:     make(chan struct{}),
	}, nil
}

// FlushWAL creates a new block containing all data that's currently in the memory buffer/WAL.
// Samples that are in existing blocks will not be written to the new block.
// Note that if the read only database is running concurrently with a
// writable database then writing the WAL to the database directory can race.
func (db *DBReadOnly) FlushWAL(dir string) (returnErr error) {
	blockReaders, err := db.Blocks()
	if err != nil {
		return fmt.Errorf("read blocks: %w", err)
	}
	maxBlockTime := int64(math.MinInt64)
	if len(blockReaders) > 0 {
		maxBlockTime = blockReaders[len(blockReaders)-1].Meta().MaxTime
	}
	w, err := wlog.Open(db.logger, filepath.Join(db.dir, "wal"))
	if err != nil {
		return err
	}
	var wbl *wlog.WL
	wblDir := filepath.Join(db.dir, wlog.WblDirName)
	if _, err := os.Stat(wblDir); !os.IsNotExist(err) {
		wbl, err = wlog.Open(db.logger, wblDir)
		if err != nil {
			return err
		}
	}
	opts := DefaultHeadOptions()
	opts.ChunkDirRoot = db.dir
	head, err := NewHead(nil, db.logger, w, wbl, opts, NewHeadStats())
	if err != nil {
		return err
	}
	defer func() {
		errs := tsdb_errors.NewMulti(returnErr)
		if err := head.Close(); err != nil {
			errs.Add(fmt.Errorf("closing Head: %w", err))
		}
		returnErr = errs.Err()
	}()
	// Set the min valid time for the ingested wal samples
	// to be no lower than the maxt of the last block.
	if err := head.Init(maxBlockTime); err != nil {
		return fmt.Errorf("read WAL: %w", err)
	}
	mint := head.MinTime()
	maxt := head.MaxTime()
	rh := NewRangeHead(head, mint, maxt)
	compactor, err := NewLeveledCompactor(
		context.Background(),
		nil,
		db.logger,
		ExponentialBlockRanges(DefaultOptions().MinBlockDuration, 3, 5),
		chunkenc.NewPool(), nil,
	)
	if err != nil {
		return fmt.Errorf("create leveled compactor: %w", err)
	}
	// Add +1 millisecond to block maxt because block intervals are half-open: [b.MinTime, b.MaxTime).
	// Because of this block intervals are always +1 than the total samples it includes.
	_, err = compactor.Write(dir, rh, mint, maxt+1, nil)
	if err != nil {
		return fmt.Errorf("writing WAL: %w", err)
	}
	return nil
}

func (db *DBReadOnly) loadDataAsQueryable(maxt int64) (storage.SampleAndChunkQueryable, error) {
	select {
	case <-db.closed:
		return nil, ErrClosed
	default:
	}
	blockReaders, err := db.Blocks()
	if err != nil {
		return nil, err
	}
	blocks := make([]*Block, len(blockReaders))
	for i, b := range blockReaders {
		b, ok := b.(*Block)
		if !ok {
			return nil, errors.New("unable to convert a read only block to a normal block")
		}
		blocks[i] = b
	}

	opts := DefaultHeadOptions()
	// Hard link the chunk files to a dir in db.sandboxDir in case the Head needs to truncate some of them
	// or cut new ones while replaying the WAL.
	// See https://github.com/prometheus/prometheus/issues/11618.
	err = chunks.HardLinkChunkFiles(mmappedChunksDir(db.dir), mmappedChunksDir(db.sandboxDir))
	if err != nil {
		return nil, err
	}
	opts.ChunkDirRoot = db.sandboxDir
	head, err := NewHead(nil, db.logger, nil, nil, opts, NewHeadStats())
	if err != nil {
		return nil, err
	}
	maxBlockTime := int64(math.MinInt64)
	if len(blocks) > 0 {
		maxBlockTime = blocks[len(blocks)-1].Meta().MaxTime
	}

	// Also add the WAL if the current blocks don't cover the requests time range.
	if maxBlockTime <= maxt {
		if err := head.Close(); err != nil {
			return nil, err
		}
		w, err := wlog.Open(db.logger, filepath.Join(db.dir, "wal"))
		if err != nil {
			return nil, err
		}
		var wbl *wlog.WL
		wblDir := filepath.Join(db.dir, wlog.WblDirName)
		if _, err := os.Stat(wblDir); !os.IsNotExist(err) {
			wbl, err = wlog.Open(db.logger, wblDir)
			if err != nil {
				return nil, err
			}
		}
		opts := DefaultHeadOptions()
		opts.ChunkDirRoot = db.sandboxDir
		head, err = NewHead(nil, db.logger, w, wbl, opts, NewHeadStats())
		if err != nil {
			return nil, err
		}
		// Set the min valid time for the ingested wal samples
		// to be no lower than the maxt of the last block.
		if err := head.Init(maxBlockTime); err != nil {
			return nil, fmt.Errorf("read WAL: %w", err)
		}
		// Set the wal and the wbl to nil to disable related operations.
		// This is mainly to avoid blocking when closing the head.
		head.wal = nil
		head.wbl = nil
	}

	db.closers = append(db.closers, head)
	return &DB{
		dir:                   db.dir,
		logger:                db.logger,
		blocks:                blocks,
		head:                  head,
		blockQuerierFunc:      NewBlockQuerier,
		blockChunkQuerierFunc: NewBlockChunkQuerier,
	}, nil
}

// Querier loads the blocks and wal and returns a new querier over the data partition for the given time range.
// Current implementation doesn't support multiple Queriers.
func (db *DBReadOnly) Querier(mint, maxt int64) (storage.Querier, error) {
	q, err := db.loadDataAsQueryable(maxt)
	if err != nil {
		return nil, err
	}
	return q.Querier(mint, maxt)
}

// ChunkQuerier loads blocks and the wal and returns a new chunk querier over the data partition for the given time range.
// Current implementation doesn't support multiple ChunkQueriers.
func (db *DBReadOnly) ChunkQuerier(mint, maxt int64) (storage.ChunkQuerier, error) {
	q, err := db.loadDataAsQueryable(maxt)
	if err != nil {
		return nil, err
	}
	return q.ChunkQuerier(mint, maxt)
}

// Blocks returns a slice of block readers for persisted blocks.
func (db *DBReadOnly) Blocks() ([]BlockReader, error) {
	select {
	case <-db.closed:
		return nil, ErrClosed
	default:
	}
<<<<<<< HEAD
	loadable, corrupted, err := openBlocks(db.logger, db.dir, nil, nil, nil, DefaultPostingsForMatchersCacheTTL, DefaultPostingsForMatchersCacheMaxItems, DefaultPostingsForMatchersCacheMaxBytes, DefaultPostingsForMatchersCacheForce)
=======
	loadable, corrupted, err := openBlocks(db.logger, db.dir, nil, nil, DefaultPostingsDecoderFactory)
>>>>>>> 140f4aa9
	if err != nil {
		return nil, err
	}

	// Corrupted blocks that have been superseded by a loadable block can be safely ignored.
	for _, block := range loadable {
		for _, b := range block.Meta().Compaction.Parents {
			delete(corrupted, b.ULID)
		}
	}
	if len(corrupted) > 0 {
		for _, b := range loadable {
			if err := b.Close(); err != nil {
				db.logger.Warn("Closing block failed", "err", err, "block", b)
			}
		}
		errs := tsdb_errors.NewMulti()
		for ulid, err := range corrupted {
			if err != nil {
				errs.Add(fmt.Errorf("corrupted block %s: %w", ulid.String(), err))
			}
		}
		return nil, errs.Err()
	}

	if len(loadable) == 0 {
		return nil, nil
	}

	slices.SortFunc(loadable, func(a, b *Block) int {
		switch {
		case a.Meta().MinTime < b.Meta().MinTime:
			return -1
		case a.Meta().MinTime > b.Meta().MinTime:
			return 1
		default:
			return 0
		}
	})

	blockMetas := make([]BlockMeta, 0, len(loadable))
	for _, b := range loadable {
		blockMetas = append(blockMetas, b.Meta())
	}
	if overlaps := OverlappingBlocks(blockMetas); len(overlaps) > 0 {
		db.logger.Warn("Overlapping blocks found during opening", "detail", overlaps.String())
	}

	// Close all previously open readers and add the new ones to the cache.
	for _, closer := range db.closers {
		closer.Close()
	}

	blockClosers := make([]io.Closer, len(loadable))
	blockReaders := make([]BlockReader, len(loadable))
	for i, b := range loadable {
		blockClosers[i] = b
		blockReaders[i] = b
	}
	db.closers = blockClosers

	return blockReaders, nil
}

// LastBlockID returns the BlockID of latest block.
func (db *DBReadOnly) LastBlockID() (string, error) {
	entries, err := os.ReadDir(db.dir)
	if err != nil {
		return "", err
	}

	maxT := uint64(0)

	lastBlockID := ""

	for _, e := range entries {
		// Check if dir is a block dir or not.
		dirName := e.Name()
		ulidObj, err := ulid.ParseStrict(dirName)
		if err != nil {
			continue // Not a block dir.
		}
		timestamp := ulidObj.Time()
		if timestamp > maxT {
			maxT = timestamp
			lastBlockID = dirName
		}
	}

	if lastBlockID == "" {
		return "", errors.New("no blocks found")
	}

	return lastBlockID, nil
}

// Block returns a block reader by given block id.
func (db *DBReadOnly) Block(blockID string, postingsDecoderFactory PostingsDecoderFactory) (BlockReader, error) {
	select {
	case <-db.closed:
		return nil, ErrClosed
	default:
	}

	_, err := os.Stat(filepath.Join(db.dir, blockID))
	if os.IsNotExist(err) {
		return nil, fmt.Errorf("invalid block ID %s", blockID)
	}

	block, err := OpenBlock(db.logger, filepath.Join(db.dir, blockID), nil, postingsDecoderFactory)
	if err != nil {
		return nil, err
	}
	db.closers = append(db.closers, block)

	return block, nil
}

// Close all block readers and delete the sandbox dir.
func (db *DBReadOnly) Close() error {
	defer func() {
		// Delete the temporary sandbox directory that was created when opening the DB.
		if err := os.RemoveAll(db.sandboxDir); err != nil {
			db.logger.Error("delete sandbox dir", "err", err)
		}
	}()
	select {
	case <-db.closed:
		return ErrClosed
	default:
	}
	close(db.closed)

	return tsdb_errors.CloseAll(db.closers)
}

// Open returns a new DB in the given directory. If options are empty, DefaultOptions will be used.
func Open(dir string, l *slog.Logger, r prometheus.Registerer, opts *Options, stats *DBStats) (db *DB, err error) {
	var rngs []int64
	opts, rngs = validateOpts(opts, nil)

	return open(dir, l, r, opts, rngs, stats)
}

func validateOpts(opts *Options, rngs []int64) (*Options, []int64) {
	if opts == nil {
		opts = DefaultOptions()
	}
	if opts.StripeSize <= 0 {
		opts.StripeSize = DefaultStripeSize
	}
	if opts.HeadChunksWriteBufferSize <= 0 {
		opts.HeadChunksWriteBufferSize = chunks.DefaultWriteBufferSize
	}
	if opts.HeadChunksEndTimeVariance <= 0 {
		opts.HeadChunksEndTimeVariance = 0
	}
	if opts.HeadChunksWriteQueueSize < 0 {
		opts.HeadChunksWriteQueueSize = chunks.DefaultWriteQueueSize
	}
	if opts.SamplesPerChunk <= 0 {
		opts.SamplesPerChunk = DefaultSamplesPerChunk
	}
	if opts.MaxBlockChunkSegmentSize <= 0 {
		opts.MaxBlockChunkSegmentSize = chunks.DefaultChunkSegmentSize
	}
	if opts.MinBlockDuration <= 0 {
		opts.MinBlockDuration = DefaultBlockDuration
	}
	if opts.MinBlockDuration > opts.MaxBlockDuration {
		opts.MaxBlockDuration = opts.MinBlockDuration
	}
	if opts.OutOfOrderCapMax <= 0 {
		opts.OutOfOrderCapMax = DefaultOutOfOrderCapMax
	}
	if opts.OutOfOrderTimeWindow < 0 {
		opts.OutOfOrderTimeWindow = 0
	}

	if len(rngs) == 0 {
		// Start with smallest block duration and create exponential buckets until the exceed the
		// configured maximum block duration.
		rngs = ExponentialBlockRanges(opts.MinBlockDuration, 10, 3)
	}
	return opts, rngs
}

// open returns a new DB in the given directory.
// It initializes the lockfile, WAL, compactor, and Head (by replaying the WAL), and runs the database.
// It is not safe to open more than one DB in the same directory.
func open(dir string, l *slog.Logger, r prometheus.Registerer, opts *Options, rngs []int64, stats *DBStats) (_ *DB, returnedErr error) {
	if err := os.MkdirAll(dir, 0o777); err != nil {
		return nil, err
	}
	if l == nil {
		l = promslog.NewNopLogger()
	}
	if stats == nil {
		stats = NewDBStats()
	}

	for i, v := range rngs {
		if v > opts.MaxBlockDuration {
			rngs = rngs[:i]
			break
		}
	}

	// Fixup bad format written by Prometheus 2.1.
	if err := repairBadIndexVersion(l, dir); err != nil {
		return nil, fmt.Errorf("repair bad index version: %w", err)
	}

	walDir := filepath.Join(dir, "wal")
	wblDir := filepath.Join(dir, wlog.WblDirName)

	for _, tmpDir := range []string{walDir, dir} {
		// Remove tmp dirs.
		if err := removeBestEffortTmpDirs(l, tmpDir); err != nil {
			return nil, fmt.Errorf("remove tmp dirs: %w", err)
		}
	}

	db := &DB{
		dir:            dir,
		logger:         l,
		opts:           opts,
		compactc:       make(chan struct{}, 1),
		donec:          make(chan struct{}),
		stopc:          make(chan struct{}),
		autoCompact:    true,
		chunkPool:      chunkenc.NewPool(),
		blocksToDelete: opts.BlocksToDelete,
		registerer:     r,
	}
	defer func() {
		// Close files if startup fails somewhere.
		if returnedErr == nil {
			return
		}

		close(db.donec) // DB is never run if it was an error, so close this channel here.
		errs := tsdb_errors.NewMulti(returnedErr)
		if err := db.Close(); err != nil {
			errs.Add(fmt.Errorf("close DB after failed startup: %w", err))
		}
		returnedErr = errs.Err()
	}()

	if db.blocksToDelete == nil {
		db.blocksToDelete = DefaultBlocksToDelete(db)
	}

	var err error
	db.locker, err = tsdbutil.NewDirLocker(dir, "tsdb", db.logger, r)
	if err != nil {
		return nil, err
	}
	if !opts.NoLockfile {
		if err := db.locker.Lock(); err != nil {
			return nil, err
		}
	}

	ctx, cancel := context.WithCancel(context.Background())
	if opts.NewCompactorFunc != nil {
		db.compactor, err = opts.NewCompactorFunc(ctx, r, l, rngs, db.chunkPool, opts)
	} else {
		db.compactor, err = NewLeveledCompactorWithOptions(ctx, r, l, rngs, db.chunkPool, LeveledCompactorOptions{
			MaxBlockChunkSegmentSize:    opts.MaxBlockChunkSegmentSize,
			EnableOverlappingCompaction: opts.EnableOverlappingCompaction,
			PD:                          opts.PostingsDecoderFactory,
		})
	}
	if err != nil {
		cancel()
		return nil, fmt.Errorf("create compactor: %w", err)
	}
	db.compactCancel = cancel

	if opts.BlockQuerierFunc == nil {
		db.blockQuerierFunc = NewBlockQuerier
	} else {
		db.blockQuerierFunc = opts.BlockQuerierFunc
	}

	if opts.BlockChunkQuerierFunc == nil {
		db.blockChunkQuerierFunc = NewBlockChunkQuerier
	} else {
		db.blockChunkQuerierFunc = opts.BlockChunkQuerierFunc
	}

	var wal, wbl *wlog.WL
	segmentSize := wlog.DefaultSegmentSize
	// Wal is enabled.
	if opts.WALSegmentSize >= 0 {
		// Wal is set to a custom size.
		if opts.WALSegmentSize > 0 {
			segmentSize = opts.WALSegmentSize
		}
		wal, err = wlog.NewSize(l, r, walDir, segmentSize, opts.WALCompression)
		if err != nil {
			return nil, err
		}
		// Check if there is a WBL on disk, in which case we should replay that data.
		wblSize, err := fileutil.DirSize(wblDir)
		if err != nil && !os.IsNotExist(err) {
			return nil, err
		}
		if opts.OutOfOrderTimeWindow > 0 || wblSize > 0 {
			wbl, err = wlog.NewSize(l, r, wblDir, segmentSize, opts.WALCompression)
			if err != nil {
				return nil, err
			}
		}
	}
	db.oooWasEnabled.Store(opts.OutOfOrderTimeWindow > 0)
	headOpts := DefaultHeadOptions()
	headOpts.ChunkRange = rngs[0]
	headOpts.ChunkDirRoot = dir
	headOpts.ChunkPool = db.chunkPool
	headOpts.ChunkWriteBufferSize = opts.HeadChunksWriteBufferSize
	headOpts.ChunkEndTimeVariance = opts.HeadChunksEndTimeVariance
	headOpts.ChunkWriteQueueSize = opts.HeadChunksWriteQueueSize
	headOpts.SamplesPerChunk = opts.SamplesPerChunk
	headOpts.StripeSize = opts.StripeSize
	headOpts.SeriesCallback = opts.SeriesLifecycleCallback
	headOpts.EnableExemplarStorage = opts.EnableExemplarStorage
	headOpts.MaxExemplars.Store(opts.MaxExemplars)
	headOpts.EnableMemorySnapshotOnShutdown = opts.EnableMemorySnapshotOnShutdown
	headOpts.EnableNativeHistograms.Store(opts.EnableNativeHistograms)
	headOpts.EnableOOONativeHistograms.Store(opts.EnableOOONativeHistograms)
	headOpts.OutOfOrderTimeWindow.Store(opts.OutOfOrderTimeWindow)
	headOpts.OutOfOrderCapMax.Store(opts.OutOfOrderCapMax)
	headOpts.EnableSharding = opts.EnableSharding
	headOpts.TimelyCompaction = opts.TimelyCompaction
	headOpts.PostingsForMatchersCacheTTL = opts.HeadPostingsForMatchersCacheTTL
	headOpts.PostingsForMatchersCacheMaxItems = opts.HeadPostingsForMatchersCacheMaxItems
	headOpts.PostingsForMatchersCacheMaxBytes = opts.HeadPostingsForMatchersCacheMaxBytes
	headOpts.PostingsForMatchersCacheForce = opts.HeadPostingsForMatchersCacheForce
	headOpts.SecondaryHashFunction = opts.SecondaryHashFunction
	if opts.WALReplayConcurrency > 0 {
		headOpts.WALReplayConcurrency = opts.WALReplayConcurrency
	}
	if opts.IsolationDisabled {
		// We only override this flag if isolation is disabled at DB level. We use the default otherwise.
		headOpts.IsolationDisabled = opts.IsolationDisabled
	}
	db.head, err = NewHead(r, l, wal, wbl, headOpts, stats.Head)
	if err != nil {
		return nil, err
	}
	db.head.writeNotified = db.writeNotified

	// Register metrics after assigning the head block.
	db.metrics = newDBMetrics(db, r)
	maxBytes := opts.MaxBytes
	if maxBytes < 0 {
		maxBytes = 0
	}
	db.metrics.maxBytes.Set(float64(maxBytes))
	db.metrics.retentionDuration.Set((time.Duration(opts.RetentionDuration) * time.Millisecond).Seconds())

	if err := db.reload(); err != nil {
		return nil, err
	}
	// Set the min valid time for the ingested samples
	// to be no lower than the maxt of the last block.
	minValidTime := int64(math.MinInt64)
	// We do not consider blocks created from out-of-order samples for Head's minValidTime
	// since minValidTime is only for the in-order data and we do not want to discard unnecessary
	// samples from the Head.
	inOrderMaxTime, ok := db.inOrderBlocksMaxTime()
	if ok {
		minValidTime = inOrderMaxTime
	}

	if initErr := db.head.Init(minValidTime); initErr != nil {
		db.head.metrics.walCorruptionsTotal.Inc()
		var e *errLoadWbl
		if errors.As(initErr, &e) {
			db.logger.Warn("Encountered WBL read error, attempting repair", "err", initErr)
			if err := wbl.Repair(e.err); err != nil {
				return nil, fmt.Errorf("repair corrupted WBL: %w", err)
			}
			db.logger.Info("Successfully repaired WBL")
		} else {
			db.logger.Warn("Encountered WAL read error, attempting repair", "err", initErr)
			if err := wal.Repair(initErr); err != nil {
				return nil, fmt.Errorf("repair corrupted WAL: %w", err)
			}
			db.logger.Info("Successfully repaired WAL")
		}
	}

	if db.head.MinOOOTime() != int64(math.MaxInt64) {
		// Some OOO data was replayed from the disk that needs compaction and cleanup.
		db.oooWasEnabled.Store(true)
	}

	if opts.EnableDelayedCompaction {
		opts.CompactionDelay = db.generateCompactionDelay()
	}

	go db.run(ctx)

	return db, nil
}

func removeBestEffortTmpDirs(l *slog.Logger, dir string) error {
	files, err := os.ReadDir(dir)
	if os.IsNotExist(err) {
		return nil
	}
	if err != nil {
		return err
	}
	for _, f := range files {
		if isTmpDir(f) {
			if err := os.RemoveAll(filepath.Join(dir, f.Name())); err != nil {
				l.Error("failed to delete tmp block dir", "dir", filepath.Join(dir, f.Name()), "err", err)
				continue
			}
			l.Info("Found and deleted tmp block dir", "dir", filepath.Join(dir, f.Name()))
		}
	}
	return nil
}

// StartTime implements the Storage interface.
func (db *DB) StartTime() (int64, error) {
	db.mtx.RLock()
	defer db.mtx.RUnlock()

	if len(db.blocks) > 0 {
		return db.blocks[0].Meta().MinTime, nil
	}
	return db.head.MinTime(), nil
}

// Dir returns the directory of the database.
func (db *DB) Dir() string {
	return db.dir
}

func (db *DB) run(ctx context.Context) {
	defer close(db.donec)

	backoff := time.Duration(0)

	for {
		select {
		case <-db.stopc:
			return
		case <-time.After(backoff):
		}

		select {
		case <-time.After(1 * time.Minute):
			db.cmtx.Lock()
			if err := db.reloadBlocks(); err != nil {
				db.logger.Error("reloadBlocks", "err", err)
			}
			db.cmtx.Unlock()

			select {
			case db.compactc <- struct{}{}:
			default:
			}
			// We attempt mmapping of head chunks regularly.
			db.head.mmapHeadChunks()
		case <-db.compactc:
			db.metrics.compactionsTriggered.Inc()

			db.autoCompactMtx.Lock()
			if db.autoCompact {
				if err := db.Compact(ctx); err != nil {
					db.logger.Error("compaction failed", "err", err)
					backoff = exponential(backoff, 1*time.Second, 1*time.Minute)
				} else {
					backoff = 0
				}
			} else {
				db.metrics.compactionsSkipped.Inc()
			}
			db.autoCompactMtx.Unlock()
		case <-db.stopc:
			return
		}
	}
}

// Appender opens a new appender against the database.
func (db *DB) Appender(ctx context.Context) storage.Appender {
	return dbAppender{db: db, Appender: db.head.Appender(ctx)}
}

// ApplyConfig applies a new config to the DB.
// Behaviour of 'OutOfOrderTimeWindow' is as follows:
// OOO enabled = oooTimeWindow > 0. OOO disabled = oooTimeWindow is 0.
// 1) Before: OOO disabled, Now: OOO enabled =>
//   - A new WBL is created for the head block.
//   - OOO compaction is enabled.
//   - Overlapping queries are enabled.
//
// 2) Before: OOO enabled, Now: OOO enabled =>
//   - Only the time window is updated.
//
// 3) Before: OOO enabled, Now: OOO disabled =>
//   - Time Window set to 0. So no new OOO samples will be allowed.
//   - OOO WBL will stay and will be eventually cleaned up.
//   - OOO Compaction and overlapping queries will remain enabled until a restart or until all OOO samples are compacted.
//
// 4) Before: OOO disabled, Now: OOO disabled => no-op.
func (db *DB) ApplyConfig(conf *config.Config) error {
	oooTimeWindow := int64(0)
	if conf.StorageConfig.TSDBConfig != nil {
		oooTimeWindow = conf.StorageConfig.TSDBConfig.OutOfOrderTimeWindow
	}
	if oooTimeWindow < 0 {
		oooTimeWindow = 0
	}

	// Create WBL if it was not present and if OOO is enabled with WAL enabled.
	var wblog *wlog.WL
	var err error
	switch {
	case db.head.wbl != nil:
		// The existing WBL from the disk might have been replayed while OOO was disabled.
		wblog = db.head.wbl
	case !db.oooWasEnabled.Load() && oooTimeWindow > 0 && db.opts.WALSegmentSize >= 0:
		segmentSize := wlog.DefaultSegmentSize
		// Wal is set to a custom size.
		if db.opts.WALSegmentSize > 0 {
			segmentSize = db.opts.WALSegmentSize
		}
		oooWalDir := filepath.Join(db.dir, wlog.WblDirName)
		wblog, err = wlog.NewSize(db.logger, db.registerer, oooWalDir, segmentSize, db.opts.WALCompression)
		if err != nil {
			return err
		}
	}

	db.opts.OutOfOrderTimeWindow = oooTimeWindow
	db.head.ApplyConfig(conf, wblog)

	if !db.oooWasEnabled.Load() {
		db.oooWasEnabled.Store(oooTimeWindow > 0)
	}
	return nil
}

// EnableNativeHistograms enables the native histogram feature.
func (db *DB) EnableNativeHistograms() {
	db.head.EnableNativeHistograms()
}

// DisableNativeHistograms disables the native histogram feature.
func (db *DB) DisableNativeHistograms() {
	db.head.DisableNativeHistograms()
}

// EnableOOONativeHistograms enables the ingestion of out-of-order native histograms.
func (db *DB) EnableOOONativeHistograms() {
	db.head.EnableOOONativeHistograms()
}

// DisableOOONativeHistograms disables the ingestion of out-of-order native histograms.
func (db *DB) DisableOOONativeHistograms() {
	db.head.DisableOOONativeHistograms()
}

// dbAppender wraps the DB's head appender and triggers compactions on commit
// if necessary.
type dbAppender struct {
	storage.Appender
	db *DB
}

var _ storage.GetRef = dbAppender{}

func (a dbAppender) GetRef(lset labels.Labels, hash uint64) (storage.SeriesRef, labels.Labels) {
	if g, ok := a.Appender.(storage.GetRef); ok {
		return g.GetRef(lset, hash)
	}
	return 0, labels.EmptyLabels()
}

func (a dbAppender) Commit() error {
	err := a.Appender.Commit()

	// We could just run this check every few minutes practically. But for benchmarks
	// and high frequency use cases this is the safer way.
	if a.db.head.compactable() {
		select {
		case a.db.compactc <- struct{}{}:
		default:
		}
	}
	return err
}

// waitingForCompactionDelay returns true if the DB is waiting for the Head compaction delay.
// This doesn't guarantee that the Head is really compactable.
func (db *DB) waitingForCompactionDelay() bool {
	return time.Since(db.timeWhenCompactionDelayStarted) < db.opts.CompactionDelay
}

// Compact data if possible. After successful compaction blocks are reloaded
// which will also delete the blocks that fall out of the retention window.
// Old blocks are only deleted on reloadBlocks based on the new block's parent information.
// See DB.reloadBlocks documentation for further information.
func (db *DB) Compact(ctx context.Context) (returnErr error) {
	db.cmtx.Lock()
	defer db.cmtx.Unlock()
	defer func() {
		if returnErr != nil && !errors.Is(returnErr, context.Canceled) {
			// If we got an error because context was canceled then we're most likely
			// shutting down TSDB and we don't need to report this on metrics
			db.metrics.compactionsFailed.Inc()
		}
	}()

	lastBlockMaxt := int64(math.MinInt64)
	defer func() {
		errs := tsdb_errors.NewMulti(returnErr)
		if err := db.head.truncateWAL(lastBlockMaxt); err != nil {
			errs.Add(fmt.Errorf("WAL truncation in Compact defer: %w", err))
		}
		returnErr = errs.Err()
	}()

	start := time.Now()
	// Check whether we have pending head blocks that are ready to be persisted.
	// They have the highest priority.
	for {
		select {
		case <-db.stopc:
			return nil
		default:
		}

		if !db.head.compactable() {
			// Reset the counter once the head compactions are done.
			// This would also reset it if a manual compaction was triggered while the auto compaction was in its delay period.
			if !db.timeWhenCompactionDelayStarted.IsZero() {
				db.timeWhenCompactionDelayStarted = time.Time{}
			}
			break
		}

		if db.timeWhenCompactionDelayStarted.IsZero() {
			// Start counting for the delay.
			db.timeWhenCompactionDelayStarted = time.Now()
		}
		if db.waitingForCompactionDelay() {
			break
		}
		mint := db.head.MinTime()
		maxt := rangeForTimestamp(mint, db.head.chunkRange.Load())

		// Wrap head into a range that bounds all reads to it.
		// We remove 1 millisecond from maxt because block
		// intervals are half-open: [b.MinTime, b.MaxTime). But
		// chunk intervals are closed: [c.MinTime, c.MaxTime];
		// so in order to make sure that overlaps are evaluated
		// consistently, we explicitly remove the last value
		// from the block interval here.
		rh := NewRangeHeadWithIsolationDisabled(db.head, mint, maxt-1)

		// Compaction runs with isolation disabled, because head.compactable()
		// ensures that maxt is more than chunkRange/2 back from now, and
		// head.appendableMinValidTime() ensures that no new appends can start within the compaction range.
		// We do need to wait for any overlapping appenders that started previously to finish.
		db.head.WaitForAppendersOverlapping(rh.MaxTime())

		if err := db.compactHead(rh, true); err != nil {
			return fmt.Errorf("compact head: %w", err)
		}
		// Consider only successful compactions for WAL truncation.
		lastBlockMaxt = maxt
	}

	// Clear some disk space before compacting blocks, especially important
	// when Head compaction happened over a long time range.
	if err := db.head.truncateWAL(lastBlockMaxt); err != nil {
		return fmt.Errorf("WAL truncation in Compact: %w", err)
	}

	compactionDuration := time.Since(start)
	if compactionDuration.Milliseconds() > db.head.chunkRange.Load() {
		db.logger.Warn(
			"Head compaction took longer than the block time range, compactions are falling behind and won't be able to catch up",
			"duration", compactionDuration.String(),
			"block_range", db.head.chunkRange.Load(),
		)
	}

	if lastBlockMaxt != math.MinInt64 {
		// The head was compacted, so we compact OOO head as well.
		if err := db.compactOOOHead(ctx); err != nil {
			return fmt.Errorf("compact ooo head: %w", err)
		}
	}

	return db.compactBlocks()
}

// CompactHead compacts the given RangeHead.
func (db *DB) CompactHead(head *RangeHead) error {
	db.cmtx.Lock()
	defer db.cmtx.Unlock()

	if err := db.compactHead(head, true); err != nil {
		return fmt.Errorf("compact head: %w", err)
	}

	if err := db.head.truncateWAL(head.BlockMaxTime()); err != nil {
		return fmt.Errorf("WAL truncation: %w", err)
	}
	return nil
}

// CompactHeadWithoutTruncation compacts the given RangeHead but does not truncate the
// in-memory data and the WAL related to this compaction.
func (db *DB) CompactHeadWithoutTruncation(head *RangeHead) error {
	db.cmtx.Lock()
	defer db.cmtx.Unlock()

	if err := db.compactHead(head, false); err != nil {
		return fmt.Errorf("compact head without truncation: %w", err)
	}
	return nil
}

// CompactOOOHead compacts the OOO Head.
func (db *DB) CompactOOOHead(ctx context.Context) error {
	db.cmtx.Lock()
	defer db.cmtx.Unlock()

	return db.compactOOOHead(ctx)
}

// Callback for testing.
var compactOOOHeadTestingCallback func()

func (db *DB) compactOOOHead(ctx context.Context) error {
	if !db.oooWasEnabled.Load() {
		return nil
	}
	oooHead, err := NewOOOCompactionHead(ctx, db.head)
	if err != nil {
		return fmt.Errorf("get ooo compaction head: %w", err)
	}

	if compactOOOHeadTestingCallback != nil {
		compactOOOHeadTestingCallback()
		compactOOOHeadTestingCallback = nil
	}

	ulids, err := db.compactOOO(db.dir, oooHead)
	if err != nil {
		return fmt.Errorf("compact ooo head: %w", err)
	}
	if err := db.reloadBlocks(); err != nil {
		errs := tsdb_errors.NewMulti(err)
		for _, uid := range ulids {
			if errRemoveAll := os.RemoveAll(filepath.Join(db.dir, uid.String())); errRemoveAll != nil {
				errs.Add(errRemoveAll)
			}
		}
		return fmt.Errorf("reloadBlocks blocks after failed compact ooo head: %w", errs.Err())
	}

	lastWBLFile, minOOOMmapRef := oooHead.LastWBLFile(), oooHead.LastMmapRef()
	if lastWBLFile != 0 || minOOOMmapRef != 0 {
		if minOOOMmapRef != 0 {
			// Ensure that no more queriers are created that will reference chunks we're about to garbage collect.
			// truncateOOO waits for any existing queriers that reference chunks we're about to garbage collect to
			// complete before running garbage collection, so we don't need to do that here.
			//
			// We take mtx to ensure that Querier() and ChunkQuerier() don't miss blocks: without this, they could
			// capture the list of blocks before the call to reloadBlocks() above runs, but then capture
			// lastGarbageCollectedMmapRef after we update it here, and therefore not query either the blocks we've just
			// written or the head chunks those blocks were created from.
			db.mtx.Lock()
			db.lastGarbageCollectedMmapRef = minOOOMmapRef
			db.mtx.Unlock()
		}

		if err := db.head.truncateOOO(lastWBLFile, minOOOMmapRef); err != nil {
			return fmt.Errorf("truncate ooo wbl: %w", err)
		}
	}

	return nil
}

// compactOOO creates a new block per possible block range in the compactor's directory from the OOO Head given.
// Each ULID in the result corresponds to a block in a unique time range.
func (db *DB) compactOOO(dest string, oooHead *OOOCompactionHead) (_ []ulid.ULID, err error) {
	start := time.Now()

	blockSize := oooHead.ChunkRange()
	oooHeadMint, oooHeadMaxt := oooHead.MinTime(), oooHead.MaxTime()
	ulids := make([]ulid.ULID, 0)
	defer func() {
		if err != nil {
			// Best effort removal of created block on any error.
			for _, uid := range ulids {
				_ = os.RemoveAll(filepath.Join(db.dir, uid.String()))
			}
		}
	}()

	meta := &BlockMeta{}
	meta.Compaction.SetOutOfOrder()
	runCompaction := func(mint, maxt int64) error {
		// Block intervals are half-open: [b.MinTime, b.MaxTime). Block intervals are always +1 than the total samples it includes.
		uids, err := db.compactor.Write(dest, oooHead.CloneForTimeRange(mint, maxt-1), mint, maxt, meta)
		if err != nil {
			return err
		}
		ulids = append(ulids, uids...)
		return nil
	}

	oooStart := oooHeadMint
	if db.opts.EnableBiggerOOOBlockForOldSamples {
		day := 24 * time.Hour.Milliseconds()
		maxtFor24hBlock := day * (db.Head().MaxTime() / day)

		// 24h blocks for data that is for the previous days
		for t := day * (oooHeadMint / day); t < maxtFor24hBlock; t += day {
			if err := runCompaction(t, t+day); err != nil {
				return nil, err
			}
		}

		if oooStart < maxtFor24hBlock {
			oooStart = maxtFor24hBlock
		}
	}
	for t := blockSize * (oooStart / blockSize); t <= oooHeadMaxt; t += blockSize {
		if err := runCompaction(t, t+blockSize); err != nil {
			return nil, err
		}
	}

	if len(ulids) == 0 {
		db.logger.Info(
			"compact ooo head resulted in no blocks",
			"duration", time.Since(start),
		)
		return nil, nil
	}

	db.logger.Info(
		"out-of-order compaction completed",
		"duration", time.Since(start),
		"ulids", fmt.Sprintf("%v", ulids),
	)
	return ulids, nil
}

// compactHead compacts the given RangeHead.
// The compaction mutex should be held before calling this method.
func (db *DB) compactHead(head *RangeHead, truncateMemory bool) error {
	uids, err := db.compactor.Write(db.dir, head, head.MinTime(), head.BlockMaxTime(), nil)
	if err != nil {
		return fmt.Errorf("persist head block: %w", err)
	}

	if err := db.reloadBlocks(); err != nil {
		multiErr := tsdb_errors.NewMulti(fmt.Errorf("reloadBlocks blocks: %w", err))
		for _, uid := range uids {
			if errRemoveAll := os.RemoveAll(filepath.Join(db.dir, uid.String())); errRemoveAll != nil {
				multiErr.Add(fmt.Errorf("delete persisted head block after failed db reloadBlocks:%s: %w", uid, errRemoveAll))
			}
		}
		return multiErr.Err()
	}
	if !truncateMemory {
		return nil
	}
	if err = db.head.truncateMemory(head.BlockMaxTime()); err != nil {
		return fmt.Errorf("head memory truncate: %w", err)
	}

	db.head.RebuildSymbolTable(db.logger)

	return nil
}

// compactBlocks compacts all the eligible on-disk blocks.
// The compaction mutex should be held before calling this method.
func (db *DB) compactBlocks() (err error) {
	// Check for compactions of multiple blocks.
	for {
		// If we have a lot of blocks to compact the whole process might take
		// long enough that we end up with a HEAD block that needs to be written.
		// Check if that's the case and stop compactions early.
		if db.head.compactable() && !db.waitingForCompactionDelay() {
			db.logger.Warn("aborting block compactions to persit the head block")
			return nil
		}

		plan, err := db.compactor.Plan(db.dir)
		if err != nil {
			return fmt.Errorf("plan compaction: %w", err)
		}
		if len(plan) == 0 {
			break
		}

		select {
		case <-db.stopc:
			return nil
		default:
		}

		uids, err := db.compactor.Compact(db.dir, plan, db.blocks)
		if err != nil {
			return fmt.Errorf("compact %s: %w", plan, err)
		}

		if err := db.reloadBlocks(); err != nil {
			errs := tsdb_errors.NewMulti(fmt.Errorf("reloadBlocks blocks: %w", err))
			for _, uid := range uids {
				if errRemoveAll := os.RemoveAll(filepath.Join(db.dir, uid.String())); errRemoveAll != nil {
					errs.Add(fmt.Errorf("delete persisted block after failed db reloadBlocks:%s: %w", uid, errRemoveAll))
				}
			}
			return errs.Err()
		}
	}

	return nil
}

// getBlock iterates a given block range to find a block by a given id.
// If found it returns the block itself and a boolean to indicate that it was found.
func getBlock(allBlocks []*Block, id ulid.ULID) (*Block, bool) {
	for _, b := range allBlocks {
		if b.Meta().ULID == id {
			return b, true
		}
	}
	return nil, false
}

// reload reloads blocks and truncates the head and its WAL.
func (db *DB) reload() error {
	if err := db.reloadBlocks(); err != nil {
		return fmt.Errorf("reloadBlocks: %w", err)
	}
	maxt, ok := db.inOrderBlocksMaxTime()
	if !ok {
		return nil
	}
	if err := db.head.Truncate(maxt); err != nil {
		return fmt.Errorf("head truncate: %w", err)
	}
	return nil
}

// reloadBlocks reloads blocks without touching head.
// Blocks that are obsolete due to replacement or retention will be deleted.
func (db *DB) reloadBlocks() (err error) {
	defer func() {
		if err != nil {
			db.metrics.reloadsFailed.Inc()
		}
		db.metrics.reloads.Inc()
	}()

	// Now that we reload TSDB every minute, there is a high chance for a race condition with a reload
	// triggered by CleanTombstones(). We need to lock the reload to avoid the situation where
	// a normal reload and CleanTombstones try to delete the same block.
	db.mtx.Lock()
	defer db.mtx.Unlock()

<<<<<<< HEAD
	loadable, corrupted, err := openBlocks(db.logger, db.dir, db.blocks, db.chunkPool, db.opts.SeriesHashCache, db.opts.BlockPostingsForMatchersCacheTTL, db.opts.BlockPostingsForMatchersCacheMaxItems, db.opts.BlockPostingsForMatchersCacheMaxBytes, db.opts.BlockPostingsForMatchersCacheForce)
=======
	loadable, corrupted, err := openBlocks(db.logger, db.dir, db.blocks, db.chunkPool, db.opts.PostingsDecoderFactory)
>>>>>>> 140f4aa9
	if err != nil {
		return err
	}

	deletableULIDs := db.blocksToDelete(loadable)
	deletable := make(map[ulid.ULID]*Block, len(deletableULIDs))

	// Mark all parents of loaded blocks as deletable (no matter if they exists). This makes it resilient against the process
	// crashing towards the end of a compaction but before deletions. By doing that, we can pick up the deletion where it left off during a crash.
	for _, block := range loadable {
		if _, ok := deletableULIDs[block.meta.ULID]; ok {
			deletable[block.meta.ULID] = block
		}
		for _, b := range block.Meta().Compaction.Parents {
			if _, ok := corrupted[b.ULID]; ok {
				delete(corrupted, b.ULID)
				db.logger.Warn("Found corrupted block, but replaced by compacted one so it's safe to delete. This should not happen with atomic deletes.", "block", b.ULID)
			}
			deletable[b.ULID] = nil
		}
	}

	if len(corrupted) > 0 {
		// Corrupted but no child loaded for it.
		// Close all new blocks to release the lock for windows.
		for _, block := range loadable {
			if _, open := getBlock(db.blocks, block.Meta().ULID); !open {
				block.Close()
			}
		}
		errs := tsdb_errors.NewMulti()
		for ulid, err := range corrupted {
			if err != nil {
				errs.Add(fmt.Errorf("corrupted block %s: %w", ulid.String(), err))
			}
		}
		return errs.Err()
	}

	var (
		toLoad     []*Block
		blocksSize int64
	)
	// All deletable blocks should be unloaded.
	// NOTE: We need to loop through loadable one more time as there might be loadable ready to be removed (replaced by compacted block).
	for _, block := range loadable {
		if _, ok := deletable[block.Meta().ULID]; ok {
			deletable[block.Meta().ULID] = block
			continue
		}

		toLoad = append(toLoad, block)
		blocksSize += block.Size()
	}
	db.metrics.blocksBytes.Set(float64(blocksSize))

	slices.SortFunc(toLoad, func(a, b *Block) int {
		switch {
		case a.Meta().MinTime < b.Meta().MinTime:
			return -1
		case a.Meta().MinTime > b.Meta().MinTime:
			return 1
		default:
			return 0
		}
	})

	// Swap new blocks first for subsequently created readers to be seen.
	oldBlocks := db.blocks
	db.blocks = toLoad

	// Only check overlapping blocks when overlapping compaction is enabled.
	if db.opts.EnableOverlappingCompaction {
		blockMetas := make([]BlockMeta, 0, len(toLoad))
		for _, b := range toLoad {
			blockMetas = append(blockMetas, b.Meta())
		}
		if overlaps := OverlappingBlocks(blockMetas); len(overlaps) > 0 {
			db.logger.Warn("Overlapping blocks found during reloadBlocks", "detail", overlaps.String())
		}
	}

	// Append blocks to old, deletable blocks, so we can close them.
	for _, b := range oldBlocks {
		if _, ok := deletable[b.Meta().ULID]; ok {
			deletable[b.Meta().ULID] = b
		}
	}
	if err := db.deleteBlocks(deletable); err != nil {
		return fmt.Errorf("delete %v blocks: %w", len(deletable), err)
	}
	return nil
}

<<<<<<< HEAD
func openBlocks(l *slog.Logger, dir string, loaded []*Block, chunkPool chunkenc.Pool, cache *hashcache.SeriesHashCache, postingsCacheTTL time.Duration, postingsCacheMaxItems int, postingsCacheMaxBytes int64, postingsCacheForce bool) (blocks []*Block, corrupted map[ulid.ULID]error, err error) {
=======
func openBlocks(l *slog.Logger, dir string, loaded []*Block, chunkPool chunkenc.Pool, postingsDecoderFactory PostingsDecoderFactory) (blocks []*Block, corrupted map[ulid.ULID]error, err error) {
>>>>>>> 140f4aa9
	bDirs, err := blockDirs(dir)
	if err != nil {
		return nil, nil, fmt.Errorf("find blocks: %w", err)
	}

	corrupted = make(map[ulid.ULID]error)
	for _, bDir := range bDirs {
		meta, _, err := readMetaFile(bDir)
		if err != nil {
			l.Error("Failed to read meta.json for a block during reloadBlocks. Skipping", "dir", bDir, "err", err)
			continue
		}

		// See if we already have the block in memory or open it otherwise.
		block, open := getBlock(loaded, meta.ULID)
		if !open {
<<<<<<< HEAD
			var cacheProvider index.ReaderCacheProvider
			if cache != nil {
				cacheProvider = cache.GetBlockCacheProvider(meta.ULID.String())
			}

			block, err = OpenBlockWithOptions(l, bDir, chunkPool, cacheProvider, postingsCacheTTL, postingsCacheMaxItems, postingsCacheMaxBytes, postingsCacheForce)
=======
			block, err = OpenBlock(l, bDir, chunkPool, postingsDecoderFactory)
>>>>>>> 140f4aa9
			if err != nil {
				corrupted[meta.ULID] = err
				continue
			}
		}
		blocks = append(blocks, block)
	}
	return blocks, corrupted, nil
}

// DefaultBlocksToDelete returns a filter which decides time based and size based
// retention from the options of the db.
func DefaultBlocksToDelete(db *DB) BlocksToDeleteFunc {
	return func(blocks []*Block) map[ulid.ULID]struct{} {
		return deletableBlocks(db, blocks)
	}
}

// deletableBlocks returns all currently loaded blocks past retention policy or already compacted into a new block.
func deletableBlocks(db *DB, blocks []*Block) map[ulid.ULID]struct{} {
	deletable := make(map[ulid.ULID]struct{})

	// Sort the blocks by time - newest to oldest (largest to smallest timestamp).
	// This ensures that the retentions will remove the oldest  blocks.
	slices.SortFunc(blocks, func(a, b *Block) int {
		switch {
		case b.Meta().MaxTime < a.Meta().MaxTime:
			return -1
		case b.Meta().MaxTime > a.Meta().MaxTime:
			return 1
		default:
			return 0
		}
	})

	for _, block := range blocks {
		if block.Meta().Compaction.Deletable {
			deletable[block.Meta().ULID] = struct{}{}
		}
	}

	for ulid := range BeyondTimeRetention(db, blocks) {
		deletable[ulid] = struct{}{}
	}

	for ulid := range BeyondSizeRetention(db, blocks) {
		deletable[ulid] = struct{}{}
	}

	return deletable
}

// BeyondTimeRetention returns those blocks which are beyond the time retention
// set in the db options.
func BeyondTimeRetention(db *DB, blocks []*Block) (deletable map[ulid.ULID]struct{}) {
	// Time retention is disabled or no blocks to work with.
	if len(blocks) == 0 || db.opts.RetentionDuration == 0 {
		return
	}

	deletable = make(map[ulid.ULID]struct{})
	for i, block := range blocks {
		// The difference between the first block and this block is greater than or equal to
		// the retention period so any blocks after that are added as deletable.
		if i > 0 && blocks[0].Meta().MaxTime-block.Meta().MaxTime >= db.opts.RetentionDuration {
			for _, b := range blocks[i:] {
				deletable[b.meta.ULID] = struct{}{}
			}
			db.metrics.timeRetentionCount.Inc()
			break
		}
	}
	return deletable
}

// BeyondSizeRetention returns those blocks which are beyond the size retention
// set in the db options.
func BeyondSizeRetention(db *DB, blocks []*Block) (deletable map[ulid.ULID]struct{}) {
	// Size retention is disabled or no blocks to work with.
	if len(blocks) == 0 || db.opts.MaxBytes <= 0 {
		return
	}

	deletable = make(map[ulid.ULID]struct{})

	// Initializing size counter with WAL size and Head chunks
	// written to disk, as that is part of the retention strategy.
	blocksSize := db.Head().Size()
	for i, block := range blocks {
		blocksSize += block.Size()
		if blocksSize > db.opts.MaxBytes {
			// Add this and all following blocks for deletion.
			for _, b := range blocks[i:] {
				deletable[b.meta.ULID] = struct{}{}
			}
			db.metrics.sizeRetentionCount.Inc()
			break
		}
	}
	return deletable
}

// deleteBlocks closes the block if loaded and deletes blocks from the disk if exists.
// When the map contains a non nil block object it means it is loaded in memory
// so needs to be closed first as it might need to wait for pending readers to complete.
func (db *DB) deleteBlocks(blocks map[ulid.ULID]*Block) error {
	for ulid, block := range blocks {
		if block != nil {
			if err := block.Close(); err != nil {
				db.logger.Warn("Closing block failed", "err", err, "block", ulid)
			}
		}

		toDelete := filepath.Join(db.dir, ulid.String())
		switch _, err := os.Stat(toDelete); {
		case os.IsNotExist(err):
			// Noop.
			continue
		case err != nil:
			return fmt.Errorf("stat dir %v: %w", toDelete, err)
		}

		// Replace atomically to avoid partial block when process would crash during deletion.
		tmpToDelete := filepath.Join(db.dir, fmt.Sprintf("%s%s", ulid, tmpForDeletionBlockDirSuffix))
		if err := fileutil.Replace(toDelete, tmpToDelete); err != nil {
			return fmt.Errorf("replace of obsolete block for deletion %s: %w", ulid, err)
		}
		if err := os.RemoveAll(tmpToDelete); err != nil {
			return fmt.Errorf("delete obsolete block %s: %w", ulid, err)
		}
		db.logger.Info("Deleting obsolete block", "block", ulid)
	}

	return nil
}

// TimeRange specifies minTime and maxTime range.
type TimeRange struct {
	Min, Max int64
}

// Overlaps contains overlapping blocks aggregated by overlapping range.
type Overlaps map[TimeRange][]BlockMeta

// String returns human readable string form of overlapped blocks.
func (o Overlaps) String() string {
	var res []string
	for r, overlaps := range o {
		var groups []string
		for _, m := range overlaps {
			groups = append(groups, fmt.Sprintf(
				"<ulid: %s, mint: %d, maxt: %d, range: %s>",
				m.ULID.String(),
				m.MinTime,
				m.MaxTime,
				(time.Duration((m.MaxTime-m.MinTime)/1000)*time.Second).String(),
			))
		}
		res = append(res, fmt.Sprintf(
			"[mint: %d, maxt: %d, range: %s, blocks: %d]: %s",
			r.Min, r.Max,
			(time.Duration((r.Max-r.Min)/1000)*time.Second).String(),
			len(overlaps),
			strings.Join(groups, ", ")),
		)
	}
	return strings.Join(res, "\n")
}

// OverlappingBlocks returns all overlapping blocks from given meta files.
func OverlappingBlocks(bm []BlockMeta) Overlaps {
	if len(bm) <= 1 {
		return nil
	}
	var (
		overlaps [][]BlockMeta

		// pending contains not ended blocks in regards to "current" timestamp.
		pending = []BlockMeta{bm[0]}
		// continuousPending helps to aggregate same overlaps to single group.
		continuousPending = true
	)

	// We have here blocks sorted by minTime. We iterate over each block and treat its minTime as our "current" timestamp.
	// We check if any of the pending block finished (blocks that we have seen before, but their maxTime was still ahead current
	// timestamp). If not, it means they overlap with our current block. In the same time current block is assumed pending.
	for _, b := range bm[1:] {
		var newPending []BlockMeta

		for _, p := range pending {
			// "b.MinTime" is our current time.
			if b.MinTime >= p.MaxTime {
				continuousPending = false
				continue
			}

			// "p" overlaps with "b" and "p" is still pending.
			newPending = append(newPending, p)
		}

		// Our block "b" is now pending.
		pending = append(newPending, b)
		if len(newPending) == 0 {
			// No overlaps.
			continue
		}

		if continuousPending && len(overlaps) > 0 {
			overlaps[len(overlaps)-1] = append(overlaps[len(overlaps)-1], b)
			continue
		}
		overlaps = append(overlaps, append(newPending, b))
		// Start new pendings.
		continuousPending = true
	}

	// Fetch the critical overlapped time range foreach overlap groups.
	overlapGroups := Overlaps{}
	for _, overlap := range overlaps {
		minRange := TimeRange{Min: 0, Max: math.MaxInt64}
		for _, b := range overlap {
			if minRange.Max > b.MaxTime {
				minRange.Max = b.MaxTime
			}

			if minRange.Min < b.MinTime {
				minRange.Min = b.MinTime
			}
		}
		overlapGroups[minRange] = overlap
	}

	return overlapGroups
}

func (db *DB) String() string {
	return "HEAD"
}

// Blocks returns the databases persisted blocks.
func (db *DB) Blocks() []*Block {
	db.mtx.RLock()
	defer db.mtx.RUnlock()

	return db.blocks
}

// inOrderBlocksMaxTime returns the max time among the blocks that were not totally created
// out of out-of-order data. If the returned boolean is true, it means there is at least
// one such block.
func (db *DB) inOrderBlocksMaxTime() (maxt int64, ok bool) {
	maxt, ok = int64(math.MinInt64), false
	// If blocks are overlapping, last block might not have the max time. So check all blocks.
	for _, b := range db.Blocks() {
		if !b.meta.OutOfOrder && !b.meta.Compaction.FromOutOfOrder() && b.meta.MaxTime > maxt {
			ok = true
			maxt = b.meta.MaxTime
		}
	}
	return maxt, ok
}

// Head returns the databases's head.
func (db *DB) Head() *Head {
	return db.head
}

// Close the partition.
func (db *DB) Close() error {
	close(db.stopc)
	if db.compactCancel != nil {
		db.compactCancel()
	}
	<-db.donec

	db.mtx.Lock()
	defer db.mtx.Unlock()

	var g errgroup.Group

	// blocks also contains all head blocks.
	for _, pb := range db.blocks {
		g.Go(pb.Close)
	}

	errs := tsdb_errors.NewMulti(g.Wait(), db.locker.Release())
	if db.head != nil {
		errs.Add(db.head.Close())
	}
	return errs.Err()
}

// DisableCompactions disables auto compactions.
func (db *DB) DisableCompactions() {
	db.autoCompactMtx.Lock()
	defer db.autoCompactMtx.Unlock()

	db.autoCompact = false
	db.logger.Info("Compactions disabled")
}

// EnableCompactions enables auto compactions.
func (db *DB) EnableCompactions() {
	db.autoCompactMtx.Lock()
	defer db.autoCompactMtx.Unlock()

	db.autoCompact = true
	db.logger.Info("Compactions enabled")
}

func (db *DB) generateCompactionDelay() time.Duration {
	return time.Duration(rand.Int63n(db.head.chunkRange.Load()*int64(db.opts.CompactionDelayMaxPercent)/100)) * time.Millisecond
}

// ForceHeadMMap is intended for use only in tests and benchmarks.
func (db *DB) ForceHeadMMap() {
	db.head.mmapHeadChunks()
}

// Snapshot writes the current data to the directory. If withHead is set to true it
// will create a new block containing all data that's currently in the memory buffer/WAL.
func (db *DB) Snapshot(dir string, withHead bool) error {
	if dir == db.dir {
		return errors.New("cannot snapshot into base directory")
	}
	if _, err := ulid.ParseStrict(dir); err == nil {
		return errors.New("dir must not be a valid ULID")
	}

	db.cmtx.Lock()
	defer db.cmtx.Unlock()

	db.mtx.RLock()
	defer db.mtx.RUnlock()

	for _, b := range db.blocks {
		db.logger.Info("Snapshotting block", "block", b)

		if err := b.Snapshot(dir); err != nil {
			return fmt.Errorf("error snapshotting block: %s: %w", b.Dir(), err)
		}
	}
	if !withHead {
		return nil
	}

	mint := db.head.MinTime()
	maxt := db.head.MaxTime()
	head := NewRangeHead(db.head, mint, maxt)
	// Add +1 millisecond to block maxt because block intervals are half-open: [b.MinTime, b.MaxTime).
	// Because of this block intervals are always +1 than the total samples it includes.
	if _, err := db.compactor.Write(dir, head, mint, maxt+1, nil); err != nil {
		return fmt.Errorf("snapshot head block: %w", err)
	}
	return nil
}

// Querier returns a new querier over the data partition for the given time range.
func (db *DB) Querier(mint, maxt int64) (_ storage.Querier, err error) {
	var blocks []BlockReader

	db.mtx.RLock()
	defer db.mtx.RUnlock()

	for _, b := range db.blocks {
		if b.OverlapsClosedInterval(mint, maxt) {
			blocks = append(blocks, b)
		}
	}

	blockQueriers := make([]storage.Querier, 0, len(blocks)+1) // +1 to allow for possible head querier.

	defer func() {
		if err != nil {
			// If we fail, all previously opened queriers must be closed.
			for _, q := range blockQueriers {
				// TODO(bwplotka): Handle error.
				_ = q.Close()
			}
		}
	}()

	overlapsOOO := overlapsClosedInterval(mint, maxt, db.head.MinOOOTime(), db.head.MaxOOOTime())
	var headQuerier storage.Querier
	inoMint := max(db.head.MinTime(), mint)
	if maxt >= db.head.MinTime() || overlapsOOO {
		rh := NewRangeHead(db.head, mint, maxt)
		var err error
		headQuerier, err = db.blockQuerierFunc(rh, mint, maxt)
		if err != nil {
			return nil, fmt.Errorf("open block querier for head %s: %w", rh, err)
		}

		// Getting the querier above registers itself in the queue that the truncation waits on.
		// So if the querier is currently not colliding with any truncation, we can continue to use it and still
		// won't run into a race later since any truncation that comes after will wait on this querier if it overlaps.
		shouldClose, getNew, newMint := db.head.IsQuerierCollidingWithTruncation(mint, maxt)
		if shouldClose {
			if err := headQuerier.Close(); err != nil {
				return nil, fmt.Errorf("closing head block querier %s: %w", rh, err)
			}
			headQuerier = nil
		}
		if getNew {
			rh := NewRangeHead(db.head, newMint, maxt)
			headQuerier, err = db.blockQuerierFunc(rh, newMint, maxt)
			if err != nil {
				return nil, fmt.Errorf("open block querier for head while getting new querier %s: %w", rh, err)
			}
			inoMint = newMint
		}
	}

	if overlapsOOO {
		// We need to fetch from in-order and out-of-order chunks: wrap the headQuerier.
		isoState := db.head.oooIso.TrackReadAfter(db.lastGarbageCollectedMmapRef)
		headQuerier = NewHeadAndOOOQuerier(inoMint, mint, maxt, db.head, isoState, headQuerier)
	}

	if headQuerier != nil {
		blockQueriers = append(blockQueriers, headQuerier)
	}

	for _, b := range blocks {
		q, err := db.blockQuerierFunc(b, mint, maxt)
		if err != nil {
			return nil, fmt.Errorf("open querier for block %s: %w", b, err)
		}
		blockQueriers = append(blockQueriers, q)
	}

	return storage.NewMergeQuerier(blockQueriers, nil, storage.ChainedSeriesMerge), nil
}

// blockChunkQuerierForRange returns individual block chunk queriers from the persistent blocks, in-order head block, and the
// out-of-order head block, overlapping with the given time range.
func (db *DB) blockChunkQuerierForRange(mint, maxt int64) (_ []storage.ChunkQuerier, err error) {
	var blocks []BlockReader

	db.mtx.RLock()
	defer db.mtx.RUnlock()

	for _, b := range db.blocks {
		if b.OverlapsClosedInterval(mint, maxt) {
			blocks = append(blocks, b)
		}
	}

	blockQueriers := make([]storage.ChunkQuerier, 0, len(blocks)+1) // +1 to allow for possible head querier.

	defer func() {
		if err != nil {
			// If we fail, all previously opened queriers must be closed.
			for _, q := range blockQueriers {
				// TODO(bwplotka): Handle error.
				_ = q.Close()
			}
		}
	}()

	overlapsOOO := overlapsClosedInterval(mint, maxt, db.head.MinOOOTime(), db.head.MaxOOOTime())
	var headQuerier storage.ChunkQuerier
	inoMint := max(db.head.MinTime(), mint)
	if maxt >= db.head.MinTime() || overlapsOOO {
		rh := NewRangeHead(db.head, mint, maxt)
		headQuerier, err = db.blockChunkQuerierFunc(rh, mint, maxt)
		if err != nil {
			return nil, fmt.Errorf("open querier for head %s: %w", rh, err)
		}

		// Getting the querier above registers itself in the queue that the truncation waits on.
		// So if the querier is currently not colliding with any truncation, we can continue to use it and still
		// won't run into a race later since any truncation that comes after will wait on this querier if it overlaps.
		shouldClose, getNew, newMint := db.head.IsQuerierCollidingWithTruncation(mint, maxt)
		if shouldClose {
			if err := headQuerier.Close(); err != nil {
				return nil, fmt.Errorf("closing head querier %s: %w", rh, err)
			}
			headQuerier = nil
		}
		if getNew {
			rh := NewRangeHead(db.head, newMint, maxt)
			headQuerier, err = db.blockChunkQuerierFunc(rh, newMint, maxt)
			if err != nil {
				return nil, fmt.Errorf("open querier for head while getting new querier %s: %w", rh, err)
			}
			inoMint = newMint
		}
	}

	if overlapsOOO {
		// We need to fetch from in-order and out-of-order chunks: wrap the headQuerier.
		isoState := db.head.oooIso.TrackReadAfter(db.lastGarbageCollectedMmapRef)
		headQuerier = NewHeadAndOOOChunkQuerier(inoMint, mint, maxt, db.head, isoState, headQuerier)
	}

	if headQuerier != nil {
		blockQueriers = append(blockQueriers, headQuerier)
	}

	for _, b := range blocks {
		q, err := db.blockChunkQuerierFunc(b, mint, maxt)
		if err != nil {
			return nil, fmt.Errorf("open querier for block %s: %w", b, err)
		}
		blockQueriers = append(blockQueriers, q)
	}

	return blockQueriers, nil
}

// ChunkQuerier returns a new chunk querier over the data partition for the given time range.
func (db *DB) ChunkQuerier(mint, maxt int64) (storage.ChunkQuerier, error) {
	blockQueriers, err := db.blockChunkQuerierForRange(mint, maxt)
	if err != nil {
		return nil, err
	}
	return storage.NewMergeChunkQuerier(blockQueriers, nil, storage.NewCompactingChunkSeriesMerger(storage.ChainedSeriesMerge)), nil
}

// UnorderedChunkQuerier returns a new chunk querier over the data partition for the given time range.
// The chunks can be overlapping and not sorted.
func (db *DB) UnorderedChunkQuerier(mint, maxt int64) (storage.ChunkQuerier, error) {
	blockQueriers, err := db.blockChunkQuerierForRange(mint, maxt)
	if err != nil {
		return nil, err
	}
	return storage.NewMergeChunkQuerier(blockQueriers, nil, storage.NewConcatenatingChunkSeriesMerger()), nil
}

func (db *DB) ExemplarQuerier(ctx context.Context) (storage.ExemplarQuerier, error) {
	return db.head.exemplars.ExemplarQuerier(ctx)
}

func rangeForTimestamp(t, width int64) (maxt int64) {
	return (t/width)*width + width
}

// Delete implements deletion of metrics. It only has atomicity guarantees on a per-block basis.
func (db *DB) Delete(ctx context.Context, mint, maxt int64, ms ...*labels.Matcher) error {
	db.cmtx.Lock()
	defer db.cmtx.Unlock()

	var g errgroup.Group

	db.mtx.RLock()
	defer db.mtx.RUnlock()

	for _, b := range db.blocks {
		if b.OverlapsClosedInterval(mint, maxt) {
			g.Go(func(b *Block) func() error {
				return func() error { return b.Delete(ctx, mint, maxt, ms...) }
			}(b))
		}
	}
	if db.head.OverlapsClosedInterval(mint, maxt) {
		g.Go(func() error {
			return db.head.Delete(ctx, mint, maxt, ms...)
		})
	}

	return g.Wait()
}

// CleanTombstones re-writes any blocks with tombstones.
func (db *DB) CleanTombstones() (err error) {
	db.cmtx.Lock()
	defer db.cmtx.Unlock()

	start := time.Now()
	defer func() {
		db.metrics.tombCleanTimer.Observe(time.Since(start).Seconds())
	}()

	cleanUpCompleted := false
	// Repeat cleanup until there is no tombstones left.
	for !cleanUpCompleted {
		cleanUpCompleted = true

		for _, pb := range db.Blocks() {
			uids, safeToDelete, cleanErr := pb.CleanTombstones(db.Dir(), db.compactor)
			if cleanErr != nil {
				return fmt.Errorf("clean tombstones: %s: %w", pb.Dir(), cleanErr)
			}
			if !safeToDelete {
				// There was nothing to clean.
				continue
			}

			// In case tombstones of the old block covers the whole block,
			// then there would be no resultant block to tell the parent.
			// The lock protects against race conditions when deleting blocks
			// during an already running reload.
			db.mtx.Lock()
			pb.meta.Compaction.Deletable = safeToDelete
			db.mtx.Unlock()
			cleanUpCompleted = false
			if err = db.reloadBlocks(); err == nil { // Will try to delete old block.
				// Successful reload will change the existing blocks.
				// We need to loop over the new set of blocks.
				break
			}

			// Delete new block if it was created.
			for _, uid := range uids {
				dir := filepath.Join(db.Dir(), uid.String())
				if err := os.RemoveAll(dir); err != nil {
					db.logger.Error("failed to delete block after failed `CleanTombstones`", "dir", dir, "err", err)
				}
			}
			if err != nil {
				return fmt.Errorf("reload blocks: %w", err)
			}
			return nil
		}
	}
	return nil
}

func (db *DB) SetWriteNotified(wn wlog.WriteNotified) {
	db.writeNotified = wn
	// It's possible we already created the head struct, so we should also set the WN for that.
	db.head.writeNotified = wn
}

func isBlockDir(fi fs.DirEntry) bool {
	if !fi.IsDir() {
		return false
	}
	_, err := ulid.ParseStrict(fi.Name())
	return err == nil
}

// isTmpDir returns true if the given file-info contains a block ULID, a checkpoint prefix,
// or a chunk snapshot prefix and a tmp extension.
func isTmpDir(fi fs.DirEntry) bool {
	if !fi.IsDir() {
		return false
	}

	fn := fi.Name()
	ext := filepath.Ext(fn)
	if ext == tmpForDeletionBlockDirSuffix || ext == tmpForCreationBlockDirSuffix || ext == tmpLegacy {
		if strings.HasPrefix(fn, "checkpoint.") {
			return true
		}
		if strings.HasPrefix(fn, chunkSnapshotPrefix) {
			return true
		}
		if _, err := ulid.ParseStrict(fn[:len(fn)-len(ext)]); err == nil {
			return true
		}
	}
	return false
}

func blockDirs(dir string) ([]string, error) {
	files, err := os.ReadDir(dir)
	if err != nil {
		return nil, err
	}
	var dirs []string

	for _, f := range files {
		if isBlockDir(f) {
			dirs = append(dirs, filepath.Join(dir, f.Name()))
		}
	}
	return dirs, nil
}

func exponential(d, minD, maxD time.Duration) time.Duration {
	d *= 2
	if d < minD {
		d = minD
	}
	if d > maxD {
		d = maxD
	}
	return d
}<|MERGE_RESOLUTION|>--- conflicted
+++ resolved
@@ -93,7 +93,7 @@
 		EnableDelayedCompaction:     false,
 		CompactionDelayMaxPercent:   DefaultCompactionDelayMaxPercent,
 		CompactionDelay:             time.Duration(0),
-<<<<<<< HEAD
+		PostingsDecoderFactory:      DefaultPostingsDecoderFactory,
 
 		HeadChunksEndTimeVariance:             0,
 		HeadPostingsForMatchersCacheTTL:       DefaultPostingsForMatchersCacheTTL,
@@ -104,9 +104,6 @@
 		BlockPostingsForMatchersCacheMaxItems: DefaultPostingsForMatchersCacheMaxItems,
 		BlockPostingsForMatchersCacheMaxBytes: DefaultPostingsForMatchersCacheMaxBytes,
 		BlockPostingsForMatchersCacheForce:    DefaultPostingsForMatchersCacheForce,
-=======
-		PostingsDecoderFactory:      DefaultPostingsDecoderFactory,
->>>>>>> 140f4aa9
 	}
 }
 
@@ -705,11 +702,7 @@
 		return nil, ErrClosed
 	default:
 	}
-<<<<<<< HEAD
-	loadable, corrupted, err := openBlocks(db.logger, db.dir, nil, nil, nil, DefaultPostingsForMatchersCacheTTL, DefaultPostingsForMatchersCacheMaxItems, DefaultPostingsForMatchersCacheMaxBytes, DefaultPostingsForMatchersCacheForce)
-=======
-	loadable, corrupted, err := openBlocks(db.logger, db.dir, nil, nil, DefaultPostingsDecoderFactory)
->>>>>>> 140f4aa9
+	loadable, corrupted, err := openBlocks(db.logger, db.dir, nil, nil, DefaultPostingsDecoderFactory, nil, DefaultPostingsForMatchersCacheTTL, DefaultPostingsForMatchersCacheMaxItems, DefaultPostingsForMatchersCacheMaxBytes, DefaultPostingsForMatchersCacheForce)
 	if err != nil {
 		return nil, err
 	}
@@ -1692,11 +1685,7 @@
 	db.mtx.Lock()
 	defer db.mtx.Unlock()
 
-<<<<<<< HEAD
-	loadable, corrupted, err := openBlocks(db.logger, db.dir, db.blocks, db.chunkPool, db.opts.SeriesHashCache, db.opts.BlockPostingsForMatchersCacheTTL, db.opts.BlockPostingsForMatchersCacheMaxItems, db.opts.BlockPostingsForMatchersCacheMaxBytes, db.opts.BlockPostingsForMatchersCacheForce)
-=======
-	loadable, corrupted, err := openBlocks(db.logger, db.dir, db.blocks, db.chunkPool, db.opts.PostingsDecoderFactory)
->>>>>>> 140f4aa9
+	loadable, corrupted, err := openBlocks(db.logger, db.dir, db.blocks, db.chunkPool, db.opts.PostingsDecoderFactory, db.opts.SeriesHashCache, db.opts.BlockPostingsForMatchersCacheTTL, db.opts.BlockPostingsForMatchersCacheMaxItems, db.opts.BlockPostingsForMatchersCacheMaxBytes, db.opts.BlockPostingsForMatchersCacheForce)
 	if err != nil {
 		return err
 	}
@@ -1791,11 +1780,7 @@
 	return nil
 }
 
-<<<<<<< HEAD
-func openBlocks(l *slog.Logger, dir string, loaded []*Block, chunkPool chunkenc.Pool, cache *hashcache.SeriesHashCache, postingsCacheTTL time.Duration, postingsCacheMaxItems int, postingsCacheMaxBytes int64, postingsCacheForce bool) (blocks []*Block, corrupted map[ulid.ULID]error, err error) {
-=======
-func openBlocks(l *slog.Logger, dir string, loaded []*Block, chunkPool chunkenc.Pool, postingsDecoderFactory PostingsDecoderFactory) (blocks []*Block, corrupted map[ulid.ULID]error, err error) {
->>>>>>> 140f4aa9
+func openBlocks(l *slog.Logger, dir string, loaded []*Block, chunkPool chunkenc.Pool, postingsDecoderFactory PostingsDecoderFactory, cache *hashcache.SeriesHashCache, postingsCacheTTL time.Duration, postingsCacheMaxItems int, postingsCacheMaxBytes int64, postingsCacheForce bool) (blocks []*Block, corrupted map[ulid.ULID]error, err error) {
 	bDirs, err := blockDirs(dir)
 	if err != nil {
 		return nil, nil, fmt.Errorf("find blocks: %w", err)
@@ -1812,16 +1797,12 @@
 		// See if we already have the block in memory or open it otherwise.
 		block, open := getBlock(loaded, meta.ULID)
 		if !open {
-<<<<<<< HEAD
 			var cacheProvider index.ReaderCacheProvider
 			if cache != nil {
 				cacheProvider = cache.GetBlockCacheProvider(meta.ULID.String())
 			}
 
-			block, err = OpenBlockWithOptions(l, bDir, chunkPool, cacheProvider, postingsCacheTTL, postingsCacheMaxItems, postingsCacheMaxBytes, postingsCacheForce)
-=======
-			block, err = OpenBlock(l, bDir, chunkPool, postingsDecoderFactory)
->>>>>>> 140f4aa9
+			block, err = OpenBlockWithOptions(l, bDir, chunkPool, postingsDecoderFactory, cacheProvider, postingsCacheTTL, postingsCacheMaxItems, postingsCacheMaxBytes, postingsCacheForce)
 			if err != nil {
 				corrupted[meta.ULID] = err
 				continue
