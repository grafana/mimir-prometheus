// Copyright 2017 The Prometheus Authors
// Licensed under the Apache License, Version 2.0 (the "License");
// you may not use this file except in compliance with the License.
// You may obtain a copy of the License at
//
// http://www.apache.org/licenses/LICENSE-2.0
//
// Unless required by applicable law or agreed to in writing, software
// distributed under the License is distributed on an "AS IS" BASIS,
// WITHOUT WARRANTIES OR CONDITIONS OF ANY KIND, either express or implied.
// See the License for the specific language governing permissions and
// limitations under the License.

// Package tsdb implements a time series storage for float64 sample data.
package tsdb

import (
	"context"
	"errors"
	"fmt"
	"io"
	"io/fs"
	"log/slog"
	"math"
	"math/rand"
	"os"
	"path/filepath"
	"slices"
	"strings"
	"sync"
	"time"

	"github.com/oklog/ulid/v2"
	"github.com/prometheus/client_golang/prometheus"
	"github.com/prometheus/common/promslog"
	"go.uber.org/atomic"
	"golang.org/x/sync/errgroup"

	"github.com/prometheus/prometheus/config"
	"github.com/prometheus/prometheus/model/labels"
	"github.com/prometheus/prometheus/storage"
	"github.com/prometheus/prometheus/tsdb/chunkenc"
	"github.com/prometheus/prometheus/tsdb/chunks"
	tsdb_errors "github.com/prometheus/prometheus/tsdb/errors"
	"github.com/prometheus/prometheus/tsdb/fileutil"
	_ "github.com/prometheus/prometheus/tsdb/goversion" // Load the package into main to make sure minimum Go version is met.
	"github.com/prometheus/prometheus/tsdb/hashcache"
	"github.com/prometheus/prometheus/tsdb/index"
	"github.com/prometheus/prometheus/tsdb/tsdbutil"
	"github.com/prometheus/prometheus/tsdb/wlog"
	"github.com/prometheus/prometheus/util/compression"
)

const (
	// DefaultBlockDuration in milliseconds.
	DefaultBlockDuration = int64(2 * time.Hour / time.Millisecond)

	// DefaultCompactionDelayMaxPercent in percentage.
	DefaultCompactionDelayMaxPercent = 10

	// Block dir suffixes to make deletion and creation operations atomic.
	// We decided to do suffixes instead of creating meta.json as last (or delete as first) one,
	// because in error case you still can recover meta.json from the block content within local TSDB dir.
	// TODO(bwplotka): TSDB can end up with various .tmp files (e.g meta.json.tmp, WAL or segment tmp file. Think
	// about removing those too on start to save space. Currently only blocks tmp dirs are removed.
	tmpForDeletionBlockDirSuffix = ".tmp-for-deletion"
	tmpForCreationBlockDirSuffix = ".tmp-for-creation"
	// Pre-2.21 tmp dir suffix, used in clean-up functions.
	tmpLegacy = ".tmp"
)

// ErrNotReady is returned if the underlying storage is not ready yet.
var ErrNotReady = errors.New("TSDB not ready")

// DefaultOptions used for the DB. They are reasonable for setups using
// millisecond precision timestamps.
func DefaultOptions() *Options {
	return &Options{
		WALSegmentSize:              wlog.DefaultSegmentSize,
		MaxBlockChunkSegmentSize:    chunks.DefaultChunkSegmentSize,
		RetentionDuration:           int64(15 * 24 * time.Hour / time.Millisecond),
		MinBlockDuration:            DefaultBlockDuration,
		MaxBlockDuration:            DefaultBlockDuration,
		NoLockfile:                  false,
		SamplesPerChunk:             DefaultSamplesPerChunk,
		WALCompression:              compression.None,
		StripeSize:                  DefaultStripeSize,
		HeadChunksWriteBufferSize:   chunks.DefaultWriteBufferSize,
		IsolationDisabled:           defaultIsolationDisabled,
		HeadChunksWriteQueueSize:    chunks.DefaultWriteQueueSize,
		OutOfOrderCapMax:            DefaultOutOfOrderCapMax,
		EnableOverlappingCompaction: true,
		EnableSharding:              false,
		EnableDelayedCompaction:     false,
		CompactionDelayMaxPercent:   DefaultCompactionDelayMaxPercent,
		CompactionDelay:             time.Duration(0),
		PostingsDecoderFactory:      DefaultPostingsDecoderFactory,

		HeadChunksEndTimeVariance:             0,
		HeadPostingsForMatchersCacheTTL:       DefaultPostingsForMatchersCacheTTL,
		HeadPostingsForMatchersCacheMaxItems:  DefaultPostingsForMatchersCacheMaxItems,
		HeadPostingsForMatchersCacheMaxBytes:  DefaultPostingsForMatchersCacheMaxBytes,
		HeadPostingsForMatchersCacheForce:     DefaultPostingsForMatchersCacheForce,
		HeadPostingsForMatchersCacheMetrics:   NewPostingsForMatchersCacheMetrics(nil),
		BlockPostingsForMatchersCacheTTL:      DefaultPostingsForMatchersCacheTTL,
		BlockPostingsForMatchersCacheMaxItems: DefaultPostingsForMatchersCacheMaxItems,
		BlockPostingsForMatchersCacheMaxBytes: DefaultPostingsForMatchersCacheMaxBytes,
		BlockPostingsForMatchersCacheForce:    DefaultPostingsForMatchersCacheForce,
		BlockPostingsForMatchersCacheMetrics:  NewPostingsForMatchersCacheMetrics(nil),
	}
}

// Options of the DB storage.
type Options struct {
	// Segments (wal files) max size.
	// WALSegmentSize = 0, segment size is default size.
	// WALSegmentSize > 0, segment size is WALSegmentSize.
	// WALSegmentSize < 0, wal is disabled.
	WALSegmentSize int

	// MaxBlockChunkSegmentSize is the max size of block chunk segment files.
	// MaxBlockChunkSegmentSize = 0, chunk segment size is default size.
	// MaxBlockChunkSegmentSize > 0, chunk segment size is MaxBlockChunkSegmentSize.
	MaxBlockChunkSegmentSize int64

	// Duration of persisted data to keep.
	// Unit agnostic as long as unit is consistent with MinBlockDuration and MaxBlockDuration.
	// Typically it is in milliseconds.
	RetentionDuration int64

	// Maximum number of bytes in blocks to be retained.
	// 0 or less means disabled.
	// NOTE: For proper storage calculations need to consider
	// the size of the WAL folder which is not added when calculating
	// the current size of the database.
	MaxBytes int64

	// NoLockfile disables creation and consideration of a lock file.
	NoLockfile bool

	// WALCompression configures the compression type to use on records in the WAL.
	WALCompression compression.Type

	// Maximum number of CPUs that can simultaneously processes WAL replay.
	// If it is <=0, then GOMAXPROCS is used.
	WALReplayConcurrency int

	// StripeSize is the size in entries of the series hash map. Reducing the size will save memory but impact performance.
	StripeSize int

	// The timestamp range of head blocks after which they get persisted.
	// It's the minimum duration of any persisted block.
	// Unit agnostic as long as unit is consistent with RetentionDuration and MaxBlockDuration.
	// Typically it is in milliseconds.
	MinBlockDuration int64

	// The maximum timestamp range of compacted blocks.
	// Unit agnostic as long as unit is consistent with MinBlockDuration and RetentionDuration.
	// Typically it is in milliseconds.
	MaxBlockDuration int64

	// HeadChunksWriteBufferSize configures the write buffer size used by the head chunks mapper.
	HeadChunksWriteBufferSize int

	// HeadChunksEndTimeVariance is how much variance (between 0 and 1) should be applied to the chunk end time,
	// to spread chunks writing across time. Doesn't apply to the last chunk of the chunk range. 0 to disable variance.
	HeadChunksEndTimeVariance float64

	// HeadChunksWriteQueueSize configures the size of the chunk write queue used in the head chunks mapper.
	HeadChunksWriteQueueSize int

	// SamplesPerChunk configures the target number of samples per chunk.
	SamplesPerChunk int

	// SeriesLifecycleCallback specifies a list of callbacks that will be called during a lifecycle of a series.
	// It is always a no-op in Prometheus and mainly meant for external users who import TSDB.
	SeriesLifecycleCallback SeriesLifecycleCallback

	// BlocksToDelete is a function which returns the blocks which can be deleted.
	// It is always the default time and size based retention in Prometheus and
	// mainly meant for external users who import TSDB.
	BlocksToDelete BlocksToDeleteFunc

	// Enables the in memory exemplar storage.
	EnableExemplarStorage bool

	// Enables the snapshot of in-memory chunks on shutdown. This makes restarts faster.
	EnableMemorySnapshotOnShutdown bool

	// MaxExemplars sets the size, in # of exemplars stored, of the single circular buffer used to store exemplars in memory.
	// See tsdb/exemplar.go, specifically the CircularExemplarStorage struct and it's constructor NewCircularExemplarStorage.
	MaxExemplars int64

	// Disables isolation between reads and in-flight appends.
	IsolationDisabled bool

	// SeriesHashCache specifies the series hash cache used when querying shards via Querier.Select().
	// If nil, the cache won't be used.
	SeriesHashCache *hashcache.SeriesHashCache

	// EnableNativeHistograms enables the ingestion of native histograms.
	EnableNativeHistograms bool

<<<<<<< HEAD
	// EnableOOONativeHistograms enables the ingestion of OOO native histograms.
	// It will only take effect if EnableNativeHistograms is set to true and the
	// OutOfOrderTimeWindow is > 0. This flag will be removed after testing of
	// OOO Native Histogram ingestion is complete.
	EnableOOONativeHistograms bool

	// EnableBiggerOOOBlockForOldSamples enables building 24h blocks for the OOO samples
	// that belong to the previous day. This is in-line with Mimir maintaining 24h blocks
	// for the previous days.
	EnableBiggerOOOBlockForOldSamples bool

=======
>>>>>>> 9cc47419
	// OutOfOrderTimeWindow specifies how much out of order is allowed, if any.
	// This can change during run-time, so this value from here should only be used
	// while initialising.
	OutOfOrderTimeWindow int64

	// OutOfOrderCapMax is maximum capacity for OOO chunks (in samples).
	// If it is <=0, the default value is assumed.
	OutOfOrderCapMax int64

	// Compaction of overlapping blocks are allowed if EnableOverlappingCompaction is true.
	// This is an optional flag for overlapping blocks.
	// The reason why this flag exists is because there are various users of the TSDB
	// that do not want vertical compaction happening on ingest time. Instead,
	// they'd rather keep overlapping blocks and let another component do the overlapping compaction later.
	EnableOverlappingCompaction bool

	// EnableSharding enables query sharding support in TSDB.
	EnableSharding bool

	// EnableDelayedCompaction, when set to true, assigns a random value to CompactionDelay during DB opening.
	// When set to false, delayed compaction is disabled, unless CompactionDelay is set directly.
	EnableDelayedCompaction bool
	// CompactionDelay delays the start time of auto compactions.
	// It can be increased by up to one minute if the DB does not commit too often.
	CompactionDelay time.Duration
	// CompactionDelayMaxPercent is the upper limit for CompactionDelay, specified as a percentage of the head chunk range.
	CompactionDelayMaxPercent int

	// NewCompactorFunc is a function that returns a TSDB compactor.
	NewCompactorFunc NewCompactorFunc

	// Timely compaction allows head compaction to happen when min block range can no longer be appended,
	// without requiring 1.5x the chunk range worth of data in the head.
	TimelyCompaction bool

	// HeadPostingsForMatchersCacheTTL is the TTL of the postings for matchers cache in the Head.
	// If it's 0, the cache will only deduplicate in-flight requests, deleting the results once the first request has finished.
	HeadPostingsForMatchersCacheTTL time.Duration

	// HeadPostingsForMatchersCacheMaxItems is the maximum size (in number of items) of cached postings for matchers elements in the Head.
	// It's ignored when HeadPostingsForMatchersCacheTTL is 0.
	HeadPostingsForMatchersCacheMaxItems int

	// HeadPostingsForMatchersCacheMaxBytes is the maximum size (in bytes) of cached postings for matchers elements in the Head.
	// It's ignored when HeadPostingsForMatchersCacheTTL is 0.
	HeadPostingsForMatchersCacheMaxBytes int64

	// HeadPostingsForMatchersCacheForce forces the usage of postings for matchers cache for all calls on Head and OOOHead regardless of the `concurrent` param.
	HeadPostingsForMatchersCacheForce bool

	// HeadPostingsForMatchersCacheMetrics holds the metrics tracked by PostingsForMatchers cache when querying the Head.
	HeadPostingsForMatchersCacheMetrics *PostingsForMatchersCacheMetrics

	// BlockPostingsForMatchersCacheTTL is the TTL of the postings for matchers cache of each compacted block.
	// If it's 0, the cache will only deduplicate in-flight requests, deleting the results once the first request has finished.
	BlockPostingsForMatchersCacheTTL time.Duration

	// BlockPostingsForMatchersCacheMaxItems is the maximum size (in number of items) of cached postings for matchers elements in each compacted block.
	// It's ignored when BlockPostingsForMatchersCacheTTL is 0.
	BlockPostingsForMatchersCacheMaxItems int

	// BlockPostingsForMatchersCacheMaxBytes is the maximum size (in bytes) of cached postings for matchers elements in each compacted block.
	// It's ignored when BlockPostingsForMatchersCacheTTL is 0.
	BlockPostingsForMatchersCacheMaxBytes int64

	// BlockPostingsForMatchersCacheForce forces the usage of postings for matchers cache for all calls on compacted blocks
	// regardless of the `concurrent` param.
	BlockPostingsForMatchersCacheForce bool

	// BlockPostingsForMatchersCacheMetrics holds the metrics tracked by PostingsForMatchers cache when querying blocks.
	BlockPostingsForMatchersCacheMetrics *PostingsForMatchersCacheMetrics

	// SecondaryHashFunction is an optional function that is applied to each series in the Head.
	// Values returned from this function are preserved and available by calling ForEachSecondaryHash function on the Head.
	SecondaryHashFunction func(labels.Labels) uint32

	// BlockQuerierFunc is a function to return storage.Querier from a BlockReader.
	BlockQuerierFunc BlockQuerierFunc

	// BlockChunkQuerierFunc is a function to return storage.ChunkQuerier from a BlockReader.
	BlockChunkQuerierFunc BlockChunkQuerierFunc

	// PostingsDecoderFactory allows users to customize postings decoders based on BlockMeta.
	// By default, DefaultPostingsDecoderFactory will be used to create raw posting decoder.
	PostingsDecoderFactory PostingsDecoderFactory
}

type NewCompactorFunc func(ctx context.Context, r prometheus.Registerer, l *slog.Logger, ranges []int64, pool chunkenc.Pool, opts *Options) (Compactor, error)

type BlocksToDeleteFunc func(blocks []*Block) map[ulid.ULID]struct{}

type BlockQuerierFunc func(b BlockReader, mint, maxt int64) (storage.Querier, error)

type BlockChunkQuerierFunc func(b BlockReader, mint, maxt int64) (storage.ChunkQuerier, error)

// DB handles reads and writes of time series falling into
// a hashed partition of a seriedb.
type DB struct {
	dir    string
	locker *tsdbutil.DirLocker

	logger         *slog.Logger
	metrics        *dbMetrics
	opts           *Options
	chunkPool      chunkenc.Pool
	compactor      Compactor
	blocksToDelete BlocksToDeleteFunc

	// mtx must be held when modifying the general block layout or lastGarbageCollectedMmapRef.
	mtx    sync.RWMutex
	blocks []*Block

	// The last OOO chunk that was compacted and written to disk. New queriers must not read chunks less
	// than or equal to this reference, as these chunks could be garbage collected at any time.
	lastGarbageCollectedMmapRef chunks.ChunkDiskMapperRef

	head *Head

	compactc chan struct{}
	donec    chan struct{}
	stopc    chan struct{}

	// cmtx ensures that compactions and deletions don't run simultaneously.
	cmtx sync.Mutex

	// autoCompactMtx ensures that no compaction gets triggered while
	// changing the autoCompact var.
	autoCompactMtx sync.Mutex
	autoCompact    bool

	// Cancel a running compaction when a shutdown is initiated.
	compactCancel context.CancelFunc

	// timeWhenCompactionDelayStarted helps delay the compactions start time.
	timeWhenCompactionDelayStarted time.Time

	// oooWasEnabled is true if out of order support was enabled at least one time
	// during the time TSDB was up. In which case we need to keep supporting
	// out-of-order compaction and vertical queries.
	oooWasEnabled atomic.Bool

	writeNotified wlog.WriteNotified

	registerer prometheus.Registerer

	blockQuerierFunc BlockQuerierFunc

	blockChunkQuerierFunc BlockChunkQuerierFunc
}

type dbMetrics struct {
	loadedBlocks         prometheus.GaugeFunc
	symbolTableSize      prometheus.GaugeFunc
	reloads              prometheus.Counter
	reloadsFailed        prometheus.Counter
	compactionsFailed    prometheus.Counter
	compactionsTriggered prometheus.Counter
	compactionsSkipped   prometheus.Counter
	sizeRetentionCount   prometheus.Counter
	timeRetentionCount   prometheus.Counter
	startTime            prometheus.GaugeFunc
	tombCleanTimer       prometheus.Histogram
	blocksBytes          prometheus.Gauge
	maxBytes             prometheus.Gauge
	retentionDuration    prometheus.Gauge
}

func newDBMetrics(db *DB, r prometheus.Registerer) *dbMetrics {
	m := &dbMetrics{}

	m.loadedBlocks = prometheus.NewGaugeFunc(prometheus.GaugeOpts{
		Name: "prometheus_tsdb_blocks_loaded",
		Help: "Number of currently loaded data blocks",
	}, func() float64 {
		db.mtx.RLock()
		defer db.mtx.RUnlock()
		return float64(len(db.blocks))
	})
	m.symbolTableSize = prometheus.NewGaugeFunc(prometheus.GaugeOpts{
		Name: "prometheus_tsdb_symbol_table_size_bytes",
		Help: "Size of symbol table in memory for loaded blocks",
	}, func() float64 {
		db.mtx.RLock()
		blocks := db.blocks
		db.mtx.RUnlock()
		symTblSize := uint64(0)
		for _, b := range blocks {
			symTblSize += b.GetSymbolTableSize()
		}
		return float64(symTblSize)
	})
	m.reloads = prometheus.NewCounter(prometheus.CounterOpts{
		Name: "prometheus_tsdb_reloads_total",
		Help: "Number of times the database reloaded block data from disk.",
	})
	m.reloadsFailed = prometheus.NewCounter(prometheus.CounterOpts{
		Name: "prometheus_tsdb_reloads_failures_total",
		Help: "Number of times the database failed to reloadBlocks block data from disk.",
	})
	m.compactionsTriggered = prometheus.NewCounter(prometheus.CounterOpts{
		Name: "prometheus_tsdb_compactions_triggered_total",
		Help: "Total number of triggered compactions for the partition.",
	})
	m.compactionsFailed = prometheus.NewCounter(prometheus.CounterOpts{
		Name: "prometheus_tsdb_compactions_failed_total",
		Help: "Total number of compactions that failed for the partition.",
	})
	m.timeRetentionCount = prometheus.NewCounter(prometheus.CounterOpts{
		Name: "prometheus_tsdb_time_retentions_total",
		Help: "The number of times that blocks were deleted because the maximum time limit was exceeded.",
	})
	m.compactionsSkipped = prometheus.NewCounter(prometheus.CounterOpts{
		Name: "prometheus_tsdb_compactions_skipped_total",
		Help: "Total number of skipped compactions due to disabled auto compaction.",
	})
	m.startTime = prometheus.NewGaugeFunc(prometheus.GaugeOpts{
		Name: "prometheus_tsdb_lowest_timestamp",
		Help: "Lowest timestamp value stored in the database. The unit is decided by the library consumer.",
	}, func() float64 {
		db.mtx.RLock()
		defer db.mtx.RUnlock()
		if len(db.blocks) == 0 {
			return float64(db.head.MinTime())
		}
		return float64(db.blocks[0].meta.MinTime)
	})
	m.tombCleanTimer = prometheus.NewHistogram(prometheus.HistogramOpts{
		Name:                            "prometheus_tsdb_tombstone_cleanup_seconds",
		Help:                            "The time taken to recompact blocks to remove tombstones.",
		NativeHistogramBucketFactor:     1.1,
		NativeHistogramMaxBucketNumber:  100,
		NativeHistogramMinResetDuration: 1 * time.Hour,
	})
	m.blocksBytes = prometheus.NewGauge(prometheus.GaugeOpts{
		Name: "prometheus_tsdb_storage_blocks_bytes",
		Help: "The number of bytes that are currently used for local storage by all blocks.",
	})
	m.maxBytes = prometheus.NewGauge(prometheus.GaugeOpts{
		Name: "prometheus_tsdb_retention_limit_bytes",
		Help: "Max number of bytes to be retained in the tsdb blocks, configured 0 means disabled",
	})
	m.retentionDuration = prometheus.NewGauge(prometheus.GaugeOpts{
		Name: "prometheus_tsdb_retention_limit_seconds",
		Help: "How long to retain samples in storage.",
	})
	m.sizeRetentionCount = prometheus.NewCounter(prometheus.CounterOpts{
		Name: "prometheus_tsdb_size_retentions_total",
		Help: "The number of times that blocks were deleted because the maximum number of bytes was exceeded.",
	})

	if r != nil {
		r.MustRegister(
			m.loadedBlocks,
			m.symbolTableSize,
			m.reloads,
			m.reloadsFailed,
			m.compactionsFailed,
			m.compactionsTriggered,
			m.compactionsSkipped,
			m.sizeRetentionCount,
			m.timeRetentionCount,
			m.startTime,
			m.tombCleanTimer,
			m.blocksBytes,
			m.maxBytes,
			m.retentionDuration,
		)
	}
	return m
}

// DBStats contains statistics about the DB separated by component (eg. head).
// They are available before the DB has finished initializing.
type DBStats struct {
	Head *HeadStats
}

// NewDBStats returns a new DBStats object initialized using the
// new function from each component.
func NewDBStats() *DBStats {
	return &DBStats{
		Head: NewHeadStats(),
	}
}

// ErrClosed is returned when the db is closed.
var ErrClosed = errors.New("db already closed")

// DBReadOnly provides APIs for read only operations on a database.
// Current implementation doesn't support concurrency so
// all API calls should happen in the same go routine.
type DBReadOnly struct {
	logger     *slog.Logger
	dir        string
	sandboxDir string
	closers    []io.Closer
	closed     chan struct{}
}

// OpenDBReadOnly opens DB in the given directory for read only operations.
func OpenDBReadOnly(dir, sandboxDirRoot string, l *slog.Logger) (*DBReadOnly, error) {
	if _, err := os.Stat(dir); err != nil {
		return nil, fmt.Errorf("opening the db dir: %w", err)
	}

	if sandboxDirRoot == "" {
		sandboxDirRoot = dir
	}
	sandboxDir, err := os.MkdirTemp(sandboxDirRoot, "tmp_dbro_sandbox")
	if err != nil {
		return nil, fmt.Errorf("setting up sandbox dir: %w", err)
	}

	if l == nil {
		l = promslog.NewNopLogger()
	}

	return &DBReadOnly{
		logger:     l,
		dir:        dir,
		sandboxDir: sandboxDir,
		closed:     make(chan struct{}),
	}, nil
}

// FlushWAL creates a new block containing all data that's currently in the memory buffer/WAL.
// Samples that are in existing blocks will not be written to the new block.
// Note that if the read only database is running concurrently with a
// writable database then writing the WAL to the database directory can race.
func (db *DBReadOnly) FlushWAL(dir string) (returnErr error) {
	blockReaders, err := db.Blocks()
	if err != nil {
		return fmt.Errorf("read blocks: %w", err)
	}
	maxBlockTime := int64(math.MinInt64)
	if len(blockReaders) > 0 {
		maxBlockTime = blockReaders[len(blockReaders)-1].Meta().MaxTime
	}
	w, err := wlog.Open(db.logger, filepath.Join(db.dir, "wal"))
	if err != nil {
		return err
	}
	var wbl *wlog.WL
	wblDir := filepath.Join(db.dir, wlog.WblDirName)
	if _, err := os.Stat(wblDir); !os.IsNotExist(err) {
		wbl, err = wlog.Open(db.logger, wblDir)
		if err != nil {
			return err
		}
	}
	opts := DefaultHeadOptions()
	opts.ChunkDirRoot = db.dir
	head, err := NewHead(nil, db.logger, w, wbl, opts, NewHeadStats())
	if err != nil {
		return err
	}
	defer func() {
		errs := tsdb_errors.NewMulti(returnErr)
		if err := head.Close(); err != nil {
			errs.Add(fmt.Errorf("closing Head: %w", err))
		}
		returnErr = errs.Err()
	}()
	// Set the min valid time for the ingested wal samples
	// to be no lower than the maxt of the last block.
	if err := head.Init(maxBlockTime); err != nil {
		return fmt.Errorf("read WAL: %w", err)
	}
	mint := head.MinTime()
	maxt := head.MaxTime()
	rh := NewRangeHead(head, mint, maxt)
	compactor, err := NewLeveledCompactor(
		context.Background(),
		nil,
		db.logger,
		ExponentialBlockRanges(DefaultOptions().MinBlockDuration, 3, 5),
		chunkenc.NewPool(), nil,
	)
	if err != nil {
		return fmt.Errorf("create leveled compactor: %w", err)
	}
	// Add +1 millisecond to block maxt because block intervals are half-open: [b.MinTime, b.MaxTime).
	// Because of this block intervals are always +1 than the total samples it includes.
	_, err = compactor.Write(dir, rh, mint, maxt+1, nil)
	if err != nil {
		return fmt.Errorf("writing WAL: %w", err)
	}
	return nil
}

func (db *DBReadOnly) loadDataAsQueryable(maxt int64) (storage.SampleAndChunkQueryable, error) {
	select {
	case <-db.closed:
		return nil, ErrClosed
	default:
	}
	blockReaders, err := db.Blocks()
	if err != nil {
		return nil, err
	}
	blocks := make([]*Block, len(blockReaders))
	for i, b := range blockReaders {
		b, ok := b.(*Block)
		if !ok {
			return nil, errors.New("unable to convert a read only block to a normal block")
		}
		blocks[i] = b
	}

	opts := DefaultHeadOptions()
	// Hard link the chunk files to a dir in db.sandboxDir in case the Head needs to truncate some of them
	// or cut new ones while replaying the WAL.
	// See https://github.com/prometheus/prometheus/issues/11618.
	err = chunks.HardLinkChunkFiles(mmappedChunksDir(db.dir), mmappedChunksDir(db.sandboxDir))
	if err != nil {
		return nil, err
	}
	opts.ChunkDirRoot = db.sandboxDir
	head, err := NewHead(nil, db.logger, nil, nil, opts, NewHeadStats())
	if err != nil {
		return nil, err
	}
	maxBlockTime := int64(math.MinInt64)
	if len(blocks) > 0 {
		maxBlockTime = blocks[len(blocks)-1].Meta().MaxTime
	}

	// Also add the WAL if the current blocks don't cover the requests time range.
	if maxBlockTime <= maxt {
		if err := head.Close(); err != nil {
			return nil, err
		}
		w, err := wlog.Open(db.logger, filepath.Join(db.dir, "wal"))
		if err != nil {
			return nil, err
		}
		var wbl *wlog.WL
		wblDir := filepath.Join(db.dir, wlog.WblDirName)
		if _, err := os.Stat(wblDir); !os.IsNotExist(err) {
			wbl, err = wlog.Open(db.logger, wblDir)
			if err != nil {
				return nil, err
			}
		}
		opts := DefaultHeadOptions()
		opts.ChunkDirRoot = db.sandboxDir
		head, err = NewHead(nil, db.logger, w, wbl, opts, NewHeadStats())
		if err != nil {
			return nil, err
		}
		// Set the min valid time for the ingested wal samples
		// to be no lower than the maxt of the last block.
		if err := head.Init(maxBlockTime); err != nil {
			return nil, fmt.Errorf("read WAL: %w", err)
		}
		// Set the wal and the wbl to nil to disable related operations.
		// This is mainly to avoid blocking when closing the head.
		head.wal = nil
		head.wbl = nil
	}

	db.closers = append(db.closers, head)
	return &DB{
		dir:                   db.dir,
		logger:                db.logger,
		blocks:                blocks,
		head:                  head,
		blockQuerierFunc:      NewBlockQuerier,
		blockChunkQuerierFunc: NewBlockChunkQuerier,
	}, nil
}

// Querier loads the blocks and wal and returns a new querier over the data partition for the given time range.
// Current implementation doesn't support multiple Queriers.
func (db *DBReadOnly) Querier(mint, maxt int64) (storage.Querier, error) {
	q, err := db.loadDataAsQueryable(maxt)
	if err != nil {
		return nil, err
	}
	return q.Querier(mint, maxt)
}

// ChunkQuerier loads blocks and the wal and returns a new chunk querier over the data partition for the given time range.
// Current implementation doesn't support multiple ChunkQueriers.
func (db *DBReadOnly) ChunkQuerier(mint, maxt int64) (storage.ChunkQuerier, error) {
	q, err := db.loadDataAsQueryable(maxt)
	if err != nil {
		return nil, err
	}
	return q.ChunkQuerier(mint, maxt)
}

// Blocks returns a slice of block readers for persisted blocks.
func (db *DBReadOnly) Blocks() ([]BlockReader, error) {
	select {
	case <-db.closed:
		return nil, ErrClosed
	default:
	}
	loadable, corrupted, err := openBlocks(db.logger, db.dir, nil, nil, DefaultPostingsDecoderFactory, nil, DefaultPostingsForMatchersCacheTTL, DefaultPostingsForMatchersCacheMaxItems, DefaultPostingsForMatchersCacheMaxBytes, DefaultPostingsForMatchersCacheForce, NewPostingsForMatchersCacheMetrics(nil))
	if err != nil {
		return nil, err
	}

	// Corrupted blocks that have been superseded by a loadable block can be safely ignored.
	for _, block := range loadable {
		for _, b := range block.Meta().Compaction.Parents {
			delete(corrupted, b.ULID)
		}
	}
	if len(corrupted) > 0 {
		for _, b := range loadable {
			if err := b.Close(); err != nil {
				db.logger.Warn("Closing block failed", "err", err, "block", b)
			}
		}
		errs := tsdb_errors.NewMulti()
		for ulid, err := range corrupted {
			if err != nil {
				errs.Add(fmt.Errorf("corrupted block %s: %w", ulid.String(), err))
			}
		}
		return nil, errs.Err()
	}

	if len(loadable) == 0 {
		return nil, nil
	}

	slices.SortFunc(loadable, func(a, b *Block) int {
		switch {
		case a.Meta().MinTime < b.Meta().MinTime:
			return -1
		case a.Meta().MinTime > b.Meta().MinTime:
			return 1
		default:
			return 0
		}
	})

	blockMetas := make([]BlockMeta, 0, len(loadable))
	for _, b := range loadable {
		blockMetas = append(blockMetas, b.Meta())
	}
	if overlaps := OverlappingBlocks(blockMetas); len(overlaps) > 0 {
		db.logger.Warn("Overlapping blocks found during opening", "detail", overlaps.String())
	}

	// Close all previously open readers and add the new ones to the cache.
	for _, closer := range db.closers {
		closer.Close()
	}

	blockClosers := make([]io.Closer, len(loadable))
	blockReaders := make([]BlockReader, len(loadable))
	for i, b := range loadable {
		blockClosers[i] = b
		blockReaders[i] = b
	}
	db.closers = blockClosers

	return blockReaders, nil
}

// LastBlockID returns the BlockID of latest block.
func (db *DBReadOnly) LastBlockID() (string, error) {
	entries, err := os.ReadDir(db.dir)
	if err != nil {
		return "", err
	}

	maxT := uint64(0)

	lastBlockID := ""

	for _, e := range entries {
		// Check if dir is a block dir or not.
		dirName := e.Name()
		ulidObj, err := ulid.ParseStrict(dirName)
		if err != nil {
			continue // Not a block dir.
		}
		timestamp := ulidObj.Time()
		if timestamp > maxT {
			maxT = timestamp
			lastBlockID = dirName
		}
	}

	if lastBlockID == "" {
		return "", errors.New("no blocks found")
	}

	return lastBlockID, nil
}

// Block returns a block reader by given block id.
func (db *DBReadOnly) Block(blockID string, postingsDecoderFactory PostingsDecoderFactory) (BlockReader, error) {
	select {
	case <-db.closed:
		return nil, ErrClosed
	default:
	}

	_, err := os.Stat(filepath.Join(db.dir, blockID))
	if os.IsNotExist(err) {
		return nil, fmt.Errorf("invalid block ID %s", blockID)
	}

	block, err := OpenBlock(db.logger, filepath.Join(db.dir, blockID), nil, postingsDecoderFactory)
	if err != nil {
		return nil, err
	}
	db.closers = append(db.closers, block)

	return block, nil
}

// Close all block readers and delete the sandbox dir.
func (db *DBReadOnly) Close() error {
	defer func() {
		// Delete the temporary sandbox directory that was created when opening the DB.
		if err := os.RemoveAll(db.sandboxDir); err != nil {
			db.logger.Error("delete sandbox dir", "err", err)
		}
	}()
	select {
	case <-db.closed:
		return ErrClosed
	default:
	}
	close(db.closed)

	return tsdb_errors.CloseAll(db.closers)
}

// Open returns a new DB in the given directory. If options are empty, DefaultOptions will be used.
func Open(dir string, l *slog.Logger, r prometheus.Registerer, opts *Options, stats *DBStats) (db *DB, err error) {
	var rngs []int64
	opts, rngs = validateOpts(opts, nil)

	return open(dir, l, r, opts, rngs, stats)
}

func validateOpts(opts *Options, rngs []int64) (*Options, []int64) {
	if opts == nil {
		opts = DefaultOptions()
	}
	if opts.StripeSize <= 0 {
		opts.StripeSize = DefaultStripeSize
	}
	if opts.HeadChunksWriteBufferSize <= 0 {
		opts.HeadChunksWriteBufferSize = chunks.DefaultWriteBufferSize
	}
	if opts.HeadChunksEndTimeVariance <= 0 {
		opts.HeadChunksEndTimeVariance = 0
	}
	if opts.HeadChunksWriteQueueSize < 0 {
		opts.HeadChunksWriteQueueSize = chunks.DefaultWriteQueueSize
	}
	if opts.SamplesPerChunk <= 0 {
		opts.SamplesPerChunk = DefaultSamplesPerChunk
	}
	if opts.MaxBlockChunkSegmentSize <= 0 {
		opts.MaxBlockChunkSegmentSize = chunks.DefaultChunkSegmentSize
	}
	if opts.MinBlockDuration <= 0 {
		opts.MinBlockDuration = DefaultBlockDuration
	}
	if opts.MinBlockDuration > opts.MaxBlockDuration {
		opts.MaxBlockDuration = opts.MinBlockDuration
	}
	if opts.OutOfOrderCapMax <= 0 {
		opts.OutOfOrderCapMax = DefaultOutOfOrderCapMax
	}
	if opts.OutOfOrderTimeWindow < 0 {
		opts.OutOfOrderTimeWindow = 0
	}

	if len(rngs) == 0 {
		// Start with smallest block duration and create exponential buckets until the exceed the
		// configured maximum block duration.
		rngs = ExponentialBlockRanges(opts.MinBlockDuration, 10, 3)
	}
	return opts, rngs
}

// open returns a new DB in the given directory.
// It initializes the lockfile, WAL, compactor, and Head (by replaying the WAL), and runs the database.
// It is not safe to open more than one DB in the same directory.
func open(dir string, l *slog.Logger, r prometheus.Registerer, opts *Options, rngs []int64, stats *DBStats) (_ *DB, returnedErr error) {
	if err := os.MkdirAll(dir, 0o777); err != nil {
		return nil, err
	}
	if l == nil {
		l = promslog.NewNopLogger()
	}
	if stats == nil {
		stats = NewDBStats()
	}

	for i, v := range rngs {
		if v > opts.MaxBlockDuration {
			rngs = rngs[:i]
			break
		}
	}

	// Fixup bad format written by Prometheus 2.1.
	if err := repairBadIndexVersion(l, dir); err != nil {
		return nil, fmt.Errorf("repair bad index version: %w", err)
	}

	walDir := filepath.Join(dir, "wal")
	wblDir := filepath.Join(dir, wlog.WblDirName)

	for _, tmpDir := range []string{walDir, dir} {
		// Remove tmp dirs.
		if err := removeBestEffortTmpDirs(l, tmpDir); err != nil {
			return nil, fmt.Errorf("remove tmp dirs: %w", err)
		}
	}

	db := &DB{
		dir:            dir,
		logger:         l,
		opts:           opts,
		compactc:       make(chan struct{}, 1),
		donec:          make(chan struct{}),
		stopc:          make(chan struct{}),
		autoCompact:    true,
		chunkPool:      chunkenc.NewPool(),
		blocksToDelete: opts.BlocksToDelete,
		registerer:     r,
	}
	defer func() {
		// Close files if startup fails somewhere.
		if returnedErr == nil {
			return
		}

		close(db.donec) // DB is never run if it was an error, so close this channel here.
		errs := tsdb_errors.NewMulti(returnedErr)
		if err := db.Close(); err != nil {
			errs.Add(fmt.Errorf("close DB after failed startup: %w", err))
		}
		returnedErr = errs.Err()
	}()

	if db.blocksToDelete == nil {
		db.blocksToDelete = DefaultBlocksToDelete(db)
	}

	var err error
	db.locker, err = tsdbutil.NewDirLocker(dir, "tsdb", db.logger, r)
	if err != nil {
		return nil, err
	}
	if !opts.NoLockfile {
		if err := db.locker.Lock(); err != nil {
			return nil, err
		}
	}

	ctx, cancel := context.WithCancel(context.Background())
	if opts.NewCompactorFunc != nil {
		db.compactor, err = opts.NewCompactorFunc(ctx, r, l, rngs, db.chunkPool, opts)
	} else {
		db.compactor, err = NewLeveledCompactorWithOptions(ctx, r, l, rngs, db.chunkPool, LeveledCompactorOptions{
			MaxBlockChunkSegmentSize:    opts.MaxBlockChunkSegmentSize,
			EnableOverlappingCompaction: opts.EnableOverlappingCompaction,
			PD:                          opts.PostingsDecoderFactory,
		})
	}
	if err != nil {
		cancel()
		return nil, fmt.Errorf("create compactor: %w", err)
	}
	db.compactCancel = cancel

	if opts.BlockQuerierFunc == nil {
		db.blockQuerierFunc = NewBlockQuerier
	} else {
		db.blockQuerierFunc = opts.BlockQuerierFunc
	}

	if opts.BlockChunkQuerierFunc == nil {
		db.blockChunkQuerierFunc = NewBlockChunkQuerier
	} else {
		db.blockChunkQuerierFunc = opts.BlockChunkQuerierFunc
	}

	var wal, wbl *wlog.WL
	segmentSize := wlog.DefaultSegmentSize
	// Wal is enabled.
	if opts.WALSegmentSize >= 0 {
		// Wal is set to a custom size.
		if opts.WALSegmentSize > 0 {
			segmentSize = opts.WALSegmentSize
		}
		wal, err = wlog.NewSize(l, r, walDir, segmentSize, opts.WALCompression)
		if err != nil {
			return nil, err
		}
		// Check if there is a WBL on disk, in which case we should replay that data.
		wblSize, err := fileutil.DirSize(wblDir)
		if err != nil && !os.IsNotExist(err) {
			return nil, err
		}
		if opts.OutOfOrderTimeWindow > 0 || wblSize > 0 {
			wbl, err = wlog.NewSize(l, r, wblDir, segmentSize, opts.WALCompression)
			if err != nil {
				return nil, err
			}
		}
	}
	db.oooWasEnabled.Store(opts.OutOfOrderTimeWindow > 0)
	headOpts := DefaultHeadOptions()
	headOpts.ChunkRange = rngs[0]
	headOpts.ChunkDirRoot = dir
	headOpts.ChunkPool = db.chunkPool
	headOpts.ChunkWriteBufferSize = opts.HeadChunksWriteBufferSize
	headOpts.ChunkEndTimeVariance = opts.HeadChunksEndTimeVariance
	headOpts.ChunkWriteQueueSize = opts.HeadChunksWriteQueueSize
	headOpts.SamplesPerChunk = opts.SamplesPerChunk
	headOpts.StripeSize = opts.StripeSize
	headOpts.SeriesCallback = opts.SeriesLifecycleCallback
	headOpts.EnableExemplarStorage = opts.EnableExemplarStorage
	headOpts.MaxExemplars.Store(opts.MaxExemplars)
	headOpts.EnableMemorySnapshotOnShutdown = opts.EnableMemorySnapshotOnShutdown
	headOpts.EnableNativeHistograms.Store(opts.EnableNativeHistograms)
	headOpts.OutOfOrderTimeWindow.Store(opts.OutOfOrderTimeWindow)
	headOpts.OutOfOrderCapMax.Store(opts.OutOfOrderCapMax)
	headOpts.EnableSharding = opts.EnableSharding
	headOpts.TimelyCompaction = opts.TimelyCompaction
	headOpts.PostingsForMatchersCacheTTL = opts.HeadPostingsForMatchersCacheTTL
	headOpts.PostingsForMatchersCacheMaxItems = opts.HeadPostingsForMatchersCacheMaxItems
	headOpts.PostingsForMatchersCacheMaxBytes = opts.HeadPostingsForMatchersCacheMaxBytes
	headOpts.PostingsForMatchersCacheForce = opts.HeadPostingsForMatchersCacheForce
	headOpts.PostingsForMatchersCacheMetrics = opts.HeadPostingsForMatchersCacheMetrics
	headOpts.SecondaryHashFunction = opts.SecondaryHashFunction
	if opts.WALReplayConcurrency > 0 {
		headOpts.WALReplayConcurrency = opts.WALReplayConcurrency
	}
	if opts.IsolationDisabled {
		// We only override this flag if isolation is disabled at DB level. We use the default otherwise.
		headOpts.IsolationDisabled = opts.IsolationDisabled
	}
	db.head, err = NewHead(r, l, wal, wbl, headOpts, stats.Head)
	if err != nil {
		return nil, err
	}
	db.head.writeNotified = db.writeNotified

	// Register metrics after assigning the head block.
	db.metrics = newDBMetrics(db, r)
	maxBytes := opts.MaxBytes
	if maxBytes < 0 {
		maxBytes = 0
	}
	db.metrics.maxBytes.Set(float64(maxBytes))
	db.metrics.retentionDuration.Set((time.Duration(opts.RetentionDuration) * time.Millisecond).Seconds())

	// Calling db.reload() calls db.reloadBlocks() which requires cmtx to be locked.
	db.cmtx.Lock()
	if err := db.reload(); err != nil {
		db.cmtx.Unlock()
		return nil, err
	}
	db.cmtx.Unlock()

	// Set the min valid time for the ingested samples
	// to be no lower than the maxt of the last block.
	minValidTime := int64(math.MinInt64)
	// We do not consider blocks created from out-of-order samples for Head's minValidTime
	// since minValidTime is only for the in-order data and we do not want to discard unnecessary
	// samples from the Head.
	inOrderMaxTime, ok := db.inOrderBlocksMaxTime()
	if ok {
		minValidTime = inOrderMaxTime
	}

	if initErr := db.head.Init(minValidTime); initErr != nil {
		db.head.metrics.walCorruptionsTotal.Inc()
		var e *errLoadWbl
		if errors.As(initErr, &e) {
			db.logger.Warn("Encountered WBL read error, attempting repair", "err", initErr)
			if err := wbl.Repair(e.err); err != nil {
				return nil, fmt.Errorf("repair corrupted WBL: %w", err)
			}
			db.logger.Info("Successfully repaired WBL")
		} else {
			db.logger.Warn("Encountered WAL read error, attempting repair", "err", initErr)
			if err := wal.Repair(initErr); err != nil {
				return nil, fmt.Errorf("repair corrupted WAL: %w", err)
			}
			db.logger.Info("Successfully repaired WAL")
		}
	}

	if db.head.MinOOOTime() != int64(math.MaxInt64) {
		// Some OOO data was replayed from the disk that needs compaction and cleanup.
		db.oooWasEnabled.Store(true)
	}

	if opts.EnableDelayedCompaction {
		opts.CompactionDelay = db.generateCompactionDelay()
	}

	go db.run(ctx)

	return db, nil
}

func removeBestEffortTmpDirs(l *slog.Logger, dir string) error {
	files, err := os.ReadDir(dir)
	if os.IsNotExist(err) {
		return nil
	}
	if err != nil {
		return err
	}
	for _, f := range files {
		if isTmpDir(f) {
			if err := os.RemoveAll(filepath.Join(dir, f.Name())); err != nil {
				l.Error("failed to delete tmp block dir", "dir", filepath.Join(dir, f.Name()), "err", err)
				continue
			}
			l.Info("Found and deleted tmp block dir", "dir", filepath.Join(dir, f.Name()))
		}
	}
	return nil
}

// StartTime implements the Storage interface.
func (db *DB) StartTime() (int64, error) {
	db.mtx.RLock()
	defer db.mtx.RUnlock()

	if len(db.blocks) > 0 {
		return db.blocks[0].Meta().MinTime, nil
	}
	return db.head.MinTime(), nil
}

// Dir returns the directory of the database.
func (db *DB) Dir() string {
	return db.dir
}

func (db *DB) run(ctx context.Context) {
	defer close(db.donec)

	backoff := time.Duration(0)

	for {
		select {
		case <-db.stopc:
			return
		case <-time.After(backoff):
		}

		select {
		case <-time.After(1 * time.Minute):
			db.cmtx.Lock()
			if err := db.reloadBlocks(); err != nil {
				db.logger.Error("reloadBlocks", "err", err)
			}
			db.cmtx.Unlock()

			select {
			case db.compactc <- struct{}{}:
			default:
			}
			// We attempt mmapping of head chunks regularly.
			db.head.mmapHeadChunks()
		case <-db.compactc:
			db.metrics.compactionsTriggered.Inc()

			db.autoCompactMtx.Lock()
			if db.autoCompact {
				if err := db.Compact(ctx); err != nil {
					db.logger.Error("compaction failed", "err", err)
					backoff = exponential(backoff, 1*time.Second, 1*time.Minute)
				} else {
					backoff = 0
				}
			} else {
				db.metrics.compactionsSkipped.Inc()
			}
			db.autoCompactMtx.Unlock()
		case <-db.stopc:
			return
		}
	}
}

// Appender opens a new appender against the database.
func (db *DB) Appender(ctx context.Context) storage.Appender {
	return dbAppender{db: db, Appender: db.head.Appender(ctx)}
}

// ApplyConfig applies a new config to the DB.
// Behaviour of 'OutOfOrderTimeWindow' is as follows:
// OOO enabled = oooTimeWindow > 0. OOO disabled = oooTimeWindow is 0.
// 1) Before: OOO disabled, Now: OOO enabled =>
//   - A new WBL is created for the head block.
//   - OOO compaction is enabled.
//   - Overlapping queries are enabled.
//
// 2) Before: OOO enabled, Now: OOO enabled =>
//   - Only the time window is updated.
//
// 3) Before: OOO enabled, Now: OOO disabled =>
//   - Time Window set to 0. So no new OOO samples will be allowed.
//   - OOO WBL will stay and will be eventually cleaned up.
//   - OOO Compaction and overlapping queries will remain enabled until a restart or until all OOO samples are compacted.
//
// 4) Before: OOO disabled, Now: OOO disabled => no-op.
func (db *DB) ApplyConfig(conf *config.Config) error {
	oooTimeWindow := int64(0)
	if conf.StorageConfig.TSDBConfig != nil {
		oooTimeWindow = conf.StorageConfig.TSDBConfig.OutOfOrderTimeWindow
	}
	if oooTimeWindow < 0 {
		oooTimeWindow = 0
	}

	// Create WBL if it was not present and if OOO is enabled with WAL enabled.
	var wblog *wlog.WL
	var err error
	switch {
	case db.head.wbl != nil:
		// The existing WBL from the disk might have been replayed while OOO was disabled.
		wblog = db.head.wbl
	case !db.oooWasEnabled.Load() && oooTimeWindow > 0 && db.opts.WALSegmentSize >= 0:
		segmentSize := wlog.DefaultSegmentSize
		// Wal is set to a custom size.
		if db.opts.WALSegmentSize > 0 {
			segmentSize = db.opts.WALSegmentSize
		}
		oooWalDir := filepath.Join(db.dir, wlog.WblDirName)
		wblog, err = wlog.NewSize(db.logger, db.registerer, oooWalDir, segmentSize, db.opts.WALCompression)
		if err != nil {
			return err
		}
	}

	db.opts.OutOfOrderTimeWindow = oooTimeWindow
	db.head.ApplyConfig(conf, wblog)

	if !db.oooWasEnabled.Load() {
		db.oooWasEnabled.Store(oooTimeWindow > 0)
	}
	return nil
}

// EnableNativeHistograms enables the native histogram feature.
func (db *DB) EnableNativeHistograms() {
	db.head.EnableNativeHistograms()
}

// DisableNativeHistograms disables the native histogram feature.
func (db *DB) DisableNativeHistograms() {
	db.head.DisableNativeHistograms()
}

// dbAppender wraps the DB's head appender and triggers compactions on commit
// if necessary.
type dbAppender struct {
	storage.Appender
	db *DB
}

var _ storage.GetRef = dbAppender{}

func (a dbAppender) GetRef(lset labels.Labels, hash uint64) (storage.SeriesRef, labels.Labels) {
	if g, ok := a.Appender.(storage.GetRef); ok {
		return g.GetRef(lset, hash)
	}
	return 0, labels.EmptyLabels()
}

func (a dbAppender) Commit() error {
	err := a.Appender.Commit()

	// We could just run this check every few minutes practically. But for benchmarks
	// and high frequency use cases this is the safer way.
	if a.db.head.compactable() {
		select {
		case a.db.compactc <- struct{}{}:
		default:
		}
	}
	return err
}

// waitingForCompactionDelay returns true if the DB is waiting for the Head compaction delay.
// This doesn't guarantee that the Head is really compactable.
func (db *DB) waitingForCompactionDelay() bool {
	return time.Since(db.timeWhenCompactionDelayStarted) < db.opts.CompactionDelay
}

// Compact data if possible. After successful compaction blocks are reloaded
// which will also delete the blocks that fall out of the retention window.
// Old blocks are only deleted on reloadBlocks based on the new block's parent information.
// See DB.reloadBlocks documentation for further information.
func (db *DB) Compact(ctx context.Context) (returnErr error) {
	db.cmtx.Lock()
	defer db.cmtx.Unlock()
	defer func() {
		if returnErr != nil && !errors.Is(returnErr, context.Canceled) {
			// If we got an error because context was canceled then we're most likely
			// shutting down TSDB and we don't need to report this on metrics
			db.metrics.compactionsFailed.Inc()
		}
	}()

	lastBlockMaxt := int64(math.MinInt64)
	defer func() {
		errs := tsdb_errors.NewMulti(returnErr)
		if err := db.head.truncateWAL(lastBlockMaxt); err != nil {
			errs.Add(fmt.Errorf("WAL truncation in Compact defer: %w", err))
		}
		returnErr = errs.Err()
	}()

	start := time.Now()
	// Check whether we have pending head blocks that are ready to be persisted.
	// They have the highest priority.
	for {
		select {
		case <-db.stopc:
			return nil
		default:
		}

		if !db.head.compactable() {
			// Reset the counter once the head compactions are done.
			// This would also reset it if a manual compaction was triggered while the auto compaction was in its delay period.
			if !db.timeWhenCompactionDelayStarted.IsZero() {
				db.timeWhenCompactionDelayStarted = time.Time{}
			}
			break
		}

		if db.timeWhenCompactionDelayStarted.IsZero() {
			// Start counting for the delay.
			db.timeWhenCompactionDelayStarted = time.Now()
		}
		if db.waitingForCompactionDelay() {
			break
		}
		mint := db.head.MinTime()
		maxt := rangeForTimestamp(mint, db.head.chunkRange.Load())

		// Wrap head into a range that bounds all reads to it.
		// We remove 1 millisecond from maxt because block
		// intervals are half-open: [b.MinTime, b.MaxTime). But
		// chunk intervals are closed: [c.MinTime, c.MaxTime];
		// so in order to make sure that overlaps are evaluated
		// consistently, we explicitly remove the last value
		// from the block interval here.
		rh := NewRangeHeadWithIsolationDisabled(db.head, mint, maxt-1)

		// Compaction runs with isolation disabled, because head.compactable()
		// ensures that maxt is more than chunkRange/2 back from now, and
		// head.appendableMinValidTime() ensures that no new appends can start within the compaction range.
		// We do need to wait for any overlapping appenders that started previously to finish.
		db.head.WaitForAppendersOverlapping(rh.MaxTime())

		if err := db.compactHead(rh, true); err != nil {
			return fmt.Errorf("compact head: %w", err)
		}
		// Consider only successful compactions for WAL truncation.
		lastBlockMaxt = maxt
	}

	// Clear some disk space before compacting blocks, especially important
	// when Head compaction happened over a long time range.
	if err := db.head.truncateWAL(lastBlockMaxt); err != nil {
		return fmt.Errorf("WAL truncation in Compact: %w", err)
	}

	compactionDuration := time.Since(start)
	if compactionDuration.Milliseconds() > db.head.chunkRange.Load() {
		db.logger.Warn(
			"Head compaction took longer than the block time range, compactions are falling behind and won't be able to catch up",
			"duration", compactionDuration.String(),
			"block_range", db.head.chunkRange.Load(),
		)
	}

	if lastBlockMaxt != math.MinInt64 {
		// The head was compacted, so we compact OOO head as well.
		if err := db.compactOOOHead(ctx); err != nil {
			return fmt.Errorf("compact ooo head: %w", err)
		}
	}

	return db.compactBlocks()
}

// CompactHead compacts the given RangeHead.
func (db *DB) CompactHead(head *RangeHead) error {
	db.cmtx.Lock()
	defer db.cmtx.Unlock()

	if err := db.compactHead(head, true); err != nil {
		return fmt.Errorf("compact head: %w", err)
	}

	if err := db.head.truncateWAL(head.BlockMaxTime()); err != nil {
		return fmt.Errorf("WAL truncation: %w", err)
	}
	return nil
}

// CompactHeadWithoutTruncation compacts the given RangeHead but does not truncate the
// in-memory data and the WAL related to this compaction.
func (db *DB) CompactHeadWithoutTruncation(head *RangeHead) error {
	db.cmtx.Lock()
	defer db.cmtx.Unlock()

	if err := db.compactHead(head, false); err != nil {
		return fmt.Errorf("compact head without truncation: %w", err)
	}
	return nil
}

// CompactOOOHead compacts the OOO Head.
func (db *DB) CompactOOOHead(ctx context.Context) error {
	db.cmtx.Lock()
	defer db.cmtx.Unlock()

	return db.compactOOOHead(ctx)
}

// Callback for testing.
var compactOOOHeadTestingCallback func()

// The db.cmtx mutex should be held before calling this method.
func (db *DB) compactOOOHead(ctx context.Context) error {
	if !db.oooWasEnabled.Load() {
		return nil
	}
	oooHead, err := NewOOOCompactionHead(ctx, db.head)
	if err != nil {
		return fmt.Errorf("get ooo compaction head: %w", err)
	}

	if compactOOOHeadTestingCallback != nil {
		compactOOOHeadTestingCallback()
		compactOOOHeadTestingCallback = nil
	}

	ulids, err := db.compactOOO(db.dir, oooHead)
	if err != nil {
		return fmt.Errorf("compact ooo head: %w", err)
	}
	if err := db.reloadBlocks(); err != nil {
		errs := tsdb_errors.NewMulti(err)
		for _, uid := range ulids {
			if errRemoveAll := os.RemoveAll(filepath.Join(db.dir, uid.String())); errRemoveAll != nil {
				errs.Add(errRemoveAll)
			}
		}
		return fmt.Errorf("reloadBlocks blocks after failed compact ooo head: %w", errs.Err())
	}

	lastWBLFile, minOOOMmapRef := oooHead.LastWBLFile(), oooHead.LastMmapRef()
	if lastWBLFile != 0 || minOOOMmapRef != 0 {
		if minOOOMmapRef != 0 {
			// Ensure that no more queriers are created that will reference chunks we're about to garbage collect.
			// truncateOOO waits for any existing queriers that reference chunks we're about to garbage collect to
			// complete before running garbage collection, so we don't need to do that here.
			//
			// We take mtx to ensure that Querier() and ChunkQuerier() don't miss blocks: without this, they could
			// capture the list of blocks before the call to reloadBlocks() above runs, but then capture
			// lastGarbageCollectedMmapRef after we update it here, and therefore not query either the blocks we've just
			// written or the head chunks those blocks were created from.
			db.mtx.Lock()
			db.lastGarbageCollectedMmapRef = minOOOMmapRef
			db.mtx.Unlock()
		}

		if err := db.head.truncateOOO(lastWBLFile, minOOOMmapRef); err != nil {
			return fmt.Errorf("truncate ooo wbl: %w", err)
		}
	}

	return nil
}

// compactOOO creates a new block per possible block range in the compactor's directory from the OOO Head given.
// Each ULID in the result corresponds to a block in a unique time range.
// The db.cmtx mutex should be held before calling this method.
func (db *DB) compactOOO(dest string, oooHead *OOOCompactionHead) (_ []ulid.ULID, err error) {
	start := time.Now()

	blockSize := oooHead.ChunkRange()
	oooHeadMint, oooHeadMaxt := oooHead.MinTime(), oooHead.MaxTime()
	ulids := make([]ulid.ULID, 0)
	defer func() {
		if err != nil {
			// Best effort removal of created block on any error.
			for _, uid := range ulids {
				_ = os.RemoveAll(filepath.Join(db.dir, uid.String()))
			}
		}
	}()

	meta := &BlockMeta{}
	meta.Compaction.SetOutOfOrder()
	runCompaction := func(mint, maxt int64) error {
		// Block intervals are half-open: [b.MinTime, b.MaxTime). Block intervals are always +1 than the total samples it includes.
		uids, err := db.compactor.Write(dest, oooHead.CloneForTimeRange(mint, maxt-1), mint, maxt, meta)
		if err != nil {
			return err
		}
		ulids = append(ulids, uids...)
		return nil
	}

	oooStart := oooHeadMint
	if db.opts.EnableBiggerOOOBlockForOldSamples {
		day := 24 * time.Hour.Milliseconds()
		maxtFor24hBlock := day * (db.Head().MaxTime() / day)

		// 24h blocks for data that is for the previous days
		for t := day * (oooHeadMint / day); t < maxtFor24hBlock; t += day {
			if err := runCompaction(t, t+day); err != nil {
				return nil, err
			}
		}

		if oooStart < maxtFor24hBlock {
			oooStart = maxtFor24hBlock
		}
	}
	for t := blockSize * (oooStart / blockSize); t <= oooHeadMaxt; t += blockSize {
		if err := runCompaction(t, t+blockSize); err != nil {
			return nil, err
		}
	}

	if len(ulids) == 0 {
		db.logger.Info(
			"compact ooo head resulted in no blocks",
			"duration", time.Since(start),
		)
		return nil, nil
	}

	db.logger.Info(
		"out-of-order compaction completed",
		"duration", time.Since(start),
		"ulids", fmt.Sprintf("%v", ulids),
	)
	return ulids, nil
}

// compactHead compacts the given RangeHead.
// The db.cmtx should be held before calling this method.
func (db *DB) compactHead(head *RangeHead, truncateMemory bool) error {
	uids, err := db.compactor.Write(db.dir, head, head.MinTime(), head.BlockMaxTime(), nil)
	if err != nil {
		return fmt.Errorf("persist head block: %w", err)
	}

	if err := db.reloadBlocks(); err != nil {
		multiErr := tsdb_errors.NewMulti(fmt.Errorf("reloadBlocks blocks: %w", err))
		for _, uid := range uids {
			if errRemoveAll := os.RemoveAll(filepath.Join(db.dir, uid.String())); errRemoveAll != nil {
				multiErr.Add(fmt.Errorf("delete persisted head block after failed db reloadBlocks:%s: %w", uid, errRemoveAll))
			}
		}
		return multiErr.Err()
	}
	if !truncateMemory {
		return nil
	}
	if err = db.head.truncateMemory(head.BlockMaxTime()); err != nil {
		return fmt.Errorf("head memory truncate: %w", err)
	}

	db.head.RebuildSymbolTable(db.logger)

	return nil
}

// compactBlocks compacts all the eligible on-disk blocks.
// The db.cmtx should be held before calling this method.
func (db *DB) compactBlocks() (err error) {
	// Check for compactions of multiple blocks.
	for {
		// If we have a lot of blocks to compact the whole process might take
		// long enough that we end up with a HEAD block that needs to be written.
		// Check if that's the case and stop compactions early.
		if db.head.compactable() && !db.waitingForCompactionDelay() {
			db.logger.Warn("aborting block compactions to persit the head block")
			return nil
		}

		plan, err := db.compactor.Plan(db.dir)
		if err != nil {
			return fmt.Errorf("plan compaction: %w", err)
		}
		if len(plan) == 0 {
			break
		}

		select {
		case <-db.stopc:
			return nil
		default:
		}

		uids, err := db.compactor.Compact(db.dir, plan, db.blocks)
		if err != nil {
			return fmt.Errorf("compact %s: %w", plan, err)
		}

		if err := db.reloadBlocks(); err != nil {
			errs := tsdb_errors.NewMulti(fmt.Errorf("reloadBlocks blocks: %w", err))
			for _, uid := range uids {
				if errRemoveAll := os.RemoveAll(filepath.Join(db.dir, uid.String())); errRemoveAll != nil {
					errs.Add(fmt.Errorf("delete persisted block after failed db reloadBlocks:%s: %w", uid, errRemoveAll))
				}
			}
			return errs.Err()
		}
	}

	return nil
}

// getBlock iterates a given block range to find a block by a given id.
// If found it returns the block itself and a boolean to indicate that it was found.
func getBlock(allBlocks []*Block, id ulid.ULID) (*Block, bool) {
	for _, b := range allBlocks {
		if b.Meta().ULID == id {
			return b, true
		}
	}
	return nil, false
}

// reload reloads blocks and truncates the head and its WAL.
// The db.cmtx mutex should be held before calling this method.
func (db *DB) reload() error {
	if err := db.reloadBlocks(); err != nil {
		return fmt.Errorf("reloadBlocks: %w", err)
	}
	maxt, ok := db.inOrderBlocksMaxTime()
	if !ok {
		return nil
	}
	if err := db.head.Truncate(maxt); err != nil {
		return fmt.Errorf("head truncate: %w", err)
	}
	return nil
}

// reloadBlocks reloads blocks without touching head.
// Blocks that are obsolete due to replacement or retention will be deleted.
// The db.cmtx mutex should be held before calling this method.
func (db *DB) reloadBlocks() (err error) {
	defer func() {
		if err != nil {
			db.metrics.reloadsFailed.Inc()
		}
		db.metrics.reloads.Inc()
	}()

	db.mtx.RLock()
	loadable, corrupted, err := openBlocks(db.logger, db.dir, db.blocks, db.chunkPool, db.opts.PostingsDecoderFactory, db.opts.SeriesHashCache, db.opts.BlockPostingsForMatchersCacheTTL, db.opts.BlockPostingsForMatchersCacheMaxItems, db.opts.BlockPostingsForMatchersCacheMaxBytes, db.opts.BlockPostingsForMatchersCacheForce, db.opts.BlockPostingsForMatchersCacheMetrics)
	db.mtx.RUnlock()
	if err != nil {
		return err
	}

	deletableULIDs := db.blocksToDelete(loadable)
	deletable := make(map[ulid.ULID]*Block, len(deletableULIDs))

	// Mark all parents of loaded blocks as deletable (no matter if they exists). This makes it resilient against the process
	// crashing towards the end of a compaction but before deletions. By doing that, we can pick up the deletion where it left off during a crash.
	for _, block := range loadable {
		if _, ok := deletableULIDs[block.meta.ULID]; ok {
			deletable[block.meta.ULID] = block
		}
		for _, b := range block.Meta().Compaction.Parents {
			if _, ok := corrupted[b.ULID]; ok {
				delete(corrupted, b.ULID)
				db.logger.Warn("Found corrupted block, but replaced by compacted one so it's safe to delete. This should not happen with atomic deletes.", "block", b.ULID)
			}
			deletable[b.ULID] = nil
		}
	}

	if len(corrupted) > 0 {
		// Corrupted but no child loaded for it.
		// Close all new blocks to release the lock for windows.
		db.mtx.RLock()
		for _, block := range loadable {
			if _, open := getBlock(db.blocks, block.Meta().ULID); !open {
				block.Close()
			}
		}
		db.mtx.RUnlock()
		errs := tsdb_errors.NewMulti()
		for ulid, err := range corrupted {
			if err != nil {
				errs.Add(fmt.Errorf("corrupted block %s: %w", ulid.String(), err))
			}
		}
		return errs.Err()
	}

	var (
		toLoad     []*Block
		blocksSize int64
	)
	// All deletable blocks should be unloaded.
	// NOTE: We need to loop through loadable one more time as there might be loadable ready to be removed (replaced by compacted block).
	for _, block := range loadable {
		if _, ok := deletable[block.Meta().ULID]; ok {
			deletable[block.Meta().ULID] = block
			continue
		}

		toLoad = append(toLoad, block)
		blocksSize += block.Size()
	}
	db.metrics.blocksBytes.Set(float64(blocksSize))

	slices.SortFunc(toLoad, func(a, b *Block) int {
		switch {
		case a.Meta().MinTime < b.Meta().MinTime:
			return -1
		case a.Meta().MinTime > b.Meta().MinTime:
			return 1
		default:
			return 0
		}
	})

	// Swap new blocks first for subsequently created readers to be seen.
	db.mtx.Lock()
	oldBlocks := db.blocks
	db.blocks = toLoad
	db.mtx.Unlock()

	// Only check overlapping blocks when overlapping compaction is enabled.
	if db.opts.EnableOverlappingCompaction {
		blockMetas := make([]BlockMeta, 0, len(toLoad))
		for _, b := range toLoad {
			blockMetas = append(blockMetas, b.Meta())
		}
		if overlaps := OverlappingBlocks(blockMetas); len(overlaps) > 0 {
			db.logger.Warn("Overlapping blocks found during reloadBlocks", "detail", overlaps.String())
		}
	}

	// Append blocks to old, deletable blocks, so we can close them.
	for _, b := range oldBlocks {
		if _, ok := deletable[b.Meta().ULID]; ok {
			deletable[b.Meta().ULID] = b
		}
	}
	if err := db.deleteBlocks(deletable); err != nil {
		return fmt.Errorf("delete %v blocks: %w", len(deletable), err)
	}
	return nil
}

func openBlocks(l *slog.Logger, dir string, loaded []*Block, chunkPool chunkenc.Pool, postingsDecoderFactory PostingsDecoderFactory, cache *hashcache.SeriesHashCache, postingsCacheTTL time.Duration, postingsCacheMaxItems int, postingsCacheMaxBytes int64, postingsCacheForce bool, postingsCacheMetrics *PostingsForMatchersCacheMetrics) (blocks []*Block, corrupted map[ulid.ULID]error, err error) {
	bDirs, err := blockDirs(dir)
	if err != nil {
		return nil, nil, fmt.Errorf("find blocks: %w", err)
	}

	corrupted = make(map[ulid.ULID]error)
	for _, bDir := range bDirs {
		meta, _, err := readMetaFile(bDir)
		if err != nil {
			l.Error("Failed to read meta.json for a block during reloadBlocks. Skipping", "dir", bDir, "err", err)
			continue
		}

		// See if we already have the block in memory or open it otherwise.
		block, open := getBlock(loaded, meta.ULID)
		if !open {
			var cacheProvider index.ReaderCacheProvider
			if cache != nil {
				cacheProvider = cache.GetBlockCacheProvider(meta.ULID.String())
			}

			block, err = OpenBlockWithOptions(l, bDir, chunkPool, postingsDecoderFactory, cacheProvider, postingsCacheTTL, postingsCacheMaxItems, postingsCacheMaxBytes, postingsCacheForce, postingsCacheMetrics)
			if err != nil {
				corrupted[meta.ULID] = err
				continue
			}
		}
		blocks = append(blocks, block)
	}
	return blocks, corrupted, nil
}

// DefaultBlocksToDelete returns a filter which decides time based and size based
// retention from the options of the db.
func DefaultBlocksToDelete(db *DB) BlocksToDeleteFunc {
	return func(blocks []*Block) map[ulid.ULID]struct{} {
		return deletableBlocks(db, blocks)
	}
}

// deletableBlocks returns all currently loaded blocks past retention policy or already compacted into a new block.
func deletableBlocks(db *DB, blocks []*Block) map[ulid.ULID]struct{} {
	deletable := make(map[ulid.ULID]struct{})

	// Sort the blocks by time - newest to oldest (largest to smallest timestamp).
	// This ensures that the retentions will remove the oldest  blocks.
	slices.SortFunc(blocks, func(a, b *Block) int {
		switch {
		case b.Meta().MaxTime < a.Meta().MaxTime:
			return -1
		case b.Meta().MaxTime > a.Meta().MaxTime:
			return 1
		default:
			return 0
		}
	})

	for _, block := range blocks {
		if block.Meta().Compaction.Deletable {
			deletable[block.Meta().ULID] = struct{}{}
		}
	}

	for ulid := range BeyondTimeRetention(db, blocks) {
		deletable[ulid] = struct{}{}
	}

	for ulid := range BeyondSizeRetention(db, blocks) {
		deletable[ulid] = struct{}{}
	}

	return deletable
}

// BeyondTimeRetention returns those blocks which are beyond the time retention
// set in the db options.
func BeyondTimeRetention(db *DB, blocks []*Block) (deletable map[ulid.ULID]struct{}) {
	// Time retention is disabled or no blocks to work with.
	if len(blocks) == 0 || db.opts.RetentionDuration == 0 {
		return
	}

	deletable = make(map[ulid.ULID]struct{})
	for i, block := range blocks {
		// The difference between the first block and this block is greater than or equal to
		// the retention period so any blocks after that are added as deletable.
		if i > 0 && blocks[0].Meta().MaxTime-block.Meta().MaxTime >= db.opts.RetentionDuration {
			for _, b := range blocks[i:] {
				deletable[b.meta.ULID] = struct{}{}
			}
			db.metrics.timeRetentionCount.Inc()
			break
		}
	}
	return deletable
}

// BeyondSizeRetention returns those blocks which are beyond the size retention
// set in the db options.
func BeyondSizeRetention(db *DB, blocks []*Block) (deletable map[ulid.ULID]struct{}) {
	// Size retention is disabled or no blocks to work with.
	if len(blocks) == 0 || db.opts.MaxBytes <= 0 {
		return
	}

	deletable = make(map[ulid.ULID]struct{})

	// Initializing size counter with WAL size and Head chunks
	// written to disk, as that is part of the retention strategy.
	blocksSize := db.Head().Size()
	for i, block := range blocks {
		blocksSize += block.Size()
		if blocksSize > db.opts.MaxBytes {
			// Add this and all following blocks for deletion.
			for _, b := range blocks[i:] {
				deletable[b.meta.ULID] = struct{}{}
			}
			db.metrics.sizeRetentionCount.Inc()
			break
		}
	}
	return deletable
}

// deleteBlocks closes the block if loaded and deletes blocks from the disk if exists.
// When the map contains a non nil block object it means it is loaded in memory
// so needs to be closed first as it might need to wait for pending readers to complete.
func (db *DB) deleteBlocks(blocks map[ulid.ULID]*Block) error {
	for ulid, block := range blocks {
		if block != nil {
			if err := block.Close(); err != nil {
				db.logger.Warn("Closing block failed", "err", err, "block", ulid)
			}
		}

		toDelete := filepath.Join(db.dir, ulid.String())
		switch _, err := os.Stat(toDelete); {
		case os.IsNotExist(err):
			// Noop.
			continue
		case err != nil:
			return fmt.Errorf("stat dir %v: %w", toDelete, err)
		}

		// Replace atomically to avoid partial block when process would crash during deletion.
		tmpToDelete := filepath.Join(db.dir, fmt.Sprintf("%s%s", ulid, tmpForDeletionBlockDirSuffix))
		if err := fileutil.Replace(toDelete, tmpToDelete); err != nil {
			return fmt.Errorf("replace of obsolete block for deletion %s: %w", ulid, err)
		}
		if err := os.RemoveAll(tmpToDelete); err != nil {
			return fmt.Errorf("delete obsolete block %s: %w", ulid, err)
		}
		db.logger.Info("Deleting obsolete block", "block", ulid)
	}

	return nil
}

// TimeRange specifies minTime and maxTime range.
type TimeRange struct {
	Min, Max int64
}

// Overlaps contains overlapping blocks aggregated by overlapping range.
type Overlaps map[TimeRange][]BlockMeta

// String returns human readable string form of overlapped blocks.
func (o Overlaps) String() string {
	var res []string
	for r, overlaps := range o {
		var groups []string
		for _, m := range overlaps {
			groups = append(groups, fmt.Sprintf(
				"<ulid: %s, mint: %d, maxt: %d, range: %s>",
				m.ULID.String(),
				m.MinTime,
				m.MaxTime,
				(time.Duration((m.MaxTime-m.MinTime)/1000)*time.Second).String(),
			))
		}
		res = append(res, fmt.Sprintf(
			"[mint: %d, maxt: %d, range: %s, blocks: %d]: %s",
			r.Min, r.Max,
			(time.Duration((r.Max-r.Min)/1000)*time.Second).String(),
			len(overlaps),
			strings.Join(groups, ", ")),
		)
	}
	return strings.Join(res, "\n")
}

// OverlappingBlocks returns all overlapping blocks from given meta files.
func OverlappingBlocks(bm []BlockMeta) Overlaps {
	if len(bm) <= 1 {
		return nil
	}
	var (
		overlaps [][]BlockMeta

		// pending contains not ended blocks in regards to "current" timestamp.
		pending = []BlockMeta{bm[0]}
		// continuousPending helps to aggregate same overlaps to single group.
		continuousPending = true
	)

	// We have here blocks sorted by minTime. We iterate over each block and treat its minTime as our "current" timestamp.
	// We check if any of the pending block finished (blocks that we have seen before, but their maxTime was still ahead current
	// timestamp). If not, it means they overlap with our current block. In the same time current block is assumed pending.
	for _, b := range bm[1:] {
		var newPending []BlockMeta

		for _, p := range pending {
			// "b.MinTime" is our current time.
			if b.MinTime >= p.MaxTime {
				continuousPending = false
				continue
			}

			// "p" overlaps with "b" and "p" is still pending.
			newPending = append(newPending, p)
		}

		// Our block "b" is now pending.
		pending = append(newPending, b)
		if len(newPending) == 0 {
			// No overlaps.
			continue
		}

		if continuousPending && len(overlaps) > 0 {
			overlaps[len(overlaps)-1] = append(overlaps[len(overlaps)-1], b)
			continue
		}
		overlaps = append(overlaps, append(newPending, b))
		// Start new pendings.
		continuousPending = true
	}

	// Fetch the critical overlapped time range foreach overlap groups.
	overlapGroups := Overlaps{}
	for _, overlap := range overlaps {
		minRange := TimeRange{Min: 0, Max: math.MaxInt64}
		for _, b := range overlap {
			if minRange.Max > b.MaxTime {
				minRange.Max = b.MaxTime
			}

			if minRange.Min < b.MinTime {
				minRange.Min = b.MinTime
			}
		}
		overlapGroups[minRange] = overlap
	}

	return overlapGroups
}

func (db *DB) String() string {
	return "HEAD"
}

// Blocks returns the databases persisted blocks.
func (db *DB) Blocks() []*Block {
	db.mtx.RLock()
	defer db.mtx.RUnlock()

	return db.blocks
}

// inOrderBlocksMaxTime returns the max time among the blocks that were not totally created
// out of out-of-order data. If the returned boolean is true, it means there is at least
// one such block.
func (db *DB) inOrderBlocksMaxTime() (maxt int64, ok bool) {
	maxt, ok = int64(math.MinInt64), false
	// If blocks are overlapping, last block might not have the max time. So check all blocks.
	for _, b := range db.Blocks() {
		if !b.meta.OutOfOrder && !b.meta.Compaction.FromOutOfOrder() && b.meta.MaxTime > maxt {
			ok = true
			maxt = b.meta.MaxTime
		}
	}
	return maxt, ok
}

// Head returns the databases's head.
func (db *DB) Head() *Head {
	return db.head
}

// Close the partition.
func (db *DB) Close() error {
	close(db.stopc)
	if db.compactCancel != nil {
		db.compactCancel()
	}
	<-db.donec

	db.mtx.Lock()
	defer db.mtx.Unlock()

	var g errgroup.Group

	// blocks also contains all head blocks.
	for _, pb := range db.blocks {
		g.Go(pb.Close)
	}

	errs := tsdb_errors.NewMulti(g.Wait(), db.locker.Release())
	if db.head != nil {
		errs.Add(db.head.Close())
	}
	return errs.Err()
}

// DisableCompactions disables auto compactions.
func (db *DB) DisableCompactions() {
	db.autoCompactMtx.Lock()
	defer db.autoCompactMtx.Unlock()

	db.autoCompact = false
	db.logger.Info("Compactions disabled")
}

// EnableCompactions enables auto compactions.
func (db *DB) EnableCompactions() {
	db.autoCompactMtx.Lock()
	defer db.autoCompactMtx.Unlock()

	db.autoCompact = true
	db.logger.Info("Compactions enabled")
}

func (db *DB) generateCompactionDelay() time.Duration {
	return time.Duration(rand.Int63n(db.head.chunkRange.Load()*int64(db.opts.CompactionDelayMaxPercent)/100)) * time.Millisecond
}

// ForceHeadMMap is intended for use only in tests and benchmarks.
func (db *DB) ForceHeadMMap() {
	db.head.mmapHeadChunks()
}

// Snapshot writes the current data to the directory. If withHead is set to true it
// will create a new block containing all data that's currently in the memory buffer/WAL.
func (db *DB) Snapshot(dir string, withHead bool) error {
	if dir == db.dir {
		return errors.New("cannot snapshot into base directory")
	}
	if _, err := ulid.ParseStrict(dir); err == nil {
		return errors.New("dir must not be a valid ULID")
	}

	db.cmtx.Lock()
	defer db.cmtx.Unlock()

	db.mtx.RLock()
	defer db.mtx.RUnlock()

	for _, b := range db.blocks {
		db.logger.Info("Snapshotting block", "block", b)

		if err := b.Snapshot(dir); err != nil {
			return fmt.Errorf("error snapshotting block: %s: %w", b.Dir(), err)
		}
	}
	if !withHead {
		return nil
	}

	mint := db.head.MinTime()
	maxt := db.head.MaxTime()
	head := NewRangeHead(db.head, mint, maxt)
	// Add +1 millisecond to block maxt because block intervals are half-open: [b.MinTime, b.MaxTime).
	// Because of this block intervals are always +1 than the total samples it includes.
	if _, err := db.compactor.Write(dir, head, mint, maxt+1, nil); err != nil {
		return fmt.Errorf("snapshot head block: %w", err)
	}
	return nil
}

// Querier returns a new querier over the data partition for the given time range.
func (db *DB) Querier(mint, maxt int64) (_ storage.Querier, err error) {
	var blocks []BlockReader

	db.mtx.RLock()
	defer db.mtx.RUnlock()

	for _, b := range db.blocks {
		if b.OverlapsClosedInterval(mint, maxt) {
			blocks = append(blocks, b)
		}
	}

	blockQueriers := make([]storage.Querier, 0, len(blocks)+1) // +1 to allow for possible head querier.

	defer func() {
		if err != nil {
			// If we fail, all previously opened queriers must be closed.
			for _, q := range blockQueriers {
				// TODO(bwplotka): Handle error.
				_ = q.Close()
			}
		}
	}()

	overlapsOOO := overlapsClosedInterval(mint, maxt, db.head.MinOOOTime(), db.head.MaxOOOTime())
	var headQuerier storage.Querier
	inoMint := max(db.head.MinTime(), mint)
	if maxt >= db.head.MinTime() || overlapsOOO {
		rh := NewRangeHead(db.head, mint, maxt)
		var err error
		headQuerier, err = db.blockQuerierFunc(rh, mint, maxt)
		if err != nil {
			return nil, fmt.Errorf("open block querier for head %s: %w", rh, err)
		}

		// Getting the querier above registers itself in the queue that the truncation waits on.
		// So if the querier is currently not colliding with any truncation, we can continue to use it and still
		// won't run into a race later since any truncation that comes after will wait on this querier if it overlaps.
		shouldClose, getNew, newMint := db.head.IsQuerierCollidingWithTruncation(mint, maxt)
		if shouldClose {
			if err := headQuerier.Close(); err != nil {
				return nil, fmt.Errorf("closing head block querier %s: %w", rh, err)
			}
			headQuerier = nil
		}
		if getNew {
			rh := NewRangeHead(db.head, newMint, maxt)
			headQuerier, err = db.blockQuerierFunc(rh, newMint, maxt)
			if err != nil {
				return nil, fmt.Errorf("open block querier for head while getting new querier %s: %w", rh, err)
			}
			inoMint = newMint
		}
	}

	if overlapsOOO {
		// We need to fetch from in-order and out-of-order chunks: wrap the headQuerier.
		isoState := db.head.oooIso.TrackReadAfter(db.lastGarbageCollectedMmapRef)
		headQuerier = NewHeadAndOOOQuerier(inoMint, mint, maxt, db.head, isoState, headQuerier)
	}

	if headQuerier != nil {
		blockQueriers = append(blockQueriers, headQuerier)
	}

	for _, b := range blocks {
		q, err := db.blockQuerierFunc(b, mint, maxt)
		if err != nil {
			return nil, fmt.Errorf("open querier for block %s: %w", b, err)
		}
		blockQueriers = append(blockQueriers, q)
	}

	return storage.NewMergeQuerier(blockQueriers, nil, storage.ChainedSeriesMerge), nil
}

// blockChunkQuerierForRange returns individual block chunk queriers from the persistent blocks, in-order head block, and the
// out-of-order head block, overlapping with the given time range.
func (db *DB) blockChunkQuerierForRange(mint, maxt int64) (_ []storage.ChunkQuerier, err error) {
	var blocks []BlockReader

	db.mtx.RLock()
	defer db.mtx.RUnlock()

	for _, b := range db.blocks {
		if b.OverlapsClosedInterval(mint, maxt) {
			blocks = append(blocks, b)
		}
	}

	blockQueriers := make([]storage.ChunkQuerier, 0, len(blocks)+1) // +1 to allow for possible head querier.

	defer func() {
		if err != nil {
			// If we fail, all previously opened queriers must be closed.
			for _, q := range blockQueriers {
				// TODO(bwplotka): Handle error.
				_ = q.Close()
			}
		}
	}()

	overlapsOOO := overlapsClosedInterval(mint, maxt, db.head.MinOOOTime(), db.head.MaxOOOTime())
	var headQuerier storage.ChunkQuerier
	inoMint := max(db.head.MinTime(), mint)
	if maxt >= db.head.MinTime() || overlapsOOO {
		rh := NewRangeHead(db.head, mint, maxt)
		headQuerier, err = db.blockChunkQuerierFunc(rh, mint, maxt)
		if err != nil {
			return nil, fmt.Errorf("open querier for head %s: %w", rh, err)
		}

		// Getting the querier above registers itself in the queue that the truncation waits on.
		// So if the querier is currently not colliding with any truncation, we can continue to use it and still
		// won't run into a race later since any truncation that comes after will wait on this querier if it overlaps.
		shouldClose, getNew, newMint := db.head.IsQuerierCollidingWithTruncation(mint, maxt)
		if shouldClose {
			if err := headQuerier.Close(); err != nil {
				return nil, fmt.Errorf("closing head querier %s: %w", rh, err)
			}
			headQuerier = nil
		}
		if getNew {
			rh := NewRangeHead(db.head, newMint, maxt)
			headQuerier, err = db.blockChunkQuerierFunc(rh, newMint, maxt)
			if err != nil {
				return nil, fmt.Errorf("open querier for head while getting new querier %s: %w", rh, err)
			}
			inoMint = newMint
		}
	}

	if overlapsOOO {
		// We need to fetch from in-order and out-of-order chunks: wrap the headQuerier.
		isoState := db.head.oooIso.TrackReadAfter(db.lastGarbageCollectedMmapRef)
		headQuerier = NewHeadAndOOOChunkQuerier(inoMint, mint, maxt, db.head, isoState, headQuerier)
	}

	if headQuerier != nil {
		blockQueriers = append(blockQueriers, headQuerier)
	}

	for _, b := range blocks {
		q, err := db.blockChunkQuerierFunc(b, mint, maxt)
		if err != nil {
			return nil, fmt.Errorf("open querier for block %s: %w", b, err)
		}
		blockQueriers = append(blockQueriers, q)
	}

	return blockQueriers, nil
}

// ChunkQuerier returns a new chunk querier over the data partition for the given time range.
func (db *DB) ChunkQuerier(mint, maxt int64) (storage.ChunkQuerier, error) {
	blockQueriers, err := db.blockChunkQuerierForRange(mint, maxt)
	if err != nil {
		return nil, err
	}
	return storage.NewMergeChunkQuerier(blockQueriers, nil, storage.NewCompactingChunkSeriesMerger(storage.ChainedSeriesMerge)), nil
}

// UnorderedChunkQuerier returns a new chunk querier over the data partition for the given time range.
// The chunks can be overlapping and not sorted.
func (db *DB) UnorderedChunkQuerier(mint, maxt int64) (storage.ChunkQuerier, error) {
	blockQueriers, err := db.blockChunkQuerierForRange(mint, maxt)
	if err != nil {
		return nil, err
	}
	return storage.NewMergeChunkQuerier(blockQueriers, nil, storage.NewConcatenatingChunkSeriesMerger()), nil
}

func (db *DB) ExemplarQuerier(ctx context.Context) (storage.ExemplarQuerier, error) {
	return db.head.exemplars.ExemplarQuerier(ctx)
}

func rangeForTimestamp(t, width int64) (maxt int64) {
	return (t/width)*width + width
}

// Delete implements deletion of metrics. It only has atomicity guarantees on a per-block basis.
func (db *DB) Delete(ctx context.Context, mint, maxt int64, ms ...*labels.Matcher) error {
	db.cmtx.Lock()
	defer db.cmtx.Unlock()

	var g errgroup.Group

	db.mtx.RLock()
	defer db.mtx.RUnlock()

	for _, b := range db.blocks {
		if b.OverlapsClosedInterval(mint, maxt) {
			g.Go(func(b *Block) func() error {
				return func() error { return b.Delete(ctx, mint, maxt, ms...) }
			}(b))
		}
	}
	if db.head.OverlapsClosedInterval(mint, maxt) {
		g.Go(func() error {
			return db.head.Delete(ctx, mint, maxt, ms...)
		})
	}

	return g.Wait()
}

// CleanTombstones re-writes any blocks with tombstones.
func (db *DB) CleanTombstones() (err error) {
	db.cmtx.Lock()
	defer db.cmtx.Unlock()

	start := time.Now()
	defer func() {
		db.metrics.tombCleanTimer.Observe(time.Since(start).Seconds())
	}()

	cleanUpCompleted := false
	// Repeat cleanup until there is no tombstones left.
	for !cleanUpCompleted {
		cleanUpCompleted = true

		for _, pb := range db.Blocks() {
			uids, safeToDelete, cleanErr := pb.CleanTombstones(db.Dir(), db.compactor)
			if cleanErr != nil {
				return fmt.Errorf("clean tombstones: %s: %w", pb.Dir(), cleanErr)
			}
			if !safeToDelete {
				// There was nothing to clean.
				continue
			}

			// In case tombstones of the old block covers the whole block,
			// then there would be no resultant block to tell the parent.
			// The lock protects against race conditions when deleting blocks
			// during an already running reload.
			db.mtx.Lock()
			pb.meta.Compaction.Deletable = safeToDelete
			db.mtx.Unlock()
			cleanUpCompleted = false
			if err = db.reloadBlocks(); err == nil { // Will try to delete old block.
				// Successful reload will change the existing blocks.
				// We need to loop over the new set of blocks.
				break
			}

			// Delete new block if it was created.
			for _, uid := range uids {
				dir := filepath.Join(db.Dir(), uid.String())
				if err := os.RemoveAll(dir); err != nil {
					db.logger.Error("failed to delete block after failed `CleanTombstones`", "dir", dir, "err", err)
				}
			}
			if err != nil {
				return fmt.Errorf("reload blocks: %w", err)
			}
			return nil
		}
	}
	return nil
}

func (db *DB) SetWriteNotified(wn wlog.WriteNotified) {
	db.writeNotified = wn
	// It's possible we already created the head struct, so we should also set the WN for that.
	db.head.writeNotified = wn
}

func isBlockDir(fi fs.DirEntry) bool {
	if !fi.IsDir() {
		return false
	}
	_, err := ulid.ParseStrict(fi.Name())
	return err == nil
}

// isTmpDir returns true if the given file-info contains a block ULID, a checkpoint prefix,
// or a chunk snapshot prefix and a tmp extension.
func isTmpDir(fi fs.DirEntry) bool {
	if !fi.IsDir() {
		return false
	}

	fn := fi.Name()
	ext := filepath.Ext(fn)
	if ext == tmpForDeletionBlockDirSuffix || ext == tmpForCreationBlockDirSuffix || ext == tmpLegacy {
		if strings.HasPrefix(fn, wlog.CheckpointPrefix) {
			return true
		}
		if strings.HasPrefix(fn, chunkSnapshotPrefix) {
			return true
		}
		if _, err := ulid.ParseStrict(fn[:len(fn)-len(ext)]); err == nil {
			return true
		}
	}
	return false
}

func blockDirs(dir string) ([]string, error) {
	files, err := os.ReadDir(dir)
	if err != nil {
		return nil, err
	}
	var dirs []string

	for _, f := range files {
		if isBlockDir(f) {
			dirs = append(dirs, filepath.Join(dir, f.Name()))
		}
	}
	return dirs, nil
}

func exponential(d, minD, maxD time.Duration) time.Duration {
	d *= 2
	if d < minD {
		d = minD
	}
	if d > maxD {
		d = maxD
	}
	return d
}<|MERGE_RESOLUTION|>--- conflicted
+++ resolved
@@ -201,20 +201,11 @@
 	// EnableNativeHistograms enables the ingestion of native histograms.
 	EnableNativeHistograms bool
 
-<<<<<<< HEAD
-	// EnableOOONativeHistograms enables the ingestion of OOO native histograms.
-	// It will only take effect if EnableNativeHistograms is set to true and the
-	// OutOfOrderTimeWindow is > 0. This flag will be removed after testing of
-	// OOO Native Histogram ingestion is complete.
-	EnableOOONativeHistograms bool
-
 	// EnableBiggerOOOBlockForOldSamples enables building 24h blocks for the OOO samples
 	// that belong to the previous day. This is in-line with Mimir maintaining 24h blocks
 	// for the previous days.
 	EnableBiggerOOOBlockForOldSamples bool
 
-=======
->>>>>>> 9cc47419
 	// OutOfOrderTimeWindow specifies how much out of order is allowed, if any.
 	// This can change during run-time, so this value from here should only be used
 	// while initialising.
