--- conflicted
+++ resolved
@@ -3389,15 +3389,7 @@
 	return index.EmptyPostings(), nil
 }
 
-<<<<<<< HEAD
-func (m mockMatcherIndex) PostingsForMatchers(bool, ...*labels.Matcher) (index.Postings, error) {
-	return index.EmptyPostings(), nil
-}
-
 func (m mockMatcherIndex) SortedPostings(p index.Postings) index.Postings {
-=======
-func (m mockMatcherIndex) SortedPostings(_ index.Postings) index.Postings {
->>>>>>> 9cc47419
 	return index.EmptyPostings()
 }
 
