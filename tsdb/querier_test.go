--- conflicted
+++ resolved
@@ -2390,7 +2390,6 @@
 	return index.Merge(ctx, res...)
 }
 
-<<<<<<< HEAD
 func (m mockIndex) PostingsForMatchers(_ context.Context, concurrent bool, ms ...*labels.Matcher) (index.Postings, error) {
 	var ps []storage.SeriesRef
 	for p, s := range m.series {
@@ -2412,8 +2411,6 @@
 	return true
 }
 
-=======
->>>>>>> cd1f8ac1
 func (m mockIndex) ShardedPostings(p index.Postings, shardIndex, shardCount uint64) index.Postings {
 	out := make([]storage.SeriesRef, 0, 128)
 
@@ -3411,10 +3408,6 @@
 
 func (m mockMatcherIndex) PostingsForLabelMatching(context.Context, string, func(string) bool) index.Postings {
 	return index.ErrPostings(errors.New("PostingsForLabelMatching called"))
-}
-
-func (m mockMatcherIndex) PostingsForAllLabelValues(context.Context, string) index.Postings {
-	return index.ErrPostings(errors.New("PostingsForAllLabelValues called"))
 }
 
 func (m mockMatcherIndex) PostingsForAllLabelValues(context.Context, string) index.Postings {
