// Copyright 2017 The Prometheus Authors
// Licensed under the Apache License, Version 2.0 (the "License");
// you may not use this file except in compliance with the License.
// You may obtain a copy of the License at
//
// http://www.apache.org/licenses/LICENSE-2.0
//
// Unless required by applicable law or agreed to in writing, software
// distributed under the License is distributed on an "AS IS" BASIS,
// WITHOUT WARRANTIES OR CONDITIONS OF ANY KIND, either express or implied.
// See the License for the specific language governing permissions and
// limitations under the License.

package tsdb

import (
	"context"
	"errors"
	"fmt"
	"io"
	"math"
	"path/filepath"
	"runtime"
	"strconv"
	"sync"
	"time"

	"github.com/go-kit/log"
	"github.com/go-kit/log/level"
	"github.com/oklog/ulid"
	"github.com/prometheus/client_golang/prometheus"
	"go.uber.org/atomic"

	"github.com/prometheus/prometheus/config"
	"github.com/prometheus/prometheus/model/exemplar"
	"github.com/prometheus/prometheus/model/histogram"
	"github.com/prometheus/prometheus/model/labels"
	"github.com/prometheus/prometheus/model/metadata"
	"github.com/prometheus/prometheus/storage"
	"github.com/prometheus/prometheus/tsdb/chunkenc"
	"github.com/prometheus/prometheus/tsdb/chunks"
	tsdb_errors "github.com/prometheus/prometheus/tsdb/errors"
	"github.com/prometheus/prometheus/tsdb/index"
	"github.com/prometheus/prometheus/tsdb/record"
	"github.com/prometheus/prometheus/tsdb/tombstones"
	"github.com/prometheus/prometheus/tsdb/wlog"
	"github.com/prometheus/prometheus/util/zeropool"
)

var (
	// ErrInvalidSample is returned if an appended sample is not valid and can't
	// be ingested.
	ErrInvalidSample = errors.New("invalid sample")
	// ErrInvalidExemplar is returned if an appended exemplar is not valid and can't
	// be ingested.
	ErrInvalidExemplar = errors.New("invalid exemplar")
	// ErrAppenderClosed is returned if an appender has already be successfully
	// rolled back or committed.
	ErrAppenderClosed = errors.New("appender closed")

	// defaultIsolationDisabled is true if isolation is disabled by default.
	defaultIsolationDisabled = false

	defaultWALReplayConcurrency = runtime.GOMAXPROCS(0)
)

// chunkDiskMapper is a temporary interface while we transition from
// 0 size queue to queue based chunk disk mapper.
type chunkDiskMapper interface {
	CutNewFile() (returnErr error)
	IterateAllChunks(f func(seriesRef chunks.HeadSeriesRef, chunkRef chunks.ChunkDiskMapperRef, mint, maxt int64, numSamples uint16, encoding chunkenc.Encoding, isOOO bool) error) (err error)
	Truncate(fileNo uint32) error
	DeleteCorrupted(originalErr error) error
	Size() (int64, error)
	Close() error
	Chunk(ref chunks.ChunkDiskMapperRef) (chunkenc.Chunk, error)
	WriteChunk(seriesRef chunks.HeadSeriesRef, mint, maxt int64, chk chunkenc.Chunk, isOOO bool, callback func(err error)) (chkRef chunks.ChunkDiskMapperRef)
	IsQueueEmpty() bool
}

// Head handles reads and writes of time series data within a time window.
type Head struct {
	chunkRange               atomic.Int64
	numSeries                atomic.Uint64
	minOOOTime, maxOOOTime   atomic.Int64 // TODO(jesusvazquez) These should be updated after garbage collection.
	minTime, maxTime         atomic.Int64 // Current min and max of the samples included in the head. TODO(jesusvazquez) Ensure these are properly tracked.
	minValidTime             atomic.Int64 // Mint allowed to be added to the head. It shouldn't be lower than the maxt of the last persisted block.
	lastWALTruncationTime    atomic.Int64
	lastMemoryTruncationTime atomic.Int64
	lastSeriesID             atomic.Uint64
	// All the ooo m-map chunks should be after this. This is used to truncate old ooo m-map chunks.
	// This should be typecasted to chunks.ChunkDiskMapperRef after loading.
	minOOOMmapRef atomic.Uint64

	metrics             *headMetrics
	opts                *HeadOptions
	wal, wbl            *wlog.WL
	exemplarMetrics     *ExemplarMetrics
	exemplars           ExemplarStorage
	logger              log.Logger
	appendPool          zeropool.Pool[[]record.RefSample]
	exemplarsPool       zeropool.Pool[[]exemplarWithSeriesRef]
	histogramsPool      zeropool.Pool[[]record.RefHistogramSample]
	floatHistogramsPool zeropool.Pool[[]record.RefFloatHistogramSample]
	metadataPool        zeropool.Pool[[]record.RefMetadata]
	seriesPool          zeropool.Pool[[]*memSeries]
	bytesPool           zeropool.Pool[[]byte]
	memChunkPool        sync.Pool

	// All series addressable by their ID or hash.
	series *stripeSeries

	deletedMtx sync.Mutex
	deleted    map[chunks.HeadSeriesRef]int // Deleted series, and what WAL segment they must be kept until.

	// TODO(codesome): Extend MemPostings to return only OOOPostings, Set OOOStatus, ... Like an additional map of ooo postings.
	postings *index.MemPostings // Postings lists for terms.
	pfmc     *PostingsForMatchersCache

	tombstones *tombstones.MemTombstones

	iso *isolation

	oooIso *oooIsolation

	cardinalityMutex      sync.Mutex
	cardinalityCache      *index.PostingsStats // Posting stats cache which will expire after 30sec.
	cardinalityCacheKey   string
	lastPostingsStatsCall time.Duration // Last posting stats call (PostingsCardinalityStats()) time for caching.

	// chunkDiskMapper is used to write and read Head chunks to/from disk.
	chunkDiskMapper chunkDiskMapper

	chunkSnapshotMtx sync.Mutex

	closedMtx sync.Mutex
	closed    bool

	stats *HeadStats
	reg   prometheus.Registerer

	writeNotified wlog.WriteNotified

	memTruncationInProcess atomic.Bool

	secondaryHashFunc func(labels.Labels) uint32
}

type ExemplarStorage interface {
	storage.ExemplarQueryable
	AddExemplar(labels.Labels, exemplar.Exemplar) error
	ValidateExemplar(labels.Labels, exemplar.Exemplar) error
	IterateExemplars(f func(seriesLabels labels.Labels, e exemplar.Exemplar) error) error
}

// HeadOptions are parameters for the Head block.
type HeadOptions struct {
	// Runtime reloadable option. At the top of the struct for 32 bit OS:
	// https://pkg.go.dev/sync/atomic#pkg-note-BUG
	MaxExemplars atomic.Int64

	OutOfOrderTimeWindow atomic.Int64
	OutOfOrderCapMax     atomic.Int64

	// EnableNativeHistograms enables the ingestion of native histograms.
	EnableNativeHistograms atomic.Bool

	// EnableCreatedTimestampZeroIngestion enables the ingestion of the created timestamp as a synthetic zero sample.
	// See: https://github.com/prometheus/proposals/blob/main/proposals/2023-06-13_created-timestamp.md
	EnableCreatedTimestampZeroIngestion bool

	ChunkRange int64
	// ChunkDirRoot is the parent directory of the chunks directory.
	ChunkDirRoot         string
	ChunkPool            chunkenc.Pool
	ChunkWriteBufferSize int
	ChunkEndTimeVariance float64
	ChunkWriteQueueSize  int

	SamplesPerChunk int

	// StripeSize sets the number of entries in the hash map, it must be a power of 2.
	// A larger StripeSize will allocate more memory up-front, but will increase performance when handling a large number of series.
	// A smaller StripeSize reduces the memory allocated, but can decrease performance with large number of series.
	StripeSize                     int
	SeriesCallback                 SeriesLifecycleCallback
	EnableExemplarStorage          bool
	EnableMemorySnapshotOnShutdown bool

	IsolationDisabled bool

	// Maximum number of CPUs that can simultaneously processes WAL replay.
	// The default value is GOMAXPROCS.
	// If it is set to a negative value or zero, the default value is used.
	WALReplayConcurrency int

	// EnableSharding enables ShardedPostings() support in the Head.
	EnableSharding bool

	// Timely compaction allows head compaction to happen when min block range can no longer be appended,
	// without requiring 1.5x the chunk range worth of data in the head.
	TimelyCompaction bool

	PostingsForMatchersCacheTTL      time.Duration
	PostingsForMatchersCacheMaxItems int
	PostingsForMatchersCacheMaxBytes int64
	PostingsForMatchersCacheForce    bool

	// Optional hash function applied to each new series. Computed hash value is preserved for each series in the head,
	// and values can be iterated by using Head.ForEachSecondaryHash method.
	SecondaryHashFunction func(labels.Labels) uint32
}

const (
	// DefaultOutOfOrderCapMax is the default maximum size of an in-memory out-of-order chunk.
	DefaultOutOfOrderCapMax int64 = 32
	// DefaultSamplesPerChunk provides a default target number of samples per chunk.
	DefaultSamplesPerChunk = 120
)

func DefaultHeadOptions() *HeadOptions {
	ho := &HeadOptions{
		ChunkRange:                       DefaultBlockDuration,
		ChunkDirRoot:                     "",
		ChunkPool:                        chunkenc.NewPool(),
		ChunkWriteBufferSize:             chunks.DefaultWriteBufferSize,
		ChunkEndTimeVariance:             0,
		ChunkWriteQueueSize:              chunks.DefaultWriteQueueSize,
		SamplesPerChunk:                  DefaultSamplesPerChunk,
		StripeSize:                       DefaultStripeSize,
		SeriesCallback:                   &noopSeriesLifecycleCallback{},
		IsolationDisabled:                defaultIsolationDisabled,
		PostingsForMatchersCacheTTL:      DefaultPostingsForMatchersCacheTTL,
		PostingsForMatchersCacheMaxItems: DefaultPostingsForMatchersCacheMaxItems,
		PostingsForMatchersCacheMaxBytes: DefaultPostingsForMatchersCacheMaxBytes,
		PostingsForMatchersCacheForce:    DefaultPostingsForMatchersCacheForce,
		WALReplayConcurrency:             defaultWALReplayConcurrency,
	}
	ho.OutOfOrderCapMax.Store(DefaultOutOfOrderCapMax)
	return ho
}

// SeriesLifecycleCallback specifies a list of callbacks that will be called during a lifecycle of a series.
// It is always a no-op in Prometheus and mainly meant for external users who import TSDB.
// All the callbacks should be safe to be called concurrently.
// It is up to the user to implement soft or hard consistency by making the callbacks
// atomic or non-atomic. Atomic callbacks can cause degradation performance.
type SeriesLifecycleCallback interface {
	// PreCreation is called before creating a series to indicate if the series can be created.
	// A non nil error means the series should not be created.
	PreCreation(labels.Labels) error
	// PostCreation is called after creating a series to indicate a creation of series.
	PostCreation(labels.Labels)
	// PostDeletion is called after deletion of series.
	PostDeletion(map[chunks.HeadSeriesRef]labels.Labels)
}

// NewHead opens the head block in dir.
func NewHead(r prometheus.Registerer, l log.Logger, wal, wbl *wlog.WL, opts *HeadOptions, stats *HeadStats) (*Head, error) {
	var err error
	if l == nil {
		l = log.NewNopLogger()
	}

	if opts.OutOfOrderTimeWindow.Load() < 0 {
		opts.OutOfOrderTimeWindow.Store(0)
	}

	// Time window can be set on runtime. So the capMin and capMax should be valid
	// even if ooo is not enabled yet.
	capMax := opts.OutOfOrderCapMax.Load()
	if capMax <= 0 || capMax > 255 {
		return nil, fmt.Errorf("OOOCapMax of %d is invalid. must be > 0 and <= 255", capMax)
	}

	if opts.ChunkRange < 1 {
		return nil, fmt.Errorf("invalid chunk range %d", opts.ChunkRange)
	}
	if opts.SeriesCallback == nil {
		opts.SeriesCallback = &noopSeriesLifecycleCallback{}
	}

	if stats == nil {
		stats = NewHeadStats()
	}

	if !opts.EnableExemplarStorage {
		opts.MaxExemplars.Store(0)
	}

	shf := opts.SecondaryHashFunction
	if shf == nil {
		shf = func(labels.Labels) uint32 {
			return 0
		}
	}

	h := &Head{
		wal:    wal,
		wbl:    wbl,
		logger: l,
		opts:   opts,
		memChunkPool: sync.Pool{
			New: func() interface{} {
				return &memChunk{}
			},
		},
		stats:             stats,
		reg:               r,
		secondaryHashFunc: shf,
		pfmc:              NewPostingsForMatchersCache(opts.PostingsForMatchersCacheTTL, opts.PostingsForMatchersCacheMaxItems, opts.PostingsForMatchersCacheMaxBytes, opts.PostingsForMatchersCacheForce),
	}
	if err := h.resetInMemoryState(); err != nil {
		return nil, err
	}

	if opts.ChunkPool == nil {
		opts.ChunkPool = chunkenc.NewPool()
	}

	if opts.WALReplayConcurrency <= 0 {
		opts.WALReplayConcurrency = defaultWALReplayConcurrency
	}

	h.chunkDiskMapper, err = chunks.NewChunkDiskMapper(
		r,
		mmappedChunksDir(opts.ChunkDirRoot),
		opts.ChunkPool,
		opts.ChunkWriteBufferSize,
		opts.ChunkWriteQueueSize,
	)
	if err != nil {
		return nil, err
	}
	h.metrics = newHeadMetrics(h, r)

	return h, nil
}

func (h *Head) resetInMemoryState() error {
	var err error
	var em *ExemplarMetrics
	if h.exemplars != nil {
		ce, ok := h.exemplars.(*CircularExemplarStorage)
		if ok {
			em = ce.metrics
		}
	}
	if em == nil {
		em = NewExemplarMetrics(h.reg)
	}
	es, err := NewCircularExemplarStorage(h.opts.MaxExemplars.Load(), em)
	if err != nil {
		return err
	}

	h.iso = newIsolation(h.opts.IsolationDisabled)
	h.oooIso = newOOOIsolation()

	h.exemplarMetrics = em
	h.exemplars = es
	h.series = newStripeSeries(h.opts.StripeSize, h.opts.SeriesCallback)
	h.postings = index.NewUnorderedMemPostings()
	h.tombstones = tombstones.NewMemTombstones()
	h.deleted = map[chunks.HeadSeriesRef]int{}
	h.chunkRange.Store(h.opts.ChunkRange)
	h.minTime.Store(math.MaxInt64)
	h.maxTime.Store(math.MinInt64)
	h.minOOOTime.Store(math.MaxInt64)
	h.maxOOOTime.Store(math.MinInt64)
	h.lastWALTruncationTime.Store(math.MinInt64)
	h.lastMemoryTruncationTime.Store(math.MinInt64)
	return nil
}

type headMetrics struct {
	activeAppenders           prometheus.Gauge
	series                    prometheus.GaugeFunc
	seriesCreated             prometheus.Counter
	seriesRemoved             prometheus.Counter
	seriesNotFound            prometheus.Counter
	chunks                    prometheus.Gauge
	chunksCreated             prometheus.Counter
	chunksRemoved             prometheus.Counter
	gcDuration                prometheus.Summary
	samplesAppended           *prometheus.CounterVec
	outOfOrderSamplesAppended *prometheus.CounterVec
	outOfBoundSamples         *prometheus.CounterVec
	outOfOrderSamples         *prometheus.CounterVec
	tooOldSamples             *prometheus.CounterVec
	walTruncateDuration       prometheus.Summary
	walCorruptionsTotal       prometheus.Counter
	dataTotalReplayDuration   prometheus.Gauge
	headTruncateFail          prometheus.Counter
	headTruncateTotal         prometheus.Counter
	checkpointDeleteFail      prometheus.Counter
	checkpointDeleteTotal     prometheus.Counter
	checkpointCreationFail    prometheus.Counter
	checkpointCreationTotal   prometheus.Counter
	mmapChunkCorruptionTotal  prometheus.Counter
	snapshotReplayErrorTotal  prometheus.Counter // Will be either 0 or 1.
	oooHistogram              prometheus.Histogram
	mmapChunksTotal           prometheus.Counter
}

const (
	sampleMetricTypeFloat     = "float"
	sampleMetricTypeHistogram = "histogram"
)

func newHeadMetrics(h *Head, r prometheus.Registerer) *headMetrics {
	m := &headMetrics{
		activeAppenders: prometheus.NewGauge(prometheus.GaugeOpts{
			Name: "prometheus_tsdb_head_active_appenders",
			Help: "Number of currently active appender transactions",
		}),
		series: prometheus.NewGaugeFunc(prometheus.GaugeOpts{
			Name: "prometheus_tsdb_head_series",
			Help: "Total number of series in the head block.",
		}, func() float64 {
			return float64(h.NumSeries())
		}),
		seriesCreated: prometheus.NewCounter(prometheus.CounterOpts{
			Name: "prometheus_tsdb_head_series_created_total",
			Help: "Total number of series created in the head",
		}),
		seriesRemoved: prometheus.NewCounter(prometheus.CounterOpts{
			Name: "prometheus_tsdb_head_series_removed_total",
			Help: "Total number of series removed in the head",
		}),
		seriesNotFound: prometheus.NewCounter(prometheus.CounterOpts{
			Name: "prometheus_tsdb_head_series_not_found_total",
			Help: "Total number of requests for series that were not found.",
		}),
		chunks: prometheus.NewGauge(prometheus.GaugeOpts{
			Name: "prometheus_tsdb_head_chunks",
			Help: "Total number of chunks in the head block.",
		}),
		chunksCreated: prometheus.NewCounter(prometheus.CounterOpts{
			Name: "prometheus_tsdb_head_chunks_created_total",
			Help: "Total number of chunks created in the head",
		}),
		chunksRemoved: prometheus.NewCounter(prometheus.CounterOpts{
			Name: "prometheus_tsdb_head_chunks_removed_total",
			Help: "Total number of chunks removed in the head",
		}),
		gcDuration: prometheus.NewSummary(prometheus.SummaryOpts{
			Name: "prometheus_tsdb_head_gc_duration_seconds",
			Help: "Runtime of garbage collection in the head block.",
		}),
		walTruncateDuration: prometheus.NewSummary(prometheus.SummaryOpts{
			Name: "prometheus_tsdb_wal_truncate_duration_seconds",
			Help: "Duration of WAL truncation.",
		}),
		walCorruptionsTotal: prometheus.NewCounter(prometheus.CounterOpts{
			Name: "prometheus_tsdb_wal_corruptions_total",
			Help: "Total number of WAL corruptions.",
		}),
		dataTotalReplayDuration: prometheus.NewGauge(prometheus.GaugeOpts{
			Name: "prometheus_tsdb_data_replay_duration_seconds",
			Help: "Time taken to replay the data on disk.",
		}),
		samplesAppended: prometheus.NewCounterVec(prometheus.CounterOpts{
			Name: "prometheus_tsdb_head_samples_appended_total",
			Help: "Total number of appended samples.",
		}, []string{"type"}),
		outOfOrderSamplesAppended: prometheus.NewCounterVec(prometheus.CounterOpts{
			Name: "prometheus_tsdb_head_out_of_order_samples_appended_total",
			Help: "Total number of appended out of order samples.",
		}, []string{"type"}),
		outOfBoundSamples: prometheus.NewCounterVec(prometheus.CounterOpts{
			Name: "prometheus_tsdb_out_of_bound_samples_total",
			Help: "Total number of out of bound samples ingestion failed attempts with out of order support disabled.",
		}, []string{"type"}),
		outOfOrderSamples: prometheus.NewCounterVec(prometheus.CounterOpts{
			Name: "prometheus_tsdb_out_of_order_samples_total",
			Help: "Total number of out of order samples ingestion failed attempts due to out of order being disabled.",
		}, []string{"type"}),
		tooOldSamples: prometheus.NewCounterVec(prometheus.CounterOpts{
			Name: "prometheus_tsdb_too_old_samples_total",
			Help: "Total number of out of order samples ingestion failed attempts with out of support enabled, but sample outside of time window.",
		}, []string{"type"}),
		headTruncateFail: prometheus.NewCounter(prometheus.CounterOpts{
			Name: "prometheus_tsdb_head_truncations_failed_total",
			Help: "Total number of head truncations that failed.",
		}),
		headTruncateTotal: prometheus.NewCounter(prometheus.CounterOpts{
			Name: "prometheus_tsdb_head_truncations_total",
			Help: "Total number of head truncations attempted.",
		}),
		checkpointDeleteFail: prometheus.NewCounter(prometheus.CounterOpts{
			Name: "prometheus_tsdb_checkpoint_deletions_failed_total",
			Help: "Total number of checkpoint deletions that failed.",
		}),
		checkpointDeleteTotal: prometheus.NewCounter(prometheus.CounterOpts{
			Name: "prometheus_tsdb_checkpoint_deletions_total",
			Help: "Total number of checkpoint deletions attempted.",
		}),
		checkpointCreationFail: prometheus.NewCounter(prometheus.CounterOpts{
			Name: "prometheus_tsdb_checkpoint_creations_failed_total",
			Help: "Total number of checkpoint creations that failed.",
		}),
		checkpointCreationTotal: prometheus.NewCounter(prometheus.CounterOpts{
			Name: "prometheus_tsdb_checkpoint_creations_total",
			Help: "Total number of checkpoint creations attempted.",
		}),
		mmapChunkCorruptionTotal: prometheus.NewCounter(prometheus.CounterOpts{
			Name: "prometheus_tsdb_mmap_chunk_corruptions_total",
			Help: "Total number of memory-mapped chunk corruptions.",
		}),
		snapshotReplayErrorTotal: prometheus.NewCounter(prometheus.CounterOpts{
			Name: "prometheus_tsdb_snapshot_replay_error_total",
			Help: "Total number snapshot replays that failed.",
		}),
		oooHistogram: prometheus.NewHistogram(prometheus.HistogramOpts{
			Name: "prometheus_tsdb_sample_ooo_delta",
			Help: "Delta in seconds by which a sample is considered out of order (reported regardless of OOO time window and whether sample is accepted or not).",
			Buckets: []float64{
				60 * 10,      // 10 min
				60 * 30,      // 30 min
				60 * 60,      // 60 min
				60 * 60 * 2,  // 2h
				60 * 60 * 3,  // 3h
				60 * 60 * 6,  // 6h
				60 * 60 * 12, // 12h
			},
			NativeHistogramBucketFactor:     1.1,
			NativeHistogramMaxBucketNumber:  100,
			NativeHistogramMinResetDuration: 1 * time.Hour,
		}),
		mmapChunksTotal: prometheus.NewCounter(prometheus.CounterOpts{
			Name: "prometheus_tsdb_mmap_chunks_total",
			Help: "Total number of chunks that were memory-mapped.",
		}),
	}

	if r != nil {
		r.MustRegister(
			m.activeAppenders,
			m.series,
			m.chunks,
			m.chunksCreated,
			m.chunksRemoved,
			m.seriesCreated,
			m.seriesRemoved,
			m.seriesNotFound,
			m.gcDuration,
			m.walTruncateDuration,
			m.walCorruptionsTotal,
			m.dataTotalReplayDuration,
			m.samplesAppended,
			m.outOfOrderSamplesAppended,
			m.outOfBoundSamples,
			m.outOfOrderSamples,
			m.tooOldSamples,
			m.headTruncateFail,
			m.headTruncateTotal,
			m.checkpointDeleteFail,
			m.checkpointDeleteTotal,
			m.checkpointCreationFail,
			m.checkpointCreationTotal,
			m.mmapChunksTotal,
			m.mmapChunkCorruptionTotal,
			m.snapshotReplayErrorTotal,
			m.oooHistogram,
			// Metrics bound to functions and not needed in tests
			// can be created and registered on the spot.
			prometheus.NewGaugeFunc(prometheus.GaugeOpts{
				Name: "prometheus_tsdb_head_max_time",
				Help: "Maximum timestamp of the head block. The unit is decided by the library consumer.",
			}, func() float64 {
				return float64(h.MaxTime())
			}),
			prometheus.NewGaugeFunc(prometheus.GaugeOpts{
				Name: "prometheus_tsdb_head_min_time",
				Help: "Minimum time bound of the head block. The unit is decided by the library consumer.",
			}, func() float64 {
				return float64(h.MinTime())
			}),
			prometheus.NewGaugeFunc(prometheus.GaugeOpts{
				Name: "prometheus_tsdb_isolation_low_watermark",
				Help: "The lowest TSDB append ID that is still referenced.",
			}, func() float64 {
				return float64(h.iso.lowWatermark())
			}),
			prometheus.NewGaugeFunc(prometheus.GaugeOpts{
				Name: "prometheus_tsdb_isolation_high_watermark",
				Help: "The highest TSDB append ID that has been given out.",
			}, func() float64 {
				return float64(h.iso.lastAppendID())
			}),
			prometheus.NewGaugeFunc(prometheus.GaugeOpts{
				Name: "prometheus_tsdb_head_chunks_storage_size_bytes",
				Help: "Size of the chunks_head directory.",
			}, func() float64 {
				val, err := h.chunkDiskMapper.Size()
				if err != nil {
					level.Error(h.logger).Log("msg", "Failed to calculate size of \"chunks_head\" dir",
						"err", err.Error())
				}
				return float64(val)
			}),
		)
	}
	return m
}

func mmappedChunksDir(dir string) string { return filepath.Join(dir, "chunks_head") }

// HeadStats are the statistics for the head component of the DB.
type HeadStats struct {
	WALReplayStatus *WALReplayStatus
}

// NewHeadStats returns a new HeadStats object.
func NewHeadStats() *HeadStats {
	return &HeadStats{
		WALReplayStatus: &WALReplayStatus{},
	}
}

// WALReplayStatus contains status information about the WAL replay.
type WALReplayStatus struct {
	sync.RWMutex
	Min     int
	Max     int
	Current int
}

// GetWALReplayStatus returns the WAL replay status information.
func (s *WALReplayStatus) GetWALReplayStatus() WALReplayStatus {
	s.RLock()
	defer s.RUnlock()

	return WALReplayStatus{
		Min:     s.Min,
		Max:     s.Max,
		Current: s.Current,
	}
}

const cardinalityCacheExpirationTime = time.Duration(30) * time.Second

// Init loads data from the write ahead log and prepares the head for writes.
// It should be called before using an appender so that it
// limits the ingested samples to the head min valid time.
func (h *Head) Init(minValidTime int64) error {
	h.minValidTime.Store(minValidTime)
	defer func() {
		h.postings.EnsureOrder(h.opts.WALReplayConcurrency)
	}()
	defer h.gc() // After loading the wal remove the obsolete data from the head.
	defer func() {
		// Loading of m-mapped chunks and snapshot can make the mint of the Head
		// to go below minValidTime.
		if h.MinTime() < h.minValidTime.Load() {
			h.minTime.Store(h.minValidTime.Load())
		}
	}()

	level.Info(h.logger).Log("msg", "Replaying on-disk memory mappable chunks if any")
	start := time.Now()

	snapIdx, snapOffset := -1, 0
	refSeries := make(map[chunks.HeadSeriesRef]*memSeries)

	snapshotLoaded := false
	var chunkSnapshotLoadDuration time.Duration
	if h.opts.EnableMemorySnapshotOnShutdown {
		level.Info(h.logger).Log("msg", "Chunk snapshot is enabled, replaying from the snapshot")
		// If there are any WAL files, there should be at least one WAL file with an index that is current or newer
		// than the snapshot index. If the WAL index is behind the snapshot index somehow, the snapshot is assumed
		// to be outdated.
		loadSnapshot := true
		if h.wal != nil {
			_, endAt, err := wlog.Segments(h.wal.Dir())
			if err != nil {
				return fmt.Errorf("finding WAL segments: %w", err)
			}

			_, idx, _, err := LastChunkSnapshot(h.opts.ChunkDirRoot)
			if err != nil && !errors.Is(err, record.ErrNotFound) {
				level.Error(h.logger).Log("msg", "Could not find last snapshot", "err", err)
			}

			if err == nil && endAt < idx {
				loadSnapshot = false
				level.Warn(h.logger).Log("msg", "Last WAL file is behind snapshot, removing snapshots")
				if err := DeleteChunkSnapshots(h.opts.ChunkDirRoot, math.MaxInt, math.MaxInt); err != nil {
					level.Error(h.logger).Log("msg", "Error while deleting snapshot directories", "err", err)
				}
			}
		}
		if loadSnapshot {
			var err error
			snapIdx, snapOffset, refSeries, err = h.loadChunkSnapshot()
			if err == nil {
				snapshotLoaded = true
				chunkSnapshotLoadDuration = time.Since(start)
				level.Info(h.logger).Log("msg", "Chunk snapshot loading time", "duration", chunkSnapshotLoadDuration.String())
			}
			if err != nil {
				snapIdx, snapOffset = -1, 0
				refSeries = make(map[chunks.HeadSeriesRef]*memSeries)

				h.metrics.snapshotReplayErrorTotal.Inc()
				level.Error(h.logger).Log("msg", "Failed to load chunk snapshot", "err", err)
				// We clear the partially loaded data to replay fresh from the WAL.
				if err := h.resetInMemoryState(); err != nil {
					return err
				}
			}
		}
	}

	mmapChunkReplayStart := time.Now()
	var (
		mmappedChunks    map[chunks.HeadSeriesRef][]*mmappedChunk
		oooMmappedChunks map[chunks.HeadSeriesRef][]*mmappedChunk
		lastMmapRef      chunks.ChunkDiskMapperRef
		err              error

		mmapChunkReplayDuration time.Duration
	)
	if snapshotLoaded || h.wal != nil {
		// If snapshot was not loaded and if there is no WAL, then m-map chunks will be discarded
		// anyway. So we only load m-map chunks when it won't be discarded.
		mmappedChunks, oooMmappedChunks, lastMmapRef, err = h.loadMmappedChunks(refSeries)
		if err != nil {
			// TODO(codesome): clear out all m-map chunks here for refSeries.
			level.Error(h.logger).Log("msg", "Loading on-disk chunks failed", "err", err)
			var cerr *chunks.CorruptionErr
			if errors.As(err, &cerr) {
				h.metrics.mmapChunkCorruptionTotal.Inc()
			}

			// Discard snapshot data since we need to replay the WAL for the missed m-map chunks data.
			snapIdx, snapOffset = -1, 0

			// If this fails, data will be recovered from WAL.
			// Hence we wont lose any data (given WAL is not corrupt).
			mmappedChunks, oooMmappedChunks, lastMmapRef, err = h.removeCorruptedMmappedChunks(err)
			if err != nil {
				return err
			}
		}
		mmapChunkReplayDuration = time.Since(mmapChunkReplayStart)
		level.Info(h.logger).Log("msg", "On-disk memory mappable chunks replay completed", "duration", mmapChunkReplayDuration.String())
	}

	if h.wal == nil {
		level.Info(h.logger).Log("msg", "WAL not found")
		return nil
	}

	level.Info(h.logger).Log("msg", "Replaying WAL, this may take a while")

	checkpointReplayStart := time.Now()
	// Backfill the checkpoint first if it exists.
	dir, startFrom, err := wlog.LastCheckpoint(h.wal.Dir())
	if err != nil && !errors.Is(err, record.ErrNotFound) {
		return fmt.Errorf("find last checkpoint: %w", err)
	}

	// Find the last segment.
	_, endAt, e := wlog.Segments(h.wal.Dir())
	if e != nil {
		return fmt.Errorf("finding WAL segments: %w", e)
	}

	h.startWALReplayStatus(startFrom, endAt)

	syms := labels.NewSymbolTable() // One table for the whole WAL.
	multiRef := map[chunks.HeadSeriesRef]chunks.HeadSeriesRef{}
	if err == nil && startFrom >= snapIdx {
		sr, err := wlog.NewSegmentsReader(dir)
		if err != nil {
			return fmt.Errorf("open checkpoint: %w", err)
		}
		defer func() {
			if err := sr.Close(); err != nil {
				level.Warn(h.logger).Log("msg", "Error while closing the wal segments reader", "err", err)
			}
		}()

		// A corrupted checkpoint is a hard error for now and requires user
		// intervention. There's likely little data that can be recovered anyway.
		if err := h.loadWAL(wlog.NewReader(sr), syms, multiRef, mmappedChunks, oooMmappedChunks); err != nil {
			return fmt.Errorf("backfill checkpoint: %w", err)
		}
		h.updateWALReplayStatusRead(startFrom)
		startFrom++
		level.Info(h.logger).Log("msg", "WAL checkpoint loaded")
	}
	checkpointReplayDuration := time.Since(checkpointReplayStart)

	walReplayStart := time.Now()

	if snapIdx > startFrom {
		startFrom = snapIdx
	}
	// Backfill segments from the most recent checkpoint onwards.
	for i := startFrom; i <= endAt; i++ {
		s, err := wlog.OpenReadSegment(wlog.SegmentName(h.wal.Dir(), i))
		if err != nil {
			return fmt.Errorf("open WAL segment: %d: %w", i, err)
		}

		offset := 0
		if i == snapIdx {
			offset = snapOffset
		}
		sr, err := wlog.NewSegmentBufReaderWithOffset(offset, s)
		if errors.Is(err, io.EOF) {
			// File does not exist.
			continue
		}
		if err != nil {
			return fmt.Errorf("segment reader (offset=%d): %w", offset, err)
		}
		err = h.loadWAL(wlog.NewReader(sr), syms, multiRef, mmappedChunks, oooMmappedChunks)
		if err := sr.Close(); err != nil {
			level.Warn(h.logger).Log("msg", "Error while closing the wal segments reader", "err", err)
		}
		if err != nil {
			return err
		}
		level.Info(h.logger).Log("msg", "WAL segment loaded", "segment", i, "maxSegment", endAt)
		h.updateWALReplayStatusRead(i)
	}
	walReplayDuration := time.Since(walReplayStart)

	wblReplayStart := time.Now()
	if h.wbl != nil {
		// Replay WBL.
		startFrom, endAt, e = wlog.Segments(h.wbl.Dir())
		if e != nil {
			return &errLoadWbl{fmt.Errorf("finding WBL segments: %w", e)}
		}
		h.startWALReplayStatus(startFrom, endAt)

		for i := startFrom; i <= endAt; i++ {
			s, err := wlog.OpenReadSegment(wlog.SegmentName(h.wbl.Dir(), i))
			if err != nil {
				return &errLoadWbl{fmt.Errorf("open WBL segment: %d: %w", i, err)}
			}

			sr := wlog.NewSegmentBufReader(s)
			err = h.loadWBL(wlog.NewReader(sr), syms, multiRef, lastMmapRef)
			if err := sr.Close(); err != nil {
				level.Warn(h.logger).Log("msg", "Error while closing the wbl segments reader", "err", err)
			}
			if err != nil {
				return &errLoadWbl{err}
			}
			level.Info(h.logger).Log("msg", "WBL segment loaded", "segment", i, "maxSegment", endAt)
			h.updateWALReplayStatusRead(i)
		}
	}

	wblReplayDuration := time.Since(wblReplayStart)

	totalReplayDuration := time.Since(start)
	h.metrics.dataTotalReplayDuration.Set(totalReplayDuration.Seconds())
	level.Info(h.logger).Log(
		"msg", "WAL replay completed",
		"checkpoint_replay_duration", checkpointReplayDuration.String(),
		"wal_replay_duration", walReplayDuration.String(),
		"wbl_replay_duration", wblReplayDuration.String(),
		"chunk_snapshot_load_duration", chunkSnapshotLoadDuration.String(),
		"mmap_chunk_replay_duration", mmapChunkReplayDuration.String(),
		"total_replay_duration", totalReplayDuration.String(),
	)

	return nil
}

func (h *Head) loadMmappedChunks(refSeries map[chunks.HeadSeriesRef]*memSeries) (map[chunks.HeadSeriesRef][]*mmappedChunk, map[chunks.HeadSeriesRef][]*mmappedChunk, chunks.ChunkDiskMapperRef, error) {
	mmappedChunks := map[chunks.HeadSeriesRef][]*mmappedChunk{}
	oooMmappedChunks := map[chunks.HeadSeriesRef][]*mmappedChunk{}
	var lastRef, secondLastRef chunks.ChunkDiskMapperRef
	if err := h.chunkDiskMapper.IterateAllChunks(func(seriesRef chunks.HeadSeriesRef, chunkRef chunks.ChunkDiskMapperRef, mint, maxt int64, numSamples uint16, encoding chunkenc.Encoding, isOOO bool) error {
		secondLastRef = lastRef
		lastRef = chunkRef
		if !isOOO && maxt < h.minValidTime.Load() {
			return nil
		}

		// We ignore any chunk that doesn't have a valid encoding
		if !chunkenc.IsValidEncoding(encoding) {
			return nil
		}

		ms, ok := refSeries[seriesRef]

		if isOOO {
			if !ok {
				oooMmappedChunks[seriesRef] = append(oooMmappedChunks[seriesRef], &mmappedChunk{
					ref:        chunkRef,
					minTime:    mint,
					maxTime:    maxt,
					numSamples: numSamples,
				})
				return nil
			}

			h.metrics.chunks.Inc()
			h.metrics.chunksCreated.Inc()

			if ms.ooo == nil {
				ms.ooo = &memSeriesOOOFields{}
			}

			ms.ooo.oooMmappedChunks = append(ms.ooo.oooMmappedChunks, &mmappedChunk{
				ref:        chunkRef,
				minTime:    mint,
				maxTime:    maxt,
				numSamples: numSamples,
			})

			h.updateMinOOOMaxOOOTime(mint, maxt)
			return nil
		}

		if !ok {
			slice := mmappedChunks[seriesRef]
			if len(slice) > 0 && slice[len(slice)-1].maxTime >= mint {
				h.metrics.mmapChunkCorruptionTotal.Inc()
				return fmt.Errorf("out of sequence m-mapped chunk for series ref %d, last chunk: [%d, %d], new: [%d, %d]",
					seriesRef, slice[len(slice)-1].minTime, slice[len(slice)-1].maxTime, mint, maxt)
			}
			slice = append(slice, &mmappedChunk{
				ref:        chunkRef,
				minTime:    mint,
				maxTime:    maxt,
				numSamples: numSamples,
			})
			mmappedChunks[seriesRef] = slice
			return nil
		}

		if len(ms.mmappedChunks) > 0 && ms.mmappedChunks[len(ms.mmappedChunks)-1].maxTime >= mint {
			h.metrics.mmapChunkCorruptionTotal.Inc()
			return fmt.Errorf("out of sequence m-mapped chunk for series ref %d, last chunk: [%d, %d], new: [%d, %d]",
				seriesRef, ms.mmappedChunks[len(ms.mmappedChunks)-1].minTime, ms.mmappedChunks[len(ms.mmappedChunks)-1].maxTime,
				mint, maxt)
		}

		h.metrics.chunks.Inc()
		h.metrics.chunksCreated.Inc()
		ms.mmappedChunks = append(ms.mmappedChunks, &mmappedChunk{
			ref:        chunkRef,
			minTime:    mint,
			maxTime:    maxt,
			numSamples: numSamples,
		})
		h.updateMinMaxTime(mint, maxt)
		if ms.headChunks != nil && maxt >= ms.headChunks.minTime {
			// The head chunk was completed and was m-mapped after taking the snapshot.
			// Hence remove this chunk.
			ms.nextAt = 0
			ms.headChunks = nil
			ms.app = nil
		}
		return nil
	}); err != nil {
		// secondLastRef because the lastRef caused an error.
		return nil, nil, secondLastRef, fmt.Errorf("iterate on on-disk chunks: %w", err)
	}
	return mmappedChunks, oooMmappedChunks, lastRef, nil
}

// removeCorruptedMmappedChunks attempts to delete the corrupted mmapped chunks and if it fails, it clears all the previously
// loaded mmapped chunks.
func (h *Head) removeCorruptedMmappedChunks(err error) (map[chunks.HeadSeriesRef][]*mmappedChunk, map[chunks.HeadSeriesRef][]*mmappedChunk, chunks.ChunkDiskMapperRef, error) {
	level.Info(h.logger).Log("msg", "Deleting mmapped chunk files")
	// We never want to preserve the in-memory series from snapshots if we are repairing m-map chunks.
	if err := h.resetInMemoryState(); err != nil {
		return map[chunks.HeadSeriesRef][]*mmappedChunk{}, map[chunks.HeadSeriesRef][]*mmappedChunk{}, 0, err
	}

	level.Info(h.logger).Log("msg", "Deleting mmapped chunk files")

	if err := h.chunkDiskMapper.DeleteCorrupted(err); err != nil {
		level.Info(h.logger).Log("msg", "Deletion of corrupted mmap chunk files failed, discarding chunk files completely", "err", err)
		if err := h.chunkDiskMapper.Truncate(math.MaxUint32); err != nil {
			level.Error(h.logger).Log("msg", "Deletion of all mmap chunk files failed", "err", err)
		}
		return map[chunks.HeadSeriesRef][]*mmappedChunk{}, map[chunks.HeadSeriesRef][]*mmappedChunk{}, 0, nil
	}

	level.Info(h.logger).Log("msg", "Deletion of mmap chunk files successful, reattempting m-mapping the on-disk chunks")
	mmappedChunks, oooMmappedChunks, lastRef, err := h.loadMmappedChunks(make(map[chunks.HeadSeriesRef]*memSeries))
	if err != nil {
		level.Error(h.logger).Log("msg", "Loading on-disk chunks failed, discarding chunk files completely", "err", err)
		if err := h.chunkDiskMapper.Truncate(math.MaxUint32); err != nil {
			level.Error(h.logger).Log("msg", "Deletion of all mmap chunk files failed after failed loading", "err", err)
		}
		mmappedChunks = map[chunks.HeadSeriesRef][]*mmappedChunk{}
	}

	return mmappedChunks, oooMmappedChunks, lastRef, nil
}

func (h *Head) ApplyConfig(cfg *config.Config, wbl *wlog.WL) {
	oooTimeWindow := int64(0)
	if cfg.StorageConfig.TSDBConfig != nil {
		oooTimeWindow = cfg.StorageConfig.TSDBConfig.OutOfOrderTimeWindow
	}
	if oooTimeWindow < 0 {
		oooTimeWindow = 0
	}

	h.SetOutOfOrderTimeWindow(oooTimeWindow, wbl)

	if !h.opts.EnableExemplarStorage {
		return
	}

	// Head uses opts.MaxExemplars in combination with opts.EnableExemplarStorage
	// to decide if it should pass exemplars along to its exemplar storage, so we
	// need to update opts.MaxExemplars here.
	prevSize := h.opts.MaxExemplars.Load()
	h.opts.MaxExemplars.Store(cfg.StorageConfig.ExemplarsConfig.MaxExemplars)
	newSize := h.opts.MaxExemplars.Load()

	if prevSize == newSize {
		return
	}

	migrated := h.exemplars.(*CircularExemplarStorage).Resize(newSize)
	level.Info(h.logger).Log("msg", "Exemplar storage resized", "from", prevSize, "to", newSize, "migrated", migrated)
}

// SetOutOfOrderTimeWindow updates the out of order related parameters.
// If the Head already has a WBL set, then the wbl will be ignored.
func (h *Head) SetOutOfOrderTimeWindow(oooTimeWindow int64, wbl *wlog.WL) {
	if oooTimeWindow > 0 && h.wbl == nil {
		h.wbl = wbl
	}

	h.opts.OutOfOrderTimeWindow.Store(oooTimeWindow)
}

// EnableNativeHistograms enables the native histogram feature.
func (h *Head) EnableNativeHistograms() {
	h.opts.EnableNativeHistograms.Store(true)
}

// DisableNativeHistograms disables the native histogram feature.
func (h *Head) DisableNativeHistograms() {
	h.opts.EnableNativeHistograms.Store(false)
}

// PostingsCardinalityStats returns highest cardinality stats by label and value names.
func (h *Head) PostingsCardinalityStats(statsByLabelName string, limit int) *index.PostingsStats {
	cacheKey := statsByLabelName + ";" + strconv.Itoa(limit)

	h.cardinalityMutex.Lock()
	defer h.cardinalityMutex.Unlock()
	if h.cardinalityCacheKey != cacheKey {
		h.cardinalityCache = nil
	} else {
		currentTime := time.Duration(time.Now().Unix()) * time.Second
		seconds := currentTime - h.lastPostingsStatsCall
		if seconds > cardinalityCacheExpirationTime {
			h.cardinalityCache = nil
		}
	}
	if h.cardinalityCache != nil {
		return h.cardinalityCache
	}
	h.cardinalityCacheKey = cacheKey
	h.cardinalityCache = h.postings.Stats(statsByLabelName, limit)
	h.lastPostingsStatsCall = time.Duration(time.Now().Unix()) * time.Second

	return h.cardinalityCache
}

func (h *Head) updateMinMaxTime(mint, maxt int64) {
	for {
		lt := h.MinTime()
		if mint >= lt {
			break
		}
		if h.minTime.CompareAndSwap(lt, mint) {
			break
		}
	}
	for {
		ht := h.MaxTime()
		if maxt <= ht {
			break
		}
		if h.maxTime.CompareAndSwap(ht, maxt) {
			break
		}
	}
}

func (h *Head) updateMinOOOMaxOOOTime(mint, maxt int64) {
	for {
		lt := h.MinOOOTime()
		if mint >= lt {
			break
		}
		if h.minOOOTime.CompareAndSwap(lt, mint) {
			break
		}
	}
	for {
		ht := h.MaxOOOTime()
		if maxt <= ht {
			break
		}
		if h.maxOOOTime.CompareAndSwap(ht, maxt) {
			break
		}
	}
}

// SetMinValidTime sets the minimum timestamp the head can ingest.
func (h *Head) SetMinValidTime(minValidTime int64) {
	h.minValidTime.Store(minValidTime)
}

// Truncate removes old data before mint from the head and WAL.
func (h *Head) Truncate(mint int64) (err error) {
<<<<<<< HEAD
	uninitialized := h.isUninitialized()
	if err := h.truncateMemory(mint); err != nil {
		return err
	}
	if uninitialized {
=======
	initialized := h.initialized()
	if err := h.truncateMemory(mint); err != nil {
		return err
	}
	if !initialized {
>>>>>>> 25a8d576
		return nil
	}
	return h.truncateWAL(mint)
}

// OverlapsClosedInterval returns true if the head overlaps [mint, maxt].
func (h *Head) OverlapsClosedInterval(mint, maxt int64) bool {
	return h.MinTime() <= maxt && mint <= h.MaxTime()
}

// truncateMemory removes old data before mint from the head.
func (h *Head) truncateMemory(mint int64) (err error) {
	h.chunkSnapshotMtx.Lock()
	defer h.chunkSnapshotMtx.Unlock()

	defer func() {
		if err != nil {
			h.metrics.headTruncateFail.Inc()
		}
	}()

<<<<<<< HEAD
	uninitialized := h.isUninitialized()

	if h.MinTime() >= mint && !uninitialized {
=======
	initialized := h.initialized()

	if h.MinTime() >= mint && initialized {
>>>>>>> 25a8d576
		return nil
	}

	// The order of these two Store() should not be changed,
	// i.e. truncation time is set before in-process boolean.
	h.lastMemoryTruncationTime.Store(mint)
	h.memTruncationInProcess.Store(true)
	defer h.memTruncationInProcess.Store(false)

	// We wait for pending queries to end that overlap with this truncation.
<<<<<<< HEAD
	if !uninitialized {
=======
	if initialized {
>>>>>>> 25a8d576
		h.WaitForPendingReadersInTimeRange(h.MinTime(), mint)
	}

	h.minTime.Store(mint)
	h.minValidTime.Store(mint)

	// Ensure that max time is at least as high as min time.
	for h.MaxTime() < mint {
		h.maxTime.CompareAndSwap(h.MaxTime(), mint)
	}

	// This was an initial call to Truncate after loading blocks on startup.
	// We haven't read back the WAL yet, so do not attempt to truncate it.
<<<<<<< HEAD
	if uninitialized {
=======
	if !initialized {
>>>>>>> 25a8d576
		return nil
	}

	h.metrics.headTruncateTotal.Inc()
	return h.truncateSeriesAndChunkDiskMapper("truncateMemory")
}

// WaitForPendingReadersInTimeRange waits for queries overlapping with given range to finish querying.
// The query timeout limits the max wait time of this function implicitly.
// The mint is inclusive and maxt is the truncation time hence exclusive.
func (h *Head) WaitForPendingReadersInTimeRange(mint, maxt int64) {
	maxt-- // Making it inclusive before checking overlaps.
	overlaps := func() bool {
		o := false
		h.iso.TraverseOpenReads(func(s *isolationState) bool {
			if s.mint <= maxt && mint <= s.maxt {
				// Overlaps with the truncation range.
				o = true
				return false
			}
			return true
		})
		return o
	}
	for overlaps() {
		time.Sleep(500 * time.Millisecond)
	}
}

// WaitForPendingReadersForOOOChunksAtOrBefore is like WaitForPendingReadersInTimeRange, except it waits for
// queries touching OOO chunks less than or equal to chunk to finish querying.
func (h *Head) WaitForPendingReadersForOOOChunksAtOrBefore(chunk chunks.ChunkDiskMapperRef) {
	for h.oooIso.HasOpenReadsAtOrBefore(chunk) {
		time.Sleep(500 * time.Millisecond)
	}
}

// WaitForAppendersOverlapping waits for appends overlapping maxt to finish.
func (h *Head) WaitForAppendersOverlapping(maxt int64) {
	for maxt >= h.iso.lowestAppendTime() {
		time.Sleep(500 * time.Millisecond)
	}
}

// IsQuerierCollidingWithTruncation returns if the current querier needs to be closed and if a new querier
// has to be created. In the latter case, the method also returns the new mint to be used for creating the
// new range head and the new querier. This methods helps preventing races with the truncation of in-memory data.
//
// NOTE: The querier should already be taken before calling this.
func (h *Head) IsQuerierCollidingWithTruncation(querierMint, querierMaxt int64) (shouldClose, getNew bool, newMint int64) {
	if !h.memTruncationInProcess.Load() {
		return false, false, 0
	}
	// Head truncation is in process. It also means that the block that was
	// created for this truncation range is also available.
	// Check if we took a querier that overlaps with this truncation.
	memTruncTime := h.lastMemoryTruncationTime.Load()
	if querierMaxt < memTruncTime {
		// Head compaction has happened and this time range is being truncated.
		// This query doesn't overlap with the Head any longer.
		// We should close this querier to avoid races and the data would be
		// available with the blocks below.
		// Cases:
		// 1.     |------truncation------|
		//   |---query---|
		// 2.     |------truncation------|
		//              |---query---|
		return true, false, 0
	}
	if querierMint < memTruncTime {
		// The truncation time is not same as head mint that we saw above but the
		// query still overlaps with the Head.
		// The truncation started after we got the querier. So it is not safe
		// to use this querier and/or might block truncation. We should get
		// a new querier for the new Head range while remaining will be available
		// in the blocks below.
		// Case:
		//      |------truncation------|
		//                        |----query----|
		// Turns into
		//      |------truncation------|
		//                             |---qu---|
		return true, true, memTruncTime
	}

	// Other case is this, which is a no-op
	//      |------truncation------|
	//                              |---query---|
	return false, false, 0
}

// truncateWAL removes old data before mint from the WAL.
func (h *Head) truncateWAL(mint int64) error {
	h.chunkSnapshotMtx.Lock()
	defer h.chunkSnapshotMtx.Unlock()

	if h.wal == nil || mint <= h.lastWALTruncationTime.Load() {
		return nil
	}
	start := time.Now()
	h.lastWALTruncationTime.Store(mint)

	first, last, err := wlog.Segments(h.wal.Dir())
	if err != nil {
		return fmt.Errorf("get segment range: %w", err)
	}
	// Start a new segment, so low ingestion volume TSDB don't have more WAL than
	// needed.
	if _, err := h.wal.NextSegment(); err != nil {
		return fmt.Errorf("next segment: %w", err)
	}
	last-- // Never consider last segment for checkpoint.
	if last < 0 {
		return nil // no segments yet.
	}
	// The lower two thirds of segments should contain mostly obsolete samples.
	// If we have less than two segments, it's not worth checkpointing yet.
	// With the default 2h blocks, this will keeping up to around 3h worth
	// of WAL segments.
	last = first + (last-first)*2/3
	if last <= first {
		return nil
	}

	keep := func(id chunks.HeadSeriesRef) bool {
		if h.series.getByID(id) != nil {
			return true
		}
		h.deletedMtx.Lock()
		keepUntil, ok := h.deleted[id]
		h.deletedMtx.Unlock()
		return ok && keepUntil > last
	}
	h.metrics.checkpointCreationTotal.Inc()
	if _, err = wlog.Checkpoint(h.logger, h.wal, first, last, keep, mint); err != nil {
		h.metrics.checkpointCreationFail.Inc()
		var cerr *chunks.CorruptionErr
		if errors.As(err, &cerr) {
			h.metrics.walCorruptionsTotal.Inc()
		}
		return fmt.Errorf("create checkpoint: %w", err)
	}
	if err := h.wal.Truncate(last + 1); err != nil {
		// If truncating fails, we'll just try again at the next checkpoint.
		// Leftover segments will just be ignored in the future if there's a checkpoint
		// that supersedes them.
		level.Error(h.logger).Log("msg", "truncating segments failed", "err", err)
	}

	// The checkpoint is written and segments before it is truncated, so we no
	// longer need to track deleted series that are before it.
	h.deletedMtx.Lock()
	for ref, segment := range h.deleted {
		if segment <= last {
			delete(h.deleted, ref)
		}
	}
	h.deletedMtx.Unlock()

	h.metrics.checkpointDeleteTotal.Inc()
	if err := wlog.DeleteCheckpoints(h.wal.Dir(), last); err != nil {
		// Leftover old checkpoints do not cause problems down the line beyond
		// occupying disk space.
		// They will just be ignored since a higher checkpoint exists.
		level.Error(h.logger).Log("msg", "delete old checkpoints", "err", err)
		h.metrics.checkpointDeleteFail.Inc()
	}
	h.metrics.walTruncateDuration.Observe(time.Since(start).Seconds())

	level.Info(h.logger).Log("msg", "WAL checkpoint complete",
		"first", first, "last", last, "duration", time.Since(start))

	return nil
}

// truncateOOO
//   - waits for any pending reads that potentially touch chunks less than or equal to newMinOOOMmapRef
//   - truncates the OOO WBL files whose index is strictly less than lastWBLFile.
//   - garbage collects all the m-map chunks from the memory that are less than or equal to newMinOOOMmapRef
//     and then deletes the series that do not have any data anymore.
//
// The caller is responsible for ensuring that no further queriers will be created that reference chunks less
// than or equal to newMinOOOMmapRef before calling truncateOOO.
func (h *Head) truncateOOO(lastWBLFile int, newMinOOOMmapRef chunks.ChunkDiskMapperRef) error {
	curMinOOOMmapRef := chunks.ChunkDiskMapperRef(h.minOOOMmapRef.Load())
	if newMinOOOMmapRef.GreaterThan(curMinOOOMmapRef) {
		h.WaitForPendingReadersForOOOChunksAtOrBefore(newMinOOOMmapRef)
		h.minOOOMmapRef.Store(uint64(newMinOOOMmapRef))

		if err := h.truncateSeriesAndChunkDiskMapper("truncateOOO"); err != nil {
			return err
		}
	}

	if h.wbl == nil {
		return nil
	}

	return h.wbl.Truncate(lastWBLFile)
}

// truncateSeriesAndChunkDiskMapper is a helper function for truncateMemory and truncateOOO.
// It runs GC on the Head and truncates the ChunkDiskMapper accordingly.
func (h *Head) truncateSeriesAndChunkDiskMapper(caller string) error {
	start := time.Now()
	headMaxt := h.MaxTime()
	actualMint, minOOOTime, minMmapFile := h.gc()
	level.Info(h.logger).Log("msg", "Head GC completed", "caller", caller, "duration", time.Since(start))
	h.metrics.gcDuration.Observe(time.Since(start).Seconds())

	if actualMint > h.minTime.Load() {
		// The actual mint of the head is higher than the one asked to truncate.
		appendableMinValidTime := h.appendableMinValidTime()
		if actualMint < appendableMinValidTime {
			h.minTime.Store(actualMint)
			h.minValidTime.Store(actualMint)
		} else {
			// The actual min time is in the appendable window.
			// So we set the mint to the appendableMinValidTime.
			h.minTime.Store(appendableMinValidTime)
			h.minValidTime.Store(appendableMinValidTime)
		}
	}
	if headMaxt-h.opts.OutOfOrderTimeWindow.Load() < minOOOTime {
		// The allowed OOO window is lower than the min OOO time seen during GC.
		// So it is possible that some OOO sample was inserted that was less that minOOOTime.
		// So we play safe and set it to the min that was possible.
		minOOOTime = headMaxt - h.opts.OutOfOrderTimeWindow.Load()
	}
	h.minOOOTime.Store(minOOOTime)

	// Truncate the chunk m-mapper.
	if err := h.chunkDiskMapper.Truncate(uint32(minMmapFile)); err != nil {
		return fmt.Errorf("truncate chunks.HeadReadWriter by file number: %w", err)
	}
	return nil
}

type Stats struct {
	NumSeries         uint64
	MinTime, MaxTime  int64
	IndexPostingStats *index.PostingsStats
}

// Stats returns important current HEAD statistics. Note that it is expensive to
// calculate these.
func (h *Head) Stats(statsByLabelName string, limit int) *Stats {
	return &Stats{
		NumSeries:         h.NumSeries(),
		MaxTime:           h.MaxTime(),
		MinTime:           h.MinTime(),
		IndexPostingStats: h.PostingsCardinalityStats(statsByLabelName, limit),
	}
}

// RangeHead allows querying Head via an IndexReader, ChunkReader and tombstones.Reader
// but only within a restricted range.  Used for queries and compactions.
type RangeHead struct {
	head       *Head
	mint, maxt int64

	isolationOff bool
}

// NewRangeHead returns a *RangeHead.
// There are no restrictions on mint/maxt.
func NewRangeHead(head *Head, mint, maxt int64) *RangeHead {
	return &RangeHead{
		head: head,
		mint: mint,
		maxt: maxt,
	}
}

// NewRangeHeadWithIsolationDisabled returns a *RangeHead that does not create an isolationState.
func NewRangeHeadWithIsolationDisabled(head *Head, mint, maxt int64) *RangeHead {
	rh := NewRangeHead(head, mint, maxt)
	rh.isolationOff = true
	return rh
}

func (h *RangeHead) Index() (IndexReader, error) {
	return h.head.indexRange(h.mint, h.maxt), nil
}

func (h *RangeHead) Chunks() (ChunkReader, error) {
	var isoState *isolationState
	if !h.isolationOff {
		isoState = h.head.iso.State(h.mint, h.maxt)
	}
	return h.head.chunksRange(h.mint, h.maxt, isoState)
}

func (h *RangeHead) Tombstones() (tombstones.Reader, error) {
	return h.head.tombstones, nil
}

func (h *RangeHead) MinTime() int64 {
	return h.mint
}

// MaxTime returns the max time of actual data fetch-able from the head.
// This controls the chunks time range which is closed [b.MinTime, b.MaxTime].
func (h *RangeHead) MaxTime() int64 {
	return h.maxt
}

// BlockMaxTime returns the max time of the potential block created from this head.
// It's different to MaxTime as we need to add +1 millisecond to block maxt because block
// intervals are half-open: [b.MinTime, b.MaxTime). Block intervals are always +1 than the total samples it includes.
func (h *RangeHead) BlockMaxTime() int64 {
	return h.MaxTime() + 1
}

func (h *RangeHead) NumSeries() uint64 {
	return h.head.NumSeries()
}

var rangeHeadULID = ulid.MustParse("0000000000XXXXXXXRANGEHEAD")

func (h *RangeHead) Meta() BlockMeta {
	return BlockMeta{
		MinTime: h.MinTime(),
		MaxTime: h.MaxTime(),
		ULID:    rangeHeadULID,
		Stats: BlockStats{
			NumSeries: h.NumSeries(),
		},
	}
}

// String returns an human readable representation of the range head. It's important to
// keep this function in order to avoid the struct dump when the head is stringified in
// errors or logs.
func (h *RangeHead) String() string {
	return fmt.Sprintf("range head (mint: %d, maxt: %d)", h.MinTime(), h.MaxTime())
}

// Delete all samples in the range of [mint, maxt] for series that satisfy the given
// label matchers.
func (h *Head) Delete(ctx context.Context, mint, maxt int64, ms ...*labels.Matcher) error {
	// Do not delete anything beyond the currently valid range.
	mint, maxt = clampInterval(mint, maxt, h.MinTime(), h.MaxTime())

	ir := h.indexRange(mint, maxt)

	p, err := ir.PostingsForMatchers(ctx, false, ms...)
	if err != nil {
		return fmt.Errorf("select series: %w", err)
	}

	var stones []tombstones.Stone
	for p.Next() {
		if err := ctx.Err(); err != nil {
			return fmt.Errorf("select series: %w", err)
		}

		series := h.series.getByID(chunks.HeadSeriesRef(p.At()))
		if series == nil {
			level.Debug(h.logger).Log("msg", "Series not found in Head.Delete")
			continue
		}

		series.Lock()
		t0, t1 := series.minTime(), series.maxTime()
		series.Unlock()
		if t0 == math.MinInt64 || t1 == math.MinInt64 {
			continue
		}
		// Delete only until the current values and not beyond.
		t0, t1 = clampInterval(mint, maxt, t0, t1)
		stones = append(stones, tombstones.Stone{Ref: p.At(), Intervals: tombstones.Intervals{{Mint: t0, Maxt: t1}}})
	}
	if p.Err() != nil {
		return p.Err()
	}
	if err := ctx.Err(); err != nil {
		return fmt.Errorf("select series: %w", err)
	}

	if h.wal != nil {
		var enc record.Encoder
		if err := h.wal.Log(enc.Tombstones(stones, nil)); err != nil {
			return err
		}
	}
	for _, s := range stones {
		h.tombstones.AddInterval(s.Ref, s.Intervals[0])
	}

	return nil
}

// gc removes data before the minimum timestamp from the head.
// It returns
// * The actual min times of the chunks present in the Head.
// * The min OOO time seen during the GC.
// * Min mmap file number seen in the series (in-order and out-of-order) after gc'ing the series.
func (h *Head) gc() (actualInOrderMint, minOOOTime int64, minMmapFile int) {
	// Only data strictly lower than this timestamp must be deleted.
	mint := h.MinTime()
	// Only ooo m-map chunks strictly lower than or equal to this ref
	// must be deleted.
	minOOOMmapRef := chunks.ChunkDiskMapperRef(h.minOOOMmapRef.Load())

	// Drop old chunks and remember series IDs and hashes if they can be
	// deleted entirely.
	deleted, chunksRemoved, actualInOrderMint, minOOOTime, minMmapFile := h.series.gc(mint, minOOOMmapRef)
	seriesRemoved := len(deleted)

	h.metrics.seriesRemoved.Add(float64(seriesRemoved))
	h.metrics.chunksRemoved.Add(float64(chunksRemoved))
	h.metrics.chunks.Sub(float64(chunksRemoved))
	h.numSeries.Sub(uint64(seriesRemoved))

	// Remove deleted series IDs from the postings lists.
	h.postings.Delete(deleted)

	// Remove tombstones referring to the deleted series.
	h.tombstones.DeleteTombstones(deleted)
	h.tombstones.TruncateBefore(mint)

	if h.wal != nil {
		_, last, _ := wlog.Segments(h.wal.Dir())
		h.deletedMtx.Lock()
		// Keep series records until we're past segment 'last'
		// because the WAL will still have samples records with
		// this ref ID. If we didn't keep these series records then
		// on start up when we replay the WAL, or any other code
		// that reads the WAL, wouldn't be able to use those
		// samples since we would have no labels for that ref ID.
		for ref := range deleted {
			h.deleted[chunks.HeadSeriesRef(ref)] = last
		}
		h.deletedMtx.Unlock()
	}

	return actualInOrderMint, minOOOTime, minMmapFile
}

// Tombstones returns a new reader over the head's tombstones.
func (h *Head) Tombstones() (tombstones.Reader, error) {
	return h.tombstones, nil
}

// NumSeries returns the number of active series in the head.
func (h *Head) NumSeries() uint64 {
	return h.numSeries.Load()
}

var headULID = ulid.MustParse("0000000000XXXXXXXXXXXXHEAD")

// Meta returns meta information about the head.
// The head is dynamic so will return dynamic results.
func (h *Head) Meta() BlockMeta {
	return BlockMeta{
		MinTime: h.MinTime(),
		MaxTime: h.MaxTime(),
		ULID:    headULID,
		Stats: BlockStats{
			NumSeries: h.NumSeries(),
		},
	}
}

// MinTime returns the lowest time bound on visible data in the head.
func (h *Head) MinTime() int64 {
	return h.minTime.Load()
}

// MaxTime returns the highest timestamp seen in data of the head.
func (h *Head) MaxTime() int64 {
	return h.maxTime.Load()
}

// MinOOOTime returns the lowest time bound on visible data in the out of order
// head.
func (h *Head) MinOOOTime() int64 {
	return h.minOOOTime.Load()
}

// MaxOOOTime returns the highest timestamp on visible data in the out of order
// head.
func (h *Head) MaxOOOTime() int64 {
	return h.maxOOOTime.Load()
}

<<<<<<< HEAD
// isUninitialized returns true if the head does not yet have a MinTime or MaxTime set, false otherwise.
func (h *Head) isUninitialized() bool {
	return h.MinTime() == math.MaxInt64 || h.MaxTime() == math.MinInt64
=======
// initialized returns true if the head has a MinTime set, false otherwise.
func (h *Head) initialized() bool {
	return h.MinTime() != math.MaxInt64
>>>>>>> 25a8d576
}

// compactable returns whether the head has a compactable range.
// When the TimelyCompaction option is enabled, the head is compactable when the min block end is .5 times the chunk range in the past.
// Else the head has a compactable range when the head time range is 1.5 times the chunk range.
// The 0.5 acts as a buffer of the appendable window.
func (h *Head) compactable() bool {
<<<<<<< HEAD
	if h.isUninitialized() {
		return false
	}

	if h.opts.TimelyCompaction {
		minBlockEnd := rangeForTimestamp(h.MinTime(), h.chunkRange.Load())
		return minBlockEnd < h.appendableMinValidTime()
	}

=======
	if !h.initialized() {
		return false
	}

>>>>>>> 25a8d576
	return h.MaxTime()-h.MinTime() > h.chunkRange.Load()/2*3
}

// Close flushes the WAL and closes the head.
// It also takes a snapshot of in-memory chunks if enabled.
func (h *Head) Close() error {
	h.closedMtx.Lock()
	defer h.closedMtx.Unlock()
	h.closed = true

	// mmap all but last chunk in case we're performing snapshot since that only
	// takes samples from most recent head chunk.
	h.mmapHeadChunks()

	errs := tsdb_errors.NewMulti(h.chunkDiskMapper.Close())
	if h.wal != nil {
		errs.Add(h.wal.Close())
	}
	if h.wbl != nil {
		errs.Add(h.wbl.Close())
	}
	if errs.Err() == nil && h.opts.EnableMemorySnapshotOnShutdown {
		errs.Add(h.performChunkSnapshot())
	}
	return errs.Err()
}

// String returns an human readable representation of the TSDB head. It's important to
// keep this function in order to avoid the struct dump when the head is stringified in
// errors or logs.
func (h *Head) String() string {
	return "head"
}

func (h *Head) getOrCreate(hash uint64, lset labels.Labels) (*memSeries, bool, error) {
	// Just using `getOrCreateWithID` below would be semantically sufficient, but we'd create
	// a new series on every sample inserted via Add(), which causes allocations
	// and makes our series IDs rather random and harder to compress in postings.
	s := h.series.getByHash(hash, lset)
	if s != nil {
		return s, false, nil
	}

	// Optimistically assume that we are the first one to create the series.
	id := chunks.HeadSeriesRef(h.lastSeriesID.Inc())

	return h.getOrCreateWithID(id, hash, lset)
}

func (h *Head) getOrCreateWithID(id chunks.HeadSeriesRef, hash uint64, lset labels.Labels) (*memSeries, bool, error) {
	s, created, err := h.series.getOrSet(hash, lset, func() *memSeries {
		shardHash := uint64(0)
		if h.opts.EnableSharding {
			shardHash = labels.StableHash(lset)
		}

		return newMemSeries(lset, id, shardHash, h.secondaryHashFunc(lset), h.opts.ChunkEndTimeVariance, h.opts.IsolationDisabled)
	})
	if err != nil {
		return nil, false, err
	}
	if !created {
		return s, false, nil
	}

	h.metrics.seriesCreated.Inc()
	h.numSeries.Inc()

	h.postings.Add(storage.SeriesRef(id), lset)
	return s, true, nil
}

// mmapHeadChunks will iterate all memSeries stored on Head and call mmapHeadChunks() on each of them.
//
// There are two types of chunks that store samples for each memSeries:
// A) Head chunk - stored on Go heap, when new samples are appended they go there.
// B) M-mapped chunks - memory mapped chunks, kernel manages the memory for us on-demand, these chunks
//
//	are read-only.
//
// Calling mmapHeadChunks() will iterate all memSeries and m-mmap all chunks that should be m-mapped.
// The m-mapping operation is needs to be serialised and so it goes via central lock.
// If there are multiple concurrent memSeries that need to m-map some chunk then they can block each-other.
//
// To minimise the effect of locking on TSDB operations m-mapping is serialised and done away from
// sample append path, since waiting on a lock inside an append would lock the entire memSeries for
// (potentially) a long time, since that could eventually delay next scrape and/or cause query timeouts.
func (h *Head) mmapHeadChunks() {
	var count int
	for i := 0; i < h.series.size; i++ {
		h.series.locks[i].RLock()
		for _, series := range h.series.series[i] {
			series.Lock()
			count += series.mmapChunks(h.chunkDiskMapper)
			series.Unlock()
		}
		h.series.locks[i].RUnlock()
	}
	h.metrics.mmapChunksTotal.Add(float64(count))
}

// seriesHashmap lets TSDB find a memSeries by its label set, via a 64-bit hash.
// There is one map for the common case where the hash value is unique, and a
// second map for the case that two series have the same hash value.
// Each series is in only one of the maps.
// Its methods require the hash to be submitted with it to avoid re-computations throughout
// the code.
type seriesHashmap struct {
	unique    map[uint64]*memSeries
	conflicts map[uint64][]*memSeries
}

func (m *seriesHashmap) get(hash uint64, lset labels.Labels) *memSeries {
	if s, found := m.unique[hash]; found {
		if labels.Equal(s.lset, lset) {
			return s
		}
	}
	for _, s := range m.conflicts[hash] {
		if labels.Equal(s.lset, lset) {
			return s
		}
	}
	return nil
}

func (m *seriesHashmap) set(hash uint64, s *memSeries) {
	if existing, found := m.unique[hash]; !found || labels.Equal(existing.lset, s.lset) {
		m.unique[hash] = s
		return
	}
	if m.conflicts == nil {
		m.conflicts = make(map[uint64][]*memSeries)
	}
	l := m.conflicts[hash]
	for i, prev := range l {
		if labels.Equal(prev.lset, s.lset) {
			l[i] = s
			return
		}
	}
	m.conflicts[hash] = append(l, s)
}

func (m *seriesHashmap) del(hash uint64, ref chunks.HeadSeriesRef) {
	var rem []*memSeries
	unique, found := m.unique[hash]
	switch {
	case !found: // Supplied hash is not stored.
		return
	case unique.ref == ref:
		conflicts := m.conflicts[hash]
		if len(conflicts) == 0 { // Exactly one series with this hash was stored
			delete(m.unique, hash)
			return
		}
		m.unique[hash] = conflicts[0] // First remaining series goes in 'unique'.
		rem = conflicts[1:]           // Keep the rest.
	default: // The series to delete is somewhere in 'conflicts'. Keep all the ones that don't match.
		for _, s := range m.conflicts[hash] {
			if s.ref != ref {
				rem = append(rem, s)
			}
		}
	}
	if len(rem) == 0 {
		delete(m.conflicts, hash)
	} else {
		m.conflicts[hash] = rem
	}
}

const (
	// DefaultStripeSize is the default number of entries to allocate in the stripeSeries hash map.
	DefaultStripeSize = 1 << 14
)

// stripeSeries holds series by HeadSeriesRef ("ID") and also by hash of their labels.
// ID-based lookups via getByID() are preferred over getByHash() for performance reasons.
// It locks modulo ranges of IDs and hashes to reduce lock contention.
// The locks are padded to not be on the same cache line. Filling the padded space
// with the maps was profiled to be slower – likely due to the additional pointer
// dereferences.
type stripeSeries struct {
	size                    int
	series                  []map[chunks.HeadSeriesRef]*memSeries // Sharded by ref. A series ref is the value of `size` when the series was being newly added.
	hashes                  []seriesHashmap                       // Sharded by label hash.
	locks                   []stripeLock                          // Sharded by ref for series access, by label hash for hashes access.
	seriesLifecycleCallback SeriesLifecycleCallback
}

type stripeLock struct {
	sync.RWMutex
	// Padding to avoid multiple locks being on the same cache line.
	_ [40]byte
}

func newStripeSeries(stripeSize int, seriesCallback SeriesLifecycleCallback) *stripeSeries {
	s := &stripeSeries{
		size:                    stripeSize,
		series:                  make([]map[chunks.HeadSeriesRef]*memSeries, stripeSize),
		hashes:                  make([]seriesHashmap, stripeSize),
		locks:                   make([]stripeLock, stripeSize),
		seriesLifecycleCallback: seriesCallback,
	}

	for i := range s.series {
		s.series[i] = map[chunks.HeadSeriesRef]*memSeries{}
	}
	for i := range s.hashes {
		s.hashes[i] = seriesHashmap{
			unique:    map[uint64]*memSeries{},
			conflicts: nil, // Initialized on demand in set().
		}
	}
	return s
}

// gc garbage collects old chunks that are strictly before mint and removes
// series entirely that have no chunks left.
// note: returning map[chunks.HeadSeriesRef]struct{} would be more accurate,
// but the returned map goes into postings.Delete() which expects a map[storage.SeriesRef]struct
// and there's no easy way to cast maps.
// minMmapFile is the min mmap file number seen in the series (in-order and out-of-order) after gc'ing the series.
func (s *stripeSeries) gc(mint int64, minOOOMmapRef chunks.ChunkDiskMapperRef) (_ map[storage.SeriesRef]struct{}, _ int, _, _ int64, minMmapFile int) {
	var (
		deleted                     = map[storage.SeriesRef]struct{}{}
		rmChunks                    = 0
		actualMint            int64 = math.MaxInt64
		minOOOTime            int64 = math.MaxInt64
		deletedFromPrevStripe       = 0
	)
	minMmapFile = math.MaxInt32

	// For one series, truncate old chunks and check if any chunks left. If not, mark as deleted and collect the ID.
	check := func(hashShard int, hash uint64, series *memSeries, deletedForCallback map[chunks.HeadSeriesRef]labels.Labels) {
		series.Lock()
		defer series.Unlock()

		rmChunks += series.truncateChunksBefore(mint, minOOOMmapRef)

		if len(series.mmappedChunks) > 0 {
			seq, _ := series.mmappedChunks[0].ref.Unpack()
			if seq < minMmapFile {
				minMmapFile = seq
			}
		}
		if series.ooo != nil && len(series.ooo.oooMmappedChunks) > 0 {
			seq, _ := series.ooo.oooMmappedChunks[0].ref.Unpack()
			if seq < minMmapFile {
				minMmapFile = seq
			}
			for _, ch := range series.ooo.oooMmappedChunks {
				if ch.minTime < minOOOTime {
					minOOOTime = ch.minTime
				}
			}
		}
		if series.ooo != nil && series.ooo.oooHeadChunk != nil {
			if series.ooo.oooHeadChunk.minTime < minOOOTime {
				minOOOTime = series.ooo.oooHeadChunk.minTime
			}
		}
		if len(series.mmappedChunks) > 0 || series.headChunks != nil || series.pendingCommit ||
			(series.ooo != nil && (len(series.ooo.oooMmappedChunks) > 0 || series.ooo.oooHeadChunk != nil)) {
			seriesMint := series.minTime()
			if seriesMint < actualMint {
				actualMint = seriesMint
			}
			return
		}
		// The series is gone entirely. We need to keep the series lock
		// and make sure we have acquired the stripe locks for hash and ID of the
		// series alike.
		// If we don't hold them all, there's a very small chance that a series receives
		// samples again while we are half-way into deleting it.
		refShard := int(series.ref) & (s.size - 1)
		if hashShard != refShard {
			s.locks[refShard].Lock()
			defer s.locks[refShard].Unlock()
		}

		deleted[storage.SeriesRef(series.ref)] = struct{}{}
		s.hashes[hashShard].del(hash, series.ref)
		delete(s.series[refShard], series.ref)
		deletedForCallback[series.ref] = series.lset
	}

	// Run through all series shard by shard, checking which should be deleted.
	for i := 0; i < s.size; i++ {
		deletedForCallback := make(map[chunks.HeadSeriesRef]labels.Labels, deletedFromPrevStripe)
		s.locks[i].Lock()

		// Delete conflicts first so seriesHashmap.del doesn't move them to the `unique` field,
		// after deleting `unique`.
		for hash, all := range s.hashes[i].conflicts {
			for _, series := range all {
				check(i, hash, series, deletedForCallback)
			}
		}
		for hash, series := range s.hashes[i].unique {
			check(i, hash, series, deletedForCallback)
		}

		s.locks[i].Unlock()

		s.seriesLifecycleCallback.PostDeletion(deletedForCallback)
		deletedFromPrevStripe = len(deletedForCallback)
	}

	if actualMint == math.MaxInt64 {
		actualMint = mint
	}

	return deleted, rmChunks, actualMint, minOOOTime, minMmapFile
}

func (s *stripeSeries) getByID(id chunks.HeadSeriesRef) *memSeries {
	i := uint64(id) & uint64(s.size-1)

	s.locks[i].RLock()
	series := s.series[i][id]
	s.locks[i].RUnlock()

	return series
}

func (s *stripeSeries) getByHash(hash uint64, lset labels.Labels) *memSeries {
	i := hash & uint64(s.size-1)

	s.locks[i].RLock()
	series := s.hashes[i].get(hash, lset)
	s.locks[i].RUnlock()

	return series
}

func (s *stripeSeries) getOrSet(hash uint64, lset labels.Labels, createSeries func() *memSeries) (*memSeries, bool, error) {
	// PreCreation is called here to avoid calling it inside the lock.
	// It is not necessary to call it just before creating a series,
	// rather it gives a 'hint' whether to create a series or not.
	preCreationErr := s.seriesLifecycleCallback.PreCreation(lset)

	// Create the series, unless the PreCreation() callback as failed.
	// If failed, we'll not allow to create a new series anyway.
	var series *memSeries
	if preCreationErr == nil {
		series = createSeries()
	}

	i := hash & uint64(s.size-1)
	s.locks[i].Lock()

	if prev := s.hashes[i].get(hash, lset); prev != nil {
		s.locks[i].Unlock()
		return prev, false, nil
	}
	if preCreationErr == nil {
		s.hashes[i].set(hash, series)
	}
	s.locks[i].Unlock()

	if preCreationErr != nil {
		// The callback prevented creation of series.
		return nil, false, preCreationErr
	}
	// Setting the series in the s.hashes marks the creation of series
	// as any further calls to this methods would return that series.
	s.seriesLifecycleCallback.PostCreation(series.lset)

	i = uint64(series.ref) & uint64(s.size-1)

	s.locks[i].Lock()
	s.series[i][series.ref] = series
	s.locks[i].Unlock()

	return series, true, nil
}

type sample struct {
	t  int64
	f  float64
	h  *histogram.Histogram
	fh *histogram.FloatHistogram
}

func newSample(t int64, v float64, h *histogram.Histogram, fh *histogram.FloatHistogram) chunks.Sample {
	return sample{t, v, h, fh}
}

func (s sample) T() int64                      { return s.t }
func (s sample) F() float64                    { return s.f }
func (s sample) H() *histogram.Histogram       { return s.h }
func (s sample) FH() *histogram.FloatHistogram { return s.fh }

func (s sample) Type() chunkenc.ValueType {
	switch {
	case s.h != nil:
		return chunkenc.ValHistogram
	case s.fh != nil:
		return chunkenc.ValFloatHistogram
	default:
		return chunkenc.ValFloat
	}
}

// memSeries is the in-memory representation of a series. None of its methods
// are goroutine safe and it is the caller's responsibility to lock it.
type memSeries struct {
	sync.Mutex

	ref  chunks.HeadSeriesRef
	lset labels.Labels
	meta *metadata.Metadata

	// Series labels hash to use for sharding purposes. The value is always 0 when sharding has not
	// been explicitly enabled in TSDB.
	shardHash uint64

	// Value returned by secondary hash function.
	secondaryHash uint32

	// Immutable chunks on disk that have not yet gone into a block, in order of ascending time stamps.
	// When compaction runs, chunks get moved into a block and all pointers are shifted like so:
	//
	//                                    /------- let's say these 2 chunks get stored into a block
	//                                    |  |
	// before compaction: mmappedChunks=[p5,p6,p7,p8,p9] firstChunkID=5
	//  after compaction: mmappedChunks=[p7,p8,p9]       firstChunkID=7
	//
	// pN is the pointer to the mmappedChunk referered to by HeadChunkID=N
	mmappedChunks []*mmappedChunk
	// Most recent chunks in memory that are still being built or waiting to be mmapped.
	// This is a linked list, headChunks points to the most recent chunk, headChunks.next points
	// to older chunk and so on.
	headChunks   *memChunk
	firstChunkID chunks.HeadChunkID // HeadChunkID for mmappedChunks[0]

	ooo *memSeriesOOOFields

	mmMaxTime int64 // Max time of any mmapped chunk, only used during WAL replay.

	// chunkEndTimeVariance is how much variance (between 0 and 1) should be applied to the chunk end time,
	// to spread chunks writing across time. Doesn't apply to the last chunk of the chunk range. 0 to disable variance.
	chunkEndTimeVariance float64

	nextAt                           int64 // Timestamp at which to cut the next chunk.
	histogramChunkHasComputedEndTime bool  // True if nextAt has been predicted for the current histograms chunk; false otherwise.

	// We keep the last value here (in addition to appending it to the chunk) so we can check for duplicates.
	lastValue float64

	// We keep the last histogram value here (in addition to appending it to the chunk) so we can check for duplicates.
	lastHistogramValue      *histogram.Histogram
	lastFloatHistogramValue *histogram.FloatHistogram

	// Current appender for the head chunk. Set when a new head chunk is cut.
	// It is nil only if headChunks is nil. E.g. if there was an appender that created a new series, but rolled back the commit
	// (the first sample would create a headChunk, hence appender, but rollback skipped it while the Append() call would create a series).
	app chunkenc.Appender

	// txs is nil if isolation is disabled.
	txs *txRing

	pendingCommit bool // Whether there are samples waiting to be committed to this series.
}

// memSeriesOOOFields contains the fields required by memSeries
// to handle out-of-order data.
type memSeriesOOOFields struct {
	oooMmappedChunks []*mmappedChunk    // Immutable chunks on disk containing OOO samples.
	oooHeadChunk     *oooHeadChunk      // Most recent chunk for ooo samples in memory that's still being built.
	firstOOOChunkID  chunks.HeadChunkID // HeadOOOChunkID for oooMmappedChunks[0].
}

func newMemSeries(lset labels.Labels, id chunks.HeadSeriesRef, shardHash uint64, secondaryHash uint32, chunkEndTimeVariance float64, isolationDisabled bool) *memSeries {
	s := &memSeries{
		lset:                 lset,
		ref:                  id,
		nextAt:               math.MinInt64,
		chunkEndTimeVariance: chunkEndTimeVariance,
		shardHash:            shardHash,
		secondaryHash:        secondaryHash,
	}
	if !isolationDisabled {
		s.txs = newTxRing(0)
	}
	return s
}

func (s *memSeries) minTime() int64 {
	if len(s.mmappedChunks) > 0 {
		return s.mmappedChunks[0].minTime
	}
	if s.headChunks != nil {
		return s.headChunks.oldest().minTime
	}
	return math.MinInt64
}

func (s *memSeries) maxTime() int64 {
	// The highest timestamps will always be in the regular (non-OOO) chunks, even if OOO is enabled.
	if s.headChunks != nil {
		return s.headChunks.maxTime
	}
	if len(s.mmappedChunks) > 0 {
		return s.mmappedChunks[len(s.mmappedChunks)-1].maxTime
	}
	return math.MinInt64
}

// truncateChunksBefore removes all chunks from the series that
// have no timestamp at or after mint.
// Chunk IDs remain unchanged.
func (s *memSeries) truncateChunksBefore(mint int64, minOOOMmapRef chunks.ChunkDiskMapperRef) int {
	var removedInOrder int
	if s.headChunks != nil {
		var i int
		var nextChk *memChunk
		chk := s.headChunks
		for chk != nil {
			if chk.maxTime < mint {
				// If any head chunk is truncated, we can truncate all mmapped chunks.
				removedInOrder = chk.len() + len(s.mmappedChunks)
				s.firstChunkID += chunks.HeadChunkID(removedInOrder)
				if i == 0 {
					// This is the first chunk on the list so we need to remove the entire list.
					s.headChunks = nil
				} else {
					// This is NOT the first chunk, unlink it from parent.
					nextChk.prev = nil
				}
				s.mmappedChunks = nil
				break
			}
			nextChk = chk
			chk = chk.prev
			i++
		}
	}
	if len(s.mmappedChunks) > 0 {
		for i, c := range s.mmappedChunks {
			if c.maxTime >= mint {
				break
			}
			removedInOrder = i + 1
		}
		s.mmappedChunks = append(s.mmappedChunks[:0], s.mmappedChunks[removedInOrder:]...)
		s.firstChunkID += chunks.HeadChunkID(removedInOrder)
	}

	var removedOOO int
	if s.ooo != nil && len(s.ooo.oooMmappedChunks) > 0 {
		for i, c := range s.ooo.oooMmappedChunks {
			if c.ref.GreaterThan(minOOOMmapRef) {
				break
			}
			removedOOO = i + 1
		}
		s.ooo.oooMmappedChunks = append(s.ooo.oooMmappedChunks[:0], s.ooo.oooMmappedChunks[removedOOO:]...)
		s.ooo.firstOOOChunkID += chunks.HeadChunkID(removedOOO)

		if len(s.ooo.oooMmappedChunks) == 0 && s.ooo.oooHeadChunk == nil {
			s.ooo = nil
		}
	}

	return removedInOrder + removedOOO
}

// cleanupAppendIDsBelow cleans up older appendIDs. Has to be called after
// acquiring lock.
func (s *memSeries) cleanupAppendIDsBelow(bound uint64) {
	if s.txs != nil {
		s.txs.cleanupAppendIDsBelow(bound)
	}
}

type memChunk struct {
	chunk            chunkenc.Chunk
	minTime, maxTime int64
	prev             *memChunk // Link to the previous element on the list.
}

// len returns the length of memChunk list, including the element it was called on.
func (mc *memChunk) len() (count int) {
	elem := mc
	for elem != nil {
		count++
		elem = elem.prev
	}
	return count
}

// oldest returns the oldest element on the list.
// For single element list this will be the same memChunk oldest() was called on.
func (mc *memChunk) oldest() (elem *memChunk) {
	elem = mc
	for elem.prev != nil {
		elem = elem.prev
	}
	return elem
}

// atOffset returns a memChunk that's Nth element on the linked list.
func (mc *memChunk) atOffset(offset int) (elem *memChunk) {
	if offset == 0 {
		return mc
	}
	if offset < 0 {
		return nil
	}

	var i int
	elem = mc
	for i < offset {
		i++
		elem = elem.prev
		if elem == nil {
			break
		}
	}

	return elem
}

type oooHeadChunk struct {
	chunk            *OOOChunk
	minTime, maxTime int64 // can probably be removed and pulled out of the chunk instead
}

// OverlapsClosedInterval returns true if the chunk overlaps [mint, maxt].
func (mc *oooHeadChunk) OverlapsClosedInterval(mint, maxt int64) bool {
	return overlapsClosedInterval(mc.minTime, mc.maxTime, mint, maxt)
}

// OverlapsClosedInterval returns true if the chunk overlaps [mint, maxt].
func (mc *memChunk) OverlapsClosedInterval(mint, maxt int64) bool {
	return overlapsClosedInterval(mc.minTime, mc.maxTime, mint, maxt)
}

func overlapsClosedInterval(mint1, maxt1, mint2, maxt2 int64) bool {
	return mint1 <= maxt2 && mint2 <= maxt1
}

// mmappedChunk describes a head chunk on disk that has been mmapped.
type mmappedChunk struct {
	ref              chunks.ChunkDiskMapperRef
	numSamples       uint16
	minTime, maxTime int64
}

// Returns true if the chunk overlaps [mint, maxt].
func (mc *mmappedChunk) OverlapsClosedInterval(mint, maxt int64) bool {
	return overlapsClosedInterval(mc.minTime, mc.maxTime, mint, maxt)
}

type noopSeriesLifecycleCallback struct{}

func (noopSeriesLifecycleCallback) PreCreation(labels.Labels) error                     { return nil }
func (noopSeriesLifecycleCallback) PostCreation(labels.Labels)                          {}
func (noopSeriesLifecycleCallback) PostDeletion(map[chunks.HeadSeriesRef]labels.Labels) {}

func (h *Head) Size() int64 {
	var walSize, wblSize int64
	if h.wal != nil {
		walSize, _ = h.wal.Size()
	}
	if h.wbl != nil {
		wblSize, _ = h.wbl.Size()
	}
	cdmSize, _ := h.chunkDiskMapper.Size()
	return walSize + wblSize + cdmSize
}

func (h *RangeHead) Size() int64 {
	return h.head.Size()
}

func (h *Head) startWALReplayStatus(startFrom, last int) {
	h.stats.WALReplayStatus.Lock()
	defer h.stats.WALReplayStatus.Unlock()

	h.stats.WALReplayStatus.Min = startFrom
	h.stats.WALReplayStatus.Max = last
	h.stats.WALReplayStatus.Current = startFrom
}

func (h *Head) updateWALReplayStatusRead(current int) {
	h.stats.WALReplayStatus.Lock()
	defer h.stats.WALReplayStatus.Unlock()

	h.stats.WALReplayStatus.Current = current
}

// ForEachSecondaryHash iterates over all series in the Head, and passes secondary hashes of the series
// to the function. Function is called with batch of hashes, in no specific order. Hash for each series
// in the head is included exactly once. Series for corresponding hash may be deleted while the function
// is running, and series inserted while this function runs may be reported or ignored.
//
// No locks are held when function is called.
//
// Slice of hashes passed to the function is reused between calls.
func (h *Head) ForEachSecondaryHash(fn func(secondaryHash []uint32)) {
	buf := make([]uint32, 512)

	for i := 0; i < h.series.size; i++ {
		buf = buf[:0]

		h.series.locks[i].RLock()
		for _, s := range h.series.hashes[i].unique {
			// No need to lock series lock, as we're only accessing its immutable secondary hash.
			buf = append(buf, s.secondaryHash)
		}
		for _, all := range h.series.hashes[i].conflicts {
			for _, s := range all {
				// No need to lock series lock, as we're only accessing its immutable secondary hash.
				buf = append(buf, s.secondaryHash)
			}
		}
		h.series.locks[i].RUnlock()

		if len(buf) > 0 {
			fn(buf)
		}
	}
}<|MERGE_RESOLUTION|>--- conflicted
+++ resolved
@@ -1126,19 +1126,11 @@
 
 // Truncate removes old data before mint from the head and WAL.
 func (h *Head) Truncate(mint int64) (err error) {
-<<<<<<< HEAD
-	uninitialized := h.isUninitialized()
-	if err := h.truncateMemory(mint); err != nil {
-		return err
-	}
-	if uninitialized {
-=======
 	initialized := h.initialized()
 	if err := h.truncateMemory(mint); err != nil {
 		return err
 	}
 	if !initialized {
->>>>>>> 25a8d576
 		return nil
 	}
 	return h.truncateWAL(mint)
@@ -1160,15 +1152,9 @@
 		}
 	}()
 
-<<<<<<< HEAD
-	uninitialized := h.isUninitialized()
-
-	if h.MinTime() >= mint && !uninitialized {
-=======
 	initialized := h.initialized()
 
 	if h.MinTime() >= mint && initialized {
->>>>>>> 25a8d576
 		return nil
 	}
 
@@ -1179,11 +1165,7 @@
 	defer h.memTruncationInProcess.Store(false)
 
 	// We wait for pending queries to end that overlap with this truncation.
-<<<<<<< HEAD
-	if !uninitialized {
-=======
 	if initialized {
->>>>>>> 25a8d576
 		h.WaitForPendingReadersInTimeRange(h.MinTime(), mint)
 	}
 
@@ -1197,11 +1179,7 @@
 
 	// This was an initial call to Truncate after loading blocks on startup.
 	// We haven't read back the WAL yet, so do not attempt to truncate it.
-<<<<<<< HEAD
-	if uninitialized {
-=======
 	if !initialized {
->>>>>>> 25a8d576
 		return nil
 	}
 
@@ -1689,15 +1667,9 @@
 	return h.maxOOOTime.Load()
 }
 
-<<<<<<< HEAD
-// isUninitialized returns true if the head does not yet have a MinTime or MaxTime set, false otherwise.
-func (h *Head) isUninitialized() bool {
-	return h.MinTime() == math.MaxInt64 || h.MaxTime() == math.MinInt64
-=======
 // initialized returns true if the head has a MinTime set, false otherwise.
 func (h *Head) initialized() bool {
 	return h.MinTime() != math.MaxInt64
->>>>>>> 25a8d576
 }
 
 // compactable returns whether the head has a compactable range.
@@ -1705,8 +1677,7 @@
 // Else the head has a compactable range when the head time range is 1.5 times the chunk range.
 // The 0.5 acts as a buffer of the appendable window.
 func (h *Head) compactable() bool {
-<<<<<<< HEAD
-	if h.isUninitialized() {
+	if !h.initialized() {
 		return false
 	}
 
@@ -1715,12 +1686,6 @@
 		return minBlockEnd < h.appendableMinValidTime()
 	}
 
-=======
-	if !h.initialized() {
-		return false
-	}
-
->>>>>>> 25a8d576
 	return h.MaxTime()-h.MinTime() > h.chunkRange.Load()/2*3
 }
 
