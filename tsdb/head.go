--- conflicted
+++ resolved
@@ -1806,11 +1806,8 @@
 
 	ref  chunks.HeadSeriesRef
 	lset labels.Labels
-<<<<<<< HEAD
 	hash uint64
-=======
 	meta metadata.Metadata
->>>>>>> dd0a11ae
 
 	// Immutable chunks on disk that have not yet gone into a block, in order of ascending time stamps.
 	// When compaction runs, chunks get moved into a block and all pointers are shifted like so:
