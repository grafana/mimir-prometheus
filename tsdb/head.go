--- conflicted
+++ resolved
@@ -128,12 +128,9 @@
 	writeNotified wlog.WriteNotified
 
 	memTruncationInProcess atomic.Bool
-<<<<<<< HEAD
+	memTruncationCallBack  func() // For testing purposes.
 
 	secondaryHashFunc func(labels.Labels) uint32
-=======
-	memTruncationCallBack  func() // For testing purposes.
->>>>>>> 536d9f9c
 }
 
 type ExemplarStorage interface {
