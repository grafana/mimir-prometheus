--- conflicted
+++ resolved
@@ -62,13 +62,8 @@
 // 0 size queue to queue based chunk disk mapper.
 type chunkDiskMapper interface {
 	CutNewFile() (returnErr error)
-<<<<<<< HEAD
-	IterateAllChunks(f func(seriesRef chunks.HeadSeriesRef, chunkRef chunks.ChunkDiskMapperRef, mint, maxt int64, numSamples uint16, isOOO bool) error) (err error)
+	IterateAllChunks(f func(seriesRef chunks.HeadSeriesRef, chunkRef chunks.ChunkDiskMapperRef, mint, maxt int64, numSamples uint16, encoding chunkenc.Encoding) error) (err error)
 	Truncate(fileNo int) error
-=======
-	IterateAllChunks(f func(seriesRef chunks.HeadSeriesRef, chunkRef chunks.ChunkDiskMapperRef, mint, maxt int64, numSamples uint16, encoding chunkenc.Encoding) error) (err error)
-	Truncate(mint int64) error
->>>>>>> f78acd19
 	DeleteCorrupted(originalErr error) error
 	Size() (int64, error)
 	Close() error
@@ -615,14 +610,7 @@
 
 		// If this fails, data will be recovered from WAL.
 		// Hence we wont lose any data (given WAL is not corrupt).
-<<<<<<< HEAD
 		mmappedChunks, oooMmappedChunks, lastMmapRef = h.removeCorruptedMmappedChunks(err, refSeries)
-=======
-		mmappedChunks, err = h.removeCorruptedMmappedChunks(err)
-		if err != nil {
-			return err
-		}
->>>>>>> f78acd19
 	}
 
 	level.Info(h.logger).Log("msg", "On-disk memory mappable chunks replay completed", "duration", time.Since(mmapChunkReplayStart).String())
@@ -752,17 +740,12 @@
 
 func (h *Head) loadMmappedChunks(refSeries map[chunks.HeadSeriesRef]*memSeries) (map[chunks.HeadSeriesRef][]*mmappedChunk, map[chunks.HeadSeriesRef][]*mmappedChunk, chunks.ChunkDiskMapperRef, error) {
 	mmappedChunks := map[chunks.HeadSeriesRef][]*mmappedChunk{}
-<<<<<<< HEAD
 	oooMmappedChunks := map[chunks.HeadSeriesRef][]*mmappedChunk{}
 	var lastRef, secondLastRef chunks.ChunkDiskMapperRef
-	if err := h.chunkDiskMapper.IterateAllChunks(func(seriesRef chunks.HeadSeriesRef, chunkRef chunks.ChunkDiskMapperRef, mint, maxt int64, numSamples uint16, isOOO bool) error {
+	if err := h.chunkDiskMapper.IterateAllChunks(func(seriesRef chunks.HeadSeriesRef, chunkRef chunks.ChunkDiskMapperRef, mint, maxt int64, numSamples uint16, encoding chunkenc.Encoding) error {
 		secondLastRef = lastRef
 		lastRef = chunkRef
-		if !isOOO && maxt < h.minValidTime.Load() {
-=======
-	if err := h.chunkDiskMapper.IterateAllChunks(func(seriesRef chunks.HeadSeriesRef, chunkRef chunks.ChunkDiskMapperRef, mint, maxt int64, numSamples uint16, encoding chunkenc.Encoding) error {
-		if maxt < h.minValidTime.Load() {
->>>>>>> f78acd19
+		if encoding != chunkenc.EncOOOXOR && maxt < h.minValidTime.Load() {
 			return nil
 		}
 
@@ -773,7 +756,7 @@
 
 		ms, ok := refSeries[seriesRef]
 
-		if isOOO {
+		if encoding == chunkenc.EncOOOXOR {
 			if !ok {
 				oooMmappedChunks[seriesRef] = append(oooMmappedChunks[seriesRef], &mmappedChunk{
 					ref:        chunkRef,
@@ -845,7 +828,6 @@
 
 // removeCorruptedMmappedChunks attempts to delete the corrupted mmapped chunks and if it fails, it clears all the previously
 // loaded mmapped chunks.
-<<<<<<< HEAD
 func (h *Head) removeCorruptedMmappedChunks(err error, refSeries map[chunks.HeadSeriesRef]*memSeries) (map[chunks.HeadSeriesRef][]*mmappedChunk, map[chunks.HeadSeriesRef][]*mmappedChunk, chunks.ChunkDiskMapperRef) {
 	level.Info(h.logger).Log("msg", "Deleting mmapped chunk files")
 
@@ -856,26 +838,6 @@
 
 	level.Info(h.logger).Log("msg", "Deletion of mmap chunk files successful, reattempting m-mapping the on-disk chunks")
 	mmappedChunks, oooMmappedChunks, lastRef, err := h.loadMmappedChunks(refSeries)
-=======
-func (h *Head) removeCorruptedMmappedChunks(err error) (map[chunks.HeadSeriesRef][]*mmappedChunk, error) {
-	// We never want to preserve the in-memory series from snapshots if we are repairing m-map chunks.
-	if err := h.resetInMemoryState(); err != nil {
-		return nil, err
-	}
-
-	level.Info(h.logger).Log("msg", "Deleting mmapped chunk files")
-
-	if err := h.chunkDiskMapper.DeleteCorrupted(err); err != nil {
-		level.Info(h.logger).Log("msg", "Deletion of corrupted mmap chunk files failed, discarding chunk files completely", "err", err)
-		if err := h.chunkDiskMapper.Truncate(math.MaxInt64); err != nil {
-			level.Error(h.logger).Log("msg", "Deletion of all mmap chunk files failed", "err", err)
-		}
-		return map[chunks.HeadSeriesRef][]*mmappedChunk{}, nil
-	}
-
-	level.Info(h.logger).Log("msg", "Deletion of mmap chunk files successful, reattempting m-mapping the on-disk chunks")
-	mmappedChunks, err := h.loadMmappedChunks(make(map[chunks.HeadSeriesRef]*memSeries))
->>>>>>> f78acd19
 	if err != nil {
 		level.Error(h.logger).Log("msg", "Loading on-disk chunks failed, discarding chunk files completely", "err", err)
 		if err := h.chunkDiskMapper.Truncate(math.MaxInt64); err != nil {
@@ -884,11 +846,7 @@
 		mmappedChunks = map[chunks.HeadSeriesRef][]*mmappedChunk{}
 	}
 
-<<<<<<< HEAD
 	return mmappedChunks, oooMmappedChunks, lastRef
-=======
-	return mmappedChunks, nil
->>>>>>> f78acd19
 }
 
 func (h *Head) ApplyConfig(cfg *config.Config) error {
