// Copyright 2017 The Prometheus Authors
// Licensed under the Apache License, Version 2.0 (the "License");
// you may not use this file except in compliance with the License.
// You may obtain a copy of the License at
//
// http://www.apache.org/licenses/LICENSE-2.0
//
// Unless required by applicable law or agreed to in writing, software
// distributed under the License is distributed on an "AS IS" BASIS,
// WITHOUT WARRANTIES OR CONDITIONS OF ANY KIND, either express or implied.
// See the License for the specific language governing permissions and
// limitations under the License.

package tsdb

import (
	"context"
	"errors"
	"fmt"
	"io"
	"log/slog"
	"math"
	"path/filepath"
	"runtime"
	"strconv"
	"sync"
	"time"

	"github.com/oklog/ulid/v2"
	"github.com/prometheus/client_golang/prometheus"
	"github.com/prometheus/common/promslog"
	"go.opentelemetry.io/otel/attribute"
	"go.uber.org/atomic"

	"github.com/prometheus/prometheus/config"
	"github.com/prometheus/prometheus/model/exemplar"
	"github.com/prometheus/prometheus/model/histogram"
	"github.com/prometheus/prometheus/model/labels"
	"github.com/prometheus/prometheus/model/metadata"
	"github.com/prometheus/prometheus/model/value"
	"github.com/prometheus/prometheus/storage"
	"github.com/prometheus/prometheus/tsdb/chunkenc"
	"github.com/prometheus/prometheus/tsdb/chunks"
	tsdb_errors "github.com/prometheus/prometheus/tsdb/errors"
	"github.com/prometheus/prometheus/tsdb/index"
	"github.com/prometheus/prometheus/tsdb/record"
	"github.com/prometheus/prometheus/tsdb/tombstones"
	"github.com/prometheus/prometheus/tsdb/wlog"
	"github.com/prometheus/prometheus/util/zeropool"
)

var (
	// ErrInvalidSample is returned if an appended sample is not valid and can't
	// be ingested.
	ErrInvalidSample = errors.New("invalid sample")
	// ErrInvalidExemplar is returned if an appended exemplar is not valid and can't
	// be ingested.
	ErrInvalidExemplar = errors.New("invalid exemplar")
	// ErrAppenderClosed is returned if an appender has already be successfully
	// rolled back or committed.
	ErrAppenderClosed = errors.New("appender closed")

	// defaultIsolationDisabled is true if isolation is disabled by default.
	defaultIsolationDisabled = false

	defaultWALReplayConcurrency = runtime.GOMAXPROCS(0)
)

// Head handles reads and writes of time series data within a time window.
type Head struct {
	chunkRange               atomic.Int64
	numSeries                atomic.Uint64
	numStaleSeries           atomic.Uint64
	minOOOTime, maxOOOTime   atomic.Int64 // TODO(jesusvazquez) These should be updated after garbage collection.
	minTime, maxTime         atomic.Int64 // Current min and max of the samples included in the head. TODO(jesusvazquez) Ensure these are properly tracked.
	minValidTime             atomic.Int64 // Mint allowed to be added to the head. It shouldn't be lower than the maxt of the last persisted block.
	lastWALTruncationTime    atomic.Int64
	lastMemoryTruncationTime atomic.Int64
	lastSeriesID             atomic.Uint64
	// All the ooo m-map chunks should be after this. This is used to truncate old ooo m-map chunks.
	// This should be typecasted to chunks.ChunkDiskMapperRef after loading.
	minOOOMmapRef atomic.Uint64

	metrics             *headMetrics
	opts                *HeadOptions
	wal, wbl            *wlog.WL
	exemplarMetrics     *ExemplarMetrics
	exemplars           ExemplarStorage
	logger              *slog.Logger
	appendPool          zeropool.Pool[[]record.RefSample]
	exemplarsPool       zeropool.Pool[[]exemplarWithSeriesRef]
	histogramsPool      zeropool.Pool[[]record.RefHistogramSample]
	floatHistogramsPool zeropool.Pool[[]record.RefFloatHistogramSample]
	metadataPool        zeropool.Pool[[]record.RefMetadata]
	seriesPool          zeropool.Pool[[]*memSeries]
	bytesPool           zeropool.Pool[[]byte]
	memChunkPool        sync.Pool

	// These pools are only used during WAL/WBL replay and are reset at the end.
	// NOTE: Adjust resetWLReplayResources() upon changes to the pools.
	wlReplaySeriesPool          zeropool.Pool[[]record.RefSeries]
	wlReplaySamplesPool         zeropool.Pool[[]record.RefSample]
	wlReplaytStonesPool         zeropool.Pool[[]tombstones.Stone]
	wlReplayExemplarsPool       zeropool.Pool[[]record.RefExemplar]
	wlReplayHistogramsPool      zeropool.Pool[[]record.RefHistogramSample]
	wlReplayFloatHistogramsPool zeropool.Pool[[]record.RefFloatHistogramSample]
	wlReplayMetadataPool        zeropool.Pool[[]record.RefMetadata]
	wlReplayMmapMarkersPool     zeropool.Pool[[]record.RefMmapMarker]

	// All series addressable by their ID or hash.
	series *stripeSeries

	walExpiriesMtx sync.Mutex
	walExpiries    map[chunks.HeadSeriesRef]int64 // Series no longer in the head, and what time they must be kept until.

	// TODO(codesome): Extend MemPostings to return only OOOPostings, Set OOOStatus, ... Like an additional map of ooo postings.
	postings *index.MemPostings // Postings lists for terms.
	pfmc     *PostingsForMatchersCache

	tombstones *tombstones.MemTombstones

	iso *isolation

	oooIso *oooIsolation

	cardinalityMutex      sync.Mutex
	cardinalityCache      *index.PostingsStats // Posting stats cache which will expire after 30sec.
	cardinalityCacheKey   string
	lastPostingsStatsCall time.Duration // Last posting stats call (PostingsCardinalityStats()) time for caching.

	// chunkDiskMapper is used to write and read Head chunks to/from disk.
	chunkDiskMapper *chunks.ChunkDiskMapper

	chunkSnapshotMtx sync.Mutex

	closedMtx sync.Mutex
	closed    bool

	stats *HeadStats
	reg   prometheus.Registerer

	writeNotified wlog.WriteNotified

	memTruncationInProcess atomic.Bool
	memTruncationCallBack  func() // For testing purposes.

	secondaryHashFunc func(labels.Labels) uint32
}

type ExemplarStorage interface {
	storage.ExemplarQueryable
	AddExemplar(labels.Labels, exemplar.Exemplar) error
	ValidateExemplar(labels.Labels, exemplar.Exemplar) error
	IterateExemplars(f func(seriesLabels labels.Labels, e exemplar.Exemplar) error) error
}

// HeadOptions are parameters for the Head block.
type HeadOptions struct {
	// Runtime reloadable option. At the top of the struct for 32 bit OS:
	// https://pkg.go.dev/sync/atomic#pkg-note-BUG
	MaxExemplars atomic.Int64

	OutOfOrderTimeWindow atomic.Int64
	OutOfOrderCapMax     atomic.Int64

	// EnableNativeHistograms enables the ingestion of native histograms.
	EnableNativeHistograms atomic.Bool

	ChunkRange int64
	// ChunkDirRoot is the parent directory of the chunks directory.
	ChunkDirRoot         string
	ChunkPool            chunkenc.Pool
	ChunkWriteBufferSize int
	ChunkEndTimeVariance float64
	ChunkWriteQueueSize  int

	SamplesPerChunk int

	// StripeSize sets the number of entries in the hash map, it must be a power of 2.
	// A larger StripeSize will allocate more memory up-front, but will increase performance when handling a large number of series.
	// A smaller StripeSize reduces the memory allocated, but can decrease performance with large number of series.
	StripeSize                     int
	SeriesCallback                 SeriesLifecycleCallback
	EnableExemplarStorage          bool
	EnableMemorySnapshotOnShutdown bool

	IsolationDisabled bool

	// Maximum number of CPUs that can simultaneously processes WAL replay.
	// The default value is GOMAXPROCS.
	// If it is set to a negative value or zero, the default value is used.
	WALReplayConcurrency int

	// EnableSharding enables ShardedPostings() support in the Head.
	EnableSharding bool

	// IndexLookupPlanner can be optionally used when querying the index of the Head.
	IndexLookupPlanner index.LookupPlanner

	// Timely compaction allows head compaction to happen when min block range can no longer be appended,
	// without requiring 1.5x the chunk range worth of data in the head.
	TimelyCompaction bool

	// PostingsForMatchersCacheFactory returns a cache that can be used to optimize PostingsForMatchers calls.
	PostingsForMatchersCacheFactory PostingsForMatchersCacheFactory

	// Optional hash function applied to each new series. Computed hash value is preserved for each series in the head,
	// and values can be iterated by using Head.ForEachSecondaryHash method.
	SecondaryHashFunction func(labels.Labels) uint32
}

const (
	// DefaultOutOfOrderCapMax is the default maximum size of an in-memory out-of-order chunk.
	DefaultOutOfOrderCapMax int64 = 32
	// DefaultSamplesPerChunk provides a default target number of samples per chunk.
	DefaultSamplesPerChunk = 120
)

func DefaultHeadOptions() *HeadOptions {
	ho := &HeadOptions{
		ChunkRange:                      DefaultBlockDuration,
		ChunkDirRoot:                    "",
		ChunkPool:                       chunkenc.NewPool(),
		ChunkWriteBufferSize:            chunks.DefaultWriteBufferSize,
		ChunkEndTimeVariance:            0,
		ChunkWriteQueueSize:             chunks.DefaultWriteQueueSize,
		SamplesPerChunk:                 DefaultSamplesPerChunk,
		StripeSize:                      DefaultStripeSize,
		SeriesCallback:                  &noopSeriesLifecycleCallback{},
		IsolationDisabled:               defaultIsolationDisabled,
		PostingsForMatchersCacheFactory: DefaultPostingsForMatchersCacheFactory,
		WALReplayConcurrency:            defaultWALReplayConcurrency,
		IndexLookupPlanner:              &index.ScanEmptyMatchersLookupPlanner{},
	}
	ho.OutOfOrderCapMax.Store(DefaultOutOfOrderCapMax)
	return ho
}

// SeriesLifecycleCallback specifies a list of callbacks that will be called during a lifecycle of a series.
// It is always a no-op in Prometheus and mainly meant for external users who import TSDB.
// All the callbacks should be safe to be called concurrently.
// It is up to the user to implement soft or hard consistency by making the callbacks
// atomic or non-atomic. Atomic callbacks can cause degradation performance.
type SeriesLifecycleCallback interface {
	// PreCreation is called before creating a series to indicate if the series can be created.
	// A non nil error means the series should not be created.
	PreCreation(labels.Labels) error
	// PostCreation is called after creating a series to indicate a creation of series.
	PostCreation(labels.Labels)
	// PostDeletion is called after deletion of series.
	PostDeletion(map[chunks.HeadSeriesRef]labels.Labels)
}

// NewHead opens the head block in dir.
func NewHead(r prometheus.Registerer, l *slog.Logger, wal, wbl *wlog.WL, opts *HeadOptions, stats *HeadStats) (*Head, error) {
	var err error
	if l == nil {
		l = promslog.NewNopLogger()
	}

	if opts.OutOfOrderTimeWindow.Load() < 0 {
		opts.OutOfOrderTimeWindow.Store(0)
	}

	// Time window can be set on runtime. So the capMin and capMax should be valid
	// even if ooo is not enabled yet.
	capMax := opts.OutOfOrderCapMax.Load()
	if capMax <= 0 || capMax > 255 {
		return nil, fmt.Errorf("OOOCapMax of %d is invalid. must be > 0 and <= 255", capMax)
	}

	if opts.ChunkRange < 1 {
		return nil, fmt.Errorf("invalid chunk range %d", opts.ChunkRange)
	}
	if opts.SeriesCallback == nil {
		opts.SeriesCallback = &noopSeriesLifecycleCallback{}
	}

	if stats == nil {
		stats = NewHeadStats()
	}

	if !opts.EnableExemplarStorage {
		opts.MaxExemplars.Store(0)
	}

	shf := opts.SecondaryHashFunction
	if shf == nil {
		shf = func(labels.Labels) uint32 {
			return 0
		}
	}

	h := &Head{
		wal:    wal,
		wbl:    wbl,
		logger: l,
		opts:   opts,
		memChunkPool: sync.Pool{
			New: func() interface{} {
				return &memChunk{}
			},
		},
		stats:             stats,
		reg:               r,
		secondaryHashFunc: shf,
		pfmc:              opts.PostingsForMatchersCacheFactory.NewPostingsForMatchersCache([]attribute.KeyValue{attribute.String("block", headULID.String())}),
	}
	if err := h.resetInMemoryState(); err != nil {
		return nil, err
	}

	if opts.ChunkPool == nil {
		opts.ChunkPool = chunkenc.NewPool()
	}

	if opts.WALReplayConcurrency <= 0 {
		opts.WALReplayConcurrency = defaultWALReplayConcurrency
	}

	h.chunkDiskMapper, err = chunks.NewChunkDiskMapper(
		r,
		mmappedChunksDir(opts.ChunkDirRoot),
		opts.ChunkPool,
		opts.ChunkWriteBufferSize,
		opts.ChunkWriteQueueSize,
	)
	if err != nil {
		return nil, err
	}
	h.metrics = newHeadMetrics(h, r)

	return h, nil
}

func (h *Head) resetInMemoryState() error {
	var err error
	var em *ExemplarMetrics
	if h.exemplars != nil {
		ce, ok := h.exemplars.(*CircularExemplarStorage)
		if ok {
			em = ce.metrics
		}
	}
	if em == nil {
		em = NewExemplarMetrics(h.reg)
	}
	es, err := NewCircularExemplarStorage(h.opts.MaxExemplars.Load(), em)
	if err != nil {
		return err
	}

	if h.series != nil {
		// reset the existing series to make sure we call the appropriated hooks
		// and increment the series removed metrics
		fs := h.series.iterForDeletion(func(_ int, _ uint64, s *memSeries, flushedForCallback map[chunks.HeadSeriesRef]labels.Labels) {
			// All series should be flushed
			flushedForCallback[s.ref] = s.lset
		})
		h.metrics.seriesRemoved.Add(float64(fs))
	}

	h.series = newStripeSeries(h.opts.StripeSize, h.opts.SeriesCallback)
	h.iso = newIsolation(h.opts.IsolationDisabled)
	h.oooIso = newOOOIsolation()
	h.numSeries.Store(0)
	h.exemplarMetrics = em
	h.exemplars = es
	h.postings = index.NewUnorderedMemPostings()
	h.tombstones = tombstones.NewMemTombstones()
	h.walExpiries = map[chunks.HeadSeriesRef]int64{}
	h.chunkRange.Store(h.opts.ChunkRange)
	h.minTime.Store(math.MaxInt64)
	h.maxTime.Store(math.MinInt64)
	h.minOOOTime.Store(math.MaxInt64)
	h.maxOOOTime.Store(math.MinInt64)
	h.lastWALTruncationTime.Store(math.MinInt64)
	h.lastMemoryTruncationTime.Store(math.MinInt64)
	return nil
}

func (h *Head) resetWLReplayResources() {
	h.wlReplaySeriesPool = zeropool.Pool[[]record.RefSeries]{}
	h.wlReplaySamplesPool = zeropool.Pool[[]record.RefSample]{}
	h.wlReplaytStonesPool = zeropool.Pool[[]tombstones.Stone]{}
	h.wlReplayExemplarsPool = zeropool.Pool[[]record.RefExemplar]{}
	h.wlReplayHistogramsPool = zeropool.Pool[[]record.RefHistogramSample]{}
	h.wlReplayFloatHistogramsPool = zeropool.Pool[[]record.RefFloatHistogramSample]{}
	h.wlReplayMetadataPool = zeropool.Pool[[]record.RefMetadata]{}
	h.wlReplayMmapMarkersPool = zeropool.Pool[[]record.RefMmapMarker]{}
}

type headMetrics struct {
	activeAppenders           prometheus.Gauge
	series                    prometheus.GaugeFunc
	staleSeries               prometheus.GaugeFunc
	seriesCreated             prometheus.Counter
	seriesRemoved             prometheus.Counter
	seriesNotFound            prometheus.Counter
	chunks                    prometheus.Gauge
	chunksCreated             prometheus.Counter
	chunksRemoved             prometheus.Counter
	gcDuration                prometheus.Summary
	samplesAppended           *prometheus.CounterVec
	outOfOrderSamplesAppended *prometheus.CounterVec
	outOfBoundSamples         *prometheus.CounterVec
	outOfOrderSamples         *prometheus.CounterVec
	tooOldSamples             *prometheus.CounterVec
	walTruncateDuration       prometheus.Summary
	walCorruptionsTotal       prometheus.Counter
	dataTotalReplayDuration   prometheus.Gauge
	headTruncateFail          prometheus.Counter
	headTruncateTotal         prometheus.Counter
	checkpointDeleteFail      prometheus.Counter
	checkpointDeleteTotal     prometheus.Counter
	checkpointCreationFail    prometheus.Counter
	checkpointCreationTotal   prometheus.Counter
	mmapChunkCorruptionTotal  prometheus.Counter
	snapshotReplayErrorTotal  prometheus.Counter // Will be either 0 or 1.
	oooHistogram              prometheus.Histogram
	mmapChunksTotal           prometheus.Counter
	walReplayUnknownRefsTotal *prometheus.CounterVec
	wblReplayUnknownRefsTotal *prometheus.CounterVec
}

const (
	sampleMetricTypeFloat     = "float"
	sampleMetricTypeHistogram = "histogram"
)

func newHeadMetrics(h *Head, r prometheus.Registerer) *headMetrics {
	m := &headMetrics{
		activeAppenders: prometheus.NewGauge(prometheus.GaugeOpts{
			Name: "prometheus_tsdb_head_active_appenders",
			Help: "Number of currently active appender transactions",
		}),
		series: prometheus.NewGaugeFunc(prometheus.GaugeOpts{
			Name: "prometheus_tsdb_head_series",
			Help: "Total number of series in the head block.",
		}, func() float64 {
			return float64(h.NumSeries())
		}),
		staleSeries: prometheus.NewGaugeFunc(prometheus.GaugeOpts{
			Name: "prometheus_tsdb_head_stale_series",
			Help: "Total number of stale series in the head block.",
		}, func() float64 {
			return float64(h.NumStaleSeries())
		}),
		seriesCreated: prometheus.NewCounter(prometheus.CounterOpts{
			Name: "prometheus_tsdb_head_series_created_total",
			Help: "Total number of series created in the head",
		}),
		seriesRemoved: prometheus.NewCounter(prometheus.CounterOpts{
			Name: "prometheus_tsdb_head_series_removed_total",
			Help: "Total number of series removed in the head",
		}),
		seriesNotFound: prometheus.NewCounter(prometheus.CounterOpts{
			Name: "prometheus_tsdb_head_series_not_found_total",
			Help: "Total number of requests for series that were not found.",
		}),
		chunks: prometheus.NewGauge(prometheus.GaugeOpts{
			Name: "prometheus_tsdb_head_chunks",
			Help: "Total number of chunks in the head block.",
		}),
		chunksCreated: prometheus.NewCounter(prometheus.CounterOpts{
			Name: "prometheus_tsdb_head_chunks_created_total",
			Help: "Total number of chunks created in the head",
		}),
		chunksRemoved: prometheus.NewCounter(prometheus.CounterOpts{
			Name: "prometheus_tsdb_head_chunks_removed_total",
			Help: "Total number of chunks removed in the head",
		}),
		gcDuration: prometheus.NewSummary(prometheus.SummaryOpts{
			Name: "prometheus_tsdb_head_gc_duration_seconds",
			Help: "Runtime of garbage collection in the head block.",
		}),
		walTruncateDuration: prometheus.NewSummary(prometheus.SummaryOpts{
			Name: "prometheus_tsdb_wal_truncate_duration_seconds",
			Help: "Duration of WAL truncation.",
		}),
		walCorruptionsTotal: prometheus.NewCounter(prometheus.CounterOpts{
			Name: "prometheus_tsdb_wal_corruptions_total",
			Help: "Total number of WAL corruptions.",
		}),
		dataTotalReplayDuration: prometheus.NewGauge(prometheus.GaugeOpts{
			Name: "prometheus_tsdb_data_replay_duration_seconds",
			Help: "Time taken to replay the data on disk.",
		}),
		samplesAppended: prometheus.NewCounterVec(prometheus.CounterOpts{
			Name: "prometheus_tsdb_head_samples_appended_total",
			Help: "Total number of appended samples.",
		}, []string{"type"}),
		outOfOrderSamplesAppended: prometheus.NewCounterVec(prometheus.CounterOpts{
			Name: "prometheus_tsdb_head_out_of_order_samples_appended_total",
			Help: "Total number of appended out of order samples.",
		}, []string{"type"}),
		outOfBoundSamples: prometheus.NewCounterVec(prometheus.CounterOpts{
			Name: "prometheus_tsdb_out_of_bound_samples_total",
			Help: "Total number of out of bound samples ingestion failed attempts with out of order support disabled.",
		}, []string{"type"}),
		outOfOrderSamples: prometheus.NewCounterVec(prometheus.CounterOpts{
			Name: "prometheus_tsdb_out_of_order_samples_total",
			Help: "Total number of out of order samples ingestion failed attempts due to out of order being disabled.",
		}, []string{"type"}),
		tooOldSamples: prometheus.NewCounterVec(prometheus.CounterOpts{
			Name: "prometheus_tsdb_too_old_samples_total",
			Help: "Total number of out of order samples ingestion failed attempts with out of support enabled, but sample outside of time window.",
		}, []string{"type"}),
		headTruncateFail: prometheus.NewCounter(prometheus.CounterOpts{
			Name: "prometheus_tsdb_head_truncations_failed_total",
			Help: "Total number of head truncations that failed.",
		}),
		headTruncateTotal: prometheus.NewCounter(prometheus.CounterOpts{
			Name: "prometheus_tsdb_head_truncations_total",
			Help: "Total number of head truncations attempted.",
		}),
		checkpointDeleteFail: prometheus.NewCounter(prometheus.CounterOpts{
			Name: "prometheus_tsdb_checkpoint_deletions_failed_total",
			Help: "Total number of checkpoint deletions that failed.",
		}),
		checkpointDeleteTotal: prometheus.NewCounter(prometheus.CounterOpts{
			Name: "prometheus_tsdb_checkpoint_deletions_total",
			Help: "Total number of checkpoint deletions attempted.",
		}),
		checkpointCreationFail: prometheus.NewCounter(prometheus.CounterOpts{
			Name: "prometheus_tsdb_checkpoint_creations_failed_total",
			Help: "Total number of checkpoint creations that failed.",
		}),
		checkpointCreationTotal: prometheus.NewCounter(prometheus.CounterOpts{
			Name: "prometheus_tsdb_checkpoint_creations_total",
			Help: "Total number of checkpoint creations attempted.",
		}),
		mmapChunkCorruptionTotal: prometheus.NewCounter(prometheus.CounterOpts{
			Name: "prometheus_tsdb_mmap_chunk_corruptions_total",
			Help: "Total number of memory-mapped chunk corruptions.",
		}),
		snapshotReplayErrorTotal: prometheus.NewCounter(prometheus.CounterOpts{
			Name: "prometheus_tsdb_snapshot_replay_error_total",
			Help: "Total number snapshot replays that failed.",
		}),
		oooHistogram: prometheus.NewHistogram(prometheus.HistogramOpts{
			Name: "prometheus_tsdb_sample_ooo_delta",
			Help: "Delta in seconds by which a sample is considered out of order (reported regardless of OOO time window and whether sample is accepted or not).",
			Buckets: []float64{
				60 * 10,      // 10 min
				60 * 30,      // 30 min
				60 * 60,      // 60 min
				60 * 60 * 2,  // 2h
				60 * 60 * 3,  // 3h
				60 * 60 * 6,  // 6h
				60 * 60 * 12, // 12h
			},
			NativeHistogramBucketFactor:     1.1,
			NativeHistogramMaxBucketNumber:  100,
			NativeHistogramMinResetDuration: 1 * time.Hour,
		}),
		mmapChunksTotal: prometheus.NewCounter(prometheus.CounterOpts{
			Name: "prometheus_tsdb_mmap_chunks_total",
			Help: "Total number of chunks that were memory-mapped.",
		}),
		walReplayUnknownRefsTotal: prometheus.NewCounterVec(prometheus.CounterOpts{
			Name: "prometheus_tsdb_wal_replay_unknown_refs_total",
			Help: "Total number of unknown series references encountered during WAL replay.",
		}, []string{"type"}),
		wblReplayUnknownRefsTotal: prometheus.NewCounterVec(prometheus.CounterOpts{
			Name: "prometheus_tsdb_wbl_replay_unknown_refs_total",
			Help: "Total number of unknown series references encountered during WBL replay.",
		}, []string{"type"}),
	}

	if r != nil {
		r.MustRegister(
			m.activeAppenders,
			m.series,
			m.staleSeries,
			m.chunks,
			m.chunksCreated,
			m.chunksRemoved,
			m.seriesCreated,
			m.seriesRemoved,
			m.seriesNotFound,
			m.gcDuration,
			m.walTruncateDuration,
			m.walCorruptionsTotal,
			m.dataTotalReplayDuration,
			m.samplesAppended,
			m.outOfOrderSamplesAppended,
			m.outOfBoundSamples,
			m.outOfOrderSamples,
			m.tooOldSamples,
			m.headTruncateFail,
			m.headTruncateTotal,
			m.checkpointDeleteFail,
			m.checkpointDeleteTotal,
			m.checkpointCreationFail,
			m.checkpointCreationTotal,
			m.mmapChunksTotal,
			m.mmapChunkCorruptionTotal,
			m.snapshotReplayErrorTotal,
			m.oooHistogram,
			// Metrics bound to functions and not needed in tests
			// can be created and registered on the spot.
			prometheus.NewGaugeFunc(prometheus.GaugeOpts{
				Name: "prometheus_tsdb_head_max_time",
				Help: "Maximum timestamp of the head block. The unit is decided by the library consumer.",
			}, func() float64 {
				return float64(h.MaxTime())
			}),
			prometheus.NewGaugeFunc(prometheus.GaugeOpts{
				Name: "prometheus_tsdb_head_min_time",
				Help: "Minimum time bound of the head block. The unit is decided by the library consumer.",
			}, func() float64 {
				return float64(h.MinTime())
			}),
			prometheus.NewGaugeFunc(prometheus.GaugeOpts{
				Name: "prometheus_tsdb_isolation_low_watermark",
				Help: "The lowest TSDB append ID that is still referenced.",
			}, func() float64 {
				return float64(h.iso.lowWatermark())
			}),
			prometheus.NewGaugeFunc(prometheus.GaugeOpts{
				Name: "prometheus_tsdb_isolation_high_watermark",
				Help: "The highest TSDB append ID that has been given out.",
			}, func() float64 {
				return float64(h.iso.lastAppendID())
			}),
			prometheus.NewGaugeFunc(prometheus.GaugeOpts{
				Name: "prometheus_tsdb_head_chunks_storage_size_bytes",
				Help: "Size of the chunks_head directory.",
			}, func() float64 {
				val, err := h.chunkDiskMapper.Size()
				if err != nil {
					h.logger.Error("Failed to calculate size of \"chunks_head\" dir",
						"err", err.Error())
				}
				return float64(val)
			}),
			m.walReplayUnknownRefsTotal,
			m.wblReplayUnknownRefsTotal,
		)
	}
	return m
}

func mmappedChunksDir(dir string) string { return filepath.Join(dir, "chunks_head") }

// HeadStats are the statistics for the head component of the DB.
type HeadStats struct {
	WALReplayStatus *WALReplayStatus
}

// NewHeadStats returns a new HeadStats object.
func NewHeadStats() *HeadStats {
	return &HeadStats{
		WALReplayStatus: &WALReplayStatus{},
	}
}

// WALReplayStatus contains status information about the WAL replay.
type WALReplayStatus struct {
	sync.RWMutex
	Min     int
	Max     int
	Current int
}

// GetWALReplayStatus returns the WAL replay status information.
func (s *WALReplayStatus) GetWALReplayStatus() WALReplayStatus {
	s.RLock()
	defer s.RUnlock()

	return WALReplayStatus{
		Min:     s.Min,
		Max:     s.Max,
		Current: s.Current,
	}
}

const cardinalityCacheExpirationTime = time.Duration(30) * time.Second

// Init loads data from the write ahead log and prepares the head for writes.
// It should be called before using an appender so that it
// limits the ingested samples to the head min valid time.
func (h *Head) Init(minValidTime int64) error {
	h.minValidTime.Store(minValidTime)
	defer h.resetWLReplayResources()
	defer func() {
		h.postings.EnsureOrder(h.opts.WALReplayConcurrency)
	}()
	defer h.gc() // After loading the wal remove the obsolete data from the head.
	defer func() {
		// Loading of m-mapped chunks and snapshot can make the mint of the Head
		// to go below minValidTime.
		if h.MinTime() < h.minValidTime.Load() {
			h.minTime.Store(h.minValidTime.Load())
		}
	}()

	h.logger.Info("Replaying on-disk memory mappable chunks if any")
	start := time.Now()

	snapIdx, snapOffset := -1, 0
	refSeries := make(map[chunks.HeadSeriesRef]*memSeries)

	snapshotLoaded := false
	var chunkSnapshotLoadDuration time.Duration
	if h.opts.EnableMemorySnapshotOnShutdown {
		h.logger.Info("Chunk snapshot is enabled, replaying from the snapshot")
		// If there are any WAL files, there should be at least one WAL file with an index that is current or newer
		// than the snapshot index. If the WAL index is behind the snapshot index somehow, the snapshot is assumed
		// to be outdated.
		loadSnapshot := true
		if h.wal != nil {
			_, endAt, err := wlog.Segments(h.wal.Dir())
			if err != nil {
				return fmt.Errorf("finding WAL segments: %w", err)
			}

			_, idx, _, err := LastChunkSnapshot(h.opts.ChunkDirRoot)
			if err != nil && !errors.Is(err, record.ErrNotFound) {
				h.logger.Error("Could not find last snapshot", "err", err)
			}

			if err == nil && endAt < idx {
				loadSnapshot = false
				h.logger.Warn("Last WAL file is behind snapshot, removing snapshots")
				if err := DeleteChunkSnapshots(h.opts.ChunkDirRoot, math.MaxInt, math.MaxInt); err != nil {
					h.logger.Error("Error while deleting snapshot directories", "err", err)
				}
			}
		}
		if loadSnapshot {
			var err error
			snapIdx, snapOffset, refSeries, err = h.loadChunkSnapshot()
			if err == nil {
				snapshotLoaded = true
				chunkSnapshotLoadDuration = time.Since(start)
				h.logger.Info("Chunk snapshot loading time", "duration", chunkSnapshotLoadDuration.String())
			}
			if err != nil {
				snapIdx, snapOffset = -1, 0
				refSeries = make(map[chunks.HeadSeriesRef]*memSeries)

				h.metrics.snapshotReplayErrorTotal.Inc()
				h.logger.Error("Failed to load chunk snapshot", "err", err)
				// We clear the partially loaded data to replay fresh from the WAL.
				if err := h.resetInMemoryState(); err != nil {
					return err
				}
			}
		}
	}

	mmapChunkReplayStart := time.Now()
	var (
		mmappedChunks    map[chunks.HeadSeriesRef][]*mmappedChunk
		oooMmappedChunks map[chunks.HeadSeriesRef][]*mmappedChunk
		lastMmapRef      chunks.ChunkDiskMapperRef
		err              error

		mmapChunkReplayDuration time.Duration
	)
	if snapshotLoaded || h.wal != nil {
		// If snapshot was not loaded and if there is no WAL, then m-map chunks will be discarded
		// anyway. So we only load m-map chunks when it won't be discarded.
		mmappedChunks, oooMmappedChunks, lastMmapRef, err = h.loadMmappedChunks(refSeries)
		if err != nil {
			// TODO(codesome): clear out all m-map chunks here for refSeries.
			h.logger.Error("Loading on-disk chunks failed", "err", err)
			var cerr *chunks.CorruptionErr
			if errors.As(err, &cerr) {
				h.metrics.mmapChunkCorruptionTotal.Inc()
			}

			// Discard snapshot data since we need to replay the WAL for the missed m-map chunks data.
			snapIdx, snapOffset = -1, 0

			// If this fails, data will be recovered from WAL.
			// Hence we wont lose any data (given WAL is not corrupt).
			mmappedChunks, oooMmappedChunks, lastMmapRef, err = h.removeCorruptedMmappedChunks(err)
			if err != nil {
				return err
			}
		}
		mmapChunkReplayDuration = time.Since(mmapChunkReplayStart)
		h.logger.Info("On-disk memory mappable chunks replay completed", "duration", mmapChunkReplayDuration.String())
	}

	if h.wal == nil {
		h.logger.Info("WAL not found")
		return nil
	}

	h.logger.Info("Replaying WAL, this may take a while")

	checkpointReplayStart := time.Now()
	// Backfill the checkpoint first if it exists.
	dir, startFrom, err := wlog.LastCheckpoint(h.wal.Dir())
	if err != nil && !errors.Is(err, record.ErrNotFound) {
		return fmt.Errorf("find last checkpoint: %w", err)
	}

	// Find the last segment.
	_, endAt, e := wlog.Segments(h.wal.Dir())
	if e != nil {
		return fmt.Errorf("finding WAL segments: %w", e)
	}

	h.startWALReplayStatus(startFrom, endAt)

	syms := labels.NewSymbolTable() // One table for the whole WAL.
	multiRef := map[chunks.HeadSeriesRef]chunks.HeadSeriesRef{}
	unknownSeriesRefs := &seriesRefSet{refs: make(map[chunks.HeadSeriesRef]struct{}), mtx: sync.Mutex{}}
	if err == nil && startFrom >= snapIdx {
		sr, err := wlog.NewSegmentsReader(dir)
		if err != nil {
			return fmt.Errorf("open checkpoint: %w", err)
		}
		defer func() {
			if err := sr.Close(); err != nil {
				h.logger.Warn("Error while closing the wal segments reader", "err", err)
			}
		}()

		// A corrupted checkpoint is a hard error for now and requires user
		// intervention. There's likely little data that can be recovered anyway.
<<<<<<< HEAD
		if err := h.loadWAL(wlog.NewReader(sr), syms, multiRef, unknownSeriesRefs, mmappedChunks, oooMmappedChunks, endAt); err != nil {
=======
		if err := h.loadWAL(wlog.NewReader(sr), syms, multiRef, mmappedChunks, oooMmappedChunks); err != nil {
>>>>>>> 7e370669
			return fmt.Errorf("backfill checkpoint: %w", err)
		}
		h.updateWALReplayStatusRead(startFrom)
		startFrom++
		h.logger.Info("WAL checkpoint loaded")
	}
	checkpointReplayDuration := time.Since(checkpointReplayStart)

	walReplayStart := time.Now()

	if snapIdx > startFrom {
		startFrom = snapIdx
	}
	// Backfill segments from the most recent checkpoint onwards.
	for i := startFrom; i <= endAt; i++ {
		walSegmentStart := time.Now()
		s, err := wlog.OpenReadSegment(wlog.SegmentName(h.wal.Dir(), i))
		if err != nil {
			return fmt.Errorf("open WAL segment: %d: %w", i, err)
		}

		offset := 0
		if i == snapIdx {
			offset = snapOffset
		}
		sr, err := wlog.NewSegmentBufReaderWithOffset(offset, s)
		if errors.Is(err, io.EOF) {
			// File does not exist.
			continue
		}
		if err != nil {
			return fmt.Errorf("segment reader (offset=%d): %w", offset, err)
		}
<<<<<<< HEAD
		err = h.loadWAL(wlog.NewReader(sr), syms, multiRef, unknownSeriesRefs, mmappedChunks, oooMmappedChunks, endAt)
=======
		err = h.loadWAL(wlog.NewReader(sr), syms, multiRef, mmappedChunks, oooMmappedChunks)
>>>>>>> 7e370669
		if err := sr.Close(); err != nil {
			h.logger.Warn("Error while closing the wal segments reader", "err", err)
		}
		if err != nil {
			return err
		}
		h.logger.Info("WAL segment loaded", "segment", i, "maxSegment", endAt, "duration", time.Since(walSegmentStart))
		h.updateWALReplayStatusRead(i)
	}
	walReplayDuration := time.Since(walReplayStart)

	wblReplayStart := time.Now()
	if h.wbl != nil {
		// Replay WBL.
		startFrom, endAt, e = wlog.Segments(h.wbl.Dir())
		if e != nil {
			return &errLoadWbl{fmt.Errorf("finding WBL segments: %w", e)}
		}
		h.startWALReplayStatus(startFrom, endAt)

		for i := startFrom; i <= endAt; i++ {
			s, err := wlog.OpenReadSegment(wlog.SegmentName(h.wbl.Dir(), i))
			if err != nil {
				return &errLoadWbl{fmt.Errorf("open WBL segment: %d: %w", i, err)}
			}

			sr := wlog.NewSegmentBufReader(s)
			err = h.loadWBL(wlog.NewReader(sr), syms, multiRef, lastMmapRef)
			if err := sr.Close(); err != nil {
				h.logger.Warn("Error while closing the wbl segments reader", "err", err)
			}
			if err != nil {
				return &errLoadWbl{err}
			}
			h.logger.Info("WBL segment loaded", "segment", i, "maxSegment", endAt)
			h.updateWALReplayStatusRead(i)
		}
	}

	wblReplayDuration := time.Since(wblReplayStart)

	totalReplayDuration := time.Since(start)
	h.metrics.dataTotalReplayDuration.Set(totalReplayDuration.Seconds())
	h.logger.Info(
		"WAL replay completed",
		"checkpoint_replay_duration", checkpointReplayDuration.String(),
		"wal_replay_duration", walReplayDuration.String(),
		"wbl_replay_duration", wblReplayDuration.String(),
		"chunk_snapshot_load_duration", chunkSnapshotLoadDuration.String(),
		"mmap_chunk_replay_duration", mmapChunkReplayDuration.String(),
		"total_replay_duration", totalReplayDuration.String(),
	)

	return nil
}

func (h *Head) loadMmappedChunks(refSeries map[chunks.HeadSeriesRef]*memSeries) (map[chunks.HeadSeriesRef][]*mmappedChunk, map[chunks.HeadSeriesRef][]*mmappedChunk, chunks.ChunkDiskMapperRef, error) {
	mmappedChunks := map[chunks.HeadSeriesRef][]*mmappedChunk{}
	oooMmappedChunks := map[chunks.HeadSeriesRef][]*mmappedChunk{}
	var lastRef, secondLastRef chunks.ChunkDiskMapperRef
	if err := h.chunkDiskMapper.IterateAllChunks(func(seriesRef chunks.HeadSeriesRef, chunkRef chunks.ChunkDiskMapperRef, mint, maxt int64, numSamples uint16, encoding chunkenc.Encoding, isOOO bool) error {
		secondLastRef = lastRef
		lastRef = chunkRef
		if !isOOO && maxt < h.minValidTime.Load() {
			return nil
		}

		// We ignore any chunk that doesn't have a valid encoding
		if !chunkenc.IsValidEncoding(encoding) {
			return nil
		}

		ms, ok := refSeries[seriesRef]

		if isOOO {
			if !ok {
				oooMmappedChunks[seriesRef] = append(oooMmappedChunks[seriesRef], &mmappedChunk{
					ref:        chunkRef,
					minTime:    mint,
					maxTime:    maxt,
					numSamples: numSamples,
				})
				return nil
			}

			h.metrics.chunks.Inc()
			h.metrics.chunksCreated.Inc()

			if ms.ooo == nil {
				ms.ooo = &memSeriesOOOFields{}
			}

			ms.ooo.oooMmappedChunks = append(ms.ooo.oooMmappedChunks, &mmappedChunk{
				ref:        chunkRef,
				minTime:    mint,
				maxTime:    maxt,
				numSamples: numSamples,
			})

			h.updateMinOOOMaxOOOTime(mint, maxt)
			return nil
		}

		if !ok {
			slice := mmappedChunks[seriesRef]
			if len(slice) > 0 && slice[len(slice)-1].maxTime >= mint {
				h.metrics.mmapChunkCorruptionTotal.Inc()
				return fmt.Errorf("out of sequence m-mapped chunk for series ref %d, last chunk: [%d, %d], new: [%d, %d]",
					seriesRef, slice[len(slice)-1].minTime, slice[len(slice)-1].maxTime, mint, maxt)
			}
			slice = append(slice, &mmappedChunk{
				ref:        chunkRef,
				minTime:    mint,
				maxTime:    maxt,
				numSamples: numSamples,
			})
			mmappedChunks[seriesRef] = slice
			return nil
		}

		if len(ms.mmappedChunks) > 0 && ms.mmappedChunks[len(ms.mmappedChunks)-1].maxTime >= mint {
			h.metrics.mmapChunkCorruptionTotal.Inc()
			return fmt.Errorf("out of sequence m-mapped chunk for series ref %d, last chunk: [%d, %d], new: [%d, %d]",
				seriesRef, ms.mmappedChunks[len(ms.mmappedChunks)-1].minTime, ms.mmappedChunks[len(ms.mmappedChunks)-1].maxTime,
				mint, maxt)
		}

		h.metrics.chunks.Inc()
		h.metrics.chunksCreated.Inc()
		ms.mmappedChunks = append(ms.mmappedChunks, &mmappedChunk{
			ref:        chunkRef,
			minTime:    mint,
			maxTime:    maxt,
			numSamples: numSamples,
		})
		h.updateMinMaxTime(mint, maxt)
		if ms.headChunks != nil && maxt >= ms.headChunks.minTime {
			// The head chunk was completed and was m-mapped after taking the snapshot.
			// Hence remove this chunk.
			ms.nextAt = 0
			ms.headChunks = nil
			ms.app = nil
		}
		return nil
	}); err != nil {
		// secondLastRef because the lastRef caused an error.
		return nil, nil, secondLastRef, fmt.Errorf("iterate on on-disk chunks: %w", err)
	}
	return mmappedChunks, oooMmappedChunks, lastRef, nil
}

// removeCorruptedMmappedChunks attempts to delete the corrupted mmapped chunks and if it fails, it clears all the previously
// loaded mmapped chunks.
func (h *Head) removeCorruptedMmappedChunks(err error) (map[chunks.HeadSeriesRef][]*mmappedChunk, map[chunks.HeadSeriesRef][]*mmappedChunk, chunks.ChunkDiskMapperRef, error) {
	h.logger.Info("Deleting mmapped chunk files")
	// We never want to preserve the in-memory series from snapshots if we are repairing m-map chunks.
	if err := h.resetInMemoryState(); err != nil {
		return map[chunks.HeadSeriesRef][]*mmappedChunk{}, map[chunks.HeadSeriesRef][]*mmappedChunk{}, 0, err
	}

	h.logger.Info("Deleting mmapped chunk files")

	if err := h.chunkDiskMapper.DeleteCorrupted(err); err != nil {
		h.logger.Info("Deletion of corrupted mmap chunk files failed, discarding chunk files completely", "err", err)
		if err := h.chunkDiskMapper.Truncate(math.MaxUint32); err != nil {
			h.logger.Error("Deletion of all mmap chunk files failed", "err", err)
		}
		return map[chunks.HeadSeriesRef][]*mmappedChunk{}, map[chunks.HeadSeriesRef][]*mmappedChunk{}, 0, nil
	}

	h.logger.Info("Deletion of mmap chunk files successful, reattempting m-mapping the on-disk chunks")
	mmappedChunks, oooMmappedChunks, lastRef, err := h.loadMmappedChunks(make(map[chunks.HeadSeriesRef]*memSeries))
	if err != nil {
		h.logger.Error("Loading on-disk chunks failed, discarding chunk files completely", "err", err)
		if err := h.chunkDiskMapper.Truncate(math.MaxUint32); err != nil {
			h.logger.Error("Deletion of all mmap chunk files failed after failed loading", "err", err)
		}
		mmappedChunks = map[chunks.HeadSeriesRef][]*mmappedChunk{}
	}

	return mmappedChunks, oooMmappedChunks, lastRef, nil
}

func (h *Head) ApplyConfig(cfg *config.Config, wbl *wlog.WL) {
	oooTimeWindow := int64(0)
	if cfg.StorageConfig.TSDBConfig != nil {
		oooTimeWindow = cfg.StorageConfig.TSDBConfig.OutOfOrderTimeWindow
	}
	if oooTimeWindow < 0 {
		oooTimeWindow = 0
	}

	h.SetOutOfOrderTimeWindow(oooTimeWindow, wbl)

	if !h.opts.EnableExemplarStorage {
		return
	}

	// Head uses opts.MaxExemplars in combination with opts.EnableExemplarStorage
	// to decide if it should pass exemplars along to its exemplar storage, so we
	// need to update opts.MaxExemplars here.
	prevSize := h.opts.MaxExemplars.Load()
	h.opts.MaxExemplars.Store(cfg.StorageConfig.ExemplarsConfig.MaxExemplars)
	newSize := h.opts.MaxExemplars.Load()

	if prevSize == newSize {
		return
	}

	migrated := h.exemplars.(*CircularExemplarStorage).Resize(newSize)
	h.logger.Info("Exemplar storage resized", "from", prevSize, "to", newSize, "migrated", migrated)
}

// SetOutOfOrderTimeWindow updates the out of order related parameters.
// If the Head already has a WBL set, then the wbl will be ignored.
func (h *Head) SetOutOfOrderTimeWindow(oooTimeWindow int64, wbl *wlog.WL) {
	if oooTimeWindow > 0 && h.wbl == nil {
		h.wbl = wbl
	}

	h.opts.OutOfOrderTimeWindow.Store(oooTimeWindow)
}

// EnableNativeHistograms enables the native histogram feature.
func (h *Head) EnableNativeHistograms() {
	h.opts.EnableNativeHistograms.Store(true)
}

// DisableNativeHistograms disables the native histogram feature.
func (h *Head) DisableNativeHistograms() {
	h.opts.EnableNativeHistograms.Store(false)
}

// PostingsForMatchersCache returns the postings for matchers cache used by the head, if any.
func (h *Head) PostingsForMatchersCache() *PostingsForMatchersCache {
	return h.pfmc
}

// PostingsCardinalityStats returns highest cardinality stats by label and value names.
func (h *Head) PostingsCardinalityStats(statsByLabelName string, limit int) *index.PostingsStats {
	cacheKey := statsByLabelName + ";" + strconv.Itoa(limit)

	h.cardinalityMutex.Lock()
	defer h.cardinalityMutex.Unlock()
	if h.cardinalityCacheKey != cacheKey {
		h.cardinalityCache = nil
	} else {
		currentTime := time.Duration(time.Now().Unix()) * time.Second
		seconds := currentTime - h.lastPostingsStatsCall
		if seconds > cardinalityCacheExpirationTime {
			h.cardinalityCache = nil
		}
	}
	if h.cardinalityCache != nil {
		return h.cardinalityCache
	}
	h.cardinalityCacheKey = cacheKey
	h.cardinalityCache = h.postings.Stats(statsByLabelName, limit, labels.SizeOfLabels)
	h.lastPostingsStatsCall = time.Duration(time.Now().Unix()) * time.Second

	return h.cardinalityCache
}

func (h *Head) updateMinMaxTime(mint, maxt int64) {
	for {
		lt := h.MinTime()
		if mint >= lt {
			break
		}
		if h.minTime.CompareAndSwap(lt, mint) {
			break
		}
	}
	for {
		ht := h.MaxTime()
		if maxt <= ht {
			break
		}
		if h.maxTime.CompareAndSwap(ht, maxt) {
			break
		}
	}
}

func (h *Head) updateMinOOOMaxOOOTime(mint, maxt int64) {
	for {
		lt := h.MinOOOTime()
		if mint >= lt {
			break
		}
		if h.minOOOTime.CompareAndSwap(lt, mint) {
			break
		}
	}
	for {
		ht := h.MaxOOOTime()
		if maxt <= ht {
			break
		}
		if h.maxOOOTime.CompareAndSwap(ht, maxt) {
			break
		}
	}
}

// SetMinValidTime sets the minimum timestamp the head can ingest.
func (h *Head) SetMinValidTime(minValidTime int64) {
	h.minValidTime.Store(minValidTime)
}

// Truncate removes old data before mint from the head and WAL.
func (h *Head) Truncate(mint int64) (err error) {
	initialized := h.initialized()
	if err := h.truncateMemory(mint); err != nil {
		return err
	}
	if !initialized {
		return nil
	}
	return h.truncateWAL(mint)
}

// OverlapsClosedInterval returns true if the head overlaps [mint, maxt].
func (h *Head) OverlapsClosedInterval(mint, maxt int64) bool {
	return h.MinTime() <= maxt && mint <= h.MaxTime()
}

// truncateMemory removes old data before mint from the head.
func (h *Head) truncateMemory(mint int64) (err error) {
	h.chunkSnapshotMtx.Lock()
	defer h.chunkSnapshotMtx.Unlock()

	defer func() {
		if err != nil {
			h.metrics.headTruncateFail.Inc()
		}
	}()

	initialized := h.initialized()

	if h.MinTime() >= mint && initialized {
		return nil
	}

	// The order of these two Store() should not be changed,
	// i.e. truncation time is set before in-process boolean.
	h.lastMemoryTruncationTime.Store(mint)
	h.memTruncationInProcess.Store(true)
	defer h.memTruncationInProcess.Store(false)

	if h.memTruncationCallBack != nil {
		h.memTruncationCallBack()
	}

	// We wait for pending queries to end that overlap with this truncation.
	if initialized {
		h.WaitForPendingReadersInTimeRange(h.MinTime(), mint)
	}

	h.minTime.Store(mint)
	h.minValidTime.Store(mint)

	// Ensure that max time is at least as high as min time.
	for h.MaxTime() < mint {
		h.maxTime.CompareAndSwap(h.MaxTime(), mint)
	}

	// This was an initial call to Truncate after loading blocks on startup.
	// We haven't read back the WAL yet, so do not attempt to truncate it.
	if !initialized {
		return nil
	}

	h.metrics.headTruncateTotal.Inc()
	return h.truncateSeriesAndChunkDiskMapper("truncateMemory")
}

// WaitForPendingReadersInTimeRange waits for queries overlapping with given range to finish querying.
// The query timeout limits the max wait time of this function implicitly.
// The mint is inclusive and maxt is the truncation time hence exclusive.
func (h *Head) WaitForPendingReadersInTimeRange(mint, maxt int64) {
	maxt-- // Making it inclusive before checking overlaps.
	overlaps := func() bool {
		o := false
		h.iso.TraverseOpenReads(func(s *isolationState) bool {
			if s.mint <= maxt && mint <= s.maxt {
				// Overlaps with the truncation range.
				o = true
				return false
			}
			return true
		})
		return o
	}
	for overlaps() {
		time.Sleep(500 * time.Millisecond)
	}
}

// WaitForPendingReadersForOOOChunksAtOrBefore is like WaitForPendingReadersInTimeRange, except it waits for
// queries touching OOO chunks less than or equal to chunk to finish querying.
func (h *Head) WaitForPendingReadersForOOOChunksAtOrBefore(chunk chunks.ChunkDiskMapperRef) {
	for h.oooIso.HasOpenReadsAtOrBefore(chunk) {
		time.Sleep(500 * time.Millisecond)
	}
}

// WaitForAppendersOverlapping waits for appends overlapping maxt to finish.
func (h *Head) WaitForAppendersOverlapping(maxt int64) {
	for maxt >= h.iso.lowestAppendTime() {
		time.Sleep(500 * time.Millisecond)
	}
}

// IsQuerierCollidingWithTruncation returns if the current querier needs to be closed and if a new querier
// has to be created. In the latter case, the method also returns the new mint to be used for creating the
// new range head and the new querier. This methods helps preventing races with the truncation of in-memory data.
//
// NOTE: The querier should already be taken before calling this.
func (h *Head) IsQuerierCollidingWithTruncation(querierMint, querierMaxt int64) (shouldClose, getNew bool, newMint int64) {
	if !h.memTruncationInProcess.Load() {
		return false, false, 0
	}
	// Head truncation is in process. It also means that the block that was
	// created for this truncation range is also available.
	// Check if we took a querier that overlaps with this truncation.
	memTruncTime := h.lastMemoryTruncationTime.Load()
	if querierMaxt < memTruncTime {
		// Head compaction has happened and this time range is being truncated.
		// This query doesn't overlap with the Head any longer.
		// We should close this querier to avoid races and the data would be
		// available with the blocks below.
		// Cases:
		// 1.     |------truncation------|
		//   |---query---|
		// 2.     |------truncation------|
		//              |---query---|
		return true, false, 0
	}
	if querierMint < memTruncTime {
		// The truncation time is not same as head mint that we saw above but the
		// query still overlaps with the Head.
		// The truncation started after we got the querier. So it is not safe
		// to use this querier and/or might block truncation. We should get
		// a new querier for the new Head range while remaining will be available
		// in the blocks below.
		// Case:
		//      |------truncation------|
		//                        |----query----|
		// Turns into
		//      |------truncation------|
		//                             |---qu---|
		return true, true, memTruncTime
	}

	// Other case is this, which is a no-op
	//      |------truncation------|
	//                              |---query---|
	return false, false, 0
}

func (h *Head) getWALExpiry(id chunks.HeadSeriesRef) (int64, bool) {
	h.walExpiriesMtx.Lock()
	defer h.walExpiriesMtx.Unlock()

	keepUntil, ok := h.walExpiries[id]
	return keepUntil, ok
}

// updateWALExpiry updates the WAL expiry for a series, keeping the higher of the current value and keepUntil.
func (h *Head) updateWALExpiry(id chunks.HeadSeriesRef, keepUntil int64) {
	h.walExpiriesMtx.Lock()
	defer h.walExpiriesMtx.Unlock()

	h.walExpiries[id] = max(keepUntil, h.walExpiries[id])
}

// keepSeriesInWALCheckpointFn returns a function that is used to determine whether a series record should be kept in the checkpoint.
// mint is the time before which data in the WAL is being truncated.
func (h *Head) keepSeriesInWALCheckpointFn(mint int64) func(id chunks.HeadSeriesRef) bool {
	return func(id chunks.HeadSeriesRef) bool {
		// Keep the record if the series exists in the head.
		if h.series.getByID(id) != nil {
			return true
		}

		// Keep the record if the series has an expiry set.
		keepUntil, ok := h.getWALExpiry(id)
		return ok && keepUntil >= mint
	}
}

// truncateWAL removes old data before mint from the WAL.
func (h *Head) truncateWAL(mint int64) error {
	h.chunkSnapshotMtx.Lock()
	defer h.chunkSnapshotMtx.Unlock()

	if h.wal == nil || mint <= h.lastWALTruncationTime.Load() {
		return nil
	}
	start := time.Now()
	h.lastWALTruncationTime.Store(mint)

	first, last, err := wlog.Segments(h.wal.Dir())
	if err != nil {
		return fmt.Errorf("get segment range: %w", err)
	}
	// Start a new segment, so low ingestion volume TSDB don't have more WAL than
	// needed.
	if _, err := h.wal.NextSegment(); err != nil {
		return fmt.Errorf("next segment: %w", err)
	}
	last-- // Never consider last segment for checkpoint.
	if last < 0 {
		return nil // no segments yet.
	}
	// The lower two thirds of segments should contain mostly obsolete samples.
	// If we have less than two segments, it's not worth checkpointing yet.
	// With the default 2h blocks, this will keeping up to around 3h worth
	// of WAL segments.
	last = first + (last-first)*2/3
	if last <= first {
		return nil
	}

	h.metrics.checkpointCreationTotal.Inc()
	if _, err = wlog.Checkpoint(h.logger, h.wal, first, last, h.keepSeriesInWALCheckpointFn(mint), mint); err != nil {
		h.metrics.checkpointCreationFail.Inc()
		var cerr *chunks.CorruptionErr
		if errors.As(err, &cerr) {
			h.metrics.walCorruptionsTotal.Inc()
		}
		return fmt.Errorf("create checkpoint: %w", err)
	}
	if err := h.wal.Truncate(last + 1); err != nil {
		// If truncating fails, we'll just try again at the next checkpoint.
		// Leftover segments will just be ignored in the future if there's a checkpoint
		// that supersedes them.
		h.logger.Error("truncating segments failed", "err", err)
	}

	// The checkpoint is written and data before mint is truncated, so stop tracking expired series.
	h.walExpiriesMtx.Lock()
	for ref, keepUntil := range h.walExpiries {
		if keepUntil < mint {
			delete(h.walExpiries, ref)
		}
	}
	h.walExpiriesMtx.Unlock()

	h.metrics.checkpointDeleteTotal.Inc()
	if err := wlog.DeleteCheckpoints(h.wal.Dir(), last); err != nil {
		// Leftover old checkpoints do not cause problems down the line beyond
		// occupying disk space.
		// They will just be ignored since a higher checkpoint exists.
		h.logger.Error("delete old checkpoints", "err", err)
		h.metrics.checkpointDeleteFail.Inc()
	}
	h.metrics.walTruncateDuration.Observe(time.Since(start).Seconds())

	h.logger.Info("WAL checkpoint complete",
		"first", first, "last", last, "duration", time.Since(start))

	return nil
}

// truncateOOO
//   - waits for any pending reads that potentially touch chunks less than or equal to newMinOOOMmapRef
//   - truncates the OOO WBL files whose index is strictly less than lastWBLFile.
//   - garbage collects all the m-map chunks from the memory that are less than or equal to newMinOOOMmapRef
//     and then deletes the series that do not have any data anymore.
//
// The caller is responsible for ensuring that no further queriers will be created that reference chunks less
// than or equal to newMinOOOMmapRef before calling truncateOOO.
func (h *Head) truncateOOO(lastWBLFile int, newMinOOOMmapRef chunks.ChunkDiskMapperRef) error {
	curMinOOOMmapRef := chunks.ChunkDiskMapperRef(h.minOOOMmapRef.Load())
	if newMinOOOMmapRef.GreaterThan(curMinOOOMmapRef) {
		h.WaitForPendingReadersForOOOChunksAtOrBefore(newMinOOOMmapRef)
		h.minOOOMmapRef.Store(uint64(newMinOOOMmapRef))

		if err := h.truncateSeriesAndChunkDiskMapper("truncateOOO"); err != nil {
			return err
		}
	}

	if h.wbl == nil {
		return nil
	}

	return h.wbl.Truncate(lastWBLFile)
}

// truncateSeriesAndChunkDiskMapper is a helper function for truncateMemory and truncateOOO.
// It runs GC on the Head and truncates the ChunkDiskMapper accordingly.
func (h *Head) truncateSeriesAndChunkDiskMapper(caller string) error {
	start := time.Now()
	headMaxt := h.MaxTime()
	actualMint, minOOOTime, minMmapFile := h.gc()
	h.logger.Info("Head GC completed", "caller", caller, "duration", time.Since(start))
	h.metrics.gcDuration.Observe(time.Since(start).Seconds())

	if actualMint > h.minTime.Load() {
		// The actual mint of the head is higher than the one asked to truncate.
		appendableMinValidTime := h.appendableMinValidTime()
		if actualMint < appendableMinValidTime {
			h.minTime.Store(actualMint)
			h.minValidTime.Store(actualMint)
		} else {
			// The actual min time is in the appendable window.
			// So we set the mint to the appendableMinValidTime.
			h.minTime.Store(appendableMinValidTime)
			h.minValidTime.Store(appendableMinValidTime)
		}
	}
	if headMaxt-h.opts.OutOfOrderTimeWindow.Load() < minOOOTime {
		// The allowed OOO window is lower than the min OOO time seen during GC.
		// So it is possible that some OOO sample was inserted that was less that minOOOTime.
		// So we play safe and set it to the min that was possible.
		minOOOTime = headMaxt - h.opts.OutOfOrderTimeWindow.Load()
	}
	h.minOOOTime.Store(minOOOTime)

	// Truncate the chunk m-mapper.
	if err := h.chunkDiskMapper.Truncate(uint32(minMmapFile)); err != nil {
		return fmt.Errorf("truncate chunks.HeadReadWriter by file number: %w", err)
	}
	return nil
}

type Stats struct {
	NumSeries         uint64
	MinTime, MaxTime  int64
	IndexPostingStats *index.PostingsStats
}

// Stats returns important current HEAD statistics. Note that it is expensive to
// calculate these.
func (h *Head) Stats(statsByLabelName string, limit int) *Stats {
	return &Stats{
		NumSeries:         h.NumSeries(),
		MaxTime:           h.MaxTime(),
		MinTime:           h.MinTime(),
		IndexPostingStats: h.PostingsCardinalityStats(statsByLabelName, limit),
	}
}

// RangeHead allows querying Head via an IndexReader, ChunkReader and tombstones.Reader
// but only within a restricted range.  Used for queries and compactions.
type RangeHead struct {
	head       *Head
	mint, maxt int64

	isolationOff bool
}

// NewRangeHead returns a *RangeHead.
// There are no restrictions on mint/maxt.
func NewRangeHead(head *Head, mint, maxt int64) *RangeHead {
	return &RangeHead{
		head: head,
		mint: mint,
		maxt: maxt,
	}
}

// NewRangeHeadWithIsolationDisabled returns a *RangeHead that does not create an isolationState.
func NewRangeHeadWithIsolationDisabled(head *Head, mint, maxt int64) *RangeHead {
	rh := NewRangeHead(head, mint, maxt)
	rh.isolationOff = true
	return rh
}

func (h *RangeHead) Index() (IndexReader, error) {
	return h.head.indexRange(h.mint, h.maxt), nil
}

func (h *RangeHead) Chunks() (ChunkReader, error) {
	var isoState *isolationState
	if !h.isolationOff {
		isoState = h.head.iso.State(h.mint, h.maxt)
	}
	return h.head.chunksRange(h.mint, h.maxt, isoState)
}

func (h *RangeHead) Tombstones() (tombstones.Reader, error) {
	return h.head.tombstones, nil
}

func (h *RangeHead) MinTime() int64 {
	return h.mint
}

// MaxTime returns the max time of actual data fetch-able from the head.
// This controls the chunks time range which is closed [b.MinTime, b.MaxTime].
func (h *RangeHead) MaxTime() int64 {
	return h.maxt
}

// BlockMaxTime returns the max time of the potential block created from this head.
// It's different to MaxTime as we need to add +1 millisecond to block maxt because block
// intervals are half-open: [b.MinTime, b.MaxTime). Block intervals are always +1 than the total samples it includes.
func (h *RangeHead) BlockMaxTime() int64 {
	return h.MaxTime() + 1
}

func (h *RangeHead) NumSeries() uint64 {
	return h.head.NumSeries()
}

var rangeHeadULID = ulid.MustParse("0000000000XXXXXXXRANGEHEAD")

func (h *RangeHead) Meta() BlockMeta {
	return BlockMeta{
		MinTime: h.MinTime(),
		MaxTime: h.MaxTime(),
		ULID:    rangeHeadULID,
		Stats: BlockStats{
			NumSeries: h.NumSeries(),
		},
	}
}

// String returns an human readable representation of the range head. It's important to
// keep this function in order to avoid the struct dump when the head is stringified in
// errors or logs.
func (h *RangeHead) String() string {
	return fmt.Sprintf("range head (mint: %d, maxt: %d)", h.MinTime(), h.MaxTime())
}

// Delete all samples in the range of [mint, maxt] for series that satisfy the given
// label matchers.
func (h *Head) Delete(ctx context.Context, mint, maxt int64, ms ...*labels.Matcher) error {
	// Do not delete anything beyond the currently valid range.
	mint, maxt = clampInterval(mint, maxt, h.MinTime(), h.MaxTime())

	ir := h.indexRange(mint, maxt)

	p, err := ir.PostingsForMatchers(ctx, false, ms...)
	if err != nil {
		return fmt.Errorf("select series: %w", err)
	}

	var stones []tombstones.Stone
	for p.Next() {
		if err := ctx.Err(); err != nil {
			return fmt.Errorf("select series: %w", err)
		}

		series := h.series.getByID(chunks.HeadSeriesRef(p.At()))
		if series == nil {
			h.logger.Debug("Series not found in Head.Delete")
			continue
		}

		series.Lock()
		t0, t1 := series.minTime(), series.maxTime()
		series.Unlock()
		if t0 == math.MinInt64 || t1 == math.MinInt64 {
			continue
		}
		// Delete only until the current values and not beyond.
		t0, t1 = clampInterval(mint, maxt, t0, t1)
		stones = append(stones, tombstones.Stone{Ref: p.At(), Intervals: tombstones.Intervals{{Mint: t0, Maxt: t1}}})
	}
	if p.Err() != nil {
		return p.Err()
	}
	if err := ctx.Err(); err != nil {
		return fmt.Errorf("select series: %w", err)
	}

	if h.wal != nil {
		var enc record.Encoder
		if err := h.wal.Log(enc.Tombstones(stones, nil)); err != nil {
			return err
		}
	}
	for _, s := range stones {
		h.tombstones.AddInterval(s.Ref, s.Intervals[0])
	}

	return nil
}

// gc removes data before the minimum timestamp from the head.
// It returns
// * The actual min times of the chunks present in the Head.
// * The min OOO time seen during the GC.
// * Min mmap file number seen in the series (in-order and out-of-order) after gc'ing the series.
func (h *Head) gc() (actualInOrderMint, minOOOTime int64, minMmapFile int) {
	// Only data strictly lower than this timestamp must be deleted.
	mint := h.MinTime()
	// Only ooo m-map chunks strictly lower than or equal to this ref
	// must be deleted.
	minOOOMmapRef := chunks.ChunkDiskMapperRef(h.minOOOMmapRef.Load())

	// Drop old chunks and remember series IDs and hashes if they can be
	// deleted entirely.
	deleted, affected, chunksRemoved, actualInOrderMint, minOOOTime, minMmapFile := h.series.gc(mint, minOOOMmapRef, &h.numStaleSeries)
	seriesRemoved := len(deleted)

	h.metrics.seriesRemoved.Add(float64(seriesRemoved))
	h.metrics.chunksRemoved.Add(float64(chunksRemoved))
	h.metrics.chunks.Sub(float64(chunksRemoved))
	h.numSeries.Sub(uint64(seriesRemoved))

	// Remove deleted series IDs from the postings lists.
	h.postings.Delete(deleted, affected)

	// Remove tombstones referring to the deleted series.
	h.tombstones.DeleteTombstones(deleted)
	h.tombstones.TruncateBefore(mint)

	if h.wal != nil {
		h.walExpiriesMtx.Lock()
		// Samples for deleted series are likely still in the WAL, so flag that the deleted series records should be kept during
		// WAL checkpointing while the WAL contains data through actualInOrderMint.
		// If we didn't keep these series records then on start up when we replay the WAL, or any other code that reads the WAL,
		// wouldn't be able to use those samples since we would have no labels for that ref ID.
		for ref := range deleted {
			h.walExpiries[chunks.HeadSeriesRef(ref)] = actualInOrderMint
		}
		h.walExpiriesMtx.Unlock()
	}

	return actualInOrderMint, minOOOTime, minMmapFile
}

// Tombstones returns a new reader over the head's tombstones.
func (h *Head) Tombstones() (tombstones.Reader, error) {
	return h.tombstones, nil
}

// NumSeries returns the number of series tracked in the head.
func (h *Head) NumSeries() uint64 {
	return h.numSeries.Load()
}

// NumStaleSeries returns the number of stale series in the head.
func (h *Head) NumStaleSeries() uint64 {
	return h.numStaleSeries.Load()
}

var headULID = ulid.MustParse("0000000000XXXXXXXXXXXXHEAD")

// Meta returns meta information about the head.
// The head is dynamic so will return dynamic results.
func (h *Head) Meta() BlockMeta {
	return BlockMeta{
		MinTime: h.MinTime(),
		MaxTime: h.MaxTime(),
		ULID:    headULID,
		Stats: BlockStats{
			NumSeries: h.NumSeries(),
		},
	}
}

// MinTime returns the lowest time bound on visible data in the head.
func (h *Head) MinTime() int64 {
	return h.minTime.Load()
}

// MaxTime returns the highest timestamp seen in data of the head.
func (h *Head) MaxTime() int64 {
	return h.maxTime.Load()
}

// MinOOOTime returns the lowest time bound on visible data in the out of order
// head.
func (h *Head) MinOOOTime() int64 {
	return h.minOOOTime.Load()
}

// MaxOOOTime returns the highest timestamp on visible data in the out of order
// head.
func (h *Head) MaxOOOTime() int64 {
	return h.maxOOOTime.Load()
}

// initialized returns true if the head has a MinTime set, false otherwise.
func (h *Head) initialized() bool {
	return h.MinTime() != math.MaxInt64
}

// compactable returns whether the head has a compactable range.
// When the TimelyCompaction option is enabled, the head is compactable when the min block end is .5 times the chunk range in the past.
// Else the head has a compactable range when the head time range is 1.5 times the chunk range.
// The 0.5 acts as a buffer of the appendable window.
func (h *Head) compactable() bool {
	if !h.initialized() {
		return false
	}

	if h.opts.TimelyCompaction {
		minBlockEnd := rangeForTimestamp(h.MinTime(), h.chunkRange.Load())
		return minBlockEnd < h.appendableMinValidTime()
	}

	return h.MaxTime()-h.MinTime() > h.chunkRange.Load()/2*3
}

// Close flushes the WAL and closes the head.
// It also takes a snapshot of in-memory chunks if enabled.
func (h *Head) Close() error {
	h.closedMtx.Lock()
	defer h.closedMtx.Unlock()
	h.closed = true

	// mmap all but last chunk in case we're performing snapshot since that only
	// takes samples from most recent head chunk.
	h.mmapHeadChunks()

	errs := tsdb_errors.NewMulti(h.chunkDiskMapper.Close())
	if h.wal != nil {
		errs.Add(h.wal.Close())
	}
	if h.wbl != nil {
		errs.Add(h.wbl.Close())
	}
	if errs.Err() == nil && h.opts.EnableMemorySnapshotOnShutdown {
		errs.Add(h.performChunkSnapshot())
	}
	return errs.Err()
}

// String returns an human readable representation of the TSDB head. It's important to
// keep this function in order to avoid the struct dump when the head is stringified in
// errors or logs.
func (*Head) String() string {
	return "head"
}

func (h *Head) getOrCreate(hash uint64, lset labels.Labels, pendingCommit bool) (*memSeries, bool, error) {
	// Just using `getOrCreateWithID` below would be semantically sufficient, but we'd create
	// a new series on every sample inserted via Add(), which causes allocations
	// and makes our series IDs rather random and harder to compress in postings.
	s := h.series.getByHash(hash, lset)
	if s != nil {
		return s, false, nil
	}

	// Optimistically assume that we are the first one to create the series.
	id := chunks.HeadSeriesRef(h.lastSeriesID.Inc())

	return h.getOrCreateWithID(id, hash, lset, pendingCommit)
}

func (h *Head) getOrCreateWithID(id chunks.HeadSeriesRef, hash uint64, lset labels.Labels, pendingCommit bool) (*memSeries, bool, error) {
	s, created, err := h.series.getOrSet(hash, lset, func() *memSeries {
		shardHash := uint64(0)
		if h.opts.EnableSharding {
			shardHash = labels.StableHash(lset)
		}

		return newMemSeries(lset, id, shardHash, h.secondaryHashFunc(lset), h.opts.ChunkEndTimeVariance, h.opts.IsolationDisabled, pendingCommit)
	})
	if err != nil {
		return nil, false, err
	}
	if !created {
		return s, false, nil
	}

	h.metrics.seriesCreated.Inc()
	h.numSeries.Inc()

	h.postings.Add(storage.SeriesRef(id), lset)

	// Adding the series in the postings marks the creation of series
	// as any further calls to this and the read methods would return that series.
	h.series.postCreation(lset)

	return s, true, nil
}

// mmapHeadChunks will iterate all memSeries stored on Head and call mmapHeadChunks() on each of them.
//
// There are two types of chunks that store samples for each memSeries:
// A) Head chunk - stored on Go heap, when new samples are appended they go there.
// B) M-mapped chunks - memory mapped chunks, kernel manages the memory for us on-demand, these chunks
//
//	are read-only.
//
// Calling mmapHeadChunks() will iterate all memSeries and m-mmap all chunks that should be m-mapped.
// The m-mapping operation is needs to be serialised and so it goes via central lock.
// If there are multiple concurrent memSeries that need to m-map some chunk then they can block each-other.
//
// To minimise the effect of locking on TSDB operations m-mapping is serialised and done away from
// sample append path, since waiting on a lock inside an append would lock the entire memSeries for
// (potentially) a long time, since that could eventually delay next scrape and/or cause query timeouts.
func (h *Head) mmapHeadChunks() {
	var count int
	for i := 0; i < h.series.size; i++ {
		h.series.locks[i].RLock()
		for _, series := range h.series.series[i] {
			series.Lock()
			count += series.mmapChunks(h.chunkDiskMapper)
			series.Unlock()
		}
		h.series.locks[i].RUnlock()
	}
	h.metrics.mmapChunksTotal.Add(float64(count))
}

// seriesHashmap lets TSDB find a memSeries by its label set, via a 64-bit hash.
// There is one map for the common case where the hash value is unique, and a
// second map for the case that two series have the same hash value.
// Each series is in only one of the maps.
// Its methods require the hash to be submitted with it to avoid re-computations throughout
// the code.
type seriesHashmap struct {
	unique    map[uint64]*memSeries
	conflicts map[uint64][]*memSeries
}

func (m *seriesHashmap) get(hash uint64, lset labels.Labels) *memSeries {
	if s, found := m.unique[hash]; found {
		if labels.Equal(s.labels(), lset) {
			return s
		}
	}
	for _, s := range m.conflicts[hash] {
		if labels.Equal(s.labels(), lset) {
			return s
		}
	}
	return nil
}

func (m *seriesHashmap) set(hash uint64, s *memSeries) {
	if existing, found := m.unique[hash]; !found || labels.Equal(existing.labels(), s.labels()) {
		m.unique[hash] = s
		return
	}
	if m.conflicts == nil {
		m.conflicts = make(map[uint64][]*memSeries)
	}
	l := m.conflicts[hash]
	for i, prev := range l {
		if labels.Equal(prev.labels(), s.labels()) {
			l[i] = s
			return
		}
	}
	m.conflicts[hash] = append(l, s)
}

func (m *seriesHashmap) del(hash uint64, ref chunks.HeadSeriesRef) {
	var rem []*memSeries
	unique, found := m.unique[hash]
	switch {
	case !found: // Supplied hash is not stored.
		return
	case unique.ref == ref:
		conflicts := m.conflicts[hash]
		if len(conflicts) == 0 { // Exactly one series with this hash was stored
			delete(m.unique, hash)
			return
		}
		m.unique[hash] = conflicts[0] // First remaining series goes in 'unique'.
		rem = conflicts[1:]           // Keep the rest.
	default: // The series to delete is somewhere in 'conflicts'. Keep all the ones that don't match.
		for _, s := range m.conflicts[hash] {
			if s.ref != ref {
				rem = append(rem, s)
			}
		}
	}
	if len(rem) == 0 {
		delete(m.conflicts, hash)
	} else {
		m.conflicts[hash] = rem
	}
}

const (
	// DefaultStripeSize is the default number of entries to allocate in the stripeSeries hash map.
	DefaultStripeSize = 1 << 14
)

// stripeSeries holds series by HeadSeriesRef ("ID") and also by hash of their labels.
// ID-based lookups via getByID() are preferred over getByHash() for performance reasons.
// It locks modulo ranges of IDs and hashes to reduce lock contention.
// The locks are padded to not be on the same cache line. Filling the padded space
// with the maps was profiled to be slower – likely due to the additional pointer
// dereferences.
type stripeSeries struct {
	size                    int
	series                  []map[chunks.HeadSeriesRef]*memSeries // Sharded by ref. A series ref is the value of `size` when the series was being newly added.
	hashes                  []seriesHashmap                       // Sharded by label hash.
	locks                   []stripeLock                          // Sharded by ref for series access, by label hash for hashes access.
	seriesLifecycleCallback SeriesLifecycleCallback
}

type stripeLock struct {
	sync.RWMutex
	// Padding to avoid multiple locks being on the same cache line.
	_ [40]byte
}

func newStripeSeries(stripeSize int, seriesCallback SeriesLifecycleCallback) *stripeSeries {
	s := &stripeSeries{
		size:                    stripeSize,
		series:                  make([]map[chunks.HeadSeriesRef]*memSeries, stripeSize),
		hashes:                  make([]seriesHashmap, stripeSize),
		locks:                   make([]stripeLock, stripeSize),
		seriesLifecycleCallback: seriesCallback,
	}

	for i := range s.series {
		s.series[i] = map[chunks.HeadSeriesRef]*memSeries{}
	}
	for i := range s.hashes {
		s.hashes[i] = seriesHashmap{
			unique:    map[uint64]*memSeries{},
			conflicts: nil, // Initialized on demand in set().
		}
	}
	return s
}

// gc garbage collects old chunks that are strictly before mint and removes
// series entirely that have no chunks left.
// note: returning map[chunks.HeadSeriesRef]struct{} would be more accurate,
// but the returned map goes into postings.Delete() which expects a map[storage.SeriesRef]struct
// and there's no easy way to cast maps.
// minMmapFile is the min mmap file number seen in the series (in-order and out-of-order) after gc'ing the series.
func (s *stripeSeries) gc(mint int64, minOOOMmapRef chunks.ChunkDiskMapperRef, numStaleSeries *atomic.Uint64) (_ map[storage.SeriesRef]struct{}, _ map[labels.Label]struct{}, _ int, _, _ int64, minMmapFile int) {
	var (
		deleted          = map[storage.SeriesRef]struct{}{}
		affected         = map[labels.Label]struct{}{}
		rmChunks         = 0
		actualMint int64 = math.MaxInt64
		minOOOTime int64 = math.MaxInt64
	)
	minMmapFile = math.MaxInt32

	// For one series, truncate old chunks and check if any chunks left. If not, mark as deleted and collect the ID.
	check := func(hashShard int, hash uint64, series *memSeries, deletedForCallback map[chunks.HeadSeriesRef]labels.Labels) {
		series.Lock()
		defer series.Unlock()

		rmChunks += series.truncateChunksBefore(mint, minOOOMmapRef)

		if len(series.mmappedChunks) > 0 {
			seq, _ := series.mmappedChunks[0].ref.Unpack()
			if seq < minMmapFile {
				minMmapFile = seq
			}
		}
		if series.ooo != nil && len(series.ooo.oooMmappedChunks) > 0 {
			seq, _ := series.ooo.oooMmappedChunks[0].ref.Unpack()
			if seq < minMmapFile {
				minMmapFile = seq
			}
			for _, ch := range series.ooo.oooMmappedChunks {
				if ch.minTime < minOOOTime {
					minOOOTime = ch.minTime
				}
			}
		}
		if series.ooo != nil && series.ooo.oooHeadChunk != nil {
			if series.ooo.oooHeadChunk.minTime < minOOOTime {
				minOOOTime = series.ooo.oooHeadChunk.minTime
			}
		}
		if len(series.mmappedChunks) > 0 || series.headChunks != nil || series.pendingCommit ||
			(series.ooo != nil && (len(series.ooo.oooMmappedChunks) > 0 || series.ooo.oooHeadChunk != nil)) {
			seriesMint := series.minTime()
			if seriesMint < actualMint {
				actualMint = seriesMint
			}
			return
		}
		// The series is gone entirely. We need to keep the series lock
		// and make sure we have acquired the stripe locks for hash and ID of the
		// series alike.
		// If we don't hold them all, there's a very small chance that a series receives
		// samples again while we are half-way into deleting it.
		refShard := int(series.ref) & (s.size - 1)
		if hashShard != refShard {
			s.locks[refShard].Lock()
			defer s.locks[refShard].Unlock()
		}

		if value.IsStaleNaN(series.lastValue) ||
			(series.lastHistogramValue != nil && value.IsStaleNaN(series.lastHistogramValue.Sum)) ||
			(series.lastFloatHistogramValue != nil && value.IsStaleNaN(series.lastFloatHistogramValue.Sum)) {
			numStaleSeries.Dec()
		}

		deleted[storage.SeriesRef(series.ref)] = struct{}{}
		series.lset.Range(func(l labels.Label) { affected[l] = struct{}{} })
		s.hashes[hashShard].del(hash, series.ref)
		delete(s.series[refShard], series.ref)
		deletedForCallback[series.ref] = series.lset // OK to access lset; series is locked at the top of this function.
	}

	s.iterForDeletion(check)

	if actualMint == math.MaxInt64 {
		actualMint = mint
	}

	return deleted, affected, rmChunks, actualMint, minOOOTime, minMmapFile
}

// The iterForDeletion function iterates through all series, invoking the checkDeletedFunc for each.
// The checkDeletedFunc takes a map as input and should add to it all series that were deleted and should be included
// when invoking the PostDeletion hook.
func (s *stripeSeries) iterForDeletion(checkDeletedFunc func(int, uint64, *memSeries, map[chunks.HeadSeriesRef]labels.Labels)) int {
	seriesSetFromPrevStripe := 0
	totalDeletedSeries := 0
	// Run through all series shard by shard
	for i := 0; i < s.size; i++ {
		seriesSet := make(map[chunks.HeadSeriesRef]labels.Labels, seriesSetFromPrevStripe)
		s.locks[i].Lock()
		// Iterate conflicts first so f doesn't move them to the `unique` field,
		// after deleting `unique`.
		for hash, all := range s.hashes[i].conflicts {
			for _, series := range all {
				checkDeletedFunc(i, hash, series, seriesSet)
			}
		}

		for hash, series := range s.hashes[i].unique {
			checkDeletedFunc(i, hash, series, seriesSet)
		}
		s.locks[i].Unlock()
		s.seriesLifecycleCallback.PostDeletion(seriesSet)
		totalDeletedSeries += len(seriesSet)
		seriesSetFromPrevStripe = len(seriesSet)
	}
	return totalDeletedSeries
}

func (s *stripeSeries) getByID(id chunks.HeadSeriesRef) *memSeries {
	i := uint64(id) & uint64(s.size-1)

	s.locks[i].RLock()
	series := s.series[i][id]
	s.locks[i].RUnlock()

	return series
}

func (s *stripeSeries) getByHash(hash uint64, lset labels.Labels) *memSeries {
	i := hash & uint64(s.size-1)

	s.locks[i].RLock()
	series := s.hashes[i].get(hash, lset)
	s.locks[i].RUnlock()

	return series
}

func (s *stripeSeries) getOrSet(hash uint64, lset labels.Labels, createSeries func() *memSeries) (*memSeries, bool, error) {
	// PreCreation is called here to avoid calling it inside the lock.
	// It is not necessary to call it just before creating a series,
	// rather it gives a 'hint' whether to create a series or not.
	preCreationErr := s.seriesLifecycleCallback.PreCreation(lset)

	// Create the series, unless the PreCreation() callback as failed.
	// If failed, we'll not allow to create a new series anyway.
	var series *memSeries
	if preCreationErr == nil {
		series = createSeries()
	}

	i := hash & uint64(s.size-1)
	s.locks[i].Lock()

	if prev := s.hashes[i].get(hash, lset); prev != nil {
		s.locks[i].Unlock()
		return prev, false, nil
	}
	if preCreationErr == nil {
		s.hashes[i].set(hash, series)
	}
	s.locks[i].Unlock()

	if preCreationErr != nil {
		// The callback prevented creation of series.
		return nil, false, preCreationErr
	}

	i = uint64(series.ref) & uint64(s.size-1)

	s.locks[i].Lock()
	s.series[i][series.ref] = series
	s.locks[i].Unlock()

	return series, true, nil
}

func (s *stripeSeries) postCreation(lset labels.Labels) {
	s.seriesLifecycleCallback.PostCreation(lset)
}

type sample struct {
	t  int64
	f  float64
	h  *histogram.Histogram
	fh *histogram.FloatHistogram
}

func newSample(t int64, v float64, h *histogram.Histogram, fh *histogram.FloatHistogram) chunks.Sample {
	return sample{t, v, h, fh}
}

func (s sample) T() int64                      { return s.t }
func (s sample) F() float64                    { return s.f }
func (s sample) H() *histogram.Histogram       { return s.h }
func (s sample) FH() *histogram.FloatHistogram { return s.fh }

func (s sample) Type() chunkenc.ValueType {
	switch {
	case s.h != nil:
		return chunkenc.ValHistogram
	case s.fh != nil:
		return chunkenc.ValFloatHistogram
	default:
		return chunkenc.ValFloat
	}
}

func (s sample) Copy() chunks.Sample {
	c := sample{t: s.t, f: s.f}
	if s.h != nil {
		c.h = s.h.Copy()
	}
	if s.fh != nil {
		c.fh = s.fh.Copy()
	}
	return c
}

// memSeries is the in-memory representation of a series. None of its methods
// are goroutine safe and it is the caller's responsibility to lock it.
type memSeries struct {
	// Members up to the Mutex are not changed after construction, so can be accessed without a lock.
	ref  chunks.HeadSeriesRef
	meta *metadata.Metadata

	// Series labels hash to use for sharding purposes. The value is always 0 when sharding has not
	// been explicitly enabled in TSDB.
	shardHash uint64

	// Value returned by secondary hash function.
	secondaryHash uint32

	// Everything after here should only be accessed with the lock held.
	sync.Mutex

	lset labels.Labels // Locking required with -tags dedupelabels, not otherwise.

	// Immutable chunks on disk that have not yet gone into a block, in order of ascending time stamps.
	// When compaction runs, chunks get moved into a block and all pointers are shifted like so:
	//
	//                                    /------- let's say these 2 chunks get stored into a block
	//                                    |  |
	// before compaction: mmappedChunks=[p5,p6,p7,p8,p9] firstChunkID=5
	//  after compaction: mmappedChunks=[p7,p8,p9]       firstChunkID=7
	//
	// pN is the pointer to the mmappedChunk referred to by HeadChunkID=N
	mmappedChunks []*mmappedChunk
	// Most recent chunks in memory that are still being built or waiting to be mmapped.
	// This is a linked list, headChunks points to the most recent chunk, headChunks.next points
	// to older chunk and so on.
	headChunks   *memChunk
	firstChunkID chunks.HeadChunkID // HeadChunkID for mmappedChunks[0]

	ooo *memSeriesOOOFields

	mmMaxTime int64 // Max time of any mmapped chunk, only used during WAL replay.

	// chunkEndTimeVariance is how much variance (between 0 and 1) should be applied to the chunk end time,
	// to spread chunks writing across time. Doesn't apply to the last chunk of the chunk range. 0 to disable variance.
	chunkEndTimeVariance float64

	nextAt                           int64 // Timestamp at which to cut the next chunk.
	histogramChunkHasComputedEndTime bool  // True if nextAt has been predicted for the current histograms chunk; false otherwise.
	pendingCommit                    bool  // Whether there are samples waiting to be committed to this series.

	// We keep the last value here (in addition to appending it to the chunk) so we can check for duplicates.
	lastValue float64

	// We keep the last histogram value here (in addition to appending it to the chunk) so we can check for duplicates.
	lastHistogramValue      *histogram.Histogram
	lastFloatHistogramValue *histogram.FloatHistogram

	// Current appender for the head chunk. Set when a new head chunk is cut.
	// It is nil only if headChunks is nil. E.g. if there was an appender that created a new series, but rolled back the commit
	// (the first sample would create a headChunk, hence appender, but rollback skipped it while the Append() call would create a series).
	app chunkenc.Appender

	// txs is nil if isolation is disabled.
	txs *txRing
}

// memSeriesOOOFields contains the fields required by memSeries
// to handle out-of-order data.
type memSeriesOOOFields struct {
	oooMmappedChunks []*mmappedChunk    // Immutable chunks on disk containing OOO samples.
	oooHeadChunk     *oooHeadChunk      // Most recent chunk for ooo samples in memory that's still being built.
	firstOOOChunkID  chunks.HeadChunkID // HeadOOOChunkID for oooMmappedChunks[0].
}

func newMemSeries(lset labels.Labels, id chunks.HeadSeriesRef, shardHash uint64, secondaryHash uint32, chunkEndTimeVariance float64, isolationDisabled, pendingCommit bool) *memSeries {
	s := &memSeries{
		lset:                 lset,
		ref:                  id,
		nextAt:               math.MinInt64,
		chunkEndTimeVariance: chunkEndTimeVariance,
		shardHash:            shardHash,
		secondaryHash:        secondaryHash,
		pendingCommit:        pendingCommit,
	}
	if !isolationDisabled {
		s.txs = newTxRing(0)
	}
	return s
}

func (s *memSeries) minTime() int64 {
	if len(s.mmappedChunks) > 0 {
		return s.mmappedChunks[0].minTime
	}
	if s.headChunks != nil {
		return s.headChunks.oldest().minTime
	}
	return math.MinInt64
}

func (s *memSeries) maxTime() int64 {
	// The highest timestamps will always be in the regular (non-OOO) chunks, even if OOO is enabled.
	if s.headChunks != nil {
		return s.headChunks.maxTime
	}
	if len(s.mmappedChunks) > 0 {
		return s.mmappedChunks[len(s.mmappedChunks)-1].maxTime
	}
	return math.MinInt64
}

// truncateChunksBefore removes all chunks from the series that
// have no timestamp at or after mint.
// Chunk IDs remain unchanged.
func (s *memSeries) truncateChunksBefore(mint int64, minOOOMmapRef chunks.ChunkDiskMapperRef) int {
	var removedInOrder int
	if s.headChunks != nil {
		var i int
		var nextChk *memChunk
		chk := s.headChunks
		for chk != nil {
			if chk.maxTime < mint {
				// If any head chunk is truncated, we can truncate all mmapped chunks.
				removedInOrder = chk.len() + len(s.mmappedChunks)
				s.firstChunkID += chunks.HeadChunkID(removedInOrder)
				if i == 0 {
					// This is the first chunk on the list so we need to remove the entire list.
					s.headChunks = nil
				} else {
					// This is NOT the first chunk, unlink it from parent.
					nextChk.prev = nil
				}
				s.mmappedChunks = nil
				break
			}
			nextChk = chk
			chk = chk.prev
			i++
		}
	}
	if len(s.mmappedChunks) > 0 {
		for i, c := range s.mmappedChunks {
			if c.maxTime >= mint {
				break
			}
			removedInOrder = i + 1
		}
		s.mmappedChunks = append(s.mmappedChunks[:0], s.mmappedChunks[removedInOrder:]...)
		s.firstChunkID += chunks.HeadChunkID(removedInOrder)
	}

	var removedOOO int
	if s.ooo != nil && len(s.ooo.oooMmappedChunks) > 0 {
		for i, c := range s.ooo.oooMmappedChunks {
			if c.ref.GreaterThan(minOOOMmapRef) {
				break
			}
			removedOOO = i + 1
		}
		s.ooo.oooMmappedChunks = append(s.ooo.oooMmappedChunks[:0], s.ooo.oooMmappedChunks[removedOOO:]...)
		s.ooo.firstOOOChunkID += chunks.HeadChunkID(removedOOO)

		if len(s.ooo.oooMmappedChunks) == 0 && s.ooo.oooHeadChunk == nil {
			s.ooo = nil
		}
	}

	return removedInOrder + removedOOO
}

// cleanupAppendIDsBelow cleans up older appendIDs. Has to be called after
// acquiring lock.
func (s *memSeries) cleanupAppendIDsBelow(bound uint64) {
	if s.txs != nil {
		s.txs.cleanupAppendIDsBelow(bound)
	}
}

type memChunk struct {
	chunk            chunkenc.Chunk
	minTime, maxTime int64
	prev             *memChunk // Link to the previous element on the list.
}

// len returns the length of memChunk list, including the element it was called on.
func (mc *memChunk) len() (count int) {
	if mc.prev == nil {
		return 1
	}

	elem := mc
	for elem != nil {
		count++
		elem = elem.prev
	}
	return count
}

// oldest returns the oldest element on the list.
// For single element list this will be the same memChunk oldest() was called on.
func (mc *memChunk) oldest() (elem *memChunk) {
	if mc.prev == nil {
		return mc
	}
	elem = mc
	for elem.prev != nil {
		elem = elem.prev
	}
	return elem
}

// atOffset returns a memChunk that's Nth element on the linked list.
func (mc *memChunk) atOffset(offset int) (elem *memChunk) {
	if offset == 0 {
		return mc
	}
	if offset == 1 {
		return mc.prev
	}
	if offset < 0 {
		return nil
	}

	var i int
	elem = mc
	for i < offset {
		i++
		elem = elem.prev
		if elem == nil {
			break
		}
	}
	return elem
}

type oooHeadChunk struct {
	chunk            *OOOChunk
	minTime, maxTime int64 // can probably be removed and pulled out of the chunk instead
}

// OverlapsClosedInterval returns true if the chunk overlaps [mint, maxt].
func (mc *oooHeadChunk) OverlapsClosedInterval(mint, maxt int64) bool {
	return overlapsClosedInterval(mc.minTime, mc.maxTime, mint, maxt)
}

// OverlapsClosedInterval returns true if the chunk overlaps [mint, maxt].
func (mc *memChunk) OverlapsClosedInterval(mint, maxt int64) bool {
	return overlapsClosedInterval(mc.minTime, mc.maxTime, mint, maxt)
}

func overlapsClosedInterval(mint1, maxt1, mint2, maxt2 int64) bool {
	return mint1 <= maxt2 && mint2 <= maxt1
}

// mmappedChunk describes a head chunk on disk that has been mmapped.
type mmappedChunk struct {
	ref              chunks.ChunkDiskMapperRef
	numSamples       uint16
	minTime, maxTime int64
}

// Returns true if the chunk overlaps [mint, maxt].
func (mc *mmappedChunk) OverlapsClosedInterval(mint, maxt int64) bool {
	return overlapsClosedInterval(mc.minTime, mc.maxTime, mint, maxt)
}

type noopSeriesLifecycleCallback struct{}

func (noopSeriesLifecycleCallback) PreCreation(labels.Labels) error                     { return nil }
func (noopSeriesLifecycleCallback) PostCreation(labels.Labels)                          {}
func (noopSeriesLifecycleCallback) PostDeletion(map[chunks.HeadSeriesRef]labels.Labels) {}

func (h *Head) Size() int64 {
	var walSize, wblSize int64
	if h.wal != nil {
		walSize, _ = h.wal.Size()
	}
	if h.wbl != nil {
		wblSize, _ = h.wbl.Size()
	}
	cdmSize, _ := h.chunkDiskMapper.Size()
	return walSize + wblSize + cdmSize
}

func (h *RangeHead) Size() int64 {
	return h.head.Size()
}

func (h *Head) startWALReplayStatus(startFrom, last int) {
	h.stats.WALReplayStatus.Lock()
	defer h.stats.WALReplayStatus.Unlock()

	h.stats.WALReplayStatus.Min = startFrom
	h.stats.WALReplayStatus.Max = last
	h.stats.WALReplayStatus.Current = startFrom
}

func (h *Head) updateWALReplayStatusRead(current int) {
	h.stats.WALReplayStatus.Lock()
	defer h.stats.WALReplayStatus.Unlock()

	h.stats.WALReplayStatus.Current = current
}

// ForEachSecondaryHash iterates over all series in the Head, and passes references and secondary hashes of the series
// to the function. Function is called with batch of refs and hashes, in no specific order. The order of the refs
// in the same as the order of the hashes. Each series in the head is included exactly once.
// Series may be deleted while the function is running, and series inserted while this function runs may be reported or ignored.
//
// No locks are held when function is called.
//
// Slices passed to the function are reused between calls.
func (h *Head) ForEachSecondaryHash(fn func(ref []chunks.HeadSeriesRef, secondaryHash []uint32)) {
	slices := newPairOfSlices[chunks.HeadSeriesRef, uint32](512)

	for i := 0; i < h.series.size; i++ {
		slices = slices.reset()

		h.series.locks[i].RLock()
		for _, s := range h.series.hashes[i].unique {
			// No need to lock series lock, as we're only accessing its immutable secondary hash.
			slices = slices.append(s.ref, s.secondaryHash)
		}
		for _, all := range h.series.hashes[i].conflicts {
			for _, s := range all {
				// No need to lock series lock, as we're only accessing its immutable secondary hash.
				slices = slices.append(s.ref, s.secondaryHash)
			}
		}
		h.series.locks[i].RUnlock()

		if slices.len() > 0 {
			fn(slices.slice1, slices.slice2)
		}
	}
}

type pairOfSlices[T1, T2 any] struct {
	slice1 []T1
	slice2 []T2
}

func newPairOfSlices[T1, T2 any](length int) pairOfSlices[T1, T2] {
	return pairOfSlices[T1, T2]{
		slice1: make([]T1, length),
		slice2: make([]T2, length),
	}
}

func (p pairOfSlices[T1, T2]) reset() pairOfSlices[T1, T2] {
	p.slice1 = p.slice1[:0]
	p.slice2 = p.slice2[:0]
	return p
}

func (p pairOfSlices[T1, T2]) append(t1 T1, t2 T2) pairOfSlices[T1, T2] {
	p.slice1 = append(p.slice1, t1)
	p.slice2 = append(p.slice2, t2)
	return p
}

func (p pairOfSlices[T1, T2]) len() int {
	return len(p.slice1)
}<|MERGE_RESOLUTION|>--- conflicted
+++ resolved
@@ -824,11 +824,7 @@
 
 		// A corrupted checkpoint is a hard error for now and requires user
 		// intervention. There's likely little data that can be recovered anyway.
-<<<<<<< HEAD
-		if err := h.loadWAL(wlog.NewReader(sr), syms, multiRef, unknownSeriesRefs, mmappedChunks, oooMmappedChunks, endAt); err != nil {
-=======
-		if err := h.loadWAL(wlog.NewReader(sr), syms, multiRef, mmappedChunks, oooMmappedChunks); err != nil {
->>>>>>> 7e370669
+		if err := h.loadWAL(wlog.NewReader(sr), syms, multiRef, unknownSeriesRefs, mmappedChunks, oooMmappedChunks); err != nil {
 			return fmt.Errorf("backfill checkpoint: %w", err)
 		}
 		h.updateWALReplayStatusRead(startFrom)
@@ -862,11 +858,7 @@
 		if err != nil {
 			return fmt.Errorf("segment reader (offset=%d): %w", offset, err)
 		}
-<<<<<<< HEAD
-		err = h.loadWAL(wlog.NewReader(sr), syms, multiRef, unknownSeriesRefs, mmappedChunks, oooMmappedChunks, endAt)
-=======
-		err = h.loadWAL(wlog.NewReader(sr), syms, multiRef, mmappedChunks, oooMmappedChunks)
->>>>>>> 7e370669
+		err = h.loadWAL(wlog.NewReader(sr), syms, multiRef, unknownSeriesRefs, mmappedChunks, oooMmappedChunks)
 		if err := sr.Close(); err != nil {
 			h.logger.Warn("Error while closing the wal segments reader", "err", err)
 		}
