// Copyright 2017 The Prometheus Authors
// Licensed under the Apache License, Version 2.0 (the "License");
// you may not use this file except in compliance with the License.
// You may obtain a copy of the License at
//
// http://www.apache.org/licenses/LICENSE-2.0
//
// Unless required by applicable law or agreed to in writing, software
// distributed under the License is distributed on an "AS IS" BASIS,
// WITHOUT WARRANTIES OR CONDITIONS OF ANY KIND, either express or implied.
// See the License for the specific language governing permissions and
// limitations under the License.

package tsdb

import (
	"context"
	"errors"
	"fmt"
	"io"
	"log/slog"
	"math"
	"path/filepath"
	"runtime"
	"strconv"
	"sync"
	"time"

	"github.com/oklog/ulid/v2"
	"github.com/prometheus/client_golang/prometheus"
	"github.com/prometheus/common/promslog"
	"go.uber.org/atomic"

	"github.com/prometheus/prometheus/config"
	"github.com/prometheus/prometheus/model/exemplar"
	"github.com/prometheus/prometheus/model/histogram"
	"github.com/prometheus/prometheus/model/labels"
	"github.com/prometheus/prometheus/model/metadata"
	"github.com/prometheus/prometheus/storage"
	"github.com/prometheus/prometheus/tsdb/chunkenc"
	"github.com/prometheus/prometheus/tsdb/chunks"
	tsdb_errors "github.com/prometheus/prometheus/tsdb/errors"
	"github.com/prometheus/prometheus/tsdb/index"
	"github.com/prometheus/prometheus/tsdb/record"
	"github.com/prometheus/prometheus/tsdb/tombstones"
	"github.com/prometheus/prometheus/tsdb/wlog"
	"github.com/prometheus/prometheus/util/zeropool"
)

var (
	// ErrInvalidSample is returned if an appended sample is not valid and can't
	// be ingested.
	ErrInvalidSample = errors.New("invalid sample")
	// ErrInvalidExemplar is returned if an appended exemplar is not valid and can't
	// be ingested.
	ErrInvalidExemplar = errors.New("invalid exemplar")
	// ErrAppenderClosed is returned if an appender has already be successfully
	// rolled back or committed.
	ErrAppenderClosed = errors.New("appender closed")

	// defaultIsolationDisabled is true if isolation is disabled by default.
	defaultIsolationDisabled = false

	defaultWALReplayConcurrency = runtime.GOMAXPROCS(0)
)

// Head handles reads and writes of time series data within a time window.
type Head struct {
	chunkRange               atomic.Int64
	numSeries                atomic.Uint64
	minOOOTime, maxOOOTime   atomic.Int64 // TODO(jesusvazquez) These should be updated after garbage collection.
	minTime, maxTime         atomic.Int64 // Current min and max of the samples included in the head. TODO(jesusvazquez) Ensure these are properly tracked.
	minValidTime             atomic.Int64 // Mint allowed to be added to the head. It shouldn't be lower than the maxt of the last persisted block.
	lastWALTruncationTime    atomic.Int64
	lastMemoryTruncationTime atomic.Int64
	lastSeriesID             atomic.Uint64
	// All the ooo m-map chunks should be after this. This is used to truncate old ooo m-map chunks.
	// This should be typecasted to chunks.ChunkDiskMapperRef after loading.
	minOOOMmapRef atomic.Uint64

	metrics             *headMetrics
	opts                *HeadOptions
	wal, wbl            *wlog.WL
	exemplarMetrics     *ExemplarMetrics
	exemplars           ExemplarStorage
	logger              *slog.Logger
	appendPool          zeropool.Pool[[]record.RefSample]
	exemplarsPool       zeropool.Pool[[]exemplarWithSeriesRef]
	histogramsPool      zeropool.Pool[[]record.RefHistogramSample]
	floatHistogramsPool zeropool.Pool[[]record.RefFloatHistogramSample]
	metadataPool        zeropool.Pool[[]record.RefMetadata]
	seriesPool          zeropool.Pool[[]*memSeries]
	bytesPool           zeropool.Pool[[]byte]
	memChunkPool        sync.Pool

	// These pools are only used during WAL/WBL replay and are reset at the end.
	// NOTE: Adjust resetWLReplayResources() upon changes to the pools.
	wlReplaySeriesPool          zeropool.Pool[[]record.RefSeries]
	wlReplaySamplesPool         zeropool.Pool[[]record.RefSample]
	wlReplaytStonesPool         zeropool.Pool[[]tombstones.Stone]
	wlReplayExemplarsPool       zeropool.Pool[[]record.RefExemplar]
	wlReplayHistogramsPool      zeropool.Pool[[]record.RefHistogramSample]
	wlReplayFloatHistogramsPool zeropool.Pool[[]record.RefFloatHistogramSample]
	wlReplayMetadataPool        zeropool.Pool[[]record.RefMetadata]
	wlReplayMmapMarkersPool     zeropool.Pool[[]record.RefMmapMarker]

	// All series addressable by their ID or hash.
	series *stripeSeries

	walExpiriesMtx sync.Mutex
	walExpiries    map[chunks.HeadSeriesRef]int // Series no longer in the head, and what WAL segment they must be kept until.

	// TODO(codesome): Extend MemPostings to return only OOOPostings, Set OOOStatus, ... Like an additional map of ooo postings.
	postings *index.MemPostings // Postings lists for terms.
	pfmc     *PostingsForMatchersCache

	tombstones *tombstones.MemTombstones

	iso *isolation

	oooIso *oooIsolation

	cardinalityMutex      sync.Mutex
	cardinalityCache      *index.PostingsStats // Posting stats cache which will expire after 30sec.
	cardinalityCacheKey   string
	lastPostingsStatsCall time.Duration // Last posting stats call (PostingsCardinalityStats()) time for caching.

	// chunkDiskMapper is used to write and read Head chunks to/from disk.
	chunkDiskMapper *chunks.ChunkDiskMapper

	chunkSnapshotMtx sync.Mutex

	closedMtx sync.Mutex
	closed    bool

	stats *HeadStats
	reg   prometheus.Registerer

	writeNotified wlog.WriteNotified

	memTruncationInProcess atomic.Bool
	memTruncationCallBack  func() // For testing purposes.

	secondaryHashFunc func(labels.Labels) uint32
}

type ExemplarStorage interface {
	storage.ExemplarQueryable
	AddExemplar(labels.Labels, exemplar.Exemplar) error
	ValidateExemplar(labels.Labels, exemplar.Exemplar) error
	IterateExemplars(f func(seriesLabels labels.Labels, e exemplar.Exemplar) error) error
}

// HeadOptions are parameters for the Head block.
type HeadOptions struct {
	// Runtime reloadable option. At the top of the struct for 32 bit OS:
	// https://pkg.go.dev/sync/atomic#pkg-note-BUG
	MaxExemplars atomic.Int64

	OutOfOrderTimeWindow atomic.Int64
	OutOfOrderCapMax     atomic.Int64

	// EnableNativeHistograms enables the ingestion of native histograms.
	EnableNativeHistograms atomic.Bool

	ChunkRange int64
	// ChunkDirRoot is the parent directory of the chunks directory.
	ChunkDirRoot         string
	ChunkPool            chunkenc.Pool
	ChunkWriteBufferSize int
	ChunkEndTimeVariance float64
	ChunkWriteQueueSize  int

	SamplesPerChunk int

	// StripeSize sets the number of entries in the hash map, it must be a power of 2.
	// A larger StripeSize will allocate more memory up-front, but will increase performance when handling a large number of series.
	// A smaller StripeSize reduces the memory allocated, but can decrease performance with large number of series.
	StripeSize                     int
	SeriesCallback                 SeriesLifecycleCallback
	EnableExemplarStorage          bool
	EnableMemorySnapshotOnShutdown bool

	IsolationDisabled bool

	// Maximum number of CPUs that can simultaneously processes WAL replay.
	// The default value is GOMAXPROCS.
	// If it is set to a negative value or zero, the default value is used.
	WALReplayConcurrency int

	// EnableSharding enables ShardedPostings() support in the Head.
	EnableSharding bool

	// Timely compaction allows head compaction to happen when min block range can no longer be appended,
	// without requiring 1.5x the chunk range worth of data in the head.
	TimelyCompaction bool

	PostingsForMatchersCacheTTL      time.Duration
	PostingsForMatchersCacheMaxItems int
	PostingsForMatchersCacheMaxBytes int64
	PostingsForMatchersCacheForce    bool
	PostingsForMatchersCacheMetrics  *PostingsForMatchersCacheMetrics

	// Optional hash function applied to each new series. Computed hash value is preserved for each series in the head,
	// and values can be iterated by using Head.ForEachSecondaryHash method.
	SecondaryHashFunction func(labels.Labels) uint32
}

const (
	// DefaultOutOfOrderCapMax is the default maximum size of an in-memory out-of-order chunk.
	DefaultOutOfOrderCapMax int64 = 32
	// DefaultSamplesPerChunk provides a default target number of samples per chunk.
	DefaultSamplesPerChunk = 120
)

func DefaultHeadOptions() *HeadOptions {
	ho := &HeadOptions{
		ChunkRange:                       DefaultBlockDuration,
		ChunkDirRoot:                     "",
		ChunkPool:                        chunkenc.NewPool(),
		ChunkWriteBufferSize:             chunks.DefaultWriteBufferSize,
		ChunkEndTimeVariance:             0,
		ChunkWriteQueueSize:              chunks.DefaultWriteQueueSize,
		SamplesPerChunk:                  DefaultSamplesPerChunk,
		StripeSize:                       DefaultStripeSize,
		SeriesCallback:                   &noopSeriesLifecycleCallback{},
		IsolationDisabled:                defaultIsolationDisabled,
		PostingsForMatchersCacheTTL:      DefaultPostingsForMatchersCacheTTL,
		PostingsForMatchersCacheMaxItems: DefaultPostingsForMatchersCacheMaxItems,
		PostingsForMatchersCacheMaxBytes: DefaultPostingsForMatchersCacheMaxBytes,
		PostingsForMatchersCacheForce:    DefaultPostingsForMatchersCacheForce,
		PostingsForMatchersCacheMetrics:  NewPostingsForMatchersCacheMetrics(nil),
		WALReplayConcurrency:             defaultWALReplayConcurrency,
	}
	ho.OutOfOrderCapMax.Store(DefaultOutOfOrderCapMax)
	return ho
}

// SeriesLifecycleCallback specifies a list of callbacks that will be called during a lifecycle of a series.
// It is always a no-op in Prometheus and mainly meant for external users who import TSDB.
// All the callbacks should be safe to be called concurrently.
// It is up to the user to implement soft or hard consistency by making the callbacks
// atomic or non-atomic. Atomic callbacks can cause degradation performance.
type SeriesLifecycleCallback interface {
	// PreCreation is called before creating a series to indicate if the series can be created.
	// A non nil error means the series should not be created.
	PreCreation(labels.Labels) error
	// PostCreation is called after creating a series to indicate a creation of series.
	PostCreation(labels.Labels)
	// PostDeletion is called after deletion of series.
	PostDeletion(map[chunks.HeadSeriesRef]labels.Labels)
}

// NewHead opens the head block in dir.
func NewHead(r prometheus.Registerer, l *slog.Logger, wal, wbl *wlog.WL, opts *HeadOptions, stats *HeadStats) (*Head, error) {
	var err error
	if l == nil {
		l = promslog.NewNopLogger()
	}

	if opts.OutOfOrderTimeWindow.Load() < 0 {
		opts.OutOfOrderTimeWindow.Store(0)
	}

	// Time window can be set on runtime. So the capMin and capMax should be valid
	// even if ooo is not enabled yet.
	capMax := opts.OutOfOrderCapMax.Load()
	if capMax <= 0 || capMax > 255 {
		return nil, fmt.Errorf("OOOCapMax of %d is invalid. must be > 0 and <= 255", capMax)
	}

	if opts.ChunkRange < 1 {
		return nil, fmt.Errorf("invalid chunk range %d", opts.ChunkRange)
	}
	if opts.SeriesCallback == nil {
		opts.SeriesCallback = &noopSeriesLifecycleCallback{}
	}

	if stats == nil {
		stats = NewHeadStats()
	}

	if !opts.EnableExemplarStorage {
		opts.MaxExemplars.Store(0)
	}

	shf := opts.SecondaryHashFunction
	if shf == nil {
		shf = func(labels.Labels) uint32 {
			return 0
		}
	}

	h := &Head{
		wal:    wal,
		wbl:    wbl,
		logger: l,
		opts:   opts,
		memChunkPool: sync.Pool{
			New: func() interface{} {
				return &memChunk{}
			},
		},
		stats:             stats,
		reg:               r,
		secondaryHashFunc: shf,
		pfmc:              NewPostingsForMatchersCache(opts.PostingsForMatchersCacheTTL, opts.PostingsForMatchersCacheMaxItems, opts.PostingsForMatchersCacheMaxBytes, opts.PostingsForMatchersCacheForce, opts.PostingsForMatchersCacheMetrics),
	}
	if err := h.resetInMemoryState(); err != nil {
		return nil, err
	}

	if opts.ChunkPool == nil {
		opts.ChunkPool = chunkenc.NewPool()
	}

	if opts.WALReplayConcurrency <= 0 {
		opts.WALReplayConcurrency = defaultWALReplayConcurrency
	}

	h.chunkDiskMapper, err = chunks.NewChunkDiskMapper(
		r,
		mmappedChunksDir(opts.ChunkDirRoot),
		opts.ChunkPool,
		opts.ChunkWriteBufferSize,
		opts.ChunkWriteQueueSize,
	)
	if err != nil {
		return nil, err
	}
	h.metrics = newHeadMetrics(h, r)

	return h, nil
}

func (h *Head) resetInMemoryState() error {
	var err error
	var em *ExemplarMetrics
	if h.exemplars != nil {
		ce, ok := h.exemplars.(*CircularExemplarStorage)
		if ok {
			em = ce.metrics
		}
	}
	if em == nil {
		em = NewExemplarMetrics(h.reg)
	}
	es, err := NewCircularExemplarStorage(h.opts.MaxExemplars.Load(), em)
	if err != nil {
		return err
	}

	if h.series != nil {
		// reset the existing series to make sure we call the appropriated hooks
		// and increment the series removed metrics
		fs := h.series.iterForDeletion(func(_ int, _ uint64, s *memSeries, flushedForCallback map[chunks.HeadSeriesRef]labels.Labels) {
			// All series should be flushed
			flushedForCallback[s.ref] = s.lset
		})
		h.metrics.seriesRemoved.Add(float64(fs))
	}

	h.series = newStripeSeries(h.opts.StripeSize, h.opts.SeriesCallback)
	h.iso = newIsolation(h.opts.IsolationDisabled)
	h.oooIso = newOOOIsolation()
	h.numSeries.Store(0)
	h.exemplarMetrics = em
	h.exemplars = es
	h.postings = index.NewUnorderedMemPostings()
	h.tombstones = tombstones.NewMemTombstones()
	h.walExpiries = map[chunks.HeadSeriesRef]int{}
	h.chunkRange.Store(h.opts.ChunkRange)
	h.minTime.Store(math.MaxInt64)
	h.maxTime.Store(math.MinInt64)
	h.minOOOTime.Store(math.MaxInt64)
	h.maxOOOTime.Store(math.MinInt64)
	h.lastWALTruncationTime.Store(math.MinInt64)
	h.lastMemoryTruncationTime.Store(math.MinInt64)
	return nil
}

func (h *Head) resetWLReplayResources() {
	h.wlReplaySeriesPool = zeropool.Pool[[]record.RefSeries]{}
	h.wlReplaySamplesPool = zeropool.Pool[[]record.RefSample]{}
	h.wlReplaytStonesPool = zeropool.Pool[[]tombstones.Stone]{}
	h.wlReplayExemplarsPool = zeropool.Pool[[]record.RefExemplar]{}
	h.wlReplayHistogramsPool = zeropool.Pool[[]record.RefHistogramSample]{}
	h.wlReplayFloatHistogramsPool = zeropool.Pool[[]record.RefFloatHistogramSample]{}
	h.wlReplayMetadataPool = zeropool.Pool[[]record.RefMetadata]{}
	h.wlReplayMmapMarkersPool = zeropool.Pool[[]record.RefMmapMarker]{}
}

type headMetrics struct {
	activeAppenders           prometheus.Gauge
	series                    prometheus.GaugeFunc
	seriesCreated             prometheus.Counter
	seriesRemoved             prometheus.Counter
	seriesNotFound            prometheus.Counter
	chunks                    prometheus.Gauge
	chunksCreated             prometheus.Counter
	chunksRemoved             prometheus.Counter
	gcDuration                prometheus.Summary
	samplesAppended           *prometheus.CounterVec
	outOfOrderSamplesAppended *prometheus.CounterVec
	outOfBoundSamples         *prometheus.CounterVec
	outOfOrderSamples         *prometheus.CounterVec
	tooOldSamples             *prometheus.CounterVec
	walTruncateDuration       prometheus.Summary
	walCorruptionsTotal       prometheus.Counter
	dataTotalReplayDuration   prometheus.Gauge
	headTruncateFail          prometheus.Counter
	headTruncateTotal         prometheus.Counter
	checkpointDeleteFail      prometheus.Counter
	checkpointDeleteTotal     prometheus.Counter
	checkpointCreationFail    prometheus.Counter
	checkpointCreationTotal   prometheus.Counter
	mmapChunkCorruptionTotal  prometheus.Counter
	snapshotReplayErrorTotal  prometheus.Counter // Will be either 0 or 1.
	oooHistogram              prometheus.Histogram
	mmapChunksTotal           prometheus.Counter
	walReplayUnknownRefsTotal *prometheus.CounterVec
	wblReplayUnknownRefsTotal *prometheus.CounterVec
}

const (
	sampleMetricTypeFloat     = "float"
	sampleMetricTypeHistogram = "histogram"
)

func newHeadMetrics(h *Head, r prometheus.Registerer) *headMetrics {
	m := &headMetrics{
		activeAppenders: prometheus.NewGauge(prometheus.GaugeOpts{
			Name: "prometheus_tsdb_head_active_appenders",
			Help: "Number of currently active appender transactions",
		}),
		series: prometheus.NewGaugeFunc(prometheus.GaugeOpts{
			Name: "prometheus_tsdb_head_series",
			Help: "Total number of series in the head block.",
		}, func() float64 {
			return float64(h.NumSeries())
		}),
		seriesCreated: prometheus.NewCounter(prometheus.CounterOpts{
			Name: "prometheus_tsdb_head_series_created_total",
			Help: "Total number of series created in the head",
		}),
		seriesRemoved: prometheus.NewCounter(prometheus.CounterOpts{
			Name: "prometheus_tsdb_head_series_removed_total",
			Help: "Total number of series removed in the head",
		}),
		seriesNotFound: prometheus.NewCounter(prometheus.CounterOpts{
			Name: "prometheus_tsdb_head_series_not_found_total",
			Help: "Total number of requests for series that were not found.",
		}),
		chunks: prometheus.NewGauge(prometheus.GaugeOpts{
			Name: "prometheus_tsdb_head_chunks",
			Help: "Total number of chunks in the head block.",
		}),
		chunksCreated: prometheus.NewCounter(prometheus.CounterOpts{
			Name: "prometheus_tsdb_head_chunks_created_total",
			Help: "Total number of chunks created in the head",
		}),
		chunksRemoved: prometheus.NewCounter(prometheus.CounterOpts{
			Name: "prometheus_tsdb_head_chunks_removed_total",
			Help: "Total number of chunks removed in the head",
		}),
		gcDuration: prometheus.NewSummary(prometheus.SummaryOpts{
			Name: "prometheus_tsdb_head_gc_duration_seconds",
			Help: "Runtime of garbage collection in the head block.",
		}),
		walTruncateDuration: prometheus.NewSummary(prometheus.SummaryOpts{
			Name: "prometheus_tsdb_wal_truncate_duration_seconds",
			Help: "Duration of WAL truncation.",
		}),
		walCorruptionsTotal: prometheus.NewCounter(prometheus.CounterOpts{
			Name: "prometheus_tsdb_wal_corruptions_total",
			Help: "Total number of WAL corruptions.",
		}),
		dataTotalReplayDuration: prometheus.NewGauge(prometheus.GaugeOpts{
			Name: "prometheus_tsdb_data_replay_duration_seconds",
			Help: "Time taken to replay the data on disk.",
		}),
		samplesAppended: prometheus.NewCounterVec(prometheus.CounterOpts{
			Name: "prometheus_tsdb_head_samples_appended_total",
			Help: "Total number of appended samples.",
		}, []string{"type"}),
		outOfOrderSamplesAppended: prometheus.NewCounterVec(prometheus.CounterOpts{
			Name: "prometheus_tsdb_head_out_of_order_samples_appended_total",
			Help: "Total number of appended out of order samples.",
		}, []string{"type"}),
		outOfBoundSamples: prometheus.NewCounterVec(prometheus.CounterOpts{
			Name: "prometheus_tsdb_out_of_bound_samples_total",
			Help: "Total number of out of bound samples ingestion failed attempts with out of order support disabled.",
		}, []string{"type"}),
		outOfOrderSamples: prometheus.NewCounterVec(prometheus.CounterOpts{
			Name: "prometheus_tsdb_out_of_order_samples_total",
			Help: "Total number of out of order samples ingestion failed attempts due to out of order being disabled.",
		}, []string{"type"}),
		tooOldSamples: prometheus.NewCounterVec(prometheus.CounterOpts{
			Name: "prometheus_tsdb_too_old_samples_total",
			Help: "Total number of out of order samples ingestion failed attempts with out of support enabled, but sample outside of time window.",
		}, []string{"type"}),
		headTruncateFail: prometheus.NewCounter(prometheus.CounterOpts{
			Name: "prometheus_tsdb_head_truncations_failed_total",
			Help: "Total number of head truncations that failed.",
		}),
		headTruncateTotal: prometheus.NewCounter(prometheus.CounterOpts{
			Name: "prometheus_tsdb_head_truncations_total",
			Help: "Total number of head truncations attempted.",
		}),
		checkpointDeleteFail: prometheus.NewCounter(prometheus.CounterOpts{
			Name: "prometheus_tsdb_checkpoint_deletions_failed_total",
			Help: "Total number of checkpoint deletions that failed.",
		}),
		checkpointDeleteTotal: prometheus.NewCounter(prometheus.CounterOpts{
			Name: "prometheus_tsdb_checkpoint_deletions_total",
			Help: "Total number of checkpoint deletions attempted.",
		}),
		checkpointCreationFail: prometheus.NewCounter(prometheus.CounterOpts{
			Name: "prometheus_tsdb_checkpoint_creations_failed_total",
			Help: "Total number of checkpoint creations that failed.",
		}),
		checkpointCreationTotal: prometheus.NewCounter(prometheus.CounterOpts{
			Name: "prometheus_tsdb_checkpoint_creations_total",
			Help: "Total number of checkpoint creations attempted.",
		}),
		mmapChunkCorruptionTotal: prometheus.NewCounter(prometheus.CounterOpts{
			Name: "prometheus_tsdb_mmap_chunk_corruptions_total",
			Help: "Total number of memory-mapped chunk corruptions.",
		}),
		snapshotReplayErrorTotal: prometheus.NewCounter(prometheus.CounterOpts{
			Name: "prometheus_tsdb_snapshot_replay_error_total",
			Help: "Total number snapshot replays that failed.",
		}),
		oooHistogram: prometheus.NewHistogram(prometheus.HistogramOpts{
			Name: "prometheus_tsdb_sample_ooo_delta",
			Help: "Delta in seconds by which a sample is considered out of order (reported regardless of OOO time window and whether sample is accepted or not).",
			Buckets: []float64{
				60 * 10,      // 10 min
				60 * 30,      // 30 min
				60 * 60,      // 60 min
				60 * 60 * 2,  // 2h
				60 * 60 * 3,  // 3h
				60 * 60 * 6,  // 6h
				60 * 60 * 12, // 12h
			},
			NativeHistogramBucketFactor:     1.1,
			NativeHistogramMaxBucketNumber:  100,
			NativeHistogramMinResetDuration: 1 * time.Hour,
		}),
		mmapChunksTotal: prometheus.NewCounter(prometheus.CounterOpts{
			Name: "prometheus_tsdb_mmap_chunks_total",
			Help: "Total number of chunks that were memory-mapped.",
		}),
		walReplayUnknownRefsTotal: prometheus.NewCounterVec(prometheus.CounterOpts{
			Name: "prometheus_tsdb_wal_replay_unknown_refs_total",
			Help: "Total number of unknown series references encountered during WAL replay.",
		}, []string{"type"}),
		wblReplayUnknownRefsTotal: prometheus.NewCounterVec(prometheus.CounterOpts{
			Name: "prometheus_tsdb_wbl_replay_unknown_refs_total",
			Help: "Total number of unknown series references encountered during WBL replay.",
		}, []string{"type"}),
	}

	if r != nil {
		r.MustRegister(
			m.activeAppenders,
			m.series,
			m.chunks,
			m.chunksCreated,
			m.chunksRemoved,
			m.seriesCreated,
			m.seriesRemoved,
			m.seriesNotFound,
			m.gcDuration,
			m.walTruncateDuration,
			m.walCorruptionsTotal,
			m.dataTotalReplayDuration,
			m.samplesAppended,
			m.outOfOrderSamplesAppended,
			m.outOfBoundSamples,
			m.outOfOrderSamples,
			m.tooOldSamples,
			m.headTruncateFail,
			m.headTruncateTotal,
			m.checkpointDeleteFail,
			m.checkpointDeleteTotal,
			m.checkpointCreationFail,
			m.checkpointCreationTotal,
			m.mmapChunksTotal,
			m.mmapChunkCorruptionTotal,
			m.snapshotReplayErrorTotal,
			m.oooHistogram,
			// Metrics bound to functions and not needed in tests
			// can be created and registered on the spot.
			prometheus.NewGaugeFunc(prometheus.GaugeOpts{
				Name: "prometheus_tsdb_head_max_time",
				Help: "Maximum timestamp of the head block. The unit is decided by the library consumer.",
			}, func() float64 {
				return float64(h.MaxTime())
			}),
			prometheus.NewGaugeFunc(prometheus.GaugeOpts{
				Name: "prometheus_tsdb_head_min_time",
				Help: "Minimum time bound of the head block. The unit is decided by the library consumer.",
			}, func() float64 {
				return float64(h.MinTime())
			}),
			prometheus.NewGaugeFunc(prometheus.GaugeOpts{
				Name: "prometheus_tsdb_isolation_low_watermark",
				Help: "The lowest TSDB append ID that is still referenced.",
			}, func() float64 {
				return float64(h.iso.lowWatermark())
			}),
			prometheus.NewGaugeFunc(prometheus.GaugeOpts{
				Name: "prometheus_tsdb_isolation_high_watermark",
				Help: "The highest TSDB append ID that has been given out.",
			}, func() float64 {
				return float64(h.iso.lastAppendID())
			}),
			prometheus.NewGaugeFunc(prometheus.GaugeOpts{
				Name: "prometheus_tsdb_head_chunks_storage_size_bytes",
				Help: "Size of the chunks_head directory.",
			}, func() float64 {
				val, err := h.chunkDiskMapper.Size()
				if err != nil {
					h.logger.Error("Failed to calculate size of \"chunks_head\" dir",
						"err", err.Error())
				}
				return float64(val)
			}),
			m.walReplayUnknownRefsTotal,
			m.wblReplayUnknownRefsTotal,
		)
	}
	return m
}

func mmappedChunksDir(dir string) string { return filepath.Join(dir, "chunks_head") }

// HeadStats are the statistics for the head component of the DB.
type HeadStats struct {
	WALReplayStatus *WALReplayStatus
}

// NewHeadStats returns a new HeadStats object.
func NewHeadStats() *HeadStats {
	return &HeadStats{
		WALReplayStatus: &WALReplayStatus{},
	}
}

// WALReplayStatus contains status information about the WAL replay.
type WALReplayStatus struct {
	sync.RWMutex
	Min     int
	Max     int
	Current int
}

// GetWALReplayStatus returns the WAL replay status information.
func (s *WALReplayStatus) GetWALReplayStatus() WALReplayStatus {
	s.RLock()
	defer s.RUnlock()

	return WALReplayStatus{
		Min:     s.Min,
		Max:     s.Max,
		Current: s.Current,
	}
}

const cardinalityCacheExpirationTime = time.Duration(30) * time.Second

// Init loads data from the write ahead log and prepares the head for writes.
// It should be called before using an appender so that it
// limits the ingested samples to the head min valid time.
func (h *Head) Init(minValidTime int64) error {
	h.minValidTime.Store(minValidTime)
	defer h.resetWLReplayResources()
	defer func() {
		h.postings.EnsureOrder(h.opts.WALReplayConcurrency)
	}()
	defer h.gc() // After loading the wal remove the obsolete data from the head.
	defer func() {
		// Loading of m-mapped chunks and snapshot can make the mint of the Head
		// to go below minValidTime.
		if h.MinTime() < h.minValidTime.Load() {
			h.minTime.Store(h.minValidTime.Load())
		}
	}()

	h.logger.Info("Replaying on-disk memory mappable chunks if any")
	start := time.Now()

	snapIdx, snapOffset := -1, 0
	refSeries := make(map[chunks.HeadSeriesRef]*memSeries)

	snapshotLoaded := false
	var chunkSnapshotLoadDuration time.Duration
	if h.opts.EnableMemorySnapshotOnShutdown {
		h.logger.Info("Chunk snapshot is enabled, replaying from the snapshot")
		// If there are any WAL files, there should be at least one WAL file with an index that is current or newer
		// than the snapshot index. If the WAL index is behind the snapshot index somehow, the snapshot is assumed
		// to be outdated.
		loadSnapshot := true
		if h.wal != nil {
			_, endAt, err := wlog.Segments(h.wal.Dir())
			if err != nil {
				return fmt.Errorf("finding WAL segments: %w", err)
			}

			_, idx, _, err := LastChunkSnapshot(h.opts.ChunkDirRoot)
			if err != nil && !errors.Is(err, record.ErrNotFound) {
				h.logger.Error("Could not find last snapshot", "err", err)
			}

			if err == nil && endAt < idx {
				loadSnapshot = false
				h.logger.Warn("Last WAL file is behind snapshot, removing snapshots")
				if err := DeleteChunkSnapshots(h.opts.ChunkDirRoot, math.MaxInt, math.MaxInt); err != nil {
					h.logger.Error("Error while deleting snapshot directories", "err", err)
				}
			}
		}
		if loadSnapshot {
			var err error
			snapIdx, snapOffset, refSeries, err = h.loadChunkSnapshot()
			if err == nil {
				snapshotLoaded = true
				chunkSnapshotLoadDuration = time.Since(start)
				h.logger.Info("Chunk snapshot loading time", "duration", chunkSnapshotLoadDuration.String())
			}
			if err != nil {
				snapIdx, snapOffset = -1, 0
				refSeries = make(map[chunks.HeadSeriesRef]*memSeries)

				h.metrics.snapshotReplayErrorTotal.Inc()
				h.logger.Error("Failed to load chunk snapshot", "err", err)
				// We clear the partially loaded data to replay fresh from the WAL.
				if err := h.resetInMemoryState(); err != nil {
					return err
				}
			}
		}
	}

	mmapChunkReplayStart := time.Now()
	var (
		mmappedChunks    map[chunks.HeadSeriesRef][]*mmappedChunk
		oooMmappedChunks map[chunks.HeadSeriesRef][]*mmappedChunk
		lastMmapRef      chunks.ChunkDiskMapperRef
		err              error

		mmapChunkReplayDuration time.Duration
	)
	if snapshotLoaded || h.wal != nil {
		// If snapshot was not loaded and if there is no WAL, then m-map chunks will be discarded
		// anyway. So we only load m-map chunks when it won't be discarded.
		mmappedChunks, oooMmappedChunks, lastMmapRef, err = h.loadMmappedChunks(refSeries)
		if err != nil {
			// TODO(codesome): clear out all m-map chunks here for refSeries.
			h.logger.Error("Loading on-disk chunks failed", "err", err)
			var cerr *chunks.CorruptionErr
			if errors.As(err, &cerr) {
				h.metrics.mmapChunkCorruptionTotal.Inc()
			}

			// Discard snapshot data since we need to replay the WAL for the missed m-map chunks data.
			snapIdx, snapOffset = -1, 0

			// If this fails, data will be recovered from WAL.
			// Hence we wont lose any data (given WAL is not corrupt).
			mmappedChunks, oooMmappedChunks, lastMmapRef, err = h.removeCorruptedMmappedChunks(err)
			if err != nil {
				return err
			}
		}
		mmapChunkReplayDuration = time.Since(mmapChunkReplayStart)
		h.logger.Info("On-disk memory mappable chunks replay completed", "duration", mmapChunkReplayDuration.String())
	}

	if h.wal == nil {
		h.logger.Info("WAL not found")
		return nil
	}

	h.logger.Info("Replaying WAL, this may take a while")

	checkpointReplayStart := time.Now()
	// Backfill the checkpoint first if it exists.
	dir, startFrom, err := wlog.LastCheckpoint(h.wal.Dir())
	if err != nil && !errors.Is(err, record.ErrNotFound) {
		return fmt.Errorf("find last checkpoint: %w", err)
	}

	// Find the last segment.
	_, endAt, e := wlog.Segments(h.wal.Dir())
	if e != nil {
		return fmt.Errorf("finding WAL segments: %w", e)
	}

	h.startWALReplayStatus(startFrom, endAt)

	syms := labels.NewSymbolTable() // One table for the whole WAL.
	multiRef := map[chunks.HeadSeriesRef]chunks.HeadSeriesRef{}
	unknownSeriesRefs := &seriesRefSet{refs: make(map[chunks.HeadSeriesRef]struct{}), mtx: sync.Mutex{}}
	if err == nil && startFrom >= snapIdx {
		sr, err := wlog.NewSegmentsReader(dir)
		if err != nil {
			return fmt.Errorf("open checkpoint: %w", err)
		}
		defer func() {
			if err := sr.Close(); err != nil {
				h.logger.Warn("Error while closing the wal segments reader", "err", err)
			}
		}()

		// A corrupted checkpoint is a hard error for now and requires user
		// intervention. There's likely little data that can be recovered anyway.
		if err := h.loadWAL(wlog.NewReader(sr), syms, multiRef, unknownSeriesRefs, mmappedChunks, oooMmappedChunks, endAt); err != nil {
			return fmt.Errorf("backfill checkpoint: %w", err)
		}
		h.updateWALReplayStatusRead(startFrom)
		startFrom++
		h.logger.Info("WAL checkpoint loaded")
	}
	checkpointReplayDuration := time.Since(checkpointReplayStart)

	walReplayStart := time.Now()

	if snapIdx > startFrom {
		startFrom = snapIdx
	}
	// Backfill segments from the most recent checkpoint onwards.
	for i := startFrom; i <= endAt; i++ {
		walSegmentStart := time.Now()
		s, err := wlog.OpenReadSegment(wlog.SegmentName(h.wal.Dir(), i))
		if err != nil {
			return fmt.Errorf("open WAL segment: %d: %w", i, err)
		}

		offset := 0
		if i == snapIdx {
			offset = snapOffset
		}
		sr, err := wlog.NewSegmentBufReaderWithOffset(offset, s)
		if errors.Is(err, io.EOF) {
			// File does not exist.
			continue
		}
		if err != nil {
			return fmt.Errorf("segment reader (offset=%d): %w", offset, err)
		}
		err = h.loadWAL(wlog.NewReader(sr), syms, multiRef, unknownSeriesRefs, mmappedChunks, oooMmappedChunks, endAt)
		if err := sr.Close(); err != nil {
			h.logger.Warn("Error while closing the wal segments reader", "err", err)
		}
		if err != nil {
			return err
		}
		h.logger.Info("WAL segment loaded", "segment", i, "maxSegment", endAt, "duration", time.Since(walSegmentStart))
		h.updateWALReplayStatusRead(i)
	}
	walReplayDuration := time.Since(walReplayStart)

	wblReplayStart := time.Now()
	if h.wbl != nil {
		// Replay WBL.
		startFrom, endAt, e = wlog.Segments(h.wbl.Dir())
		if e != nil {
			return &errLoadWbl{fmt.Errorf("finding WBL segments: %w", e)}
		}
		h.startWALReplayStatus(startFrom, endAt)

		for i := startFrom; i <= endAt; i++ {
			s, err := wlog.OpenReadSegment(wlog.SegmentName(h.wbl.Dir(), i))
			if err != nil {
				return &errLoadWbl{fmt.Errorf("open WBL segment: %d: %w", i, err)}
			}

			sr := wlog.NewSegmentBufReader(s)
			err = h.loadWBL(wlog.NewReader(sr), syms, multiRef, lastMmapRef)
			if err := sr.Close(); err != nil {
				h.logger.Warn("Error while closing the wbl segments reader", "err", err)
			}
			if err != nil {
				return &errLoadWbl{err}
			}
			h.logger.Info("WBL segment loaded", "segment", i, "maxSegment", endAt)
			h.updateWALReplayStatusRead(i)
		}
	}

	wblReplayDuration := time.Since(wblReplayStart)

	totalReplayDuration := time.Since(start)
	h.metrics.dataTotalReplayDuration.Set(totalReplayDuration.Seconds())
	h.logger.Info(
		"WAL replay completed",
		"checkpoint_replay_duration", checkpointReplayDuration.String(),
		"wal_replay_duration", walReplayDuration.String(),
		"wbl_replay_duration", wblReplayDuration.String(),
		"chunk_snapshot_load_duration", chunkSnapshotLoadDuration.String(),
		"mmap_chunk_replay_duration", mmapChunkReplayDuration.String(),
		"total_replay_duration", totalReplayDuration.String(),
	)

	return nil
}

func (h *Head) loadMmappedChunks(refSeries map[chunks.HeadSeriesRef]*memSeries) (map[chunks.HeadSeriesRef][]*mmappedChunk, map[chunks.HeadSeriesRef][]*mmappedChunk, chunks.ChunkDiskMapperRef, error) {
	mmappedChunks := map[chunks.HeadSeriesRef][]*mmappedChunk{}
	oooMmappedChunks := map[chunks.HeadSeriesRef][]*mmappedChunk{}
	var lastRef, secondLastRef chunks.ChunkDiskMapperRef
	if err := h.chunkDiskMapper.IterateAllChunks(func(seriesRef chunks.HeadSeriesRef, chunkRef chunks.ChunkDiskMapperRef, mint, maxt int64, numSamples uint16, encoding chunkenc.Encoding, isOOO bool) error {
		secondLastRef = lastRef
		lastRef = chunkRef
		if !isOOO && maxt < h.minValidTime.Load() {
			return nil
		}

		// We ignore any chunk that doesn't have a valid encoding
		if !chunkenc.IsValidEncoding(encoding) {
			return nil
		}

		ms, ok := refSeries[seriesRef]

		if isOOO {
			if !ok {
				oooMmappedChunks[seriesRef] = append(oooMmappedChunks[seriesRef], &mmappedChunk{
					ref:        chunkRef,
					minTime:    mint,
					maxTime:    maxt,
					numSamples: numSamples,
				})
				return nil
			}

			h.metrics.chunks.Inc()
			h.metrics.chunksCreated.Inc()

			if ms.ooo == nil {
				ms.ooo = &memSeriesOOOFields{}
			}

			ms.ooo.oooMmappedChunks = append(ms.ooo.oooMmappedChunks, &mmappedChunk{
				ref:        chunkRef,
				minTime:    mint,
				maxTime:    maxt,
				numSamples: numSamples,
			})

			h.updateMinOOOMaxOOOTime(mint, maxt)
			return nil
		}

		if !ok {
			slice := mmappedChunks[seriesRef]
			if len(slice) > 0 && slice[len(slice)-1].maxTime >= mint {
				h.metrics.mmapChunkCorruptionTotal.Inc()
				return fmt.Errorf("out of sequence m-mapped chunk for series ref %d, last chunk: [%d, %d], new: [%d, %d]",
					seriesRef, slice[len(slice)-1].minTime, slice[len(slice)-1].maxTime, mint, maxt)
			}
			slice = append(slice, &mmappedChunk{
				ref:        chunkRef,
				minTime:    mint,
				maxTime:    maxt,
				numSamples: numSamples,
			})
			mmappedChunks[seriesRef] = slice
			return nil
		}

		if len(ms.mmappedChunks) > 0 && ms.mmappedChunks[len(ms.mmappedChunks)-1].maxTime >= mint {
			h.metrics.mmapChunkCorruptionTotal.Inc()
			return fmt.Errorf("out of sequence m-mapped chunk for series ref %d, last chunk: [%d, %d], new: [%d, %d]",
				seriesRef, ms.mmappedChunks[len(ms.mmappedChunks)-1].minTime, ms.mmappedChunks[len(ms.mmappedChunks)-1].maxTime,
				mint, maxt)
		}

		h.metrics.chunks.Inc()
		h.metrics.chunksCreated.Inc()
		ms.mmappedChunks = append(ms.mmappedChunks, &mmappedChunk{
			ref:        chunkRef,
			minTime:    mint,
			maxTime:    maxt,
			numSamples: numSamples,
		})
		h.updateMinMaxTime(mint, maxt)
		if ms.headChunks != nil && maxt >= ms.headChunks.minTime {
			// The head chunk was completed and was m-mapped after taking the snapshot.
			// Hence remove this chunk.
			ms.nextAt = 0
			ms.headChunks = nil
			ms.app = nil
		}
		return nil
	}); err != nil {
		// secondLastRef because the lastRef caused an error.
		return nil, nil, secondLastRef, fmt.Errorf("iterate on on-disk chunks: %w", err)
	}
	return mmappedChunks, oooMmappedChunks, lastRef, nil
}

// removeCorruptedMmappedChunks attempts to delete the corrupted mmapped chunks and if it fails, it clears all the previously
// loaded mmapped chunks.
func (h *Head) removeCorruptedMmappedChunks(err error) (map[chunks.HeadSeriesRef][]*mmappedChunk, map[chunks.HeadSeriesRef][]*mmappedChunk, chunks.ChunkDiskMapperRef, error) {
	h.logger.Info("Deleting mmapped chunk files")
	// We never want to preserve the in-memory series from snapshots if we are repairing m-map chunks.
	if err := h.resetInMemoryState(); err != nil {
		return map[chunks.HeadSeriesRef][]*mmappedChunk{}, map[chunks.HeadSeriesRef][]*mmappedChunk{}, 0, err
	}

	h.logger.Info("Deleting mmapped chunk files")

	if err := h.chunkDiskMapper.DeleteCorrupted(err); err != nil {
		h.logger.Info("Deletion of corrupted mmap chunk files failed, discarding chunk files completely", "err", err)
		if err := h.chunkDiskMapper.Truncate(math.MaxUint32); err != nil {
			h.logger.Error("Deletion of all mmap chunk files failed", "err", err)
		}
		return map[chunks.HeadSeriesRef][]*mmappedChunk{}, map[chunks.HeadSeriesRef][]*mmappedChunk{}, 0, nil
	}

	h.logger.Info("Deletion of mmap chunk files successful, reattempting m-mapping the on-disk chunks")
	mmappedChunks, oooMmappedChunks, lastRef, err := h.loadMmappedChunks(make(map[chunks.HeadSeriesRef]*memSeries))
	if err != nil {
		h.logger.Error("Loading on-disk chunks failed, discarding chunk files completely", "err", err)
		if err := h.chunkDiskMapper.Truncate(math.MaxUint32); err != nil {
			h.logger.Error("Deletion of all mmap chunk files failed after failed loading", "err", err)
		}
		mmappedChunks = map[chunks.HeadSeriesRef][]*mmappedChunk{}
	}

	return mmappedChunks, oooMmappedChunks, lastRef, nil
}

func (h *Head) ApplyConfig(cfg *config.Config, wbl *wlog.WL) {
	oooTimeWindow := int64(0)
	if cfg.StorageConfig.TSDBConfig != nil {
		oooTimeWindow = cfg.StorageConfig.TSDBConfig.OutOfOrderTimeWindow
	}
	if oooTimeWindow < 0 {
		oooTimeWindow = 0
	}

	h.SetOutOfOrderTimeWindow(oooTimeWindow, wbl)

	if !h.opts.EnableExemplarStorage {
		return
	}

	// Head uses opts.MaxExemplars in combination with opts.EnableExemplarStorage
	// to decide if it should pass exemplars along to its exemplar storage, so we
	// need to update opts.MaxExemplars here.
	prevSize := h.opts.MaxExemplars.Load()
	h.opts.MaxExemplars.Store(cfg.StorageConfig.ExemplarsConfig.MaxExemplars)
	newSize := h.opts.MaxExemplars.Load()

	if prevSize == newSize {
		return
	}

	migrated := h.exemplars.(*CircularExemplarStorage).Resize(newSize)
	h.logger.Info("Exemplar storage resized", "from", prevSize, "to", newSize, "migrated", migrated)
}

// SetOutOfOrderTimeWindow updates the out of order related parameters.
// If the Head already has a WBL set, then the wbl will be ignored.
func (h *Head) SetOutOfOrderTimeWindow(oooTimeWindow int64, wbl *wlog.WL) {
	if oooTimeWindow > 0 && h.wbl == nil {
		h.wbl = wbl
	}

	h.opts.OutOfOrderTimeWindow.Store(oooTimeWindow)
}

// EnableNativeHistograms enables the native histogram feature.
func (h *Head) EnableNativeHistograms() {
	h.opts.EnableNativeHistograms.Store(true)
}

// DisableNativeHistograms disables the native histogram feature.
func (h *Head) DisableNativeHistograms() {
	h.opts.EnableNativeHistograms.Store(false)
}

// PostingsCardinalityStats returns highest cardinality stats by label and value names.
func (h *Head) PostingsCardinalityStats(statsByLabelName string, limit int) *index.PostingsStats {
	cacheKey := statsByLabelName + ";" + strconv.Itoa(limit)

	h.cardinalityMutex.Lock()
	defer h.cardinalityMutex.Unlock()
	if h.cardinalityCacheKey != cacheKey {
		h.cardinalityCache = nil
	} else {
		currentTime := time.Duration(time.Now().Unix()) * time.Second
		seconds := currentTime - h.lastPostingsStatsCall
		if seconds > cardinalityCacheExpirationTime {
			h.cardinalityCache = nil
		}
	}
	if h.cardinalityCache != nil {
		return h.cardinalityCache
	}
	h.cardinalityCacheKey = cacheKey
	h.cardinalityCache = h.postings.Stats(statsByLabelName, limit, labels.SizeOfLabels)
	h.lastPostingsStatsCall = time.Duration(time.Now().Unix()) * time.Second

	return h.cardinalityCache
}

func (h *Head) updateMinMaxTime(mint, maxt int64) {
	for {
		lt := h.MinTime()
		if mint >= lt {
			break
		}
		if h.minTime.CompareAndSwap(lt, mint) {
			break
		}
	}
	for {
		ht := h.MaxTime()
		if maxt <= ht {
			break
		}
		if h.maxTime.CompareAndSwap(ht, maxt) {
			break
		}
	}
}

func (h *Head) updateMinOOOMaxOOOTime(mint, maxt int64) {
	for {
		lt := h.MinOOOTime()
		if mint >= lt {
			break
		}
		if h.minOOOTime.CompareAndSwap(lt, mint) {
			break
		}
	}
	for {
		ht := h.MaxOOOTime()
		if maxt <= ht {
			break
		}
		if h.maxOOOTime.CompareAndSwap(ht, maxt) {
			break
		}
	}
}

// SetMinValidTime sets the minimum timestamp the head can ingest.
func (h *Head) SetMinValidTime(minValidTime int64) {
	h.minValidTime.Store(minValidTime)
}

// Truncate removes old data before mint from the head and WAL.
func (h *Head) Truncate(mint int64) (err error) {
	initialized := h.initialized()
	if err := h.truncateMemory(mint); err != nil {
		return err
	}
	if !initialized {
		return nil
	}
	return h.truncateWAL(mint)
}

// OverlapsClosedInterval returns true if the head overlaps [mint, maxt].
func (h *Head) OverlapsClosedInterval(mint, maxt int64) bool {
	return h.MinTime() <= maxt && mint <= h.MaxTime()
}

// truncateMemory removes old data before mint from the head.
func (h *Head) truncateMemory(mint int64) (err error) {
	h.chunkSnapshotMtx.Lock()
	defer h.chunkSnapshotMtx.Unlock()

	defer func() {
		if err != nil {
			h.metrics.headTruncateFail.Inc()
		}
	}()

	initialized := h.initialized()

	if h.MinTime() >= mint && initialized {
		return nil
	}

	// The order of these two Store() should not be changed,
	// i.e. truncation time is set before in-process boolean.
	h.lastMemoryTruncationTime.Store(mint)
	h.memTruncationInProcess.Store(true)
	defer h.memTruncationInProcess.Store(false)

	if h.memTruncationCallBack != nil {
		h.memTruncationCallBack()
	}

	// We wait for pending queries to end that overlap with this truncation.
	if initialized {
		h.WaitForPendingReadersInTimeRange(h.MinTime(), mint)
	}

	h.minTime.Store(mint)
	h.minValidTime.Store(mint)

	// Ensure that max time is at least as high as min time.
	for h.MaxTime() < mint {
		h.maxTime.CompareAndSwap(h.MaxTime(), mint)
	}

	// This was an initial call to Truncate after loading blocks on startup.
	// We haven't read back the WAL yet, so do not attempt to truncate it.
	if !initialized {
		return nil
	}

	h.metrics.headTruncateTotal.Inc()
	return h.truncateSeriesAndChunkDiskMapper("truncateMemory")
}

// WaitForPendingReadersInTimeRange waits for queries overlapping with given range to finish querying.
// The query timeout limits the max wait time of this function implicitly.
// The mint is inclusive and maxt is the truncation time hence exclusive.
func (h *Head) WaitForPendingReadersInTimeRange(mint, maxt int64) {
	maxt-- // Making it inclusive before checking overlaps.
	overlaps := func() bool {
		o := false
		h.iso.TraverseOpenReads(func(s *isolationState) bool {
			if s.mint <= maxt && mint <= s.maxt {
				// Overlaps with the truncation range.
				o = true
				return false
			}
			return true
		})
		return o
	}
	for overlaps() {
		time.Sleep(500 * time.Millisecond)
	}
}

// WaitForPendingReadersForOOOChunksAtOrBefore is like WaitForPendingReadersInTimeRange, except it waits for
// queries touching OOO chunks less than or equal to chunk to finish querying.
func (h *Head) WaitForPendingReadersForOOOChunksAtOrBefore(chunk chunks.ChunkDiskMapperRef) {
	for h.oooIso.HasOpenReadsAtOrBefore(chunk) {
		time.Sleep(500 * time.Millisecond)
	}
}

// WaitForAppendersOverlapping waits for appends overlapping maxt to finish.
func (h *Head) WaitForAppendersOverlapping(maxt int64) {
	for maxt >= h.iso.lowestAppendTime() {
		time.Sleep(500 * time.Millisecond)
	}
}

// IsQuerierCollidingWithTruncation returns if the current querier needs to be closed and if a new querier
// has to be created. In the latter case, the method also returns the new mint to be used for creating the
// new range head and the new querier. This methods helps preventing races with the truncation of in-memory data.
//
// NOTE: The querier should already be taken before calling this.
func (h *Head) IsQuerierCollidingWithTruncation(querierMint, querierMaxt int64) (shouldClose, getNew bool, newMint int64) {
	if !h.memTruncationInProcess.Load() {
		return false, false, 0
	}
	// Head truncation is in process. It also means that the block that was
	// created for this truncation range is also available.
	// Check if we took a querier that overlaps with this truncation.
	memTruncTime := h.lastMemoryTruncationTime.Load()
	if querierMaxt < memTruncTime {
		// Head compaction has happened and this time range is being truncated.
		// This query doesn't overlap with the Head any longer.
		// We should close this querier to avoid races and the data would be
		// available with the blocks below.
		// Cases:
		// 1.     |------truncation------|
		//   |---query---|
		// 2.     |------truncation------|
		//              |---query---|
		return true, false, 0
	}
	if querierMint < memTruncTime {
		// The truncation time is not same as head mint that we saw above but the
		// query still overlaps with the Head.
		// The truncation started after we got the querier. So it is not safe
		// to use this querier and/or might block truncation. We should get
		// a new querier for the new Head range while remaining will be available
		// in the blocks below.
		// Case:
		//      |------truncation------|
		//                        |----query----|
		// Turns into
		//      |------truncation------|
		//                             |---qu---|
		return true, true, memTruncTime
	}

	// Other case is this, which is a no-op
	//      |------truncation------|
	//                              |---query---|
	return false, false, 0
}

func (h *Head) getWALExpiry(id chunks.HeadSeriesRef) (int, bool) {
	h.walExpiriesMtx.Lock()
	defer h.walExpiriesMtx.Unlock()

	keepUntil, ok := h.walExpiries[id]
	return keepUntil, ok
}

func (h *Head) setWALExpiry(id chunks.HeadSeriesRef, keepUntil int) {
	h.walExpiriesMtx.Lock()
	defer h.walExpiriesMtx.Unlock()

	h.walExpiries[id] = keepUntil
}

// keepSeriesInWALCheckpoint is used to determine whether a series record should be kept in the checkpoint
// last is the last WAL segment that was considered for checkpointing.
func (h *Head) keepSeriesInWALCheckpoint(id chunks.HeadSeriesRef, last int) bool {
	// Keep the record if the series exists in the head.
	if h.series.getByID(id) != nil {
		return true
	}

	// Keep the record if the series has an expiry set.
	keepUntil, ok := h.getWALExpiry(id)
	return ok && keepUntil > last
}

// truncateWAL removes old data before mint from the WAL.
func (h *Head) truncateWAL(mint int64) error {
	h.chunkSnapshotMtx.Lock()
	defer h.chunkSnapshotMtx.Unlock()

	if h.wal == nil || mint <= h.lastWALTruncationTime.Load() {
		return nil
	}
	start := time.Now()
	h.lastWALTruncationTime.Store(mint)

	first, last, err := wlog.Segments(h.wal.Dir())
	if err != nil {
		return fmt.Errorf("get segment range: %w", err)
	}
	// Start a new segment, so low ingestion volume TSDB don't have more WAL than
	// needed.
	if _, err := h.wal.NextSegment(); err != nil {
		return fmt.Errorf("next segment: %w", err)
	}
	last-- // Never consider last segment for checkpoint.
	if last < 0 {
		return nil // no segments yet.
	}
	// The lower two thirds of segments should contain mostly obsolete samples.
	// If we have less than two segments, it's not worth checkpointing yet.
	// With the default 2h blocks, this will keeping up to around 3h worth
	// of WAL segments.
	last = first + (last-first)*2/3
	if last <= first {
		return nil
	}

	h.metrics.checkpointCreationTotal.Inc()
	if _, err = wlog.Checkpoint(h.logger, h.wal, first, last, h.keepSeriesInWALCheckpoint, mint); err != nil {
		h.metrics.checkpointCreationFail.Inc()
		var cerr *chunks.CorruptionErr
		if errors.As(err, &cerr) {
			h.metrics.walCorruptionsTotal.Inc()
		}
		return fmt.Errorf("create checkpoint: %w", err)
	}
	if err := h.wal.Truncate(last + 1); err != nil {
		// If truncating fails, we'll just try again at the next checkpoint.
		// Leftover segments will just be ignored in the future if there's a checkpoint
		// that supersedes them.
		h.logger.Error("truncating segments failed", "err", err)
	}

	// The checkpoint is written and segments before it is truncated, so stop
	// tracking expired series.
	h.walExpiriesMtx.Lock()
	for ref, segment := range h.walExpiries {
		if segment <= last {
			delete(h.walExpiries, ref)
		}
	}
	h.walExpiriesMtx.Unlock()

	h.metrics.checkpointDeleteTotal.Inc()
	if err := wlog.DeleteCheckpoints(h.wal.Dir(), last); err != nil {
		// Leftover old checkpoints do not cause problems down the line beyond
		// occupying disk space.
		// They will just be ignored since a higher checkpoint exists.
		h.logger.Error("delete old checkpoints", "err", err)
		h.metrics.checkpointDeleteFail.Inc()
	}
	h.metrics.walTruncateDuration.Observe(time.Since(start).Seconds())

	h.logger.Info("WAL checkpoint complete",
		"first", first, "last", last, "duration", time.Since(start))

	return nil
}

// truncateOOO
//   - waits for any pending reads that potentially touch chunks less than or equal to newMinOOOMmapRef
//   - truncates the OOO WBL files whose index is strictly less than lastWBLFile.
//   - garbage collects all the m-map chunks from the memory that are less than or equal to newMinOOOMmapRef
//     and then deletes the series that do not have any data anymore.
//
// The caller is responsible for ensuring that no further queriers will be created that reference chunks less
// than or equal to newMinOOOMmapRef before calling truncateOOO.
func (h *Head) truncateOOO(lastWBLFile int, newMinOOOMmapRef chunks.ChunkDiskMapperRef) error {
	curMinOOOMmapRef := chunks.ChunkDiskMapperRef(h.minOOOMmapRef.Load())
	if newMinOOOMmapRef.GreaterThan(curMinOOOMmapRef) {
		h.WaitForPendingReadersForOOOChunksAtOrBefore(newMinOOOMmapRef)
		h.minOOOMmapRef.Store(uint64(newMinOOOMmapRef))

		if err := h.truncateSeriesAndChunkDiskMapper("truncateOOO"); err != nil {
			return err
		}
	}

	if h.wbl == nil {
		return nil
	}

	return h.wbl.Truncate(lastWBLFile)
}

// truncateSeriesAndChunkDiskMapper is a helper function for truncateMemory and truncateOOO.
// It runs GC on the Head and truncates the ChunkDiskMapper accordingly.
func (h *Head) truncateSeriesAndChunkDiskMapper(caller string) error {
	start := time.Now()
	headMaxt := h.MaxTime()
	actualMint, minOOOTime, minMmapFile := h.gc()
	h.logger.Info("Head GC completed", "caller", caller, "duration", time.Since(start))
	h.metrics.gcDuration.Observe(time.Since(start).Seconds())

	if actualMint > h.minTime.Load() {
		// The actual mint of the head is higher than the one asked to truncate.
		appendableMinValidTime := h.appendableMinValidTime()
		if actualMint < appendableMinValidTime {
			h.minTime.Store(actualMint)
			h.minValidTime.Store(actualMint)
		} else {
			// The actual min time is in the appendable window.
			// So we set the mint to the appendableMinValidTime.
			h.minTime.Store(appendableMinValidTime)
			h.minValidTime.Store(appendableMinValidTime)
		}
	}
	if headMaxt-h.opts.OutOfOrderTimeWindow.Load() < minOOOTime {
		// The allowed OOO window is lower than the min OOO time seen during GC.
		// So it is possible that some OOO sample was inserted that was less that minOOOTime.
		// So we play safe and set it to the min that was possible.
		minOOOTime = headMaxt - h.opts.OutOfOrderTimeWindow.Load()
	}
	h.minOOOTime.Store(minOOOTime)

	// Truncate the chunk m-mapper.
	if err := h.chunkDiskMapper.Truncate(uint32(minMmapFile)); err != nil {
		return fmt.Errorf("truncate chunks.HeadReadWriter by file number: %w", err)
	}
	return nil
}

type Stats struct {
	NumSeries         uint64
	MinTime, MaxTime  int64
	IndexPostingStats *index.PostingsStats
}

// Stats returns important current HEAD statistics. Note that it is expensive to
// calculate these.
func (h *Head) Stats(statsByLabelName string, limit int) *Stats {
	return &Stats{
		NumSeries:         h.NumSeries(),
		MaxTime:           h.MaxTime(),
		MinTime:           h.MinTime(),
		IndexPostingStats: h.PostingsCardinalityStats(statsByLabelName, limit),
	}
}

// RangeHead allows querying Head via an IndexReader, ChunkReader and tombstones.Reader
// but only within a restricted range.  Used for queries and compactions.
type RangeHead struct {
	head       *Head
	mint, maxt int64

	isolationOff bool
}

// NewRangeHead returns a *RangeHead.
// There are no restrictions on mint/maxt.
func NewRangeHead(head *Head, mint, maxt int64) *RangeHead {
	return &RangeHead{
		head: head,
		mint: mint,
		maxt: maxt,
	}
}

// NewRangeHeadWithIsolationDisabled returns a *RangeHead that does not create an isolationState.
func NewRangeHeadWithIsolationDisabled(head *Head, mint, maxt int64) *RangeHead {
	rh := NewRangeHead(head, mint, maxt)
	rh.isolationOff = true
	return rh
}

func (h *RangeHead) Index() (IndexReader, error) {
	return h.head.indexRange(h.mint, h.maxt), nil
}

func (h *RangeHead) Chunks() (ChunkReader, error) {
	var isoState *isolationState
	if !h.isolationOff {
		isoState = h.head.iso.State(h.mint, h.maxt)
	}
	return h.head.chunksRange(h.mint, h.maxt, isoState)
}

func (h *RangeHead) Tombstones() (tombstones.Reader, error) {
	return h.head.tombstones, nil
}

func (h *RangeHead) MinTime() int64 {
	return h.mint
}

// MaxTime returns the max time of actual data fetch-able from the head.
// This controls the chunks time range which is closed [b.MinTime, b.MaxTime].
func (h *RangeHead) MaxTime() int64 {
	return h.maxt
}

// BlockMaxTime returns the max time of the potential block created from this head.
// It's different to MaxTime as we need to add +1 millisecond to block maxt because block
// intervals are half-open: [b.MinTime, b.MaxTime). Block intervals are always +1 than the total samples it includes.
func (h *RangeHead) BlockMaxTime() int64 {
	return h.MaxTime() + 1
}

func (h *RangeHead) NumSeries() uint64 {
	return h.head.NumSeries()
}

var rangeHeadULID = ulid.MustParse("0000000000XXXXXXXRANGEHEAD")

func (h *RangeHead) Meta() BlockMeta {
	return BlockMeta{
		MinTime: h.MinTime(),
		MaxTime: h.MaxTime(),
		ULID:    rangeHeadULID,
		Stats: BlockStats{
			NumSeries: h.NumSeries(),
		},
	}
}

// String returns an human readable representation of the range head. It's important to
// keep this function in order to avoid the struct dump when the head is stringified in
// errors or logs.
func (h *RangeHead) String() string {
	return fmt.Sprintf("range head (mint: %d, maxt: %d)", h.MinTime(), h.MaxTime())
}

// Delete all samples in the range of [mint, maxt] for series that satisfy the given
// label matchers.
func (h *Head) Delete(ctx context.Context, mint, maxt int64, ms ...*labels.Matcher) error {
	// Do not delete anything beyond the currently valid range.
	mint, maxt = clampInterval(mint, maxt, h.MinTime(), h.MaxTime())

	ir := h.indexRange(mint, maxt)

	p, err := ir.PostingsForMatchers(ctx, false, ms...)
	if err != nil {
		return fmt.Errorf("select series: %w", err)
	}

	var stones []tombstones.Stone
	for p.Next() {
		if err := ctx.Err(); err != nil {
			return fmt.Errorf("select series: %w", err)
		}

		series := h.series.getByID(chunks.HeadSeriesRef(p.At()))
		if series == nil {
			h.logger.Debug("Series not found in Head.Delete")
			continue
		}

		series.Lock()
		t0, t1 := series.minTime(), series.maxTime()
		series.Unlock()
		if t0 == math.MinInt64 || t1 == math.MinInt64 {
			continue
		}
		// Delete only until the current values and not beyond.
		t0, t1 = clampInterval(mint, maxt, t0, t1)
		stones = append(stones, tombstones.Stone{Ref: p.At(), Intervals: tombstones.Intervals{{Mint: t0, Maxt: t1}}})
	}
	if p.Err() != nil {
		return p.Err()
	}
	if err := ctx.Err(); err != nil {
		return fmt.Errorf("select series: %w", err)
	}

	if h.wal != nil {
		var enc record.Encoder
		if err := h.wal.Log(enc.Tombstones(stones, nil)); err != nil {
			return err
		}
	}
	for _, s := range stones {
		h.tombstones.AddInterval(s.Ref, s.Intervals[0])
	}

	return nil
}

// gc removes data before the minimum timestamp from the head.
// It returns
// * The actual min times of the chunks present in the Head.
// * The min OOO time seen during the GC.
// * Min mmap file number seen in the series (in-order and out-of-order) after gc'ing the series.
func (h *Head) gc() (actualInOrderMint, minOOOTime int64, minMmapFile int) {
	// Only data strictly lower than this timestamp must be deleted.
	mint := h.MinTime()
	// Only ooo m-map chunks strictly lower than or equal to this ref
	// must be deleted.
	minOOOMmapRef := chunks.ChunkDiskMapperRef(h.minOOOMmapRef.Load())

	// Drop old chunks and remember series IDs and hashes if they can be
	// deleted entirely.
	deleted, affected, chunksRemoved, actualInOrderMint, minOOOTime, minMmapFile := h.series.gc(mint, minOOOMmapRef)
	seriesRemoved := len(deleted)

	h.metrics.seriesRemoved.Add(float64(seriesRemoved))
	h.metrics.chunksRemoved.Add(float64(chunksRemoved))
	h.metrics.chunks.Sub(float64(chunksRemoved))
	h.numSeries.Sub(uint64(seriesRemoved))

	// Remove deleted series IDs from the postings lists.
	h.postings.Delete(deleted, affected)

	// Remove tombstones referring to the deleted series.
	h.tombstones.DeleteTombstones(deleted)
	h.tombstones.TruncateBefore(mint)

	if h.wal != nil {
		_, last, _ := wlog.Segments(h.wal.Dir())
		h.walExpiriesMtx.Lock()
		// Keep series records until we're past segment 'last'
		// because the WAL will still have samples records with
		// this ref ID. If we didn't keep these series records then
		// on start up when we replay the WAL, or any other code
		// that reads the WAL, wouldn't be able to use those
		// samples since we would have no labels for that ref ID.
		for ref := range deleted {
			h.walExpiries[chunks.HeadSeriesRef(ref)] = last
		}
		h.walExpiriesMtx.Unlock()
	}

	return actualInOrderMint, minOOOTime, minMmapFile
}

// Tombstones returns a new reader over the head's tombstones.
func (h *Head) Tombstones() (tombstones.Reader, error) {
	return h.tombstones, nil
}

// NumSeries returns the number of active series in the head.
func (h *Head) NumSeries() uint64 {
	return h.numSeries.Load()
}

var headULID = ulid.MustParse("0000000000XXXXXXXXXXXXHEAD")

// Meta returns meta information about the head.
// The head is dynamic so will return dynamic results.
func (h *Head) Meta() BlockMeta {
	return BlockMeta{
		MinTime: h.MinTime(),
		MaxTime: h.MaxTime(),
		ULID:    headULID,
		Stats: BlockStats{
			NumSeries: h.NumSeries(),
		},
	}
}

// MinTime returns the lowest time bound on visible data in the head.
func (h *Head) MinTime() int64 {
	return h.minTime.Load()
}

// MaxTime returns the highest timestamp seen in data of the head.
func (h *Head) MaxTime() int64 {
	return h.maxTime.Load()
}

// MinOOOTime returns the lowest time bound on visible data in the out of order
// head.
func (h *Head) MinOOOTime() int64 {
	return h.minOOOTime.Load()
}

// MaxOOOTime returns the highest timestamp on visible data in the out of order
// head.
func (h *Head) MaxOOOTime() int64 {
	return h.maxOOOTime.Load()
}

// initialized returns true if the head has a MinTime set, false otherwise.
func (h *Head) initialized() bool {
	return h.MinTime() != math.MaxInt64
}

// compactable returns whether the head has a compactable range.
// When the TimelyCompaction option is enabled, the head is compactable when the min block end is .5 times the chunk range in the past.
// Else the head has a compactable range when the head time range is 1.5 times the chunk range.
// The 0.5 acts as a buffer of the appendable window.
func (h *Head) compactable() bool {
	if !h.initialized() {
		return false
	}

	if h.opts.TimelyCompaction {
		minBlockEnd := rangeForTimestamp(h.MinTime(), h.chunkRange.Load())
		return minBlockEnd < h.appendableMinValidTime()
	}

	return h.MaxTime()-h.MinTime() > h.chunkRange.Load()/2*3
}

// Close flushes the WAL and closes the head.
// It also takes a snapshot of in-memory chunks if enabled.
func (h *Head) Close() error {
	h.closedMtx.Lock()
	defer h.closedMtx.Unlock()
	h.closed = true

	// mmap all but last chunk in case we're performing snapshot since that only
	// takes samples from most recent head chunk.
	h.mmapHeadChunks()

	errs := tsdb_errors.NewMulti(h.chunkDiskMapper.Close())
	if h.wal != nil {
		errs.Add(h.wal.Close())
	}
	if h.wbl != nil {
		errs.Add(h.wbl.Close())
	}
	if errs.Err() == nil && h.opts.EnableMemorySnapshotOnShutdown {
		errs.Add(h.performChunkSnapshot())
	}
	return errs.Err()
}

// String returns an human readable representation of the TSDB head. It's important to
// keep this function in order to avoid the struct dump when the head is stringified in
// errors or logs.
func (h *Head) String() string {
	return "head"
}

func (h *Head) getOrCreate(hash uint64, lset labels.Labels, pendingCommit bool) (*memSeries, bool, error) {
	// Just using `getOrCreateWithID` below would be semantically sufficient, but we'd create
	// a new series on every sample inserted via Add(), which causes allocations
	// and makes our series IDs rather random and harder to compress in postings.
	s := h.series.getByHash(hash, lset)
	if s != nil {
		return s, false, nil
	}

	// Optimistically assume that we are the first one to create the series.
	id := chunks.HeadSeriesRef(h.lastSeriesID.Inc())

	return h.getOrCreateWithID(id, hash, lset, pendingCommit)
}

func (h *Head) getOrCreateWithID(id chunks.HeadSeriesRef, hash uint64, lset labels.Labels, pendingCommit bool) (*memSeries, bool, error) {
	s, created, err := h.series.getOrSet(hash, lset, func() *memSeries {
		shardHash := uint64(0)
		if h.opts.EnableSharding {
			shardHash = labels.StableHash(lset)
		}

<<<<<<< HEAD
		return newMemSeries(lset, id, shardHash, h.secondaryHashFunc(lset), h.opts.ChunkEndTimeVariance, h.opts.IsolationDisabled)
=======
		return newMemSeries(lset, id, shardHash, h.opts.IsolationDisabled, pendingCommit)
>>>>>>> da7afdc8
	})
	if err != nil {
		return nil, false, err
	}
	if !created {
		return s, false, nil
	}

	h.metrics.seriesCreated.Inc()
	h.numSeries.Inc()

	h.postings.Add(storage.SeriesRef(id), lset)

	// Adding the series in the postings marks the creation of series
	// as any further calls to this and the read methods would return that series.
	h.series.postCreation(lset)

	return s, true, nil
}

// mmapHeadChunks will iterate all memSeries stored on Head and call mmapHeadChunks() on each of them.
//
// There are two types of chunks that store samples for each memSeries:
// A) Head chunk - stored on Go heap, when new samples are appended they go there.
// B) M-mapped chunks - memory mapped chunks, kernel manages the memory for us on-demand, these chunks
//
//	are read-only.
//
// Calling mmapHeadChunks() will iterate all memSeries and m-mmap all chunks that should be m-mapped.
// The m-mapping operation is needs to be serialised and so it goes via central lock.
// If there are multiple concurrent memSeries that need to m-map some chunk then they can block each-other.
//
// To minimise the effect of locking on TSDB operations m-mapping is serialised and done away from
// sample append path, since waiting on a lock inside an append would lock the entire memSeries for
// (potentially) a long time, since that could eventually delay next scrape and/or cause query timeouts.
func (h *Head) mmapHeadChunks() {
	var count int
	for i := 0; i < h.series.size; i++ {
		h.series.locks[i].RLock()
		for _, series := range h.series.series[i] {
			series.Lock()
			count += series.mmapChunks(h.chunkDiskMapper)
			series.Unlock()
		}
		h.series.locks[i].RUnlock()
	}
	h.metrics.mmapChunksTotal.Add(float64(count))
}

// seriesHashmap lets TSDB find a memSeries by its label set, via a 64-bit hash.
// There is one map for the common case where the hash value is unique, and a
// second map for the case that two series have the same hash value.
// Each series is in only one of the maps.
// Its methods require the hash to be submitted with it to avoid re-computations throughout
// the code.
type seriesHashmap struct {
	unique    map[uint64]*memSeries
	conflicts map[uint64][]*memSeries
}

func (m *seriesHashmap) get(hash uint64, lset labels.Labels) *memSeries {
	if s, found := m.unique[hash]; found {
		if labels.Equal(s.labels(), lset) {
			return s
		}
	}
	for _, s := range m.conflicts[hash] {
		if labels.Equal(s.labels(), lset) {
			return s
		}
	}
	return nil
}

func (m *seriesHashmap) set(hash uint64, s *memSeries) {
	if existing, found := m.unique[hash]; !found || labels.Equal(existing.labels(), s.labels()) {
		m.unique[hash] = s
		return
	}
	if m.conflicts == nil {
		m.conflicts = make(map[uint64][]*memSeries)
	}
	l := m.conflicts[hash]
	for i, prev := range l {
		if labels.Equal(prev.labels(), s.labels()) {
			l[i] = s
			return
		}
	}
	m.conflicts[hash] = append(l, s)
}

func (m *seriesHashmap) del(hash uint64, ref chunks.HeadSeriesRef) {
	var rem []*memSeries
	unique, found := m.unique[hash]
	switch {
	case !found: // Supplied hash is not stored.
		return
	case unique.ref == ref:
		conflicts := m.conflicts[hash]
		if len(conflicts) == 0 { // Exactly one series with this hash was stored
			delete(m.unique, hash)
			return
		}
		m.unique[hash] = conflicts[0] // First remaining series goes in 'unique'.
		rem = conflicts[1:]           // Keep the rest.
	default: // The series to delete is somewhere in 'conflicts'. Keep all the ones that don't match.
		for _, s := range m.conflicts[hash] {
			if s.ref != ref {
				rem = append(rem, s)
			}
		}
	}
	if len(rem) == 0 {
		delete(m.conflicts, hash)
	} else {
		m.conflicts[hash] = rem
	}
}

const (
	// DefaultStripeSize is the default number of entries to allocate in the stripeSeries hash map.
	DefaultStripeSize = 1 << 14
)

// stripeSeries holds series by HeadSeriesRef ("ID") and also by hash of their labels.
// ID-based lookups via getByID() are preferred over getByHash() for performance reasons.
// It locks modulo ranges of IDs and hashes to reduce lock contention.
// The locks are padded to not be on the same cache line. Filling the padded space
// with the maps was profiled to be slower – likely due to the additional pointer
// dereferences.
type stripeSeries struct {
	size                    int
	series                  []map[chunks.HeadSeriesRef]*memSeries // Sharded by ref. A series ref is the value of `size` when the series was being newly added.
	hashes                  []seriesHashmap                       // Sharded by label hash.
	locks                   []stripeLock                          // Sharded by ref for series access, by label hash for hashes access.
	seriesLifecycleCallback SeriesLifecycleCallback
}

type stripeLock struct {
	sync.RWMutex
	// Padding to avoid multiple locks being on the same cache line.
	_ [40]byte
}

func newStripeSeries(stripeSize int, seriesCallback SeriesLifecycleCallback) *stripeSeries {
	s := &stripeSeries{
		size:                    stripeSize,
		series:                  make([]map[chunks.HeadSeriesRef]*memSeries, stripeSize),
		hashes:                  make([]seriesHashmap, stripeSize),
		locks:                   make([]stripeLock, stripeSize),
		seriesLifecycleCallback: seriesCallback,
	}

	for i := range s.series {
		s.series[i] = map[chunks.HeadSeriesRef]*memSeries{}
	}
	for i := range s.hashes {
		s.hashes[i] = seriesHashmap{
			unique:    map[uint64]*memSeries{},
			conflicts: nil, // Initialized on demand in set().
		}
	}
	return s
}

// gc garbage collects old chunks that are strictly before mint and removes
// series entirely that have no chunks left.
// note: returning map[chunks.HeadSeriesRef]struct{} would be more accurate,
// but the returned map goes into postings.Delete() which expects a map[storage.SeriesRef]struct
// and there's no easy way to cast maps.
// minMmapFile is the min mmap file number seen in the series (in-order and out-of-order) after gc'ing the series.
func (s *stripeSeries) gc(mint int64, minOOOMmapRef chunks.ChunkDiskMapperRef) (_ map[storage.SeriesRef]struct{}, _ map[labels.Label]struct{}, _ int, _, _ int64, minMmapFile int) {
	var (
		deleted          = map[storage.SeriesRef]struct{}{}
		affected         = map[labels.Label]struct{}{}
		rmChunks         = 0
		actualMint int64 = math.MaxInt64
		minOOOTime int64 = math.MaxInt64
	)
	minMmapFile = math.MaxInt32

	// For one series, truncate old chunks and check if any chunks left. If not, mark as deleted and collect the ID.
	check := func(hashShard int, hash uint64, series *memSeries, deletedForCallback map[chunks.HeadSeriesRef]labels.Labels) {
		series.Lock()
		defer series.Unlock()

		rmChunks += series.truncateChunksBefore(mint, minOOOMmapRef)

		if len(series.mmappedChunks) > 0 {
			seq, _ := series.mmappedChunks[0].ref.Unpack()
			if seq < minMmapFile {
				minMmapFile = seq
			}
		}
		if series.ooo != nil && len(series.ooo.oooMmappedChunks) > 0 {
			seq, _ := series.ooo.oooMmappedChunks[0].ref.Unpack()
			if seq < minMmapFile {
				minMmapFile = seq
			}
			for _, ch := range series.ooo.oooMmappedChunks {
				if ch.minTime < minOOOTime {
					minOOOTime = ch.minTime
				}
			}
		}
		if series.ooo != nil && series.ooo.oooHeadChunk != nil {
			if series.ooo.oooHeadChunk.minTime < minOOOTime {
				minOOOTime = series.ooo.oooHeadChunk.minTime
			}
		}
		if len(series.mmappedChunks) > 0 || series.headChunks != nil || series.pendingCommit ||
			(series.ooo != nil && (len(series.ooo.oooMmappedChunks) > 0 || series.ooo.oooHeadChunk != nil)) {
			seriesMint := series.minTime()
			if seriesMint < actualMint {
				actualMint = seriesMint
			}
			return
		}
		// The series is gone entirely. We need to keep the series lock
		// and make sure we have acquired the stripe locks for hash and ID of the
		// series alike.
		// If we don't hold them all, there's a very small chance that a series receives
		// samples again while we are half-way into deleting it.
		refShard := int(series.ref) & (s.size - 1)
		if hashShard != refShard {
			s.locks[refShard].Lock()
			defer s.locks[refShard].Unlock()
		}

		deleted[storage.SeriesRef(series.ref)] = struct{}{}
		series.lset.Range(func(l labels.Label) { affected[l] = struct{}{} })
		s.hashes[hashShard].del(hash, series.ref)
		delete(s.series[refShard], series.ref)
		deletedForCallback[series.ref] = series.lset // OK to access lset; series is locked at the top of this function.
	}

	s.iterForDeletion(check)

	if actualMint == math.MaxInt64 {
		actualMint = mint
	}

	return deleted, affected, rmChunks, actualMint, minOOOTime, minMmapFile
}

// The iterForDeletion function iterates through all series, invoking the checkDeletedFunc for each.
// The checkDeletedFunc takes a map as input and should add to it all series that were deleted and should be included
// when invoking the PostDeletion hook.
func (s *stripeSeries) iterForDeletion(checkDeletedFunc func(int, uint64, *memSeries, map[chunks.HeadSeriesRef]labels.Labels)) int {
	seriesSetFromPrevStripe := 0
	totalDeletedSeries := 0
	// Run through all series shard by shard
	for i := 0; i < s.size; i++ {
		seriesSet := make(map[chunks.HeadSeriesRef]labels.Labels, seriesSetFromPrevStripe)
		s.locks[i].Lock()
		// Iterate conflicts first so f doesn't move them to the `unique` field,
		// after deleting `unique`.
		for hash, all := range s.hashes[i].conflicts {
			for _, series := range all {
				checkDeletedFunc(i, hash, series, seriesSet)
			}
		}

		for hash, series := range s.hashes[i].unique {
			checkDeletedFunc(i, hash, series, seriesSet)
		}
		s.locks[i].Unlock()
		s.seriesLifecycleCallback.PostDeletion(seriesSet)
		totalDeletedSeries += len(seriesSet)
		seriesSetFromPrevStripe = len(seriesSet)
	}
	return totalDeletedSeries
}

func (s *stripeSeries) getByID(id chunks.HeadSeriesRef) *memSeries {
	i := uint64(id) & uint64(s.size-1)

	s.locks[i].RLock()
	series := s.series[i][id]
	s.locks[i].RUnlock()

	return series
}

func (s *stripeSeries) getByHash(hash uint64, lset labels.Labels) *memSeries {
	i := hash & uint64(s.size-1)

	s.locks[i].RLock()
	series := s.hashes[i].get(hash, lset)
	s.locks[i].RUnlock()

	return series
}

func (s *stripeSeries) getOrSet(hash uint64, lset labels.Labels, createSeries func() *memSeries) (*memSeries, bool, error) {
	// PreCreation is called here to avoid calling it inside the lock.
	// It is not necessary to call it just before creating a series,
	// rather it gives a 'hint' whether to create a series or not.
	preCreationErr := s.seriesLifecycleCallback.PreCreation(lset)

	// Create the series, unless the PreCreation() callback as failed.
	// If failed, we'll not allow to create a new series anyway.
	var series *memSeries
	if preCreationErr == nil {
		series = createSeries()
	}

	i := hash & uint64(s.size-1)
	s.locks[i].Lock()

	if prev := s.hashes[i].get(hash, lset); prev != nil {
		s.locks[i].Unlock()
		return prev, false, nil
	}
	if preCreationErr == nil {
		s.hashes[i].set(hash, series)
	}
	s.locks[i].Unlock()

	if preCreationErr != nil {
		// The callback prevented creation of series.
		return nil, false, preCreationErr
	}

	i = uint64(series.ref) & uint64(s.size-1)

	s.locks[i].Lock()
	s.series[i][series.ref] = series
	s.locks[i].Unlock()

	return series, true, nil
}

func (s *stripeSeries) postCreation(lset labels.Labels) {
	s.seriesLifecycleCallback.PostCreation(lset)
}

type sample struct {
	t  int64
	f  float64
	h  *histogram.Histogram
	fh *histogram.FloatHistogram
}

func newSample(t int64, v float64, h *histogram.Histogram, fh *histogram.FloatHistogram) chunks.Sample {
	return sample{t, v, h, fh}
}

func (s sample) T() int64                      { return s.t }
func (s sample) F() float64                    { return s.f }
func (s sample) H() *histogram.Histogram       { return s.h }
func (s sample) FH() *histogram.FloatHistogram { return s.fh }

func (s sample) Type() chunkenc.ValueType {
	switch {
	case s.h != nil:
		return chunkenc.ValHistogram
	case s.fh != nil:
		return chunkenc.ValFloatHistogram
	default:
		return chunkenc.ValFloat
	}
}

func (s sample) Copy() chunks.Sample {
	c := sample{t: s.t, f: s.f}
	if s.h != nil {
		c.h = s.h.Copy()
	}
	if s.fh != nil {
		c.fh = s.fh.Copy()
	}
	return c
}

// memSeries is the in-memory representation of a series. None of its methods
// are goroutine safe and it is the caller's responsibility to lock it.
type memSeries struct {
	// Members up to the Mutex are not changed after construction, so can be accessed without a lock.
	ref  chunks.HeadSeriesRef
	meta *metadata.Metadata

	// Series labels hash to use for sharding purposes. The value is always 0 when sharding has not
	// been explicitly enabled in TSDB.
	shardHash uint64

	// Value returned by secondary hash function.
	secondaryHash uint32

	// Everything after here should only be accessed with the lock held.
	sync.Mutex

	lset labels.Labels // Locking required with -tags dedupelabels, not otherwise.

	// Immutable chunks on disk that have not yet gone into a block, in order of ascending time stamps.
	// When compaction runs, chunks get moved into a block and all pointers are shifted like so:
	//
	//                                    /------- let's say these 2 chunks get stored into a block
	//                                    |  |
	// before compaction: mmappedChunks=[p5,p6,p7,p8,p9] firstChunkID=5
	//  after compaction: mmappedChunks=[p7,p8,p9]       firstChunkID=7
	//
	// pN is the pointer to the mmappedChunk referred to by HeadChunkID=N
	mmappedChunks []*mmappedChunk
	// Most recent chunks in memory that are still being built or waiting to be mmapped.
	// This is a linked list, headChunks points to the most recent chunk, headChunks.next points
	// to older chunk and so on.
	headChunks   *memChunk
	firstChunkID chunks.HeadChunkID // HeadChunkID for mmappedChunks[0]

	ooo *memSeriesOOOFields

	mmMaxTime int64 // Max time of any mmapped chunk, only used during WAL replay.

	// chunkEndTimeVariance is how much variance (between 0 and 1) should be applied to the chunk end time,
	// to spread chunks writing across time. Doesn't apply to the last chunk of the chunk range. 0 to disable variance.
	chunkEndTimeVariance float64

	nextAt                           int64 // Timestamp at which to cut the next chunk.
	histogramChunkHasComputedEndTime bool  // True if nextAt has been predicted for the current histograms chunk; false otherwise.
	pendingCommit                    bool  // Whether there are samples waiting to be committed to this series.

	// We keep the last value here (in addition to appending it to the chunk) so we can check for duplicates.
	lastValue float64

	// We keep the last histogram value here (in addition to appending it to the chunk) so we can check for duplicates.
	lastHistogramValue      *histogram.Histogram
	lastFloatHistogramValue *histogram.FloatHistogram

	// Current appender for the head chunk. Set when a new head chunk is cut.
	// It is nil only if headChunks is nil. E.g. if there was an appender that created a new series, but rolled back the commit
	// (the first sample would create a headChunk, hence appender, but rollback skipped it while the Append() call would create a series).
	app chunkenc.Appender

	// txs is nil if isolation is disabled.
	txs *txRing
}

// memSeriesOOOFields contains the fields required by memSeries
// to handle out-of-order data.
type memSeriesOOOFields struct {
	oooMmappedChunks []*mmappedChunk    // Immutable chunks on disk containing OOO samples.
	oooHeadChunk     *oooHeadChunk      // Most recent chunk for ooo samples in memory that's still being built.
	firstOOOChunkID  chunks.HeadChunkID // HeadOOOChunkID for oooMmappedChunks[0].
}

<<<<<<< HEAD
func newMemSeries(lset labels.Labels, id chunks.HeadSeriesRef, shardHash uint64, secondaryHash uint32, chunkEndTimeVariance float64, isolationDisabled bool) *memSeries {
	s := &memSeries{
		lset:                 lset,
		ref:                  id,
		nextAt:               math.MinInt64,
		chunkEndTimeVariance: chunkEndTimeVariance,
		shardHash:            shardHash,
		secondaryHash:        secondaryHash,
=======
func newMemSeries(lset labels.Labels, id chunks.HeadSeriesRef, shardHash uint64, isolationDisabled, pendingCommit bool) *memSeries {
	s := &memSeries{
		lset:          lset,
		ref:           id,
		nextAt:        math.MinInt64,
		shardHash:     shardHash,
		pendingCommit: pendingCommit,
>>>>>>> da7afdc8
	}
	if !isolationDisabled {
		s.txs = newTxRing(0)
	}
	return s
}

func (s *memSeries) minTime() int64 {
	if len(s.mmappedChunks) > 0 {
		return s.mmappedChunks[0].minTime
	}
	if s.headChunks != nil {
		return s.headChunks.oldest().minTime
	}
	return math.MinInt64
}

func (s *memSeries) maxTime() int64 {
	// The highest timestamps will always be in the regular (non-OOO) chunks, even if OOO is enabled.
	if s.headChunks != nil {
		return s.headChunks.maxTime
	}
	if len(s.mmappedChunks) > 0 {
		return s.mmappedChunks[len(s.mmappedChunks)-1].maxTime
	}
	return math.MinInt64
}

// truncateChunksBefore removes all chunks from the series that
// have no timestamp at or after mint.
// Chunk IDs remain unchanged.
func (s *memSeries) truncateChunksBefore(mint int64, minOOOMmapRef chunks.ChunkDiskMapperRef) int {
	var removedInOrder int
	if s.headChunks != nil {
		var i int
		var nextChk *memChunk
		chk := s.headChunks
		for chk != nil {
			if chk.maxTime < mint {
				// If any head chunk is truncated, we can truncate all mmapped chunks.
				removedInOrder = chk.len() + len(s.mmappedChunks)
				s.firstChunkID += chunks.HeadChunkID(removedInOrder)
				if i == 0 {
					// This is the first chunk on the list so we need to remove the entire list.
					s.headChunks = nil
				} else {
					// This is NOT the first chunk, unlink it from parent.
					nextChk.prev = nil
				}
				s.mmappedChunks = nil
				break
			}
			nextChk = chk
			chk = chk.prev
			i++
		}
	}
	if len(s.mmappedChunks) > 0 {
		for i, c := range s.mmappedChunks {
			if c.maxTime >= mint {
				break
			}
			removedInOrder = i + 1
		}
		s.mmappedChunks = append(s.mmappedChunks[:0], s.mmappedChunks[removedInOrder:]...)
		s.firstChunkID += chunks.HeadChunkID(removedInOrder)
	}

	var removedOOO int
	if s.ooo != nil && len(s.ooo.oooMmappedChunks) > 0 {
		for i, c := range s.ooo.oooMmappedChunks {
			if c.ref.GreaterThan(minOOOMmapRef) {
				break
			}
			removedOOO = i + 1
		}
		s.ooo.oooMmappedChunks = append(s.ooo.oooMmappedChunks[:0], s.ooo.oooMmappedChunks[removedOOO:]...)
		s.ooo.firstOOOChunkID += chunks.HeadChunkID(removedOOO)

		if len(s.ooo.oooMmappedChunks) == 0 && s.ooo.oooHeadChunk == nil {
			s.ooo = nil
		}
	}

	return removedInOrder + removedOOO
}

// cleanupAppendIDsBelow cleans up older appendIDs. Has to be called after
// acquiring lock.
func (s *memSeries) cleanupAppendIDsBelow(bound uint64) {
	if s.txs != nil {
		s.txs.cleanupAppendIDsBelow(bound)
	}
}

type memChunk struct {
	chunk            chunkenc.Chunk
	minTime, maxTime int64
	prev             *memChunk // Link to the previous element on the list.
}

// len returns the length of memChunk list, including the element it was called on.
func (mc *memChunk) len() (count int) {
	if mc.prev == nil {
		return 1
	}

	elem := mc
	for elem != nil {
		count++
		elem = elem.prev
	}
	return count
}

// oldest returns the oldest element on the list.
// For single element list this will be the same memChunk oldest() was called on.
func (mc *memChunk) oldest() (elem *memChunk) {
	if mc.prev == nil {
		return mc
	}
	elem = mc
	for elem.prev != nil {
		elem = elem.prev
	}
	return elem
}

// atOffset returns a memChunk that's Nth element on the linked list.
func (mc *memChunk) atOffset(offset int) (elem *memChunk) {
	if offset == 0 {
		return mc
	}
	if offset == 1 {
		return mc.prev
	}
	if offset < 0 {
		return nil
	}

	var i int
	elem = mc
	for i < offset {
		i++
		elem = elem.prev
		if elem == nil {
			break
		}
	}
	return elem
}

type oooHeadChunk struct {
	chunk            *OOOChunk
	minTime, maxTime int64 // can probably be removed and pulled out of the chunk instead
}

// OverlapsClosedInterval returns true if the chunk overlaps [mint, maxt].
func (mc *oooHeadChunk) OverlapsClosedInterval(mint, maxt int64) bool {
	return overlapsClosedInterval(mc.minTime, mc.maxTime, mint, maxt)
}

// OverlapsClosedInterval returns true if the chunk overlaps [mint, maxt].
func (mc *memChunk) OverlapsClosedInterval(mint, maxt int64) bool {
	return overlapsClosedInterval(mc.minTime, mc.maxTime, mint, maxt)
}

func overlapsClosedInterval(mint1, maxt1, mint2, maxt2 int64) bool {
	return mint1 <= maxt2 && mint2 <= maxt1
}

// mmappedChunk describes a head chunk on disk that has been mmapped.
type mmappedChunk struct {
	ref              chunks.ChunkDiskMapperRef
	numSamples       uint16
	minTime, maxTime int64
}

// Returns true if the chunk overlaps [mint, maxt].
func (mc *mmappedChunk) OverlapsClosedInterval(mint, maxt int64) bool {
	return overlapsClosedInterval(mc.minTime, mc.maxTime, mint, maxt)
}

type noopSeriesLifecycleCallback struct{}

func (noopSeriesLifecycleCallback) PreCreation(labels.Labels) error                     { return nil }
func (noopSeriesLifecycleCallback) PostCreation(labels.Labels)                          {}
func (noopSeriesLifecycleCallback) PostDeletion(map[chunks.HeadSeriesRef]labels.Labels) {}

func (h *Head) Size() int64 {
	var walSize, wblSize int64
	if h.wal != nil {
		walSize, _ = h.wal.Size()
	}
	if h.wbl != nil {
		wblSize, _ = h.wbl.Size()
	}
	cdmSize, _ := h.chunkDiskMapper.Size()
	return walSize + wblSize + cdmSize
}

func (h *RangeHead) Size() int64 {
	return h.head.Size()
}

func (h *Head) startWALReplayStatus(startFrom, last int) {
	h.stats.WALReplayStatus.Lock()
	defer h.stats.WALReplayStatus.Unlock()

	h.stats.WALReplayStatus.Min = startFrom
	h.stats.WALReplayStatus.Max = last
	h.stats.WALReplayStatus.Current = startFrom
}

func (h *Head) updateWALReplayStatusRead(current int) {
	h.stats.WALReplayStatus.Lock()
	defer h.stats.WALReplayStatus.Unlock()

	h.stats.WALReplayStatus.Current = current
}

// ForEachSecondaryHash iterates over all series in the Head, and passes references and secondary hashes of the series
// to the function. Function is called with batch of refs and hashes, in no specific order. The order of the refs
// in the same as the order of the hashes. Each series in the head is included exactly once.
// Series may be deleted while the function is running, and series inserted while this function runs may be reported or ignored.
//
// No locks are held when function is called.
//
// Slices passed to the function are reused between calls.
func (h *Head) ForEachSecondaryHash(fn func(ref []chunks.HeadSeriesRef, secondaryHash []uint32)) {
	slices := newPairOfSlices[chunks.HeadSeriesRef, uint32](512)

	for i := 0; i < h.series.size; i++ {
		slices = slices.reset()

		h.series.locks[i].RLock()
		for _, s := range h.series.hashes[i].unique {
			// No need to lock series lock, as we're only accessing its immutable secondary hash.
			slices = slices.append(s.ref, s.secondaryHash)
		}
		for _, all := range h.series.hashes[i].conflicts {
			for _, s := range all {
				// No need to lock series lock, as we're only accessing its immutable secondary hash.
				slices = slices.append(s.ref, s.secondaryHash)
			}
		}
		h.series.locks[i].RUnlock()

		if slices.len() > 0 {
			fn(slices.slice1, slices.slice2)
		}
	}
}

type pairOfSlices[T1, T2 any] struct {
	slice1 []T1
	slice2 []T2
}

func newPairOfSlices[T1, T2 any](length int) pairOfSlices[T1, T2] {
	return pairOfSlices[T1, T2]{
		slice1: make([]T1, length),
		slice2: make([]T2, length),
	}
}

func (p pairOfSlices[T1, T2]) reset() pairOfSlices[T1, T2] {
	p.slice1 = p.slice1[:0]
	p.slice2 = p.slice2[:0]
	return p
}

func (p pairOfSlices[T1, T2]) append(t1 T1, t2 T2) pairOfSlices[T1, T2] {
	p.slice1 = append(p.slice1, t1)
	p.slice2 = append(p.slice2, t2)
	return p
}

func (p pairOfSlices[T1, T2]) len() int {
	return len(p.slice1)
}<|MERGE_RESOLUTION|>--- conflicted
+++ resolved
@@ -1797,11 +1797,7 @@
 			shardHash = labels.StableHash(lset)
 		}
 
-<<<<<<< HEAD
-		return newMemSeries(lset, id, shardHash, h.secondaryHashFunc(lset), h.opts.ChunkEndTimeVariance, h.opts.IsolationDisabled)
-=======
-		return newMemSeries(lset, id, shardHash, h.opts.IsolationDisabled, pendingCommit)
->>>>>>> da7afdc8
+		return newMemSeries(lset, id, shardHash, h.secondaryHashFunc(lset), h.opts.ChunkEndTimeVariance, h.opts.IsolationDisabled, pendingCommit)
 	})
 	if err != nil {
 		return nil, false, err
@@ -2249,8 +2245,7 @@
 	firstOOOChunkID  chunks.HeadChunkID // HeadOOOChunkID for oooMmappedChunks[0].
 }
 
-<<<<<<< HEAD
-func newMemSeries(lset labels.Labels, id chunks.HeadSeriesRef, shardHash uint64, secondaryHash uint32, chunkEndTimeVariance float64, isolationDisabled bool) *memSeries {
+func newMemSeries(lset labels.Labels, id chunks.HeadSeriesRef, shardHash uint64, secondaryHash uint32, chunkEndTimeVariance float64, isolationDisabled, pendingCommit bool) *memSeries {
 	s := &memSeries{
 		lset:                 lset,
 		ref:                  id,
@@ -2258,15 +2253,7 @@
 		chunkEndTimeVariance: chunkEndTimeVariance,
 		shardHash:            shardHash,
 		secondaryHash:        secondaryHash,
-=======
-func newMemSeries(lset labels.Labels, id chunks.HeadSeriesRef, shardHash uint64, isolationDisabled, pendingCommit bool) *memSeries {
-	s := &memSeries{
-		lset:          lset,
-		ref:           id,
-		nextAt:        math.MinInt64,
-		shardHash:     shardHash,
-		pendingCommit: pendingCommit,
->>>>>>> da7afdc8
+		pendingCommit:        pendingCommit,
 	}
 	if !isolationDisabled {
 		s.txs = newTxRing(0)
