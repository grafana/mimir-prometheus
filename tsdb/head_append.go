// Copyright 2021 The Prometheus Authors
// Licensed under the Apache License, Version 2.0 (the "License");
// you may not use this file except in compliance with the License.
// You may obtain a copy of the License at
//
// http://www.apache.org/licenses/LICENSE-2.0
//
// Unless required by applicable law or agreed to in writing, software
// distributed under the License is distributed on an "AS IS" BASIS,
// WITHOUT WARRANTIES OR CONDITIONS OF ANY KIND, either express or implied.
// See the License for the specific language governing permissions and
// limitations under the License.

package tsdb

import (
	"context"
	"fmt"
	"math"

	"github.com/go-kit/log/level"
	"github.com/pkg/errors"

	"github.com/prometheus/prometheus/model/exemplar"
	"github.com/prometheus/prometheus/model/histogram"
	"github.com/prometheus/prometheus/model/labels"
	"github.com/prometheus/prometheus/model/metadata"
	"github.com/prometheus/prometheus/model/value"
	"github.com/prometheus/prometheus/storage"
	"github.com/prometheus/prometheus/tsdb/chunkenc"
	"github.com/prometheus/prometheus/tsdb/chunks"
	"github.com/prometheus/prometheus/tsdb/record"
)

// initAppender is a helper to initialize the time bounds of the head
// upon the first sample it receives.
type initAppender struct {
	app  storage.Appender
	head *Head
}

var _ storage.GetRef = &initAppender{}

func (a *initAppender) Append(ref storage.SeriesRef, lset labels.Labels, t int64, v float64) (storage.SeriesRef, error) {
	if a.app != nil {
		return a.app.Append(ref, lset, t, v)
	}

	a.head.initTime(t)
	a.app = a.head.appender()
	return a.app.Append(ref, lset, t, v)
}

func (a *initAppender) AppendExemplar(ref storage.SeriesRef, l labels.Labels, e exemplar.Exemplar) (storage.SeriesRef, error) {
	// Check if exemplar storage is enabled.
	if !a.head.opts.EnableExemplarStorage || a.head.opts.MaxExemplars.Load() <= 0 {
		return 0, nil
	}

	if a.app != nil {
		return a.app.AppendExemplar(ref, l, e)
	}
	// We should never reach here given we would call Append before AppendExemplar
	// and we probably want to always base head/WAL min time on sample times.
	a.head.initTime(e.Ts)
	a.app = a.head.appender()

	return a.app.AppendExemplar(ref, l, e)
}

func (a *initAppender) AppendHistogram(ref storage.SeriesRef, l labels.Labels, t int64, h *histogram.Histogram, fh *histogram.FloatHistogram) (storage.SeriesRef, error) {
	if a.app != nil {
		return a.app.AppendHistogram(ref, l, t, h, fh)
	}
	a.head.initTime(t)
	a.app = a.head.appender()

	return a.app.AppendHistogram(ref, l, t, h, fh)
}

func (a *initAppender) UpdateMetadata(ref storage.SeriesRef, l labels.Labels, m metadata.Metadata) (storage.SeriesRef, error) {
	if a.app != nil {
		return a.app.UpdateMetadata(ref, l, m)
	}

	a.app = a.head.appender()
	return a.app.UpdateMetadata(ref, l, m)
}

// initTime initializes a head with the first timestamp. This only needs to be called
// for a completely fresh head with an empty WAL.
func (h *Head) initTime(t int64) {
	if !h.minTime.CompareAndSwap(math.MaxInt64, t) {
		return
	}
	// Ensure that max time is initialized to at least the min time we just set.
	// Concurrent appenders may already have set it to a higher value.
	h.maxTime.CompareAndSwap(math.MinInt64, t)
}

func (a *initAppender) GetRef(lset labels.Labels, hash uint64) (storage.SeriesRef, labels.Labels) {
	if g, ok := a.app.(storage.GetRef); ok {
		return g.GetRef(lset, hash)
	}
	return 0, labels.EmptyLabels()
}

func (a *initAppender) Commit() error {
	if a.app == nil {
		a.head.metrics.activeAppenders.Dec()
		return nil
	}
	return a.app.Commit()
}

func (a *initAppender) Rollback() error {
	if a.app == nil {
		a.head.metrics.activeAppenders.Dec()
		return nil
	}
	return a.app.Rollback()
}

// Appender returns a new Appender on the database.
func (h *Head) Appender(_ context.Context) storage.Appender {
	h.metrics.activeAppenders.Inc()

	// The head cache might not have a starting point yet. The init appender
	// picks up the first appended timestamp as the base.
	if h.MinTime() == math.MaxInt64 {
		return &initAppender{
			head: h,
		}
	}
	return h.appender()
}

func (h *Head) appender() *headAppender {
	minValidTime := h.appendableMinValidTime()
	appendID, cleanupAppendIDsBelow := h.iso.newAppendID(minValidTime) // Every appender gets an ID that is cleared upon commit/rollback.

	// Allocate the exemplars buffer only if exemplars are enabled.
	var exemplarsBuf []exemplarWithSeriesRef
	if h.opts.EnableExemplarStorage {
		exemplarsBuf = h.getExemplarBuffer()
	}

	return &headAppender{
		head:                  h,
		minValidTime:          minValidTime,
		mint:                  math.MaxInt64,
		maxt:                  math.MinInt64,
		headMaxt:              h.MaxTime(),
		oooTimeWindow:         h.opts.OutOfOrderTimeWindow.Load(),
		samples:               h.getAppendBuffer(),
		sampleSeries:          h.getSeriesBuffer(),
		exemplars:             exemplarsBuf,
		histograms:            h.getHistogramBuffer(),
		floatHistograms:       h.getFloatHistogramBuffer(),
		metadata:              h.getMetadataBuffer(),
		appendID:              appendID,
		cleanupAppendIDsBelow: cleanupAppendIDsBelow,
	}
}

// appendableMinValidTime returns the minimum valid timestamp for appends,
// such that samples stay ahead of prior blocks and the head compaction window.
func (h *Head) appendableMinValidTime() int64 {
	// This boundary ensures that no samples will be added to the compaction window.
	// This allows race-free, concurrent appending and compaction.
	cwEnd := h.MaxTime() - h.chunkRange.Load()/2

	// This boundary ensures that we avoid overlapping timeframes from one block to the next.
	// While not necessary for correctness, it means we're not required to use vertical compaction.
	minValid := h.minValidTime.Load()

	return max(cwEnd, minValid)
}

// AppendableMinValidTime returns the minimum valid time for samples to be appended to the Head.
// Returns false if Head hasn't been initialized yet and the minimum time isn't known yet.
func (h *Head) AppendableMinValidTime() (int64, bool) {
	if h.MinTime() == math.MaxInt64 {
		return 0, false
	}

	return h.appendableMinValidTime(), true
}

func min(a, b int64) int64 {
	if a < b {
		return a
	}
	return b
}

func max(a, b int64) int64 {
	if a > b {
		return a
	}
	return b
}

func (h *Head) getAppendBuffer() []record.RefSample {
	b := h.appendPool.Get()
	if b == nil {
		return make([]record.RefSample, 0, 512)
	}
	return b
}

func (h *Head) putAppendBuffer(b []record.RefSample) {
	h.appendPool.Put(b[:0])
}

func (h *Head) getExemplarBuffer() []exemplarWithSeriesRef {
	b := h.exemplarsPool.Get()
	if b == nil {
		return make([]exemplarWithSeriesRef, 0, 512)
	}
	return b
}

func (h *Head) putExemplarBuffer(b []exemplarWithSeriesRef) {
	if b == nil {
		return
	}

	h.exemplarsPool.Put(b[:0])
}

func (h *Head) getHistogramBuffer() []record.RefHistogramSample {
	b := h.histogramsPool.Get()
	if b == nil {
		return make([]record.RefHistogramSample, 0, 512)
	}
	return b
}

func (h *Head) putHistogramBuffer(b []record.RefHistogramSample) {
	h.histogramsPool.Put(b[:0])
}

func (h *Head) getFloatHistogramBuffer() []record.RefFloatHistogramSample {
	b := h.floatHistogramsPool.Get()
	if b == nil {
		return make([]record.RefFloatHistogramSample, 0, 512)
	}
	return b
}

func (h *Head) putFloatHistogramBuffer(b []record.RefFloatHistogramSample) {
	h.floatHistogramsPool.Put(b[:0])
}

func (h *Head) getMetadataBuffer() []record.RefMetadata {
	b := h.metadataPool.Get()
	if b == nil {
		return make([]record.RefMetadata, 0, 512)
	}
	return b
}

func (h *Head) putMetadataBuffer(b []record.RefMetadata) {
	h.metadataPool.Put(b[:0])
}

func (h *Head) getSeriesBuffer() []*memSeries {
	b := h.seriesPool.Get()
	if b == nil {
		return make([]*memSeries, 0, 512)
	}
	return b
}

func (h *Head) putSeriesBuffer(b []*memSeries) {
	h.seriesPool.Put(b[:0])
}

func (h *Head) getBytesBuffer() []byte {
	b := h.bytesPool.Get()
	if b == nil {
		return make([]byte, 0, 1024)
	}
	return b
}

func (h *Head) putBytesBuffer(b []byte) {
	h.bytesPool.Put(b[:0])
}

type exemplarWithSeriesRef struct {
	ref      storage.SeriesRef
	exemplar exemplar.Exemplar
}

type headAppender struct {
	head          *Head
	minValidTime  int64 // No samples below this timestamp are allowed.
	mint, maxt    int64
	headMaxt      int64 // We track it here to not take the lock for every sample appended.
	oooTimeWindow int64 // Use the same for the entire append, and don't load the atomic for each sample.

	series               []record.RefSeries               // New series held by this appender.
	samples              []record.RefSample               // New float samples held by this appender.
	sampleSeries         []*memSeries                     // Float series corresponding to the samples held by this appender (using corresponding slice indices - same series may appear more than once).
	histograms           []record.RefHistogramSample      // New histogram samples held by this appender.
	histogramSeries      []*memSeries                     // HistogramSamples series corresponding to the samples held by this appender (using corresponding slice indices - same series may appear more than once).
	floatHistograms      []record.RefFloatHistogramSample // New float histogram samples held by this appender.
	floatHistogramSeries []*memSeries                     // FloatHistogramSamples series corresponding to the samples held by this appender (using corresponding slice indices - same series may appear more than once).
	metadata             []record.RefMetadata             // New metadata held by this appender.
	metadataSeries       []*memSeries                     // Series corresponding to the metadata held by this appender.
	exemplars            []exemplarWithSeriesRef          // New exemplars held by this appender.

	appendID, cleanupAppendIDsBelow uint64
	closed                          bool
}

func (a *headAppender) Append(ref storage.SeriesRef, lset labels.Labels, t int64, v float64) (storage.SeriesRef, error) {
	// For OOO inserts, this restriction is irrelevant and will be checked later once we confirm the sample is an in-order append.
	// If OOO inserts are disabled, we may as well as check this as early as we can and avoid more work.
	if a.oooTimeWindow == 0 && t < a.minValidTime {
		a.head.metrics.outOfBoundSamples.WithLabelValues(sampleMetricTypeFloat).Inc()
		return 0, storage.ErrOutOfBounds
	}

	s := a.head.series.getByID(chunks.HeadSeriesRef(ref))
	if s == nil {
		// Ensure no empty labels have gotten through.
		lset = lset.WithoutEmpty()
		if lset.IsEmpty() {
			return 0, errors.Wrap(ErrInvalidSample, "empty labelset")
		}

		if l, dup := lset.HasDuplicateLabelNames(); dup {
			return 0, errors.Wrap(ErrInvalidSample, fmt.Sprintf(`label name "%s" is not unique`, l))
		}

		var created bool
		var err error
		s, created, err = a.head.getOrCreate(lset.Hash(), lset)
		if err != nil {
			return 0, err
		}
		if created {
			a.series = append(a.series, record.RefSeries{
				Ref:    s.ref,
				Labels: lset,
			})
		}
	}

	if value.IsStaleNaN(v) {
		switch {
		case s.lastHistogramValue != nil:
			return a.AppendHistogram(ref, lset, t, &histogram.Histogram{Sum: v}, nil)
		case s.lastFloatHistogramValue != nil:
			return a.AppendHistogram(ref, lset, t, nil, &histogram.FloatHistogram{Sum: v})
		}
	}

	s.Lock()
	// TODO(codesome): If we definitely know at this point that the sample is ooo, then optimise
	// to skip that sample from the WAL and write only in the WBL.
	_, delta, err := s.appendable(t, v, a.headMaxt, a.minValidTime, a.oooTimeWindow)
	if err == nil {
		s.pendingCommit = true
	}
	s.Unlock()
	if delta > 0 {
		a.head.metrics.oooHistogram.Observe(float64(delta) / 1000)
	}
	if err != nil {
		switch err {
		case storage.ErrOutOfOrderSample:
			a.head.metrics.outOfOrderSamples.WithLabelValues(sampleMetricTypeFloat).Inc()
		case storage.ErrTooOldSample:
			a.head.metrics.tooOldSamples.WithLabelValues(sampleMetricTypeFloat).Inc()
		}
		return 0, err
	}

	if t < a.mint {
		a.mint = t
	}
	if t > a.maxt {
		a.maxt = t
	}

	a.samples = append(a.samples, record.RefSample{
		Ref: s.ref,
		T:   t,
		V:   v,
	})
	a.sampleSeries = append(a.sampleSeries, s)
	return storage.SeriesRef(s.ref), nil
}

// appendable checks whether the given sample is valid for appending to the series. (if we return false and no error)
// The sample belongs to the out of order chunk if we return true and no error.
// An error signifies the sample cannot be handled.
func (s *memSeries) appendable(t int64, v float64, headMaxt, minValidTime, oooTimeWindow int64) (isOOO bool, oooDelta int64, err error) {
	// Check if we can append in the in-order chunk.
	if t >= minValidTime {
		if s.headChunks == nil {
			// The series has no sample and was freshly created.
			return false, 0, nil
		}
		msMaxt := s.maxTime()
		if t > msMaxt {
			return false, 0, nil
		}
		if t == msMaxt {
			// We are allowing exact duplicates as we can encounter them in valid cases
			// like federation and erroring out at that time would be extremely noisy.
			// This only checks against the latest in-order sample.
			// The OOO headchunk has its own method to detect these duplicates.
			if math.Float64bits(s.lastValue) != math.Float64bits(v) {
				return false, 0, storage.ErrDuplicateSampleForTimestamp
			}
			// Sample is identical (ts + value) with most current (highest ts) sample in sampleBuf.
			return false, 0, nil
		}
	}

	// The sample cannot go in the in-order chunk. Check if it can go in the out-of-order chunk.
	if oooTimeWindow > 0 && t >= headMaxt-oooTimeWindow {
		return true, headMaxt - t, nil
	}

	// The sample cannot go in both in-order and out-of-order chunk.
	if oooTimeWindow > 0 {
		return true, headMaxt - t, storage.ErrTooOldSample
	}
	if t < minValidTime {
		return false, headMaxt - t, storage.ErrOutOfBounds
	}
	return false, headMaxt - t, storage.ErrOutOfOrderSample
}

// appendableHistogram checks whether the given histogram is valid for appending to the series.
func (s *memSeries) appendableHistogram(t int64, h *histogram.Histogram) error {
	if s.headChunks == nil {
		return nil
	}

	if t > s.headChunks.maxTime {
		return nil
	}
	if t < s.headChunks.maxTime {
		return storage.ErrOutOfOrderSample
	}

	// We are allowing exact duplicates as we can encounter them in valid cases
	// like federation and erroring out at that time would be extremely noisy.
	if !h.Equals(s.lastHistogramValue) {
		return storage.ErrDuplicateSampleForTimestamp
	}
	return nil
}

// appendableFloatHistogram checks whether the given float histogram is valid for appending to the series.
func (s *memSeries) appendableFloatHistogram(t int64, fh *histogram.FloatHistogram) error {
	if s.headChunks == nil {
		return nil
	}

	if t > s.headChunks.maxTime {
		return nil
	}
	if t < s.headChunks.maxTime {
		return storage.ErrOutOfOrderSample
	}

	// We are allowing exact duplicates as we can encounter them in valid cases
	// like federation and erroring out at that time would be extremely noisy.
	if !fh.Equals(s.lastFloatHistogramValue) {
		return storage.ErrDuplicateSampleForTimestamp
	}
	return nil
}

// AppendExemplar for headAppender assumes the series ref already exists, and so it doesn't
// use getOrCreate or make any of the lset validity checks that Append does.
func (a *headAppender) AppendExemplar(ref storage.SeriesRef, lset labels.Labels, e exemplar.Exemplar) (storage.SeriesRef, error) {
	// Check if exemplar storage is enabled.
	if !a.head.opts.EnableExemplarStorage || a.head.opts.MaxExemplars.Load() <= 0 {
		return 0, nil
	}

	// Get Series
	s := a.head.series.getByID(chunks.HeadSeriesRef(ref))
	if s == nil {
		s = a.head.series.getByHash(lset.Hash(), lset)
		if s != nil {
			ref = storage.SeriesRef(s.ref)
		}
	}
	if s == nil {
		return 0, fmt.Errorf("unknown HeadSeriesRef when trying to add exemplar: %d", ref)
	}

	// Ensure no empty labels have gotten through.
	e.Labels = e.Labels.WithoutEmpty()

	err := a.head.exemplars.ValidateExemplar(s.lset, e)
	if err != nil {
		if err == storage.ErrDuplicateExemplar || err == storage.ErrExemplarsDisabled {
			// Duplicate, don't return an error but don't accept the exemplar.
			return 0, nil
		}
		return 0, err
	}

	a.exemplars = append(a.exemplars, exemplarWithSeriesRef{ref, e})

	return storage.SeriesRef(s.ref), nil
}

func (a *headAppender) AppendHistogram(ref storage.SeriesRef, lset labels.Labels, t int64, h *histogram.Histogram, fh *histogram.FloatHistogram) (storage.SeriesRef, error) {
	if !a.head.opts.EnableNativeHistograms.Load() {
		return 0, storage.ErrNativeHistogramsDisabled
	}

	if t < a.minValidTime {
		a.head.metrics.outOfBoundSamples.WithLabelValues(sampleMetricTypeHistogram).Inc()
		return 0, storage.ErrOutOfBounds
	}

	if h != nil {
		if err := ValidateHistogram(h); err != nil {
			return 0, err
		}
	}

	if fh != nil {
		if err := ValidateFloatHistogram(fh); err != nil {
			return 0, err
		}
	}

	s := a.head.series.getByID(chunks.HeadSeriesRef(ref))
	if s == nil {
		// Ensure no empty labels have gotten through.
		lset = lset.WithoutEmpty()
		if lset.IsEmpty() {
			return 0, errors.Wrap(ErrInvalidSample, "empty labelset")
		}

		if l, dup := lset.HasDuplicateLabelNames(); dup {
			return 0, errors.Wrap(ErrInvalidSample, fmt.Sprintf(`label name "%s" is not unique`, l))
		}

		var created bool
		var err error
		s, created, err = a.head.getOrCreate(lset.Hash(), lset)
		if err != nil {
			return 0, err
		}
		if created {
			switch {
			case h != nil:
				s.lastHistogramValue = &histogram.Histogram{}
			case fh != nil:
				s.lastFloatHistogramValue = &histogram.FloatHistogram{}
			}
			a.series = append(a.series, record.RefSeries{
				Ref:    s.ref,
				Labels: lset,
			})
		}
	}

	switch {
	case h != nil:
		s.Lock()
		if err := s.appendableHistogram(t, h); err != nil {
			s.Unlock()
			if err == storage.ErrOutOfOrderSample {
				a.head.metrics.outOfOrderSamples.WithLabelValues(sampleMetricTypeHistogram).Inc()
			}
			return 0, err
		}
		s.pendingCommit = true
		s.Unlock()
		a.histograms = append(a.histograms, record.RefHistogramSample{
			Ref: s.ref,
			T:   t,
			H:   h,
		})
		a.histogramSeries = append(a.histogramSeries, s)
	case fh != nil:
		s.Lock()
		if err := s.appendableFloatHistogram(t, fh); err != nil {
			s.Unlock()
			if err == storage.ErrOutOfOrderSample {
				a.head.metrics.outOfOrderSamples.WithLabelValues(sampleMetricTypeHistogram).Inc()
			}
			return 0, err
		}
		s.pendingCommit = true
		s.Unlock()
		a.floatHistograms = append(a.floatHistograms, record.RefFloatHistogramSample{
			Ref: s.ref,
			T:   t,
			FH:  fh,
		})
		a.floatHistogramSeries = append(a.floatHistogramSeries, s)
	}

	if t < a.mint {
		a.mint = t
	}
	if t > a.maxt {
		a.maxt = t
	}

	return storage.SeriesRef(s.ref), nil
}

// UpdateMetadata for headAppender assumes the series ref already exists, and so it doesn't
// use getOrCreate or make any of the lset sanity checks that Append does.
func (a *headAppender) UpdateMetadata(ref storage.SeriesRef, lset labels.Labels, meta metadata.Metadata) (storage.SeriesRef, error) {
	s := a.head.series.getByID(chunks.HeadSeriesRef(ref))
	if s == nil {
		s = a.head.series.getByHash(lset.Hash(), lset)
		if s != nil {
			ref = storage.SeriesRef(s.ref)
		}
	}
	if s == nil {
		return 0, fmt.Errorf("unknown series when trying to add metadata with HeadSeriesRef: %d and labels: %s", ref, lset)
	}

	s.RLock()
	hasNewMetadata := s.meta == nil || *s.meta != meta
	s.RUnlock()

	if hasNewMetadata {
		a.metadata = append(a.metadata, record.RefMetadata{
			Ref:  s.ref,
			Type: record.GetMetricType(meta.Type),
			Unit: meta.Unit,
			Help: meta.Help,
		})
		a.metadataSeries = append(a.metadataSeries, s)
	}

	return ref, nil
}

func ValidateHistogram(h *histogram.Histogram) error {
	if err := checkHistogramSpans(h.NegativeSpans, len(h.NegativeBuckets)); err != nil {
		return errors.Wrap(err, "negative side")
	}
	if err := checkHistogramSpans(h.PositiveSpans, len(h.PositiveBuckets)); err != nil {
		return errors.Wrap(err, "positive side")
	}
	var nCount, pCount uint64
	err := checkHistogramBuckets(h.NegativeBuckets, &nCount, true)
	if err != nil {
		return errors.Wrap(err, "negative side")
	}
	err = checkHistogramBuckets(h.PositiveBuckets, &pCount, true)
	if err != nil {
		return errors.Wrap(err, "positive side")
	}

	if c := nCount + pCount; c > h.Count {
		return errors.Wrap(
			storage.ErrHistogramCountNotBigEnough,
			fmt.Sprintf("%d observations found in buckets, but the Count field is %d", c, h.Count),
		)
	}

	return nil
}

func ValidateFloatHistogram(h *histogram.FloatHistogram) error {
	if err := checkHistogramSpans(h.NegativeSpans, len(h.NegativeBuckets)); err != nil {
		return errors.Wrap(err, "negative side")
	}
	if err := checkHistogramSpans(h.PositiveSpans, len(h.PositiveBuckets)); err != nil {
		return errors.Wrap(err, "positive side")
	}
	var nCount, pCount float64
	err := checkHistogramBuckets(h.NegativeBuckets, &nCount, false)
	if err != nil {
		return errors.Wrap(err, "negative side")
	}
	err = checkHistogramBuckets(h.PositiveBuckets, &pCount, false)
	if err != nil {
		return errors.Wrap(err, "positive side")
	}

	if c := nCount + pCount; c > h.Count {
		return errors.Wrap(
			storage.ErrHistogramCountNotBigEnough,
			fmt.Sprintf("%f observations found in buckets, but the Count field is %f", c, h.Count),
		)
	}

	return nil
}

func checkHistogramSpans(spans []histogram.Span, numBuckets int) error {
	var spanBuckets int
	for n, span := range spans {
		if n > 0 && span.Offset < 0 {
			return errors.Wrap(
				storage.ErrHistogramSpanNegativeOffset,
				fmt.Sprintf("span number %d with offset %d", n+1, span.Offset),
			)
		}
		spanBuckets += int(span.Length)
	}
	if spanBuckets != numBuckets {
		return errors.Wrap(
			storage.ErrHistogramSpansBucketsMismatch,
			fmt.Sprintf("spans need %d buckets, have %d buckets", spanBuckets, numBuckets),
		)
	}
	return nil
}

func checkHistogramBuckets[BC histogram.BucketCount, IBC histogram.InternalBucketCount](buckets []IBC, count *BC, deltas bool) error {
	if len(buckets) == 0 {
		return nil
	}

	var last IBC
	for i := 0; i < len(buckets); i++ {
		var c IBC
		if deltas {
			c = last + buckets[i]
		} else {
			c = buckets[i]
		}
		if c < 0 {
			return errors.Wrap(
				storage.ErrHistogramNegativeBucketCount,
				fmt.Sprintf("bucket number %d has observation count of %v", i+1, c),
			)
		}
		last = c
		*count += BC(c)
	}

	return nil
}

var _ storage.GetRef = &headAppender{}

func (a *headAppender) GetRef(lset labels.Labels, hash uint64) (storage.SeriesRef, labels.Labels) {
	s := a.head.series.getByHash(hash, lset)
	if s == nil {
		return 0, labels.EmptyLabels()
	}
	// returned labels must be suitable to pass to Append()
	return storage.SeriesRef(s.ref), s.lset
}

// log writes all headAppender's data to the WAL.
func (a *headAppender) log() error {
	if a.head.wal == nil {
		return nil
	}

	buf := a.head.getBytesBuffer()
	defer func() { a.head.putBytesBuffer(buf) }()

	var rec []byte
	var enc record.Encoder

	if len(a.series) > 0 {
		rec = enc.Series(a.series, buf)
		buf = rec[:0]

		if err := a.head.wal.Log(rec); err != nil {
			return errors.Wrap(err, "log series")
		}
	}
	if len(a.metadata) > 0 {
		rec = enc.Metadata(a.metadata, buf)
		buf = rec[:0]

		if err := a.head.wal.Log(rec); err != nil {
			return errors.Wrap(err, "log metadata")
		}
	}
	if len(a.samples) > 0 {
		rec = enc.Samples(a.samples, buf)
		buf = rec[:0]

		if err := a.head.wal.Log(rec); err != nil {
			return errors.Wrap(err, "log samples")
		}
	}
	if len(a.exemplars) > 0 {
		rec = enc.Exemplars(exemplarsForEncoding(a.exemplars), buf)
		buf = rec[:0]

		if err := a.head.wal.Log(rec); err != nil {
			return errors.Wrap(err, "log exemplars")
		}
	}
	if len(a.histograms) > 0 {
		rec = enc.HistogramSamples(a.histograms, buf)
		buf = rec[:0]
		if err := a.head.wal.Log(rec); err != nil {
			return errors.Wrap(err, "log histograms")
		}
	}
	if len(a.floatHistograms) > 0 {
		rec = enc.FloatHistogramSamples(a.floatHistograms, buf)
		buf = rec[:0]
		if err := a.head.wal.Log(rec); err != nil {
			return errors.Wrap(err, "log float histograms")
		}
	}
	return nil
}

func exemplarsForEncoding(es []exemplarWithSeriesRef) []record.RefExemplar {
	ret := make([]record.RefExemplar, 0, len(es))
	for _, e := range es {
		ret = append(ret, record.RefExemplar{
			Ref:    chunks.HeadSeriesRef(e.ref),
			T:      e.exemplar.Ts,
			V:      e.exemplar.Value,
			Labels: e.exemplar.Labels,
		})
	}
	return ret
}

// Commit writes to the WAL and adds the data to the Head.
// TODO(codesome): Refactor this method to reduce indentation and make it more readable.
func (a *headAppender) Commit() (err error) {
	if a.closed {
		return ErrAppenderClosed
	}
	defer func() { a.closed = true }()

	if err := a.log(); err != nil {
		_ = a.Rollback() // Most likely the same error will happen again.
		return errors.Wrap(err, "write to WAL")
	}

	if a.head.writeNotified != nil {
		a.head.writeNotified.Notify()
	}

	// No errors logging to WAL, so pass the exemplars along to the in memory storage.
	for _, e := range a.exemplars {
		s := a.head.series.getByID(chunks.HeadSeriesRef(e.ref))
		// We don't instrument exemplar appends here, all is instrumented by storage.
		if err := a.head.exemplars.AddExemplar(s.lset, e.exemplar); err != nil {
			if err == storage.ErrOutOfOrderExemplar {
				continue
			}
			level.Debug(a.head.logger).Log("msg", "Unknown error while adding exemplar", "err", err)
		}
	}

	defer a.head.metrics.activeAppenders.Dec()
	defer a.head.putAppendBuffer(a.samples)
	defer a.head.putSeriesBuffer(a.sampleSeries)
	defer a.head.putExemplarBuffer(a.exemplars)
	defer a.head.putHistogramBuffer(a.histograms)
	defer a.head.putFloatHistogramBuffer(a.floatHistograms)
	defer a.head.putMetadataBuffer(a.metadata)
	defer a.head.iso.closeAppend(a.appendID)

	var (
		samplesAppended = len(a.samples)
		oooAccepted     int   // number of samples out of order but accepted: with ooo enabled and within time window
		oooRejected     int   // number of samples rejected due to: out of order but OOO support disabled.
		tooOldRejected  int   // number of samples rejected due to: that are out of order but too old (OOO support enabled, but outside time window)
		oobRejected     int   // number of samples rejected due to: out of bounds: with t < minValidTime (OOO support disabled)
		inOrderMint     int64 = math.MaxInt64
		inOrderMaxt     int64 = math.MinInt64
		ooomint         int64 = math.MaxInt64
		ooomaxt         int64 = math.MinInt64
		wblSamples      []record.RefSample
		oooMmapMarkers  map[chunks.HeadSeriesRef]chunks.ChunkDiskMapperRef
		oooRecords      [][]byte
		oooCapMax       = a.head.opts.OutOfOrderCapMax.Load()
		series          *memSeries
		appendChunkOpts = chunkOpts{
			chunkDiskMapper: a.head.chunkDiskMapper,
			chunkRange:      a.head.chunkRange.Load(),
			samplesPerChunk: a.head.opts.SamplesPerChunk,
		}
		enc record.Encoder
	)
	defer func() {
		for i := range oooRecords {
			a.head.putBytesBuffer(oooRecords[i][:0])
		}
	}()
	collectOOORecords := func() {
		if a.head.wbl == nil {
			// WBL is not enabled. So no need to collect.
			wblSamples = nil
			oooMmapMarkers = nil
			return
		}
		// The m-map happens before adding a new sample. So we collect
		// the m-map markers first, and then samples.
		// WBL Graphically:
		//   WBL Before this Commit(): [old samples before this commit for chunk 1]
		//   WBL After this Commit():  [old samples before this commit for chunk 1][new samples in this commit for chunk 1]mmapmarker1[samples for chunk 2]mmapmarker2[samples for chunk 3]
		if oooMmapMarkers != nil {
			markers := make([]record.RefMmapMarker, 0, len(oooMmapMarkers))
			for ref, mmapRef := range oooMmapMarkers {
				markers = append(markers, record.RefMmapMarker{
					Ref:     ref,
					MmapRef: mmapRef,
				})
			}
			r := enc.MmapMarkers(markers, a.head.getBytesBuffer())
			oooRecords = append(oooRecords, r)
		}

		if len(wblSamples) > 0 {
			r := enc.Samples(wblSamples, a.head.getBytesBuffer())
			oooRecords = append(oooRecords, r)
		}

		wblSamples = nil
		oooMmapMarkers = nil
	}
	for i, s := range a.samples {
		series = a.sampleSeries[i]
		series.Lock()

		oooSample, _, err := series.appendable(s.T, s.V, a.headMaxt, a.minValidTime, a.oooTimeWindow)
		switch err {
		case nil:
			// Do nothing.
		case storage.ErrOutOfOrderSample:
			samplesAppended--
			oooRejected++
		case storage.ErrOutOfBounds:
			samplesAppended--
			oobRejected++
		case storage.ErrTooOldSample:
			samplesAppended--
			tooOldRejected++
		default:
			samplesAppended--
		}

		var ok, chunkCreated bool

		switch {
		case err != nil:
			// Do nothing here.
		case oooSample:
			// Sample is OOO and OOO handling is enabled
			// and the delta is within the OOO tolerance.
			var mmapRef chunks.ChunkDiskMapperRef
			ok, chunkCreated, mmapRef = series.insert(s.T, s.V, a.head.chunkDiskMapper, oooCapMax)
			if chunkCreated {
				r, ok := oooMmapMarkers[series.ref]
				if !ok || r != 0 {
					// !ok means there are no markers collected for these samples yet. So we first flush the samples
					// before setting this m-map marker.

					// r != 0 means we have already m-mapped a chunk for this series in the same Commit().
					// Hence, before we m-map again, we should add the samples and m-map markers
					// seen till now to the WBL records.
					collectOOORecords()
				}

				if oooMmapMarkers == nil {
					oooMmapMarkers = make(map[chunks.HeadSeriesRef]chunks.ChunkDiskMapperRef)
				}
				oooMmapMarkers[series.ref] = mmapRef
			}
			if ok {
				wblSamples = append(wblSamples, s)
				if s.T < ooomint {
					ooomint = s.T
				}
				if s.T > ooomaxt {
					ooomaxt = s.T
				}
				oooAccepted++
			} else {
				// Sample is an exact duplicate of the last sample.
				// NOTE: We can only detect updates if they clash with a sample in the OOOHeadChunk,
				// not with samples in already flushed OOO chunks.
				// TODO(codesome): Add error reporting? It depends on addressing https://github.com/prometheus/prometheus/discussions/10305.
				samplesAppended--
			}
		default:
			ok, chunkCreated = series.append(s.T, s.V, a.appendID, appendChunkOpts)
			if ok {
				if s.T < inOrderMint {
					inOrderMint = s.T
				}
				if s.T > inOrderMaxt {
					inOrderMaxt = s.T
				}
			} else {
				// The sample is an exact duplicate, and should be silently dropped.
				samplesAppended--
			}
		}

		if chunkCreated {
			a.head.metrics.chunks.Inc()
			a.head.metrics.chunksCreated.Inc()
		}

		series.cleanupAppendIDsBelow(a.cleanupAppendIDsBelow)
		series.pendingCommit = false
		series.Unlock()
	}

	histogramsTotal := len(a.histograms)
	histoOOORejected := 0
	for i, s := range a.histograms {
		series = a.histogramSeries[i]
		series.Lock()
		ok, chunkCreated := series.appendHistogram(s.T, s.H, a.appendID, appendChunkOpts)
		series.cleanupAppendIDsBelow(a.cleanupAppendIDsBelow)
		series.pendingCommit = false
		series.Unlock()

		if ok {
			if s.T < inOrderMint {
				inOrderMint = s.T
			}
			if s.T > inOrderMaxt {
				inOrderMaxt = s.T
			}
		} else {
			histogramsTotal--
			histoOOORejected++
		}
		if chunkCreated {
			a.head.metrics.chunks.Inc()
			a.head.metrics.chunksCreated.Inc()
		}
	}

	histogramsTotal += len(a.floatHistograms)
	for i, s := range a.floatHistograms {
		series = a.floatHistogramSeries[i]
		series.Lock()
		ok, chunkCreated := series.appendFloatHistogram(s.T, s.FH, a.appendID, appendChunkOpts)
		series.cleanupAppendIDsBelow(a.cleanupAppendIDsBelow)
		series.pendingCommit = false
		series.Unlock()

		if ok {
			if s.T < inOrderMint {
				inOrderMint = s.T
			}
			if s.T > inOrderMaxt {
				inOrderMaxt = s.T
			}
		} else {
			histogramsTotal--
			histoOOORejected++
		}
		if chunkCreated {
			a.head.metrics.chunks.Inc()
			a.head.metrics.chunksCreated.Inc()
		}
	}

	for i, m := range a.metadata {
		series = a.metadataSeries[i]
		series.Lock()
		series.meta = &metadata.Metadata{Type: record.ToTextparseMetricType(m.Type), Unit: m.Unit, Help: m.Help}
		series.Unlock()
	}

	a.head.metrics.outOfOrderSamples.WithLabelValues(sampleMetricTypeFloat).Add(float64(oooRejected))
	a.head.metrics.outOfOrderSamples.WithLabelValues(sampleMetricTypeHistogram).Add(float64(histoOOORejected))
	a.head.metrics.outOfBoundSamples.WithLabelValues(sampleMetricTypeFloat).Add(float64(oobRejected))
	a.head.metrics.tooOldSamples.WithLabelValues(sampleMetricTypeFloat).Add(float64(tooOldRejected))
	a.head.metrics.samplesAppended.WithLabelValues(sampleMetricTypeFloat).Add(float64(samplesAppended))
	a.head.metrics.samplesAppended.WithLabelValues(sampleMetricTypeHistogram).Add(float64(histogramsTotal))
	a.head.metrics.outOfOrderSamplesAppended.Add(float64(oooAccepted))
	a.head.updateMinMaxTime(inOrderMint, inOrderMaxt)
	a.head.updateMinOOOMaxOOOTime(ooomint, ooomaxt)

	collectOOORecords()
	if a.head.wbl != nil {
		if err := a.head.wbl.Log(oooRecords...); err != nil {
			// TODO(codesome): Currently WBL logging of ooo samples is best effort here since we cannot try logging
			// until we have found what samples become OOO. We can try having a metric for this failure.
			// Returning the error here is not correct because we have already put the samples into the memory,
			// hence the append/insert was a success.
			level.Error(a.head.logger).Log("msg", "Failed to log out of order samples into the WAL", "err", err)
		}
	}
	return nil
}

// insert is like append, except it inserts. Used for OOO samples.
func (s *memSeries) insert(t int64, v float64, chunkDiskMapper chunkDiskMapper, oooCapMax int64) (inserted, chunkCreated bool, mmapRef chunks.ChunkDiskMapperRef) {
	if s.ooo == nil {
		s.ooo = &memSeriesOOOFields{}
	}
	c := s.ooo.oooHeadChunk
	if c == nil || c.chunk.NumSamples() == int(oooCapMax) {
		// Note: If no new samples come in then we rely on compaction to clean up stale in-memory OOO chunks.
		c, mmapRef = s.cutNewOOOHeadChunk(t, chunkDiskMapper)
		chunkCreated = true
	}

	ok := c.chunk.Insert(t, v)
	if ok {
		if chunkCreated || t < c.minTime {
			c.minTime = t
		}
		if chunkCreated || t > c.maxTime {
			c.maxTime = t
		}
	}
	return ok, chunkCreated, mmapRef
}

// chunkOpts are chunk-level options that are passed when appending to a memSeries.
type chunkOpts struct {
	chunkDiskMapper chunkDiskMapper
	chunkRange      int64
	samplesPerChunk int
}

// append adds the sample (t, v) to the series. The caller also has to provide
// the appendID for isolation. (The appendID can be zero, which results in no
// isolation for this append.)
// It is unsafe to call this concurrently with s.iterator(...) without holding the series lock.
func (s *memSeries) append(t int64, v float64, appendID uint64, o chunkOpts) (sampleInOrder, chunkCreated bool) {
	c, sampleInOrder, chunkCreated := s.appendPreprocessor(t, chunkenc.EncXOR, o)
	if !sampleInOrder {
		return sampleInOrder, chunkCreated
	}
	s.app.Append(t, v)

	c.maxTime = t

	s.lastValue = v
	s.lastHistogramValue = nil
	s.lastFloatHistogramValue = nil

	if appendID > 0 {
		s.txs.add(appendID)
	}

	return true, chunkCreated
}

// appendHistogram adds the histogram.
// It is unsafe to call this concurrently with s.iterator(...) without holding the series lock.
// In case of recoding the existing chunk, a new chunk is allocated and the old chunk is dropped.
// To keep the meaning of prometheus_tsdb_head_chunks and prometheus_tsdb_head_chunks_created_total
// consistent, we return chunkCreated=false in this case.
func (s *memSeries) appendHistogram(t int64, h *histogram.Histogram, appendID uint64, o chunkOpts) (sampleInOrder, chunkCreated bool) {
	// Head controls the execution of recoding, so that we own the proper
	// chunk reference afterwards and mmap used up chunks.

	// Ignoring ok is ok, since we don't want to compare to the wrong previous appender anyway.
	prevApp, _ := s.app.(*chunkenc.HistogramAppender)

	c, sampleInOrder, chunkCreated := s.appendPreprocessor(t, chunkenc.EncHistogram, o)
	if !sampleInOrder {
		return sampleInOrder, chunkCreated
	}

	var (
		newChunk chunkenc.Chunk
		recoded  bool
	)

	if !chunkCreated {
		// Ignore the previous appender if we continue the current chunk.
		prevApp = nil
	}

	newChunk, recoded, s.app, _ = s.app.AppendHistogram(prevApp, t, h, false) // false=request a new chunk if needed

	s.lastHistogramValue = h
	s.lastFloatHistogramValue = nil

	if appendID > 0 {
		s.txs.add(appendID)
	}

	if newChunk == nil { // Sample was appended to existing chunk or is the first sample in a new chunk.
		c.maxTime = t
		return true, chunkCreated
	}

	if recoded { // The appender needed to recode the chunk.
		c.maxTime = t
		c.chunk = newChunk
		return true, false
	}

	s.headChunks = &memChunk{
		chunk:   newChunk,
		minTime: t,
		maxTime: t,
		prev:    s.headChunks,
	}
	s.nextAt = rangeForTimestamp(t, o.chunkRange)
	return true, true
}

// appendFloatHistogram adds the float histogram.
// It is unsafe to call this concurrently with s.iterator(...) without holding the series lock.
// In case of recoding the existing chunk, a new chunk is allocated and the old chunk is dropped.
// To keep the meaning of prometheus_tsdb_head_chunks and prometheus_tsdb_head_chunks_created_total
// consistent, we return chunkCreated=false in this case.
func (s *memSeries) appendFloatHistogram(t int64, fh *histogram.FloatHistogram, appendID uint64, o chunkOpts) (sampleInOrder, chunkCreated bool) {
	// Head controls the execution of recoding, so that we own the proper
	// chunk reference afterwards and mmap used up chunks.

	// Ignoring ok is ok, since we don't want to compare to the wrong previous appender anyway.
	prevApp, _ := s.app.(*chunkenc.FloatHistogramAppender)

	c, sampleInOrder, chunkCreated := s.appendPreprocessor(t, chunkenc.EncFloatHistogram, o)
	if !sampleInOrder {
		return sampleInOrder, chunkCreated
	}

	var (
		newChunk chunkenc.Chunk
		recoded  bool
	)

	if !chunkCreated {
		// Ignore the previous appender if we continue the current chunk.
		prevApp = nil
	}

	newChunk, recoded, s.app, _ = s.app.AppendFloatHistogram(prevApp, t, fh, false) // False means request a new chunk if needed.

	s.lastHistogramValue = nil
	s.lastFloatHistogramValue = fh

	if appendID > 0 {
		s.txs.add(appendID)
	}

	if newChunk == nil { // Sample was appended to existing chunk or is the first sample in a new chunk.
		c.maxTime = t
		return true, chunkCreated
	}

	if recoded { // The appender needed to recode the chunk.
		c.maxTime = t
		c.chunk = newChunk
		return true, false
	}

	s.headChunks = &memChunk{
		chunk:   newChunk,
		minTime: t,
		maxTime: t,
		prev:    s.headChunks,
	}
	s.nextAt = rangeForTimestamp(t, o.chunkRange)
	return true, true
}

// appendPreprocessor takes care of cutting new chunks and m-mapping old chunks.
// It is unsafe to call this concurrently with s.iterator(...) without holding the series lock.
// This should be called only when appending data.
func (s *memSeries) appendPreprocessor(t int64, e chunkenc.Encoding, o chunkOpts) (c *memChunk, sampleInOrder, chunkCreated bool) {
	c = s.headChunks

	if c == nil {
		if len(s.mmappedChunks) > 0 && s.mmappedChunks[len(s.mmappedChunks)-1].maxTime >= t {
			// Out of order sample. Sample timestamp is already in the mmapped chunks, so ignore it.
			return c, false, false
		}
		// There is no head chunk in this series yet, create the first chunk for the sample.
		c = s.cutNewHeadChunk(t, e, o.chunkRange)
		chunkCreated = true
	}

	// Out of order sample.
	if c.maxTime >= t {
		return c, false, chunkCreated
	}

	if c.chunk.Encoding() != e {
		// The chunk encoding expected by this append is different than the head chunk's
		// encoding. So we cut a new chunk with the expected encoding.
		c = s.cutNewHeadChunk(t, e, o.chunkRange)
		chunkCreated = true

	}

	numSamples := c.chunk.NumSamples()
	if numSamples == 0 {
		// It could be the new chunk created after reading the chunk snapshot,
		// hence we fix the minTime of the chunk here.
		c.minTime = t
		s.nextAt = rangeForTimestamp(c.minTime, o.chunkRange)
	}

	// If we reach 25% of a chunk's desired sample count, predict an end time
	// for this chunk that will try to make samples equally distributed within
	// the remaining chunks in the current chunk range.
	// At latest it must happen at the timestamp set when the chunk was cut.
	if numSamples == o.samplesPerChunk/4 {
		maxNextAt := s.nextAt

		s.nextAt = computeChunkEndTime(c.minTime, c.maxTime, maxNextAt)
		s.nextAt = addJitterToChunkEndTime(s.shardHash, c.minTime, s.nextAt, maxNextAt, s.chunkEndTimeVariance)
	}
	// If numSamples > samplesPerChunk*2 then our previous prediction was invalid,
	// most likely because samples rate has changed and now they are arriving more frequently.
	// Since we assume that the rate is higher, we're being conservative and cutting at 2*samplesPerChunk
	// as we expect more chunks to come.
	// Note that next chunk will have its nextAt recalculated for the new rate.
	if t >= s.nextAt || numSamples >= o.samplesPerChunk*2 {
		c = s.cutNewHeadChunk(t, e, o.chunkRange)
		chunkCreated = true
	}

	return c, true, chunkCreated
}

// computeChunkEndTime estimates the end timestamp based the beginning of a
// chunk, its current timestamp and the upper bound up to which we insert data.
// It assumes that the time range is 1/4 full.
// Assuming that the samples will keep arriving at the same rate, it will make the
// remaining n chunks within this chunk range (before max) equally sized.
func computeChunkEndTime(start, cur, max int64) int64 {
	n := (max - start) / ((cur - start + 1) * 4)
	if n <= 1 {
		return max
	}
	return start + (max-start)/n
}

<<<<<<< HEAD
func (s *memSeries) cutNewHeadChunk(mint int64, e chunkenc.Encoding, chunkRange int64) *memChunk {
	// When cutting a new head chunk we create a new memChunk instance with .prev
	// pointing at the current .headChunks, so it forms a linked list.
	// All but first headChunks list elements will be m-mapped as soon as possible
	// so this is a single element list most of the time.
	s.headChunks = &memChunk{
=======
// addJitterToChunkEndTime return chunk's nextAt applying a jitter based on the provided expected variance.
// The variance is applied to the estimated chunk duration (nextAt - chunkMinTime); the returned updated chunk
// end time is guaranteed to be between "chunkDuration - (chunkDuration*(variance/2))" to
// "chunkDuration + chunkDuration*(variance/2)", and never greater than maxNextAt.
func addJitterToChunkEndTime(seriesHash uint64, chunkMinTime, nextAt, maxNextAt int64, variance float64) int64 {
	if variance <= 0 {
		return nextAt
	}

	// Do not apply the jitter if the chunk is expected to be the last one of the chunk range.
	if nextAt >= maxNextAt {
		return nextAt
	}

	// Compute the variance to apply to the chunk end time. The variance is based on the series hash so that
	// different TSDBs ingesting the same exact samples (e.g. in a distributed system like Mimir) will have
	// the same chunks for a given period.
	chunkDuration := nextAt - chunkMinTime
	chunkDurationMaxVariance := int64(float64(chunkDuration) * variance)
	chunkDurationVariance := int64(seriesHash % uint64(chunkDurationMaxVariance))

	return min(maxNextAt, nextAt+chunkDurationVariance-(chunkDurationMaxVariance/2))
}

func (s *memSeries) cutNewHeadChunk(
	mint int64, e chunkenc.Encoding, chunkDiskMapper chunkDiskMapper, chunkRange int64,
) *memChunk {
	s.mmapCurrentHeadChunk(chunkDiskMapper)

	s.headChunk = &memChunk{
>>>>>>> 77db38b4
		minTime: mint,
		maxTime: math.MinInt64,
		prev:    s.headChunks,
	}

	if chunkenc.IsValidEncoding(e) {
		var err error
		s.headChunks.chunk, err = chunkenc.NewEmptyChunk(e)
		if err != nil {
			panic(err) // This should never happen.
		}
	} else {
		s.headChunks.chunk = chunkenc.NewXORChunk()
	}

	// Set upper bound on when the next chunk must be started. An earlier timestamp
	// may be chosen dynamically at a later point.
	s.nextAt = rangeForTimestamp(mint, chunkRange)

	app, err := s.headChunks.chunk.Appender()
	if err != nil {
		panic(err)
	}
	s.app = app
	return s.headChunks
}

// cutNewOOOHeadChunk cuts a new OOO chunk and m-maps the old chunk.
// The caller must ensure that s.ooo is not nil.
func (s *memSeries) cutNewOOOHeadChunk(mint int64, chunkDiskMapper chunkDiskMapper) (*oooHeadChunk, chunks.ChunkDiskMapperRef) {
	ref := s.mmapCurrentOOOHeadChunk(chunkDiskMapper)

	s.ooo.oooHeadChunk = &oooHeadChunk{
		chunk:   NewOOOChunk(),
		minTime: mint,
		maxTime: math.MinInt64,
	}

	return s.ooo.oooHeadChunk, ref
}

func (s *memSeries) mmapCurrentOOOHeadChunk(chunkDiskMapper chunkDiskMapper) chunks.ChunkDiskMapperRef {
	if s.ooo == nil || s.ooo.oooHeadChunk == nil {
		// There is no head chunk, so nothing to m-map here.
		return 0
	}
	xor, _ := s.ooo.oooHeadChunk.chunk.ToXOR() // Encode to XorChunk which is more compact and implements all of the needed functionality.
	chunkRef := chunkDiskMapper.WriteChunk(s.ref, s.ooo.oooHeadChunk.minTime, s.ooo.oooHeadChunk.maxTime, xor, true, handleChunkWriteError)
	s.ooo.oooMmappedChunks = append(s.ooo.oooMmappedChunks, &mmappedChunk{
		ref:        chunkRef,
		numSamples: uint16(xor.NumSamples()),
		minTime:    s.ooo.oooHeadChunk.minTime,
		maxTime:    s.ooo.oooHeadChunk.maxTime,
	})
	s.ooo.oooHeadChunk = nil
	return chunkRef
}

<<<<<<< HEAD
// mmapChunks will m-map all but first chunk on s.headChunks list.
func (s *memSeries) mmapChunks(chunkDiskMapper *chunks.ChunkDiskMapper) (count int) {
	if s.headChunks == nil || s.headChunks.prev == nil {
		// There is none or only one head chunk, so nothing to m-map here.
=======
func (s *memSeries) mmapCurrentHeadChunk(chunkDiskMapper chunkDiskMapper) {
	if s.headChunk == nil || s.headChunk.chunk.NumSamples() == 0 {
		// There is no head chunk, so nothing to m-map here.
>>>>>>> 77db38b4
		return
	}

	// Write chunks starting from the oldest one and stop before we get to current s.headChunk.
	// If we have this chain: s.headChunk{t4} -> t3 -> t2 -> t1 -> t0
	// then we need to write chunks t0 to t3, but skip s.headChunks.
	for i := s.headChunks.len() - 1; i > 0; i-- {
		chk := s.headChunks.atOffset(i)
		chunkRef := chunkDiskMapper.WriteChunk(s.ref, chk.minTime, chk.maxTime, chk.chunk, false, handleChunkWriteError)
		s.mmappedChunks = append(s.mmappedChunks, &mmappedChunk{
			ref:        chunkRef,
			numSamples: uint16(chk.chunk.NumSamples()),
			minTime:    chk.minTime,
			maxTime:    chk.maxTime,
		})
		count++
	}

	// Once we've written out all chunks except s.headChunks we need to unlink these from s.headChunk.
	s.headChunks.prev = nil

	return count
}

func handleChunkWriteError(err error) {
	if err != nil && err != chunks.ErrChunkDiskMapperClosed {
		panic(err)
	}
}

// Rollback removes the samples and exemplars from headAppender and writes any series to WAL.
func (a *headAppender) Rollback() (err error) {
	if a.closed {
		return ErrAppenderClosed
	}
	defer func() { a.closed = true }()
	defer a.head.metrics.activeAppenders.Dec()
	defer a.head.iso.closeAppend(a.appendID)
	defer a.head.putSeriesBuffer(a.sampleSeries)

	var series *memSeries
	for i := range a.samples {
		series = a.sampleSeries[i]
		series.Lock()
		series.cleanupAppendIDsBelow(a.cleanupAppendIDsBelow)
		series.pendingCommit = false
		series.Unlock()
	}
	for i := range a.histograms {
		series = a.histogramSeries[i]
		series.Lock()
		series.cleanupAppendIDsBelow(a.cleanupAppendIDsBelow)
		series.pendingCommit = false
		series.Unlock()
	}
	a.head.putAppendBuffer(a.samples)
	a.head.putExemplarBuffer(a.exemplars)
	a.head.putHistogramBuffer(a.histograms)
	a.head.putFloatHistogramBuffer(a.floatHistograms)
	a.head.putMetadataBuffer(a.metadata)
	a.samples = nil
	a.exemplars = nil
	a.histograms = nil
	a.metadata = nil

	// Series are created in the head memory regardless of rollback. Thus we have
	// to log them to the WAL in any case.
	return a.log()
}<|MERGE_RESOLUTION|>--- conflicted
+++ resolved
@@ -1345,14 +1345,6 @@
 	return start + (max-start)/n
 }
 
-<<<<<<< HEAD
-func (s *memSeries) cutNewHeadChunk(mint int64, e chunkenc.Encoding, chunkRange int64) *memChunk {
-	// When cutting a new head chunk we create a new memChunk instance with .prev
-	// pointing at the current .headChunks, so it forms a linked list.
-	// All but first headChunks list elements will be m-mapped as soon as possible
-	// so this is a single element list most of the time.
-	s.headChunks = &memChunk{
-=======
 // addJitterToChunkEndTime return chunk's nextAt applying a jitter based on the provided expected variance.
 // The variance is applied to the estimated chunk duration (nextAt - chunkMinTime); the returned updated chunk
 // end time is guaranteed to be between "chunkDuration - (chunkDuration*(variance/2))" to
@@ -1377,13 +1369,12 @@
 	return min(maxNextAt, nextAt+chunkDurationVariance-(chunkDurationMaxVariance/2))
 }
 
-func (s *memSeries) cutNewHeadChunk(
-	mint int64, e chunkenc.Encoding, chunkDiskMapper chunkDiskMapper, chunkRange int64,
-) *memChunk {
-	s.mmapCurrentHeadChunk(chunkDiskMapper)
-
-	s.headChunk = &memChunk{
->>>>>>> 77db38b4
+func (s *memSeries) cutNewHeadChunk(mint int64, e chunkenc.Encoding, chunkRange int64) *memChunk {
+	// When cutting a new head chunk we create a new memChunk instance with .prev
+	// pointing at the current .headChunks, so it forms a linked list.
+	// All but first headChunks list elements will be m-mapped as soon as possible
+	// so this is a single element list most of the time.
+	s.headChunks = &memChunk{
 		minTime: mint,
 		maxTime: math.MinInt64,
 		prev:    s.headChunks,
@@ -1442,16 +1433,9 @@
 	return chunkRef
 }
 
-<<<<<<< HEAD
-// mmapChunks will m-map all but first chunk on s.headChunks list.
-func (s *memSeries) mmapChunks(chunkDiskMapper *chunks.ChunkDiskMapper) (count int) {
+func (s *memSeries) mmapChunks(chunkDiskMapper chunkDiskMapper) (count int) {
 	if s.headChunks == nil || s.headChunks.prev == nil {
 		// There is none or only one head chunk, so nothing to m-map here.
-=======
-func (s *memSeries) mmapCurrentHeadChunk(chunkDiskMapper chunkDiskMapper) {
-	if s.headChunk == nil || s.headChunk.chunk.NumSamples() == 0 {
-		// There is no head chunk, so nothing to m-map here.
->>>>>>> 77db38b4
 		return
 	}
 
