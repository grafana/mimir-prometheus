// Copyright 2021 The Prometheus Authors
// Licensed under the Apache License, Version 2.0 (the "License");
// you may not use this file except in compliance with the License.
// You may obtain a copy of the License at
//
// http://www.apache.org/licenses/LICENSE-2.0
//
// Unless required by applicable law or agreed to in writing, software
// distributed under the License is distributed on an "AS IS" BASIS,
// WITHOUT WARRANTIES OR CONDITIONS OF ANY KIND, either express or implied.
// See the License for the specific language governing permissions and
// limitations under the License.

package tsdb

import (
	"context"
	"errors"
	"fmt"
	"math"

	"github.com/go-kit/log/level"

	"github.com/prometheus/prometheus/model/exemplar"
	"github.com/prometheus/prometheus/model/histogram"
	"github.com/prometheus/prometheus/model/labels"
	"github.com/prometheus/prometheus/model/metadata"
	"github.com/prometheus/prometheus/model/value"
	"github.com/prometheus/prometheus/storage"
	"github.com/prometheus/prometheus/tsdb/chunkenc"
	"github.com/prometheus/prometheus/tsdb/chunks"
	"github.com/prometheus/prometheus/tsdb/record"
)

// initAppender is a helper to initialize the time bounds of the head
// upon the first sample it receives.
type initAppender struct {
	app  storage.Appender
	head *Head
}

var _ storage.GetRef = &initAppender{}

func (a *initAppender) Append(ref storage.SeriesRef, lset labels.Labels, t int64, v float64) (storage.SeriesRef, error) {
	if a.app != nil {
		return a.app.Append(ref, lset, t, v)
	}

	a.head.initTime(t)
	a.app = a.head.appender()
	return a.app.Append(ref, lset, t, v)
}

func (a *initAppender) AppendExemplar(ref storage.SeriesRef, l labels.Labels, e exemplar.Exemplar) (storage.SeriesRef, error) {
	// Check if exemplar storage is enabled.
	if !a.head.opts.EnableExemplarStorage || a.head.opts.MaxExemplars.Load() <= 0 {
		return 0, nil
	}

	if a.app != nil {
		return a.app.AppendExemplar(ref, l, e)
	}
	// We should never reach here given we would call Append before AppendExemplar
	// and we probably want to always base head/WAL min time on sample times.
	a.head.initTime(e.Ts)
	a.app = a.head.appender()

	return a.app.AppendExemplar(ref, l, e)
}

func (a *initAppender) AppendHistogram(ref storage.SeriesRef, l labels.Labels, t int64, h *histogram.Histogram, fh *histogram.FloatHistogram) (storage.SeriesRef, error) {
	if a.app != nil {
		return a.app.AppendHistogram(ref, l, t, h, fh)
	}
	a.head.initTime(t)
	a.app = a.head.appender()

	return a.app.AppendHistogram(ref, l, t, h, fh)
}

func (a *initAppender) UpdateMetadata(ref storage.SeriesRef, l labels.Labels, m metadata.Metadata) (storage.SeriesRef, error) {
	if a.app != nil {
		return a.app.UpdateMetadata(ref, l, m)
	}

	a.app = a.head.appender()
	return a.app.UpdateMetadata(ref, l, m)
}

func (a *initAppender) AppendCTZeroSample(ref storage.SeriesRef, lset labels.Labels, t, ct int64) (storage.SeriesRef, error) {
	if a.app != nil {
		return a.app.AppendCTZeroSample(ref, lset, t, ct)
	}

	a.head.initTime(t)
	a.app = a.head.appender()

	return a.app.AppendCTZeroSample(ref, lset, t, ct)
}

// initTime initializes a head with the first timestamp. This only needs to be called
// for a completely fresh head with an empty WAL.
func (h *Head) initTime(t int64) {
	if !h.minTime.CompareAndSwap(math.MaxInt64, t) {
		return
	}
	// Ensure that max time is initialized to at least the min time we just set.
	// Concurrent appenders may already have set it to a higher value.
	h.maxTime.CompareAndSwap(math.MinInt64, t)
}

func (a *initAppender) GetRef(lset labels.Labels, hash uint64) (storage.SeriesRef, labels.Labels) {
	if g, ok := a.app.(storage.GetRef); ok {
		return g.GetRef(lset, hash)
	}
	return 0, labels.EmptyLabels()
}

func (a *initAppender) Commit() error {
	if a.app == nil {
		a.head.metrics.activeAppenders.Dec()
		return nil
	}
	return a.app.Commit()
}

func (a *initAppender) Rollback() error {
	if a.app == nil {
		a.head.metrics.activeAppenders.Dec()
		return nil
	}
	return a.app.Rollback()
}

// Appender returns a new Appender on the database.
func (h *Head) Appender(_ context.Context) storage.Appender {
	h.metrics.activeAppenders.Inc()

	// The head cache might not have a starting point yet. The init appender
	// picks up the first appended timestamp as the base.
<<<<<<< HEAD
	if h.isUninitialized() {
=======
	if !h.initialized() {
>>>>>>> 25a8d576
		return &initAppender{
			head: h,
		}
	}
	return h.appender()
}

func (h *Head) appender() *headAppender {
	minValidTime := h.appendableMinValidTime()
	appendID, cleanupAppendIDsBelow := h.iso.newAppendID(minValidTime) // Every appender gets an ID that is cleared upon commit/rollback.

	// Allocate the exemplars buffer only if exemplars are enabled.
	var exemplarsBuf []exemplarWithSeriesRef
	if h.opts.EnableExemplarStorage {
		exemplarsBuf = h.getExemplarBuffer()
	}

	return &headAppender{
		head:                  h,
		minValidTime:          minValidTime,
		mint:                  math.MaxInt64,
		maxt:                  math.MinInt64,
		headMaxt:              h.MaxTime(),
		oooTimeWindow:         h.opts.OutOfOrderTimeWindow.Load(),
		samples:               h.getAppendBuffer(),
		sampleSeries:          h.getSeriesBuffer(),
		exemplars:             exemplarsBuf,
		histograms:            h.getHistogramBuffer(),
		floatHistograms:       h.getFloatHistogramBuffer(),
		metadata:              h.getMetadataBuffer(),
		appendID:              appendID,
		cleanupAppendIDsBelow: cleanupAppendIDsBelow,
	}
}

// appendableMinValidTime returns the minimum valid timestamp for appends,
// such that samples stay ahead of prior blocks and the head compaction window.
func (h *Head) appendableMinValidTime() int64 {
	// This boundary ensures that no samples will be added to the compaction window.
	// This allows race-free, concurrent appending and compaction.
	cwEnd := h.MaxTime() - h.chunkRange.Load()/2

	// This boundary ensures that we avoid overlapping timeframes from one block to the next.
	// While not necessary for correctness, it means we're not required to use vertical compaction.
	minValid := h.minValidTime.Load()

	return max(cwEnd, minValid)
}

// AppendableMinValidTime returns the minimum valid time for samples to be appended to the Head.
// Returns false if Head hasn't been initialized yet and the minimum time isn't known yet.
func (h *Head) AppendableMinValidTime() (int64, bool) {
<<<<<<< HEAD
	if h.isUninitialized() {
=======
	if !h.initialized() {
>>>>>>> 25a8d576
		return 0, false
	}

	return h.appendableMinValidTime(), true
}

func min(a, b int64) int64 {
	if a < b {
		return a
	}
	return b
}

func max(a, b int64) int64 {
	if a > b {
		return a
	}
	return b
}

func (h *Head) getAppendBuffer() []record.RefSample {
	b := h.appendPool.Get()
	if b == nil {
		return make([]record.RefSample, 0, 512)
	}
	return b
}

func (h *Head) putAppendBuffer(b []record.RefSample) {
	h.appendPool.Put(b[:0])
}

func (h *Head) getExemplarBuffer() []exemplarWithSeriesRef {
	b := h.exemplarsPool.Get()
	if b == nil {
		return make([]exemplarWithSeriesRef, 0, 512)
	}
	return b
}

func (h *Head) putExemplarBuffer(b []exemplarWithSeriesRef) {
	if b == nil {
		return
	}
	for i := range b { // Zero out to avoid retaining label data.
		b[i].exemplar.Labels = labels.EmptyLabels()
	}

	h.exemplarsPool.Put(b[:0])
}

func (h *Head) getHistogramBuffer() []record.RefHistogramSample {
	b := h.histogramsPool.Get()
	if b == nil {
		return make([]record.RefHistogramSample, 0, 512)
	}
	return b
}

func (h *Head) putHistogramBuffer(b []record.RefHistogramSample) {
	h.histogramsPool.Put(b[:0])
}

func (h *Head) getFloatHistogramBuffer() []record.RefFloatHistogramSample {
	b := h.floatHistogramsPool.Get()
	if b == nil {
		return make([]record.RefFloatHistogramSample, 0, 512)
	}
	return b
}

func (h *Head) putFloatHistogramBuffer(b []record.RefFloatHistogramSample) {
	h.floatHistogramsPool.Put(b[:0])
}

func (h *Head) getMetadataBuffer() []record.RefMetadata {
	b := h.metadataPool.Get()
	if b == nil {
		return make([]record.RefMetadata, 0, 512)
	}
	return b
}

func (h *Head) putMetadataBuffer(b []record.RefMetadata) {
	h.metadataPool.Put(b[:0])
}

func (h *Head) getSeriesBuffer() []*memSeries {
	b := h.seriesPool.Get()
	if b == nil {
		return make([]*memSeries, 0, 512)
	}
	return b
}

func (h *Head) putSeriesBuffer(b []*memSeries) {
	for i := range b { // Zero out to avoid retaining data.
		b[i] = nil
	}
	h.seriesPool.Put(b[:0])
}

func (h *Head) getBytesBuffer() []byte {
	b := h.bytesPool.Get()
	if b == nil {
		return make([]byte, 0, 1024)
	}
	return b
}

func (h *Head) putBytesBuffer(b []byte) {
	h.bytesPool.Put(b[:0])
}

type exemplarWithSeriesRef struct {
	ref      storage.SeriesRef
	exemplar exemplar.Exemplar
}

type headAppender struct {
	head          *Head
	minValidTime  int64 // No samples below this timestamp are allowed.
	mint, maxt    int64
	headMaxt      int64 // We track it here to not take the lock for every sample appended.
	oooTimeWindow int64 // Use the same for the entire append, and don't load the atomic for each sample.

	series               []record.RefSeries               // New series held by this appender.
	samples              []record.RefSample               // New float samples held by this appender.
	sampleSeries         []*memSeries                     // Float series corresponding to the samples held by this appender (using corresponding slice indices - same series may appear more than once).
	histograms           []record.RefHistogramSample      // New histogram samples held by this appender.
	histogramSeries      []*memSeries                     // HistogramSamples series corresponding to the samples held by this appender (using corresponding slice indices - same series may appear more than once).
	floatHistograms      []record.RefFloatHistogramSample // New float histogram samples held by this appender.
	floatHistogramSeries []*memSeries                     // FloatHistogramSamples series corresponding to the samples held by this appender (using corresponding slice indices - same series may appear more than once).
	metadata             []record.RefMetadata             // New metadata held by this appender.
	metadataSeries       []*memSeries                     // Series corresponding to the metadata held by this appender.
	exemplars            []exemplarWithSeriesRef          // New exemplars held by this appender.

	appendID, cleanupAppendIDsBelow uint64
	closed                          bool
}

func (a *headAppender) Append(ref storage.SeriesRef, lset labels.Labels, t int64, v float64) (storage.SeriesRef, error) {
	// For OOO inserts, this restriction is irrelevant and will be checked later once we confirm the sample is an in-order append.
	// If OOO inserts are disabled, we may as well as check this as early as we can and avoid more work.
	if a.oooTimeWindow == 0 && t < a.minValidTime {
		a.head.metrics.outOfBoundSamples.WithLabelValues(sampleMetricTypeFloat).Inc()
		return 0, storage.ErrOutOfBounds
	}

	s := a.head.series.getByID(chunks.HeadSeriesRef(ref))
	if s == nil {
		var err error
		s, err = a.getOrCreate(lset)
		if err != nil {
			return 0, err
		}
	}

	if value.IsStaleNaN(v) {
		switch {
		case s.lastHistogramValue != nil:
			return a.AppendHistogram(ref, lset, t, &histogram.Histogram{Sum: v}, nil)
		case s.lastFloatHistogramValue != nil:
			return a.AppendHistogram(ref, lset, t, nil, &histogram.FloatHistogram{Sum: v})
		}
	}

	s.Lock()
	// TODO(codesome): If we definitely know at this point that the sample is ooo, then optimise
	// to skip that sample from the WAL and write only in the WBL.
	_, delta, err := s.appendable(t, v, a.headMaxt, a.minValidTime, a.oooTimeWindow)
	if err == nil {
		s.pendingCommit = true
	}
	s.Unlock()
	if delta > 0 {
		a.head.metrics.oooHistogram.Observe(float64(delta) / 1000)
	}
	if err != nil {
		switch {
		case errors.Is(err, storage.ErrOutOfOrderSample):
			a.head.metrics.outOfOrderSamples.WithLabelValues(sampleMetricTypeFloat).Inc()
		case errors.Is(err, storage.ErrTooOldSample):
			a.head.metrics.tooOldSamples.WithLabelValues(sampleMetricTypeFloat).Inc()
		}
		return 0, err
	}

	if t < a.mint {
		a.mint = t
	}
	if t > a.maxt {
		a.maxt = t
	}

	a.samples = append(a.samples, record.RefSample{
		Ref: s.ref,
		T:   t,
		V:   v,
	})
	a.sampleSeries = append(a.sampleSeries, s)
	return storage.SeriesRef(s.ref), nil
}

// AppendCTZeroSample appends synthetic zero sample for ct timestamp. It returns
// error when sample can't be appended. See
// storage.CreatedTimestampAppender.AppendCTZeroSample for further documentation.
func (a *headAppender) AppendCTZeroSample(ref storage.SeriesRef, lset labels.Labels, t, ct int64) (storage.SeriesRef, error) {
	if ct >= t {
		return 0, fmt.Errorf("CT is newer or the same as sample's timestamp, ignoring")
	}

	s := a.head.series.getByID(chunks.HeadSeriesRef(ref))
	if s == nil {
		var err error
		s, err = a.getOrCreate(lset)
		if err != nil {
			return 0, err
		}
	}

	// Check if CT wouldn't be OOO vs samples we already might have for this series.
	// NOTE(bwplotka): This will be often hit as it's expected for long living
	// counters to share the same CT.
	s.Lock()
	isOOO, _, err := s.appendable(ct, 0, a.headMaxt, a.minValidTime, a.oooTimeWindow)
	if err == nil {
		s.pendingCommit = true
	}
	s.Unlock()
	if err != nil {
		return 0, err
	}
	if isOOO {
		return storage.SeriesRef(s.ref), storage.ErrOutOfOrderCT
	}

	if ct > a.maxt {
		a.maxt = ct
	}
	a.samples = append(a.samples, record.RefSample{Ref: s.ref, T: ct, V: 0.0})
	a.sampleSeries = append(a.sampleSeries, s)
	return storage.SeriesRef(s.ref), nil
}

func (a *headAppender) getOrCreate(lset labels.Labels) (*memSeries, error) {
	// Ensure no empty labels have gotten through.
	lset = lset.WithoutEmpty()
	if lset.IsEmpty() {
		return nil, fmt.Errorf("empty labelset: %w", ErrInvalidSample)
	}
	if l, dup := lset.HasDuplicateLabelNames(); dup {
		return nil, fmt.Errorf(`label name "%s" is not unique: %w`, l, ErrInvalidSample)
	}
	var created bool
	var err error
	s, created, err := a.head.getOrCreate(lset.Hash(), lset)
	if err != nil {
		return nil, err
	}
	if created {
		a.series = append(a.series, record.RefSeries{
			Ref:    s.ref,
			Labels: lset,
		})
	}
	return s, nil
}

// appendable checks whether the given sample is valid for appending to the series. (if we return false and no error)
// The sample belongs to the out of order chunk if we return true and no error.
// An error signifies the sample cannot be handled.
func (s *memSeries) appendable(t int64, v float64, headMaxt, minValidTime, oooTimeWindow int64) (isOOO bool, oooDelta int64, err error) {
	// Check if we can append in the in-order chunk.
	if t >= minValidTime {
		if s.headChunks == nil {
			// The series has no sample and was freshly created.
			return false, 0, nil
		}
		msMaxt := s.maxTime()
		if t > msMaxt {
			return false, 0, nil
		}
		if t == msMaxt {
			// We are allowing exact duplicates as we can encounter them in valid cases
			// like federation and erroring out at that time would be extremely noisy.
			// This only checks against the latest in-order sample.
			// The OOO headchunk has its own method to detect these duplicates.
			if math.Float64bits(s.lastValue) != math.Float64bits(v) {
				return false, 0, storage.ErrDuplicateSampleForTimestamp
			}
			// Sample is identical (ts + value) with most current (highest ts) sample in sampleBuf.
			return false, 0, nil
		}
	}

	// The sample cannot go in the in-order chunk. Check if it can go in the out-of-order chunk.
	if oooTimeWindow > 0 && t >= headMaxt-oooTimeWindow {
		return true, headMaxt - t, nil
	}

	// The sample cannot go in both in-order and out-of-order chunk.
	if oooTimeWindow > 0 {
		return true, headMaxt - t, storage.ErrTooOldSample
	}
	if t < minValidTime {
		return false, headMaxt - t, storage.ErrOutOfBounds
	}
	return false, headMaxt - t, storage.ErrOutOfOrderSample
}

// appendableHistogram checks whether the given histogram is valid for appending to the series.
func (s *memSeries) appendableHistogram(t int64, h *histogram.Histogram) error {
	if s.headChunks == nil {
		return nil
	}

	if t > s.headChunks.maxTime {
		return nil
	}
	if t < s.headChunks.maxTime {
		return storage.ErrOutOfOrderSample
	}

	// We are allowing exact duplicates as we can encounter them in valid cases
	// like federation and erroring out at that time would be extremely noisy.
	if !h.Equals(s.lastHistogramValue) {
		return storage.ErrDuplicateSampleForTimestamp
	}
	return nil
}

// appendableFloatHistogram checks whether the given float histogram is valid for appending to the series.
func (s *memSeries) appendableFloatHistogram(t int64, fh *histogram.FloatHistogram) error {
	if s.headChunks == nil {
		return nil
	}

	if t > s.headChunks.maxTime {
		return nil
	}
	if t < s.headChunks.maxTime {
		return storage.ErrOutOfOrderSample
	}

	// We are allowing exact duplicates as we can encounter them in valid cases
	// like federation and erroring out at that time would be extremely noisy.
	if !fh.Equals(s.lastFloatHistogramValue) {
		return storage.ErrDuplicateSampleForTimestamp
	}
	return nil
}

// AppendExemplar for headAppender assumes the series ref already exists, and so it doesn't
// use getOrCreate or make any of the lset validity checks that Append does.
func (a *headAppender) AppendExemplar(ref storage.SeriesRef, lset labels.Labels, e exemplar.Exemplar) (storage.SeriesRef, error) {
	// Check if exemplar storage is enabled.
	if !a.head.opts.EnableExemplarStorage || a.head.opts.MaxExemplars.Load() <= 0 {
		return 0, nil
	}

	// Get Series
	s := a.head.series.getByID(chunks.HeadSeriesRef(ref))
	if s == nil {
		s = a.head.series.getByHash(lset.Hash(), lset)
		if s != nil {
			ref = storage.SeriesRef(s.ref)
		}
	}
	if s == nil {
		return 0, fmt.Errorf("unknown HeadSeriesRef when trying to add exemplar: %d", ref)
	}

	// Ensure no empty labels have gotten through.
	e.Labels = e.Labels.WithoutEmpty()

	err := a.head.exemplars.ValidateExemplar(s.lset, e)
	if err != nil {
		if errors.Is(err, storage.ErrDuplicateExemplar) || errors.Is(err, storage.ErrExemplarsDisabled) {
			// Duplicate, don't return an error but don't accept the exemplar.
			return 0, nil
		}
		return 0, err
	}

	a.exemplars = append(a.exemplars, exemplarWithSeriesRef{ref, e})

	return storage.SeriesRef(s.ref), nil
}

func (a *headAppender) AppendHistogram(ref storage.SeriesRef, lset labels.Labels, t int64, h *histogram.Histogram, fh *histogram.FloatHistogram) (storage.SeriesRef, error) {
	if !a.head.opts.EnableNativeHistograms.Load() {
		return 0, storage.ErrNativeHistogramsDisabled
	}

	if t < a.minValidTime {
		a.head.metrics.outOfBoundSamples.WithLabelValues(sampleMetricTypeHistogram).Inc()
		return 0, storage.ErrOutOfBounds
	}

	if h != nil {
		if err := h.Validate(); err != nil {
			return 0, err
		}
	}

	if fh != nil {
		if err := fh.Validate(); err != nil {
			return 0, err
		}
	}

	s := a.head.series.getByID(chunks.HeadSeriesRef(ref))
	if s == nil {
		// Ensure no empty labels have gotten through.
		lset = lset.WithoutEmpty()
		if lset.IsEmpty() {
			return 0, fmt.Errorf("empty labelset: %w", ErrInvalidSample)
		}

		if l, dup := lset.HasDuplicateLabelNames(); dup {
			return 0, fmt.Errorf(`label name "%s" is not unique: %w`, l, ErrInvalidSample)
		}

		var created bool
		var err error
		s, created, err = a.head.getOrCreate(lset.Hash(), lset)
		if err != nil {
			return 0, err
		}
		if created {
			switch {
			case h != nil:
				s.lastHistogramValue = &histogram.Histogram{}
			case fh != nil:
				s.lastFloatHistogramValue = &histogram.FloatHistogram{}
			}
			a.series = append(a.series, record.RefSeries{
				Ref:    s.ref,
				Labels: lset,
			})
		}
	}

	switch {
	case h != nil:
		s.Lock()
		if err := s.appendableHistogram(t, h); err != nil {
			s.Unlock()
			if errors.Is(err, storage.ErrOutOfOrderSample) {
				a.head.metrics.outOfOrderSamples.WithLabelValues(sampleMetricTypeHistogram).Inc()
			}
			return 0, err
		}
		s.pendingCommit = true
		s.Unlock()
		a.histograms = append(a.histograms, record.RefHistogramSample{
			Ref: s.ref,
			T:   t,
			H:   h,
		})
		a.histogramSeries = append(a.histogramSeries, s)
	case fh != nil:
		s.Lock()
		if err := s.appendableFloatHistogram(t, fh); err != nil {
			s.Unlock()
			if errors.Is(err, storage.ErrOutOfOrderSample) {
				a.head.metrics.outOfOrderSamples.WithLabelValues(sampleMetricTypeHistogram).Inc()
			}
			return 0, err
		}
		s.pendingCommit = true
		s.Unlock()
		a.floatHistograms = append(a.floatHistograms, record.RefFloatHistogramSample{
			Ref: s.ref,
			T:   t,
			FH:  fh,
		})
		a.floatHistogramSeries = append(a.floatHistogramSeries, s)
	}

	if t < a.mint {
		a.mint = t
	}
	if t > a.maxt {
		a.maxt = t
	}

	return storage.SeriesRef(s.ref), nil
}

// UpdateMetadata for headAppender assumes the series ref already exists, and so it doesn't
// use getOrCreate or make any of the lset sanity checks that Append does.
func (a *headAppender) UpdateMetadata(ref storage.SeriesRef, lset labels.Labels, meta metadata.Metadata) (storage.SeriesRef, error) {
	s := a.head.series.getByID(chunks.HeadSeriesRef(ref))
	if s == nil {
		s = a.head.series.getByHash(lset.Hash(), lset)
		if s != nil {
			ref = storage.SeriesRef(s.ref)
		}
	}
	if s == nil {
		return 0, fmt.Errorf("unknown series when trying to add metadata with HeadSeriesRef: %d and labels: %s", ref, lset)
	}

	s.Lock()
	hasNewMetadata := s.meta == nil || *s.meta != meta
	s.Unlock()

	if hasNewMetadata {
		a.metadata = append(a.metadata, record.RefMetadata{
			Ref:  s.ref,
			Type: record.GetMetricType(meta.Type),
			Unit: meta.Unit,
			Help: meta.Help,
		})
		a.metadataSeries = append(a.metadataSeries, s)
	}

	return ref, nil
}

var _ storage.GetRef = &headAppender{}

func (a *headAppender) GetRef(lset labels.Labels, hash uint64) (storage.SeriesRef, labels.Labels) {
	s := a.head.series.getByHash(hash, lset)
	if s == nil {
		return 0, labels.EmptyLabels()
	}
	// returned labels must be suitable to pass to Append()
	return storage.SeriesRef(s.ref), s.lset
}

// log writes all headAppender's data to the WAL.
func (a *headAppender) log() error {
	if a.head.wal == nil {
		return nil
	}

	buf := a.head.getBytesBuffer()
	defer func() { a.head.putBytesBuffer(buf) }()

	var rec []byte
	var enc record.Encoder

	if len(a.series) > 0 {
		rec = enc.Series(a.series, buf)
		buf = rec[:0]

		if err := a.head.wal.Log(rec); err != nil {
			return fmt.Errorf("log series: %w", err)
		}
	}
	if len(a.metadata) > 0 {
		rec = enc.Metadata(a.metadata, buf)
		buf = rec[:0]

		if err := a.head.wal.Log(rec); err != nil {
			return fmt.Errorf("log metadata: %w", err)
		}
	}
	if len(a.samples) > 0 {
		rec = enc.Samples(a.samples, buf)
		buf = rec[:0]

		if err := a.head.wal.Log(rec); err != nil {
			return fmt.Errorf("log samples: %w", err)
		}
	}
	if len(a.histograms) > 0 {
		rec = enc.HistogramSamples(a.histograms, buf)
		buf = rec[:0]
		if err := a.head.wal.Log(rec); err != nil {
			return fmt.Errorf("log histograms: %w", err)
		}
	}
	if len(a.floatHistograms) > 0 {
		rec = enc.FloatHistogramSamples(a.floatHistograms, buf)
		buf = rec[:0]
		if err := a.head.wal.Log(rec); err != nil {
			return fmt.Errorf("log float histograms: %w", err)
		}
	}
	// Exemplars should be logged after samples (float/native histogram/etc),
	// otherwise it might happen that we send the exemplars in a remote write
	// batch before the samples, which in turn means the exemplar is rejected
	// for missing series, since series are created due to samples.
	if len(a.exemplars) > 0 {
		rec = enc.Exemplars(exemplarsForEncoding(a.exemplars), buf)
		buf = rec[:0]

		if err := a.head.wal.Log(rec); err != nil {
			return fmt.Errorf("log exemplars: %w", err)
		}
	}
	return nil
}

func exemplarsForEncoding(es []exemplarWithSeriesRef) []record.RefExemplar {
	ret := make([]record.RefExemplar, 0, len(es))
	for _, e := range es {
		ret = append(ret, record.RefExemplar{
			Ref:    chunks.HeadSeriesRef(e.ref),
			T:      e.exemplar.Ts,
			V:      e.exemplar.Value,
			Labels: e.exemplar.Labels,
		})
	}
	return ret
}

// Commit writes to the WAL and adds the data to the Head.
// TODO(codesome): Refactor this method to reduce indentation and make it more readable.
func (a *headAppender) Commit() (err error) {
	if a.closed {
		return ErrAppenderClosed
	}
	defer func() { a.closed = true }()

	if err := a.log(); err != nil {
		_ = a.Rollback() // Most likely the same error will happen again.
		return fmt.Errorf("write to WAL: %w", err)
	}

	if a.head.writeNotified != nil {
		a.head.writeNotified.Notify()
	}

	// No errors logging to WAL, so pass the exemplars along to the in memory storage.
	for _, e := range a.exemplars {
		s := a.head.series.getByID(chunks.HeadSeriesRef(e.ref))
		if s == nil {
			// This is very unlikely to happen, but we have seen it in the wild.
			// It means that the series was truncated between AppendExemplar and Commit.
			// See TestHeadCompactionWhileAppendAndCommitExemplar.
			continue
		}
		// We don't instrument exemplar appends here, all is instrumented by storage.
		if err := a.head.exemplars.AddExemplar(s.lset, e.exemplar); err != nil {
			if errors.Is(err, storage.ErrOutOfOrderExemplar) {
				continue
			}
			level.Debug(a.head.logger).Log("msg", "Unknown error while adding exemplar", "err", err)
		}
	}

	defer a.head.metrics.activeAppenders.Dec()
	defer a.head.putAppendBuffer(a.samples)
	defer a.head.putSeriesBuffer(a.sampleSeries)
	defer a.head.putExemplarBuffer(a.exemplars)
	defer a.head.putHistogramBuffer(a.histograms)
	defer a.head.putFloatHistogramBuffer(a.floatHistograms)
	defer a.head.putMetadataBuffer(a.metadata)
	defer a.head.iso.closeAppend(a.appendID)

	var (
		floatsAppended     = len(a.samples)
		histogramsAppended = len(a.histograms) + len(a.floatHistograms)
		// number of samples out of order but accepted: with ooo enabled and within time window
		floatOOOAccepted int
		// number of samples rejected due to: out of order but OOO support disabled.
		floatOOORejected int
		histoOOORejected int
		// number of samples rejected due to: that are out of order but too old (OOO support enabled, but outside time window)
		floatTooOldRejected int
		// number of samples rejected due to: out of bounds: with t < minValidTime (OOO support disabled)
		floatOOBRejected int

		inOrderMint     int64 = math.MaxInt64
		inOrderMaxt     int64 = math.MinInt64
		ooomint         int64 = math.MaxInt64
		ooomaxt         int64 = math.MinInt64
		wblSamples      []record.RefSample
		oooMmapMarkers  map[chunks.HeadSeriesRef]chunks.ChunkDiskMapperRef
		oooRecords      [][]byte
		oooCapMax       = a.head.opts.OutOfOrderCapMax.Load()
		series          *memSeries
		appendChunkOpts = chunkOpts{
			chunkDiskMapper: a.head.chunkDiskMapper,
			chunkRange:      a.head.chunkRange.Load(),
			samplesPerChunk: a.head.opts.SamplesPerChunk,
		}
		enc record.Encoder
	)
	defer func() {
		for i := range oooRecords {
			a.head.putBytesBuffer(oooRecords[i][:0])
		}
	}()
	collectOOORecords := func() {
		if a.head.wbl == nil {
			// WBL is not enabled. So no need to collect.
			wblSamples = nil
			oooMmapMarkers = nil
			return
		}
		// The m-map happens before adding a new sample. So we collect
		// the m-map markers first, and then samples.
		// WBL Graphically:
		//   WBL Before this Commit(): [old samples before this commit for chunk 1]
		//   WBL After this Commit():  [old samples before this commit for chunk 1][new samples in this commit for chunk 1]mmapmarker1[samples for chunk 2]mmapmarker2[samples for chunk 3]
		if oooMmapMarkers != nil {
			markers := make([]record.RefMmapMarker, 0, len(oooMmapMarkers))
			for ref, mmapRef := range oooMmapMarkers {
				markers = append(markers, record.RefMmapMarker{
					Ref:     ref,
					MmapRef: mmapRef,
				})
			}
			r := enc.MmapMarkers(markers, a.head.getBytesBuffer())
			oooRecords = append(oooRecords, r)
		}

		if len(wblSamples) > 0 {
			r := enc.Samples(wblSamples, a.head.getBytesBuffer())
			oooRecords = append(oooRecords, r)
		}

		wblSamples = nil
		oooMmapMarkers = nil
	}
	for i, s := range a.samples {
		series = a.sampleSeries[i]
		series.Lock()

		oooSample, _, err := series.appendable(s.T, s.V, a.headMaxt, a.minValidTime, a.oooTimeWindow)
		switch {
		case err == nil:
			// Do nothing.
		case errors.Is(err, storage.ErrOutOfOrderSample):
			floatsAppended--
			floatOOORejected++
		case errors.Is(err, storage.ErrOutOfBounds):
			floatsAppended--
			floatOOBRejected++
		case errors.Is(err, storage.ErrTooOldSample):
			floatsAppended--
			floatTooOldRejected++
		default:
			floatsAppended--
		}

		var ok, chunkCreated bool

		switch {
		case err != nil:
			// Do nothing here.
		case oooSample:
			// Sample is OOO and OOO handling is enabled
			// and the delta is within the OOO tolerance.
			var mmapRef chunks.ChunkDiskMapperRef
			ok, chunkCreated, mmapRef = series.insert(s.T, s.V, a.head.chunkDiskMapper, oooCapMax)
			if chunkCreated {
				r, ok := oooMmapMarkers[series.ref]
				if !ok || r != 0 {
					// !ok means there are no markers collected for these samples yet. So we first flush the samples
					// before setting this m-map marker.

					// r != 0 means we have already m-mapped a chunk for this series in the same Commit().
					// Hence, before we m-map again, we should add the samples and m-map markers
					// seen till now to the WBL records.
					collectOOORecords()
				}

				if oooMmapMarkers == nil {
					oooMmapMarkers = make(map[chunks.HeadSeriesRef]chunks.ChunkDiskMapperRef)
				}
				oooMmapMarkers[series.ref] = mmapRef
			}
			if ok {
				wblSamples = append(wblSamples, s)
				if s.T < ooomint {
					ooomint = s.T
				}
				if s.T > ooomaxt {
					ooomaxt = s.T
				}
				floatOOOAccepted++
			} else {
				// Sample is an exact duplicate of the last sample.
				// NOTE: We can only detect updates if they clash with a sample in the OOOHeadChunk,
				// not with samples in already flushed OOO chunks.
				// TODO(codesome): Add error reporting? It depends on addressing https://github.com/prometheus/prometheus/discussions/10305.
				floatsAppended--
			}
		default:
			ok, chunkCreated = series.append(s.T, s.V, a.appendID, appendChunkOpts)
			if ok {
				if s.T < inOrderMint {
					inOrderMint = s.T
				}
				if s.T > inOrderMaxt {
					inOrderMaxt = s.T
				}
			} else {
				// The sample is an exact duplicate, and should be silently dropped.
				floatsAppended--
			}
		}

		if chunkCreated {
			a.head.metrics.chunks.Inc()
			a.head.metrics.chunksCreated.Inc()
		}

		series.cleanupAppendIDsBelow(a.cleanupAppendIDsBelow)
		series.pendingCommit = false
		series.Unlock()
	}

	for i, s := range a.histograms {
		series = a.histogramSeries[i]
		series.Lock()
		ok, chunkCreated := series.appendHistogram(s.T, s.H, a.appendID, appendChunkOpts)
		series.cleanupAppendIDsBelow(a.cleanupAppendIDsBelow)
		series.pendingCommit = false
		series.Unlock()

		if ok {
			if s.T < inOrderMint {
				inOrderMint = s.T
			}
			if s.T > inOrderMaxt {
				inOrderMaxt = s.T
			}
		} else {
			histogramsAppended--
			histoOOORejected++
		}
		if chunkCreated {
			a.head.metrics.chunks.Inc()
			a.head.metrics.chunksCreated.Inc()
		}
	}

	for i, s := range a.floatHistograms {
		series = a.floatHistogramSeries[i]
		series.Lock()
		ok, chunkCreated := series.appendFloatHistogram(s.T, s.FH, a.appendID, appendChunkOpts)
		series.cleanupAppendIDsBelow(a.cleanupAppendIDsBelow)
		series.pendingCommit = false
		series.Unlock()

		if ok {
			if s.T < inOrderMint {
				inOrderMint = s.T
			}
			if s.T > inOrderMaxt {
				inOrderMaxt = s.T
			}
		} else {
			histogramsAppended--
			histoOOORejected++
		}
		if chunkCreated {
			a.head.metrics.chunks.Inc()
			a.head.metrics.chunksCreated.Inc()
		}
	}

	for i, m := range a.metadata {
		series = a.metadataSeries[i]
		series.Lock()
		series.meta = &metadata.Metadata{Type: record.ToMetricType(m.Type), Unit: m.Unit, Help: m.Help}
		series.Unlock()
	}

	a.head.metrics.outOfOrderSamples.WithLabelValues(sampleMetricTypeFloat).Add(float64(floatOOORejected))
	a.head.metrics.outOfOrderSamples.WithLabelValues(sampleMetricTypeHistogram).Add(float64(histoOOORejected))
	a.head.metrics.outOfBoundSamples.WithLabelValues(sampleMetricTypeFloat).Add(float64(floatOOBRejected))
	a.head.metrics.tooOldSamples.WithLabelValues(sampleMetricTypeFloat).Add(float64(floatTooOldRejected))
	a.head.metrics.samplesAppended.WithLabelValues(sampleMetricTypeFloat).Add(float64(floatsAppended))
	a.head.metrics.samplesAppended.WithLabelValues(sampleMetricTypeHistogram).Add(float64(histogramsAppended))
	a.head.metrics.outOfOrderSamplesAppended.WithLabelValues(sampleMetricTypeFloat).Add(float64(floatOOOAccepted))
	a.head.updateMinMaxTime(inOrderMint, inOrderMaxt)
	a.head.updateMinOOOMaxOOOTime(ooomint, ooomaxt)

	collectOOORecords()
	if a.head.wbl != nil {
		if err := a.head.wbl.Log(oooRecords...); err != nil {
			// TODO(codesome): Currently WBL logging of ooo samples is best effort here since we cannot try logging
			// until we have found what samples become OOO. We can try having a metric for this failure.
			// Returning the error here is not correct because we have already put the samples into the memory,
			// hence the append/insert was a success.
			level.Error(a.head.logger).Log("msg", "Failed to log out of order samples into the WAL", "err", err)
		}
	}
	return nil
}

// insert is like append, except it inserts. Used for OOO samples.
func (s *memSeries) insert(t int64, v float64, chunkDiskMapper chunkDiskMapper, oooCapMax int64) (inserted, chunkCreated bool, mmapRef chunks.ChunkDiskMapperRef) {
	if s.ooo == nil {
		s.ooo = &memSeriesOOOFields{}
	}
	c := s.ooo.oooHeadChunk
	if c == nil || c.chunk.NumSamples() == int(oooCapMax) {
		// Note: If no new samples come in then we rely on compaction to clean up stale in-memory OOO chunks.
		c, mmapRef = s.cutNewOOOHeadChunk(t, chunkDiskMapper)
		chunkCreated = true
	}

	ok := c.chunk.Insert(t, v)
	if ok {
		if chunkCreated || t < c.minTime {
			c.minTime = t
		}
		if chunkCreated || t > c.maxTime {
			c.maxTime = t
		}
	}
	return ok, chunkCreated, mmapRef
}

// chunkOpts are chunk-level options that are passed when appending to a memSeries.
type chunkOpts struct {
	chunkDiskMapper chunkDiskMapper
	chunkRange      int64
	samplesPerChunk int
}

// append adds the sample (t, v) to the series. The caller also has to provide
// the appendID for isolation. (The appendID can be zero, which results in no
// isolation for this append.)
// It is unsafe to call this concurrently with s.iterator(...) without holding the series lock.
func (s *memSeries) append(t int64, v float64, appendID uint64, o chunkOpts) (sampleInOrder, chunkCreated bool) {
	c, sampleInOrder, chunkCreated := s.appendPreprocessor(t, chunkenc.EncXOR, o)
	if !sampleInOrder {
		return sampleInOrder, chunkCreated
	}
	s.app.Append(t, v)

	c.maxTime = t

	s.lastValue = v
	s.lastHistogramValue = nil
	s.lastFloatHistogramValue = nil

	if appendID > 0 {
		s.txs.add(appendID)
	}

	return true, chunkCreated
}

// appendHistogram adds the histogram.
// It is unsafe to call this concurrently with s.iterator(...) without holding the series lock.
// In case of recoding the existing chunk, a new chunk is allocated and the old chunk is dropped.
// To keep the meaning of prometheus_tsdb_head_chunks and prometheus_tsdb_head_chunks_created_total
// consistent, we return chunkCreated=false in this case.
func (s *memSeries) appendHistogram(t int64, h *histogram.Histogram, appendID uint64, o chunkOpts) (sampleInOrder, chunkCreated bool) {
	// Head controls the execution of recoding, so that we own the proper
	// chunk reference afterwards and mmap used up chunks.

	// Ignoring ok is ok, since we don't want to compare to the wrong previous appender anyway.
	prevApp, _ := s.app.(*chunkenc.HistogramAppender)

	c, sampleInOrder, chunkCreated := s.histogramsAppendPreprocessor(t, chunkenc.EncHistogram, o)
	if !sampleInOrder {
		return sampleInOrder, chunkCreated
	}

	var (
		newChunk chunkenc.Chunk
		recoded  bool
	)

	if !chunkCreated {
		// Ignore the previous appender if we continue the current chunk.
		prevApp = nil
	}

	newChunk, recoded, s.app, _ = s.app.AppendHistogram(prevApp, t, h, false) // false=request a new chunk if needed

	s.lastHistogramValue = h
	s.lastFloatHistogramValue = nil

	if appendID > 0 {
		s.txs.add(appendID)
	}

	if newChunk == nil { // Sample was appended to existing chunk or is the first sample in a new chunk.
		c.maxTime = t
		return true, chunkCreated
	}

	if recoded { // The appender needed to recode the chunk.
		c.maxTime = t
		c.chunk = newChunk
		return true, false
	}

	s.headChunks = &memChunk{
		chunk:   newChunk,
		minTime: t,
		maxTime: t,
		prev:    s.headChunks,
	}
	s.nextAt = rangeForTimestamp(t, o.chunkRange)
	return true, true
}

// appendFloatHistogram adds the float histogram.
// It is unsafe to call this concurrently with s.iterator(...) without holding the series lock.
// In case of recoding the existing chunk, a new chunk is allocated and the old chunk is dropped.
// To keep the meaning of prometheus_tsdb_head_chunks and prometheus_tsdb_head_chunks_created_total
// consistent, we return chunkCreated=false in this case.
func (s *memSeries) appendFloatHistogram(t int64, fh *histogram.FloatHistogram, appendID uint64, o chunkOpts) (sampleInOrder, chunkCreated bool) {
	// Head controls the execution of recoding, so that we own the proper
	// chunk reference afterwards and mmap used up chunks.

	// Ignoring ok is ok, since we don't want to compare to the wrong previous appender anyway.
	prevApp, _ := s.app.(*chunkenc.FloatHistogramAppender)

	c, sampleInOrder, chunkCreated := s.histogramsAppendPreprocessor(t, chunkenc.EncFloatHistogram, o)
	if !sampleInOrder {
		return sampleInOrder, chunkCreated
	}

	var (
		newChunk chunkenc.Chunk
		recoded  bool
	)

	if !chunkCreated {
		// Ignore the previous appender if we continue the current chunk.
		prevApp = nil
	}

	newChunk, recoded, s.app, _ = s.app.AppendFloatHistogram(prevApp, t, fh, false) // False means request a new chunk if needed.

	s.lastHistogramValue = nil
	s.lastFloatHistogramValue = fh

	if appendID > 0 {
		s.txs.add(appendID)
	}

	if newChunk == nil { // Sample was appended to existing chunk or is the first sample in a new chunk.
		c.maxTime = t
		return true, chunkCreated
	}

	if recoded { // The appender needed to recode the chunk.
		c.maxTime = t
		c.chunk = newChunk
		return true, false
	}

	s.headChunks = &memChunk{
		chunk:   newChunk,
		minTime: t,
		maxTime: t,
		prev:    s.headChunks,
	}
	s.nextAt = rangeForTimestamp(t, o.chunkRange)
	return true, true
}

// appendPreprocessor takes care of cutting new XOR chunks and m-mapping old ones. XOR chunks are cut based on the
// number of samples they contain with a soft cap in bytes.
// It is unsafe to call this concurrently with s.iterator(...) without holding the series lock.
// This should be called only when appending data.
func (s *memSeries) appendPreprocessor(t int64, e chunkenc.Encoding, o chunkOpts) (c *memChunk, sampleInOrder, chunkCreated bool) {
	// We target chunkenc.MaxBytesPerXORChunk as a hard for the size of an XOR chunk. We must determine whether to cut
	// a new head chunk without knowing the size of the next sample, however, so we assume the next sample will be a
	// maximally-sized sample (19 bytes).
	const maxBytesPerXORChunk = chunkenc.MaxBytesPerXORChunk - 19

	c = s.headChunks

	if c == nil {
		if len(s.mmappedChunks) > 0 && s.mmappedChunks[len(s.mmappedChunks)-1].maxTime >= t {
			// Out of order sample. Sample timestamp is already in the mmapped chunks, so ignore it.
			return c, false, false
		}
		// There is no head chunk in this series yet, create the first chunk for the sample.
		c = s.cutNewHeadChunk(t, e, o.chunkRange)
		chunkCreated = true
	}

	// Out of order sample.
	if c.maxTime >= t {
		return c, false, chunkCreated
	}

	// Check the chunk size, unless we just created it and if the chunk is too large, cut a new one.
	if !chunkCreated && len(c.chunk.Bytes()) > maxBytesPerXORChunk {
		c = s.cutNewHeadChunk(t, e, o.chunkRange)
		chunkCreated = true
	}

	if c.chunk.Encoding() != e {
		// The chunk encoding expected by this append is different than the head chunk's
		// encoding. So we cut a new chunk with the expected encoding.
		c = s.cutNewHeadChunk(t, e, o.chunkRange)
		chunkCreated = true

	}

	numSamples := c.chunk.NumSamples()
	if numSamples == 0 {
		// It could be the new chunk created after reading the chunk snapshot,
		// hence we fix the minTime of the chunk here.
		c.minTime = t
		s.nextAt = rangeForTimestamp(c.minTime, o.chunkRange)
	}

	// If we reach 25% of a chunk's desired sample count, predict an end time
	// for this chunk that will try to make samples equally distributed within
	// the remaining chunks in the current chunk range.
	// At latest it must happen at the timestamp set when the chunk was cut.
	if numSamples == o.samplesPerChunk/4 {
		maxNextAt := s.nextAt

		s.nextAt = computeChunkEndTime(c.minTime, c.maxTime, maxNextAt, 4)
		s.nextAt = addJitterToChunkEndTime(s.shardHash, c.minTime, s.nextAt, maxNextAt, s.chunkEndTimeVariance)
	}
	// If numSamples > samplesPerChunk*2 then our previous prediction was invalid,
	// most likely because samples rate has changed and now they are arriving more frequently.
	// Since we assume that the rate is higher, we're being conservative and cutting at 2*samplesPerChunk
	// as we expect more chunks to come.
	// Note that next chunk will have its nextAt recalculated for the new rate.
	if t >= s.nextAt || numSamples >= o.samplesPerChunk*2 {
		c = s.cutNewHeadChunk(t, e, o.chunkRange)
		chunkCreated = true
	}

	return c, true, chunkCreated
}

// histogramsAppendPreprocessor takes care of cutting new histogram chunks and m-mapping old ones. Histogram chunks are
// cut based on their size in bytes.
// It is unsafe to call this concurrently with s.iterator(...) without holding the series lock.
// This should be called only when appending data.
func (s *memSeries) histogramsAppendPreprocessor(t int64, e chunkenc.Encoding, o chunkOpts) (c *memChunk, sampleInOrder, chunkCreated bool) {
	c = s.headChunks

	if c == nil {
		if len(s.mmappedChunks) > 0 && s.mmappedChunks[len(s.mmappedChunks)-1].maxTime >= t {
			// Out of order sample. Sample timestamp is already in the mmapped chunks, so ignore it.
			return c, false, false
		}
		// There is no head chunk in this series yet, create the first chunk for the sample.
		c = s.cutNewHeadChunk(t, e, o.chunkRange)
		chunkCreated = true
	}

	// Out of order sample.
	if c.maxTime >= t {
		return c, false, chunkCreated
	}

	if c.chunk.Encoding() != e {
		// The chunk encoding expected by this append is different than the head chunk's
		// encoding. So we cut a new chunk with the expected encoding.
		c = s.cutNewHeadChunk(t, e, o.chunkRange)
		chunkCreated = true
	}

	numSamples := c.chunk.NumSamples()
	targetBytes := chunkenc.TargetBytesPerHistogramChunk
	numBytes := len(c.chunk.Bytes())

	if numSamples == 0 {
		// It could be the new chunk created after reading the chunk snapshot,
		// hence we fix the minTime of the chunk here.
		c.minTime = t
		s.nextAt = rangeForTimestamp(c.minTime, o.chunkRange)
	}

	// Below, we will enforce chunkenc.MinSamplesPerHistogramChunk. There are, however, two cases that supersede it:
	//  - The current chunk range is ending before chunkenc.MinSamplesPerHistogramChunk will be satisfied.
	//  - s.nextAt was set while loading a chunk snapshot with the intent that a new chunk be cut on the next append.
	var nextChunkRangeStart int64
	if s.histogramChunkHasComputedEndTime {
		nextChunkRangeStart = rangeForTimestamp(c.minTime, o.chunkRange)
	} else {
		// If we haven't yet computed an end time yet, s.nextAt is either set to
		// rangeForTimestamp(c.minTime, o.chunkRange) or was set while loading a chunk snapshot. Either way, we want to
		// skip enforcing chunkenc.MinSamplesPerHistogramChunk.
		nextChunkRangeStart = s.nextAt
	}

	// If we reach 25% of a chunk's desired maximum size, predict an end time
	// for this chunk that will try to make samples equally distributed within
	// the remaining chunks in the current chunk range.
	// At the latest it must happen at the timestamp set when the chunk was cut.
	if !s.histogramChunkHasComputedEndTime && numBytes >= targetBytes/4 {
		ratioToFull := float64(targetBytes) / float64(numBytes)
		s.nextAt = computeChunkEndTime(c.minTime, c.maxTime, s.nextAt, ratioToFull)
		s.histogramChunkHasComputedEndTime = true
	}
	// If numBytes > targetBytes*2 then our previous prediction was invalid. This could happen if the sample rate has
	// increased or if the bucket/span count has increased.
	// Note that next chunk will have its nextAt recalculated for the new rate.
	if (t >= s.nextAt || numBytes >= targetBytes*2) && (numSamples >= chunkenc.MinSamplesPerHistogramChunk || t >= nextChunkRangeStart) {
		c = s.cutNewHeadChunk(t, e, o.chunkRange)
		chunkCreated = true
	}

	// The new chunk will also need a new computed end time.
	if chunkCreated {
		s.histogramChunkHasComputedEndTime = false
	}

	return c, true, chunkCreated
}

// computeChunkEndTime estimates the end timestamp based the beginning of a
// chunk, its current timestamp and the upper bound up to which we insert data.
// It assumes that the time range is 1/ratioToFull full.
// Assuming that the samples will keep arriving at the same rate, it will make the
// remaining n chunks within this chunk range (before max) equally sized.
func computeChunkEndTime(start, cur, max int64, ratioToFull float64) int64 {
	n := float64(max-start) / (float64(cur-start+1) * ratioToFull)
	if n <= 1 {
		return max
	}
	return int64(float64(start) + float64(max-start)/math.Floor(n))
}

// addJitterToChunkEndTime return chunk's nextAt applying a jitter based on the provided expected variance.
// The variance is applied to the estimated chunk duration (nextAt - chunkMinTime); the returned updated chunk
// end time is guaranteed to be between "chunkDuration - (chunkDuration*(variance/2))" to
// "chunkDuration + chunkDuration*(variance/2)", and never greater than maxNextAt.
func addJitterToChunkEndTime(seriesHash uint64, chunkMinTime, nextAt, maxNextAt int64, variance float64) int64 {
	if variance <= 0 {
		return nextAt
	}

	// Do not apply the jitter if the chunk is expected to be the last one of the chunk range.
	if nextAt >= maxNextAt {
		return nextAt
	}

	// Compute the variance to apply to the chunk end time. The variance is based on the series hash so that
	// different TSDBs ingesting the same exact samples (e.g. in a distributed system like Mimir) will have
	// the same chunks for a given period.
	chunkDuration := nextAt - chunkMinTime
	chunkDurationMaxVariance := int64(float64(chunkDuration) * variance)
	chunkDurationVariance := int64(seriesHash % uint64(chunkDurationMaxVariance))

	return min(maxNextAt, nextAt+chunkDurationVariance-(chunkDurationMaxVariance/2))
}

func (s *memSeries) cutNewHeadChunk(mint int64, e chunkenc.Encoding, chunkRange int64) *memChunk {
	// When cutting a new head chunk we create a new memChunk instance with .prev
	// pointing at the current .headChunks, so it forms a linked list.
	// All but first headChunks list elements will be m-mapped as soon as possible
	// so this is a single element list most of the time.
	s.headChunks = &memChunk{
		minTime: mint,
		maxTime: math.MinInt64,
		prev:    s.headChunks,
	}

	if chunkenc.IsValidEncoding(e) {
		var err error
		s.headChunks.chunk, err = chunkenc.NewEmptyChunk(e)
		if err != nil {
			panic(err) // This should never happen.
		}
	} else {
		s.headChunks.chunk = chunkenc.NewXORChunk()
	}

	// Set upper bound on when the next chunk must be started. An earlier timestamp
	// may be chosen dynamically at a later point.
	s.nextAt = rangeForTimestamp(mint, chunkRange)

	app, err := s.headChunks.chunk.Appender()
	if err != nil {
		panic(err)
	}
	s.app = app
	return s.headChunks
}

// cutNewOOOHeadChunk cuts a new OOO chunk and m-maps the old chunk.
// The caller must ensure that s.ooo is not nil.
func (s *memSeries) cutNewOOOHeadChunk(mint int64, chunkDiskMapper chunkDiskMapper) (*oooHeadChunk, chunks.ChunkDiskMapperRef) {
	ref := s.mmapCurrentOOOHeadChunk(chunkDiskMapper)

	s.ooo.oooHeadChunk = &oooHeadChunk{
		chunk:   NewOOOChunk(),
		minTime: mint,
		maxTime: math.MinInt64,
	}

	return s.ooo.oooHeadChunk, ref
}

func (s *memSeries) mmapCurrentOOOHeadChunk(chunkDiskMapper chunkDiskMapper) chunks.ChunkDiskMapperRef {
	if s.ooo == nil || s.ooo.oooHeadChunk == nil {
		// There is no head chunk, so nothing to m-map here.
		return 0
	}
	xor, _ := s.ooo.oooHeadChunk.chunk.ToXOR() // Encode to XorChunk which is more compact and implements all of the needed functionality.
	chunkRef := chunkDiskMapper.WriteChunk(s.ref, s.ooo.oooHeadChunk.minTime, s.ooo.oooHeadChunk.maxTime, xor, true, handleChunkWriteError)
	s.ooo.oooMmappedChunks = append(s.ooo.oooMmappedChunks, &mmappedChunk{
		ref:        chunkRef,
		numSamples: uint16(xor.NumSamples()),
		minTime:    s.ooo.oooHeadChunk.minTime,
		maxTime:    s.ooo.oooHeadChunk.maxTime,
	})
	s.ooo.oooHeadChunk = nil
	return chunkRef
}

// mmapChunks will m-map all but first chunk on s.headChunks list.
func (s *memSeries) mmapChunks(chunkDiskMapper chunkDiskMapper) (count int) {
	if s.headChunks == nil || s.headChunks.prev == nil {
		// There is none or only one head chunk, so nothing to m-map here.
		return
	}

	// Write chunks starting from the oldest one and stop before we get to current s.headChunk.
	// If we have this chain: s.headChunk{t4} -> t3 -> t2 -> t1 -> t0
	// then we need to write chunks t0 to t3, but skip s.headChunks.
	for i := s.headChunks.len() - 1; i > 0; i-- {
		chk := s.headChunks.atOffset(i)
		chunkRef := chunkDiskMapper.WriteChunk(s.ref, chk.minTime, chk.maxTime, chk.chunk, false, handleChunkWriteError)
		s.mmappedChunks = append(s.mmappedChunks, &mmappedChunk{
			ref:        chunkRef,
			numSamples: uint16(chk.chunk.NumSamples()),
			minTime:    chk.minTime,
			maxTime:    chk.maxTime,
		})
		count++
	}

	// Once we've written out all chunks except s.headChunks we need to unlink these from s.headChunk.
	s.headChunks.prev = nil

	return count
}

func handleChunkWriteError(err error) {
	if err != nil && !errors.Is(err, chunks.ErrChunkDiskMapperClosed) {
		panic(err)
	}
}

// Rollback removes the samples and exemplars from headAppender and writes any series to WAL.
func (a *headAppender) Rollback() (err error) {
	if a.closed {
		return ErrAppenderClosed
	}
	defer func() { a.closed = true }()
	defer a.head.metrics.activeAppenders.Dec()
	defer a.head.iso.closeAppend(a.appendID)
	defer a.head.putSeriesBuffer(a.sampleSeries)

	var series *memSeries
	for i := range a.samples {
		series = a.sampleSeries[i]
		series.Lock()
		series.cleanupAppendIDsBelow(a.cleanupAppendIDsBelow)
		series.pendingCommit = false
		series.Unlock()
	}
	for i := range a.histograms {
		series = a.histogramSeries[i]
		series.Lock()
		series.cleanupAppendIDsBelow(a.cleanupAppendIDsBelow)
		series.pendingCommit = false
		series.Unlock()
	}
	a.head.putAppendBuffer(a.samples)
	a.head.putExemplarBuffer(a.exemplars)
	a.head.putHistogramBuffer(a.histograms)
	a.head.putFloatHistogramBuffer(a.floatHistograms)
	a.head.putMetadataBuffer(a.metadata)
	a.samples = nil
	a.exemplars = nil
	a.histograms = nil
	a.metadata = nil

	// Series are created in the head memory regardless of rollback. Thus we have
	// to log them to the WAL in any case.
	return a.log()
}<|MERGE_RESOLUTION|>--- conflicted
+++ resolved
@@ -138,11 +138,7 @@
 
 	// The head cache might not have a starting point yet. The init appender
 	// picks up the first appended timestamp as the base.
-<<<<<<< HEAD
-	if h.isUninitialized() {
-=======
 	if !h.initialized() {
->>>>>>> 25a8d576
 		return &initAppender{
 			head: h,
 		}
@@ -195,11 +191,7 @@
 // AppendableMinValidTime returns the minimum valid time for samples to be appended to the Head.
 // Returns false if Head hasn't been initialized yet and the minimum time isn't known yet.
 func (h *Head) AppendableMinValidTime() (int64, bool) {
-<<<<<<< HEAD
-	if h.isUninitialized() {
-=======
 	if !h.initialized() {
->>>>>>> 25a8d576
 		return 0, false
 	}
 
