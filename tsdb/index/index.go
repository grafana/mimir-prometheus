// Copyright 2017 The Prometheus Authors
// Licensed under the Apache License, Version 2.0 (the "License");
// you may not use this file except in compliance with the License.
// You may obtain a copy of the License at
//
// http://www.apache.org/licenses/LICENSE-2.0
//
// Unless required by applicable law or agreed to in writing, software
// distributed under the License is distributed on an "AS IS" BASIS,
// WITHOUT WARRANTIES OR CONDITIONS OF ANY KIND, either express or implied.
// See the License for the specific language governing permissions and
// limitations under the License.

package index

import (
	"bufio"
	"bytes"
	"context"
	"encoding/binary"
	"fmt"
	"hash"
	"hash/crc32"
	"io"
	"math"
	"os"
	"path/filepath"
	"slices"
	"sort"
	"unsafe"

	"github.com/prometheus/prometheus/model/labels"
	"github.com/prometheus/prometheus/storage"
	"github.com/prometheus/prometheus/tsdb/chunks"
	"github.com/prometheus/prometheus/tsdb/encoding"
	tsdb_errors "github.com/prometheus/prometheus/tsdb/errors"
	"github.com/prometheus/prometheus/tsdb/fileutil"
	"github.com/prometheus/prometheus/tsdb/hashcache"
)

const (
	// MagicIndex 4 bytes at the head of an index file.
	MagicIndex = 0xBAAAD700
	// HeaderLen represents number of bytes reserved of index for header.
	HeaderLen = 5

	// FormatV1 represents version 1 of index.
	FormatV1 = 1
	// FormatV2 represents version 2 of index.
	FormatV2 = 2
	// FormatV3 represents version 3 of index.
	FormatV3 = 3

	indexFilename = "index"

	seriesByteAlign = 16

	// checkContextEveryNIterations is used in some tight loops to check if the context is done.
	checkContextEveryNIterations = 128
)

type indexWriterSeries struct {
	labels labels.Labels
	chunks []chunks.Meta // series file offset of chunks
}

type indexWriterSeriesSlice []*indexWriterSeries

func (s indexWriterSeriesSlice) Len() int      { return len(s) }
func (s indexWriterSeriesSlice) Swap(i, j int) { s[i], s[j] = s[j], s[i] }

func (s indexWriterSeriesSlice) Less(i, j int) bool {
	return labels.Compare(s[i].labels, s[j].labels) < 0
}

type indexWriterStage uint8

const (
	idxStageNone indexWriterStage = iota
	idxStageSymbols
	idxStageSeries
	idxStageDone
)

func (s indexWriterStage) String() string {
	switch s {
	case idxStageNone:
		return "none"
	case idxStageSymbols:
		return "symbols"
	case idxStageSeries:
		return "series"
	case idxStageDone:
		return "done"
	}
	return "<unknown>"
}

// The table gets initialized with sync.Once but may still cause a race
// with any other use of the crc32 package anywhere. Thus we initialize it
// before.
var castagnoliTable *crc32.Table

func init() {
	castagnoliTable = crc32.MakeTable(crc32.Castagnoli)
}

// newCRC32 initializes a CRC32 hash with a preconfigured polynomial, so the
// polynomial may be easily changed in one location at a later time, if necessary.
func newCRC32() hash.Hash32 {
	return crc32.New(castagnoliTable)
}

type symbolCacheEntry struct {
	index          uint32
	lastValueIndex uint32
	lastValue      string
}

type PostingsEncoder func(*encoding.Encbuf, []uint32) error

type PostingsDecoder func(encoding.Decbuf) (int, Postings, error)

// Writer implements the IndexWriter interface for the standard
// serialization format.
type Writer struct {
	ctx context.Context

	// For the main index file.
	f *FileWriter

	// Temporary file for postings.
	fP *FileWriter
	// Temporary file for posting offsets table.
	fPO   *FileWriter
	cntPO uint64

	toc           TOC
	stage         indexWriterStage
	postingsStart uint64 // Due to padding, can differ from TOC entry.

	// Reusable memory.
	buf1 encoding.Encbuf
	buf2 encoding.Encbuf

	numSymbols  int
	symbols     *Symbols
	symbolFile  *fileutil.MmapFile
	lastSymbol  string
	symbolCache map[string]symbolCacheEntry

	labelIndexes []labelIndexHashEntry // Label index offsets.
	labelNames   map[string]uint64     // Label names, and their usage.

	// Hold last series to validate that clients insert new series in order.
	lastSeries    labels.Labels
	lastSeriesRef storage.SeriesRef

	// Hold last added chunk reference to make sure that chunks are ordered properly.
	lastChunkRef chunks.ChunkRef

	crc32 hash.Hash

	Version int

	postingsEncoder PostingsEncoder
}

// TOC represents the index Table Of Contents that states where each section of the index starts.
type TOC struct {
	Symbols           uint64
	Series            uint64
	LabelIndices      uint64
	LabelIndicesTable uint64
	Postings          uint64
	PostingsTable     uint64
}

// NewTOCFromByteSlice returns a parsed TOC from the given index byte slice.
func NewTOCFromByteSlice(bs ByteSlice) (*TOC, error) {
	if bs.Len() < indexTOCLen {
		return nil, encoding.ErrInvalidSize
	}
	b := bs.Range(bs.Len()-indexTOCLen, bs.Len())

	expCRC := binary.BigEndian.Uint32(b[len(b)-4:])
	d := encoding.Decbuf{B: b[:len(b)-4]}

	if d.Crc32(castagnoliTable) != expCRC {
		return nil, fmt.Errorf("read TOC: %w", encoding.ErrInvalidChecksum)
	}

	toc := &TOC{
		Symbols:           d.Be64(),
		Series:            d.Be64(),
		LabelIndices:      d.Be64(),
		LabelIndicesTable: d.Be64(),
		Postings:          d.Be64(),
		PostingsTable:     d.Be64(),
	}
	return toc, d.Err()
}

// NewWriterWithEncoder returns a new Writer to the given filename. It
// serializes data in format version 2. It uses the given encoder to encode each
// postings list.
func NewWriterWithEncoder(ctx context.Context, fn string, encoder PostingsEncoder) (*Writer, error) {
	dir := filepath.Dir(fn)

	df, err := fileutil.OpenDir(dir)
	if err != nil {
		return nil, err
	}
	defer df.Close() // Close for platform windows.

	if err := os.RemoveAll(fn); err != nil {
		return nil, fmt.Errorf("remove any existing index at path: %w", err)
	}

	// Main index file we are building.
	f, err := NewFileWriter(fn)
	if err != nil {
		return nil, err
	}
	// Temporary file for postings.
	fP, err := NewFileWriter(fn + "_tmp_p")
	if err != nil {
		return nil, err
	}
	// Temporary file for posting offset table.
	fPO, err := NewFileWriter(fn + "_tmp_po")
	if err != nil {
		return nil, err
	}
	if err := df.Sync(); err != nil {
		return nil, fmt.Errorf("sync dir: %w", err)
	}

	iw := &Writer{
		ctx:   ctx,
		f:     f,
		fP:    fP,
		fPO:   fPO,
		stage: idxStageNone,

		// Reusable memory.
		buf1: encoding.Encbuf{B: make([]byte, 0, 1<<22)},
		buf2: encoding.Encbuf{B: make([]byte, 0, 1<<22)},

		symbolCache:     make(map[string]symbolCacheEntry, 1<<8),
		labelNames:      make(map[string]uint64, 1<<8),
		crc32:           newCRC32(),
		postingsEncoder: encoder,
	}
	if err := iw.writeMeta(); err != nil {
		return nil, err
	}
	return iw, nil
}

// NewWriter creates a new index writer using the default encoder. See
// NewWriterWithEncoder.
func NewWriter(ctx context.Context, fn string) (*Writer, error) {
	return NewWriterWithEncoder(ctx, fn, EncodePostingsRaw)
}

func (w *Writer) write(bufs ...[]byte) error {
	return w.f.Write(bufs...)
}

func (w *Writer) writeAt(buf []byte, pos uint64) error {
	return w.f.WriteAt(buf, pos)
}

func (w *Writer) addPadding(size int) error {
	return w.f.AddPadding(size)
}

type FileWriter struct {
	f    *os.File
	fbuf *bufio.Writer
	pos  uint64
	name string
}

func NewFileWriter(name string) (*FileWriter, error) {
	f, err := os.OpenFile(name, os.O_CREATE|os.O_RDWR, 0o666)
	if err != nil {
		return nil, err
	}
	return &FileWriter{
		f:    f,
		fbuf: bufio.NewWriterSize(f, 1<<22),
		pos:  0,
		name: name,
	}, nil
}

func (fw *FileWriter) Pos() uint64 {
	return fw.pos
}

func (fw *FileWriter) Write(bufs ...[]byte) error {
	for _, b := range bufs {
		n, err := fw.fbuf.Write(b)
		fw.pos += uint64(n)
		if err != nil {
			return err
		}
		// For now the index file must not grow beyond 64GiB. Some of the fixed-sized
		// offset references in v1 are only 4 bytes large.
		// Once we move to compressed/varint representations in those areas, this limitation
		// can be lifted.
		if fw.pos > 16*math.MaxUint32 {
			return fmt.Errorf("%q exceeding max size of 64GiB", fw.name)
		}
	}
	return nil
}

func (fw *FileWriter) Flush() error {
	return fw.fbuf.Flush()
}

func (fw *FileWriter) WriteAt(buf []byte, pos uint64) error {
	if err := fw.Flush(); err != nil {
		return err
	}
	_, err := fw.f.WriteAt(buf, int64(pos))
	return err
}

// AddPadding adds zero byte padding until the file size is a multiple size.
func (fw *FileWriter) AddPadding(size int) error {
	p := fw.pos % uint64(size)
	if p == 0 {
		return nil
	}
	p = uint64(size) - p

	if err := fw.Write(make([]byte, p)); err != nil {
		return fmt.Errorf("add padding: %w", err)
	}
	return nil
}

func (fw *FileWriter) Close() error {
	if err := fw.Flush(); err != nil {
		return err
	}
	if err := fw.f.Sync(); err != nil {
		return err
	}
	return fw.f.Close()
}

func (fw *FileWriter) Remove() error {
	return os.Remove(fw.name)
}

// ensureStage handles transitions between write stages and ensures that IndexWriter
// methods are called in an order valid for the implementation.
func (w *Writer) ensureStage(s indexWriterStage) error {
	select {
	case <-w.ctx.Done():
		return w.ctx.Err()
	default:
	}

	if w.stage == s {
		return nil
	}
	if w.stage < s-1 {
		// A stage has been skipped.
		if err := w.ensureStage(s - 1); err != nil {
			return err
		}
	}
	if w.stage > s {
		return fmt.Errorf("invalid stage %q, currently at %q", s, w.stage)
	}

	// Mark start of sections in table of contents.
	switch s {
	case idxStageSymbols:
		w.toc.Symbols = w.f.pos
		if err := w.startSymbols(); err != nil {
			return err
		}
	case idxStageSeries:
		if err := w.finishSymbols(); err != nil {
			return err
		}
		w.toc.Series = w.f.pos

	case idxStageDone:
		w.toc.LabelIndices = w.f.pos
		// LabelIndices generation depends on the posting offset
		// table produced at this stage.
		if err := w.writePostingsToTmpFiles(); err != nil {
			return err
		}
		if err := w.writeLabelIndices(); err != nil {
			return err
		}

		w.toc.Postings = w.f.pos
		if err := w.writePostings(); err != nil {
			return err
		}

		w.toc.LabelIndicesTable = w.f.pos
		if err := w.writeLabelIndexesOffsetTable(); err != nil {
			return err
		}

		w.toc.PostingsTable = w.f.pos
		if err := w.writePostingsOffsetTable(); err != nil {
			return err
		}
		if err := w.writeTOC(); err != nil {
			return err
		}
	}

	w.stage = s
	return nil
}

func (w *Writer) writeMeta() error {
	w.buf1.Reset()
	w.buf1.PutBE32(MagicIndex)
	w.buf1.PutByte(FormatV2)

	return w.write(w.buf1.Get())
}

// AddSeries adds the series one at a time along with its chunks.
func (w *Writer) AddSeries(ref storage.SeriesRef, lset labels.Labels, chunks ...chunks.Meta) error {
	if err := w.ensureStage(idxStageSeries); err != nil {
		return err
	}
	if labels.Compare(lset, w.lastSeries) <= 0 {
		return fmt.Errorf("out-of-order series added with label set %q, last label set %q", lset, w.lastSeries)
	}

	if ref < w.lastSeriesRef && !w.lastSeries.IsEmpty() {
		return fmt.Errorf("series with reference greater than %d already added", ref)
	}

	lastChunkRef := w.lastChunkRef
	lastMaxT := int64(0)
	for ix, c := range chunks {
		if c.Ref < lastChunkRef {
			return fmt.Errorf("unsorted chunk reference: %d, previous: %d", c.Ref, lastChunkRef)
		}
		lastChunkRef = c.Ref

		if ix > 0 && c.MinTime <= lastMaxT {
			return fmt.Errorf("chunk minT %d is not higher than previous chunk maxT %d", c.MinTime, lastMaxT)
		}
		if c.MaxTime < c.MinTime {
			return fmt.Errorf("chunk maxT %d is less than minT %d", c.MaxTime, c.MinTime)
		}
		lastMaxT = c.MaxTime
	}

	// We add padding to 16 bytes to increase the addressable space we get through 4 byte
	// series references.
	if err := w.addPadding(seriesByteAlign); err != nil {
		return fmt.Errorf("failed to write padding bytes: %w", err)
	}

	if w.f.pos%seriesByteAlign != 0 {
		return fmt.Errorf("series write not 16-byte aligned at %d", w.f.pos)
	}

	w.buf2.Reset()
	w.buf2.PutUvarint(lset.Len())

	if err := lset.Validate(func(l labels.Label) error {
		var err error
		cacheEntry, ok := w.symbolCache[l.Name]
		nameIndex := cacheEntry.index
		if !ok {
			nameIndex, err = w.symbols.ReverseLookup(l.Name)
			if err != nil {
				return fmt.Errorf("symbol entry for %q does not exist, %w", l.Name, err)
			}
		}
		w.labelNames[l.Name]++
		w.buf2.PutUvarint32(nameIndex)

		valueIndex := cacheEntry.lastValueIndex
		if !ok || cacheEntry.lastValue != l.Value {
			valueIndex, err = w.symbols.ReverseLookup(l.Value)
			if err != nil {
				return fmt.Errorf("symbol entry for %q does not exist, %w", l.Value, err)
			}
			w.symbolCache[l.Name] = symbolCacheEntry{
				index:          nameIndex,
				lastValueIndex: valueIndex,
				lastValue:      l.Value,
			}
		}
		w.buf2.PutUvarint32(valueIndex)
		return nil
	}); err != nil {
		return err
	}

	w.buf2.PutUvarint(len(chunks))

	if len(chunks) > 0 {
		c := chunks[0]
		w.buf2.PutVarint64(c.MinTime)
		w.buf2.PutUvarint64(uint64(c.MaxTime - c.MinTime))
		w.buf2.PutUvarint64(uint64(c.Ref))
		t0 := c.MaxTime
		ref0 := int64(c.Ref)

		for _, c := range chunks[1:] {
			w.buf2.PutUvarint64(uint64(c.MinTime - t0))
			w.buf2.PutUvarint64(uint64(c.MaxTime - c.MinTime))
			t0 = c.MaxTime

			w.buf2.PutVarint64(int64(c.Ref) - ref0)
			ref0 = int64(c.Ref)
		}
	}

	w.buf1.Reset()
	w.buf1.PutUvarint(w.buf2.Len())

	w.buf2.PutHash(w.crc32)

	if err := w.write(w.buf1.Get(), w.buf2.Get()); err != nil {
		return fmt.Errorf("write series data: %w", err)
	}

	w.lastSeries.CopyFrom(lset)
	w.lastSeriesRef = ref
	w.lastChunkRef = lastChunkRef

	return nil
}

func (w *Writer) startSymbols() error {
	// We are at w.toc.Symbols.
	// Leave 4 bytes of space for the length, and another 4 for the number of symbols
	// which will both be calculated later.
	return w.write([]byte("alenblen"))
}

func (w *Writer) AddSymbol(sym string) error {
	if err := w.ensureStage(idxStageSymbols); err != nil {
		return err
	}
	if w.numSymbols != 0 && sym <= w.lastSymbol {
		return fmt.Errorf("symbol %q out-of-order", sym)
	}
	w.lastSymbol = sym
	w.numSymbols++
	w.buf1.Reset()
	w.buf1.PutUvarintStr(sym)
	return w.write(w.buf1.Get())
}

func (w *Writer) finishSymbols() error {
	symbolTableSize := w.f.pos - w.toc.Symbols - 4
	// The symbol table's <len> part is 4 bytes. So the total symbol table size must be less than or equal to 2^32-1
	if symbolTableSize > math.MaxUint32 {
		return fmt.Errorf("symbol table size exceeds %d bytes: %d", uint32(math.MaxUint32), symbolTableSize)
	}

	// Write out the length and symbol count.
	w.buf1.Reset()
	w.buf1.PutBE32int(int(symbolTableSize))
	w.buf1.PutBE32int(w.numSymbols)
	if err := w.writeAt(w.buf1.Get(), w.toc.Symbols); err != nil {
		return err
	}

	hashPos := w.f.pos
	// Leave space for the hash. We can only calculate it
	// now that the number of symbols is known, so mmap and do it from there.
	if err := w.write([]byte("hash")); err != nil {
		return err
	}
	if err := w.f.Flush(); err != nil {
		return err
	}

	sf, err := fileutil.OpenMmapFile(w.f.name)
	if err != nil {
		return err
	}
	w.symbolFile = sf
	hash := crc32.Checksum(w.symbolFile.Bytes()[w.toc.Symbols+4:hashPos], castagnoliTable)
	w.buf1.Reset()
	w.buf1.PutBE32(hash)
	if err := w.writeAt(w.buf1.Get(), hashPos); err != nil {
		return err
	}

	// Load in the symbol table efficiently for the rest of the index writing.
	w.symbols, err = NewSymbols(realByteSlice(w.symbolFile.Bytes()), FormatV2, int(w.toc.Symbols))
	if err != nil {
		return fmt.Errorf("read symbols: %w", err)
	}
	return nil
}

func (w *Writer) writeLabelIndices() error {
	if err := w.fPO.Flush(); err != nil {
		return err
	}

	// Find all the label values in the tmp posting offset table.
	f, err := fileutil.OpenMmapFile(w.fPO.name)
	if err != nil {
		return err
	}
	defer f.Close()

	d := encoding.NewDecbufRaw(realByteSlice(f.Bytes()), int(w.fPO.pos))
	cnt := w.cntPO
	current := []byte{}
	values := []uint32{}
	for d.Err() == nil && cnt > 0 {
		cnt--
		d.Uvarint()                           // Keycount.
		name := d.UvarintBytes()              // Label name.
		value := yoloString(d.UvarintBytes()) // Label value.
		d.Uvarint64()                         // Offset.
		if len(name) == 0 {
			continue // All index is ignored.
		}

		if !bytes.Equal(name, current) && len(values) > 0 {
			// We've reached a new label name.
			if err := w.writeLabelIndex(string(current), values); err != nil {
				return err
			}
			values = values[:0]
		}
		current = name
		sid, err := w.symbols.ReverseLookup(value)
		if err != nil {
			return err
		}
		values = append(values, sid)
	}
	if d.Err() != nil {
		return d.Err()
	}

	// Handle the last label.
	if len(values) > 0 {
		if err := w.writeLabelIndex(string(current), values); err != nil {
			return err
		}
	}
	return nil
}

func (w *Writer) writeLabelIndex(name string, values []uint32) error {
	// Align beginning to 4 bytes for more efficient index list scans.
	if err := w.addPadding(4); err != nil {
		return err
	}

	w.labelIndexes = append(w.labelIndexes, labelIndexHashEntry{
		keys:   []string{name},
		offset: w.f.pos,
	})

	startPos := w.f.pos
	// Leave 4 bytes of space for the length, which will be calculated later.
	if err := w.write([]byte("alen")); err != nil {
		return err
	}
	w.crc32.Reset()

	w.buf1.Reset()
	w.buf1.PutBE32int(1) // Number of names.
	w.buf1.PutBE32int(len(values))
	w.buf1.WriteToHash(w.crc32)
	if err := w.write(w.buf1.Get()); err != nil {
		return err
	}

	for _, v := range values {
		w.buf1.Reset()
		w.buf1.PutBE32(v)
		w.buf1.WriteToHash(w.crc32)
		if err := w.write(w.buf1.Get()); err != nil {
			return err
		}
	}

	// Write out the length.
	w.buf1.Reset()
	l := w.f.pos - startPos - 4
	if l > math.MaxUint32 {
		return fmt.Errorf("label index size exceeds 4 bytes: %d", l)
	}
	w.buf1.PutBE32int(int(l))
	if err := w.writeAt(w.buf1.Get(), startPos); err != nil {
		return err
	}

	w.buf1.Reset()
	w.buf1.PutHashSum(w.crc32)
	return w.write(w.buf1.Get())
}

// writeLabelIndexesOffsetTable writes the label indices offset table.
func (w *Writer) writeLabelIndexesOffsetTable() error {
	startPos := w.f.pos
	// Leave 4 bytes of space for the length, which will be calculated later.
	if err := w.write([]byte("alen")); err != nil {
		return err
	}
	w.crc32.Reset()

	w.buf1.Reset()
	w.buf1.PutBE32int(len(w.labelIndexes))
	w.buf1.WriteToHash(w.crc32)
	if err := w.write(w.buf1.Get()); err != nil {
		return err
	}

	for _, e := range w.labelIndexes {
		w.buf1.Reset()
		w.buf1.PutUvarint(len(e.keys))
		for _, k := range e.keys {
			w.buf1.PutUvarintStr(k)
		}
		w.buf1.PutUvarint64(e.offset)
		w.buf1.WriteToHash(w.crc32)
		if err := w.write(w.buf1.Get()); err != nil {
			return err
		}
	}

	// Write out the length.
	err := w.writeLengthAndHash(startPos)
	if err != nil {
		return fmt.Errorf("label indexes offset table length/crc32 write error: %w", err)
	}
	return nil
}

// writePostingsOffsetTable writes the postings offset table.
func (w *Writer) writePostingsOffsetTable() error {
	// Ensure everything is in the temporary file.
	if err := w.fPO.Flush(); err != nil {
		return err
	}

	startPos := w.f.pos
	// Leave 4 bytes of space for the length, which will be calculated later.
	if err := w.write([]byte("alen")); err != nil {
		return err
	}

	// Copy over the tmp posting offset table, however we need to
	// adjust the offsets.
	adjustment := w.postingsStart

	w.buf1.Reset()
	w.crc32.Reset()
	w.buf1.PutBE32int(int(w.cntPO)) // Count.
	w.buf1.WriteToHash(w.crc32)
	if err := w.write(w.buf1.Get()); err != nil {
		return err
	}

	f, err := fileutil.OpenMmapFile(w.fPO.name)
	if err != nil {
		return err
	}
	defer func() {
		if f != nil {
			f.Close()
		}
	}()
	d := encoding.NewDecbufRaw(realByteSlice(f.Bytes()), int(w.fPO.pos))
	cnt := w.cntPO
	for d.Err() == nil && cnt > 0 {
		w.buf1.Reset()
		w.buf1.PutUvarint(d.Uvarint())                     // Keycount.
		w.buf1.PutUvarintStr(yoloString(d.UvarintBytes())) // Label name.
		w.buf1.PutUvarintStr(yoloString(d.UvarintBytes())) // Label value.
		w.buf1.PutUvarint64(d.Uvarint64() + adjustment)    // Offset.
		w.buf1.WriteToHash(w.crc32)
		if err := w.write(w.buf1.Get()); err != nil {
			return err
		}
		cnt--
	}
	if d.Err() != nil {
		return d.Err()
	}

	// Cleanup temporary file.
	if err := f.Close(); err != nil {
		return err
	}
	f = nil
	if err := w.fPO.Close(); err != nil {
		return err
	}
	if err := w.fPO.Remove(); err != nil {
		return err
	}
	w.fPO = nil

	err = w.writeLengthAndHash(startPos)
	if err != nil {
		return fmt.Errorf("postings offset table length/crc32 write error: %w", err)
	}
	return nil
}

func (w *Writer) writeLengthAndHash(startPos uint64) error {
	w.buf1.Reset()
	l := w.f.pos - startPos - 4
	if l > math.MaxUint32 {
		return fmt.Errorf("length size exceeds 4 bytes: %d", l)
	}
	w.buf1.PutBE32int(int(l))
	if err := w.writeAt(w.buf1.Get(), startPos); err != nil {
		return fmt.Errorf("write length from buffer error: %w", err)
	}

	// Write out the hash.
	w.buf1.Reset()
	w.buf1.PutHashSum(w.crc32)
	if err := w.write(w.buf1.Get()); err != nil {
		return fmt.Errorf("write buffer's crc32 error: %w", err)
	}
	return nil
}

const indexTOCLen = 6*8 + crc32.Size

func (w *Writer) writeTOC() error {
	w.buf1.Reset()

	w.buf1.PutBE64(w.toc.Symbols)
	w.buf1.PutBE64(w.toc.Series)
	w.buf1.PutBE64(w.toc.LabelIndices)
	w.buf1.PutBE64(w.toc.LabelIndicesTable)
	w.buf1.PutBE64(w.toc.Postings)
	w.buf1.PutBE64(w.toc.PostingsTable)

	w.buf1.PutHash(w.crc32)

	return w.write(w.buf1.Get())
}

func (w *Writer) writePostingsToTmpFiles() error {
	names := make([]string, 0, len(w.labelNames))
	for n := range w.labelNames {
		names = append(names, n)
	}
	slices.Sort(names)

	if err := w.f.Flush(); err != nil {
		return err
	}
	f, err := fileutil.OpenMmapFile(w.f.name)
	if err != nil {
		return err
	}
	defer f.Close()

	// Write out the special all posting.
	offsets := []uint32{}
	d := encoding.NewDecbufRaw(realByteSlice(f.Bytes()), int(w.toc.LabelIndices))
	d.Skip(int(w.toc.Series))
	for d.Len() > 0 {
		d.ConsumePadding()
		startPos := w.toc.LabelIndices - uint64(d.Len())
		if startPos%seriesByteAlign != 0 {
			return fmt.Errorf("series not 16-byte aligned at %d", startPos)
		}
		offsets = append(offsets, uint32(startPos/seriesByteAlign))
		// Skip to next series.
		x := d.Uvarint()
		d.Skip(x + crc32.Size)
		if err := d.Err(); err != nil {
			return err
		}
	}
	if err := w.writePosting("", "", offsets); err != nil {
		return err
	}
	maxPostings := uint64(len(offsets)) // No label name can have more postings than this.

	for len(names) > 0 {
		batchNames := []string{}
		var c uint64
		// Try to bunch up label names into one loop, but avoid
		// using more memory than a single label name can.
		for len(names) > 0 {
			if w.labelNames[names[0]]+c > maxPostings {
				if c > 0 {
					break
				}
				return fmt.Errorf("corruption detected when writing postings to index: label %q has %d uses, but maxPostings is %d", names[0], w.labelNames[names[0]], maxPostings)
			}
			batchNames = append(batchNames, names[0])
			c += w.labelNames[names[0]]
			names = names[1:]
		}

		nameSymbols := map[uint32]string{}
		for _, name := range batchNames {
			sid, err := w.symbols.ReverseLookup(name)
			if err != nil {
				return err
			}
			nameSymbols[sid] = name
		}
		// Label name -> label value -> positions.
		postings := map[uint32]map[uint32][]uint32{}

		d := encoding.NewDecbufRaw(realByteSlice(f.Bytes()), int(w.toc.LabelIndices))
		d.Skip(int(w.toc.Series))
		for d.Len() > 0 {
			d.ConsumePadding()
			startPos := w.toc.LabelIndices - uint64(d.Len())
			l := d.Uvarint() // Length of this series in bytes.
			startLen := d.Len()

			// See if label names we want are in the series.
			numLabels := d.Uvarint()
			for i := 0; i < numLabels; i++ {
				lno := uint32(d.Uvarint())
				lvo := uint32(d.Uvarint())

				if _, ok := nameSymbols[lno]; ok {
					if _, ok := postings[lno]; !ok {
						postings[lno] = map[uint32][]uint32{}
					}
					postings[lno][lvo] = append(postings[lno][lvo], uint32(startPos/seriesByteAlign))
				}
			}
			// Skip to next series.
			d.Skip(l - (startLen - d.Len()) + crc32.Size)
			if err := d.Err(); err != nil {
				return err
			}
		}

		for _, name := range batchNames {
			// Write out postings for this label name.
			sid, err := w.symbols.ReverseLookup(name)
			if err != nil {
				return err
			}
			values := make([]uint32, 0, len(postings[sid]))
			for v := range postings[sid] {
				values = append(values, v)
			}
			// Symbol numbers are in order, so the strings will also be in order.
			slices.Sort(values)
			for _, v := range values {
				value, err := w.symbols.Lookup(v)
				if err != nil {
					return err
				}
				if err := w.writePosting(name, value, postings[sid][v]); err != nil {
					return err
				}
			}
		}
		select {
		case <-w.ctx.Done():
			return w.ctx.Err()
		default:
		}
	}
	return nil
}

// EncodePostingsRaw uses the "basic" postings list encoding format with no compression:
// <BE uint32 len X><BE uint32 0><BE uint32 1>...<BE uint32 X-1>.
func EncodePostingsRaw(e *encoding.Encbuf, offs []uint32) error {
	e.PutBE32int(len(offs))

	for _, off := range offs {
		if off > (1<<32)-1 {
			return fmt.Errorf("series offset %d exceeds 4 bytes", off)
		}
		e.PutBE32(off)
	}
	return nil
}

func (w *Writer) writePosting(name, value string, offs []uint32) error {
	// Align beginning to 4 bytes for more efficient postings list scans.
	if err := w.fP.AddPadding(4); err != nil {
		return err
	}

	// Write out postings offset table to temporary file as we go.
	w.buf1.Reset()
	w.buf1.PutUvarint(2)
	w.buf1.PutUvarintStr(name)
	w.buf1.PutUvarintStr(value)
	w.buf1.PutUvarint64(w.fP.pos) // This is relative to the postings tmp file, not the final index file.
	if err := w.fPO.Write(w.buf1.Get()); err != nil {
		return err
	}
	w.cntPO++

	w.buf1.Reset()
	if err := w.postingsEncoder(&w.buf1, offs); err != nil {
		return err
	}

	w.buf2.Reset()
	l := w.buf1.Len()
	// We convert to uint to make code compile on 32-bit systems, as math.MaxUint32 doesn't fit into int there.
	if uint(l) > math.MaxUint32 {
		return fmt.Errorf("posting size exceeds 4 bytes: %d", l)
	}
	w.buf2.PutBE32int(l)
	w.buf1.PutHash(w.crc32)
	return w.fP.Write(w.buf2.Get(), w.buf1.Get())
}

func (w *Writer) writePostings() error {
	// There's padding in the tmp file, make sure it actually works.
	if err := w.f.AddPadding(4); err != nil {
		return err
	}
	w.postingsStart = w.f.pos

	// Copy temporary file into main index.
	if err := w.fP.Flush(); err != nil {
		return err
	}
	if _, err := w.fP.f.Seek(0, 0); err != nil {
		return err
	}
	// Don't need to calculate a checksum, so can copy directly.
	n, err := io.CopyBuffer(w.f.fbuf, w.fP.f, make([]byte, 1<<20))
	if err != nil {
		return err
	}
	if uint64(n) != w.fP.pos {
		return fmt.Errorf("wrote %d bytes to posting temporary file, but only read back %d", w.fP.pos, n)
	}
	w.f.pos += uint64(n)

	if err := w.fP.Close(); err != nil {
		return err
	}
	if err := w.fP.Remove(); err != nil {
		return err
	}
	w.fP = nil
	return nil
}

type labelIndexHashEntry struct {
	keys   []string
	offset uint64
}

func (w *Writer) Close() error {
	// Even if this fails, we need to close all the files.
	ensureErr := w.ensureStage(idxStageDone)

	if w.symbolFile != nil {
		if err := w.symbolFile.Close(); err != nil {
			return err
		}
	}
	if w.fP != nil {
		if err := w.fP.Close(); err != nil {
			return err
		}
	}
	if w.fPO != nil {
		if err := w.fPO.Close(); err != nil {
			return err
		}
	}
	if err := w.f.Close(); err != nil {
		return err
	}
	return ensureErr
}

// StringIter iterates over a sorted list of strings.
type StringIter interface {
	// Next advances the iterator and returns true if another value was found.
	Next() bool

	// At returns the value at the current iterator position.
	At() string

	// Err returns the last error of the iterator.
	Err() error
}

type ReaderCacheProvider interface {
	SeriesHashCache() *hashcache.BlockSeriesHashCache
}

type Reader struct {
	b   ByteSlice
	toc *TOC

	// Close that releases the underlying resources of the byte slice.
	c io.Closer

	// Map of LabelName to a list of some LabelValues's position in the offset table.
	// The first and last values for each name are always present.
	postings map[string][]postingOffset
	// For the v1 format, labelname -> labelvalue -> offset.
	postingsV1 map[string]map[string]uint64

	symbols     *Symbols
	nameSymbols map[uint32]string // Cache of the label name symbol lookups,
	// as there are not many and they are half of all lookups.
	st *labels.SymbolTable // TODO: see if we can merge this with nameSymbols.

	dec *Decoder

	version int

	// Provides a cache mapping series labels hash by series ID.
	cacheProvider ReaderCacheProvider
}

type postingOffset struct {
	value string
	off   int
}

// ByteSlice abstracts a byte slice.
type ByteSlice interface {
	Len() int
	Range(start, end int) []byte
}

type realByteSlice []byte

func (b realByteSlice) Len() int {
	return len(b)
}

func (b realByteSlice) Range(start, end int) []byte {
	return b[start:end]
}

func (b realByteSlice) Sub(start, end int) ByteSlice {
	return b[start:end]
}

// NewReader returns a new index reader on the given byte slice. It automatically
// handles different format versions.
<<<<<<< HEAD
func NewReader(b ByteSlice) (*Reader, error) {
	return newReader(b, io.NopCloser(nil), nil)
}

// NewReaderWithCache is like NewReader but allows to pass a cache provider.
func NewReaderWithCache(b ByteSlice, cacheProvider ReaderCacheProvider) (*Reader, error) {
	return newReader(b, io.NopCloser(nil), cacheProvider)
}

// NewFileReader returns a new index reader against the given index file.
func NewFileReader(path string) (*Reader, error) {
	return NewFileReaderWithOptions(path, nil)
}

// NewFileReaderWithOptions is like NewFileReader but allows to pass a cache provider and sharding function.
func NewFileReaderWithOptions(path string, cacheProvider ReaderCacheProvider) (*Reader, error) {
=======
func NewReader(b ByteSlice, decoder PostingsDecoder) (*Reader, error) {
	return newReader(b, io.NopCloser(nil), decoder)
}

// NewFileReader returns a new index reader against the given index file.
func NewFileReader(path string, decoder PostingsDecoder) (*Reader, error) {
>>>>>>> 140f4aa9
	f, err := fileutil.OpenMmapFile(path)
	if err != nil {
		return nil, err
	}
<<<<<<< HEAD
	r, err := newReader(realByteSlice(f.Bytes()), f, cacheProvider)
=======
	r, err := newReader(realByteSlice(f.Bytes()), f, decoder)
>>>>>>> 140f4aa9
	if err != nil {
		return nil, tsdb_errors.NewMulti(
			err,
			f.Close(),
		).Err()
	}

	return r, nil
}

<<<<<<< HEAD
func newReader(b ByteSlice, c io.Closer, cacheProvider ReaderCacheProvider) (*Reader, error) {
=======
func newReader(b ByteSlice, c io.Closer, postingsDecoder PostingsDecoder) (*Reader, error) {
>>>>>>> 140f4aa9
	r := &Reader{
		b:             b,
		c:             c,
		postings:      map[string][]postingOffset{},
		cacheProvider: cacheProvider,
		st:            labels.NewSymbolTable(),
	}

	// Verify header.
	if r.b.Len() < HeaderLen {
		return nil, fmt.Errorf("index header: %w", encoding.ErrInvalidSize)
	}
	if m := binary.BigEndian.Uint32(r.b.Range(0, 4)); m != MagicIndex {
		return nil, fmt.Errorf("invalid magic number %x", m)
	}
	r.version = int(r.b.Range(4, 5)[0])

	switch r.version {
	case FormatV1, FormatV2, FormatV3:
	default:
		return nil, fmt.Errorf("unknown index file version %d", r.version)
	}

	var err error
	r.toc, err = NewTOCFromByteSlice(b)
	if err != nil {
		return nil, fmt.Errorf("read TOC: %w", err)
	}

	r.symbols, err = NewSymbols(r.b, r.version, int(r.toc.Symbols))
	if err != nil {
		return nil, fmt.Errorf("read symbols: %w", err)
	}

	if r.version == FormatV1 {
		// Earlier V1 formats don't have a sorted postings offset table, so
		// load the whole offset table into memory.
		r.postingsV1 = map[string]map[string]uint64{}
		if err := ReadPostingsOffsetTable(r.b, r.toc.PostingsTable, func(name, value []byte, off uint64, _ int) error {
			if _, ok := r.postingsV1[string(name)]; !ok {
				r.postingsV1[string(name)] = map[string]uint64{}
				r.postings[string(name)] = nil // Used to get a list of labelnames in places.
			}
			r.postingsV1[string(name)][string(value)] = off
			return nil
		}); err != nil {
			return nil, fmt.Errorf("read postings table: %w", err)
		}
	} else {
		var lastName, lastValue []byte
		lastOff := 0
		valueCount := 0
		// For the postings offset table we keep every label name but only every nth
		// label value (plus the first and last one), to save memory.
		if err := ReadPostingsOffsetTable(r.b, r.toc.PostingsTable, func(name, value []byte, _ uint64, off int) error {
			if _, ok := r.postings[string(name)]; !ok {
				// Next label name.
				r.postings[string(name)] = []postingOffset{}
				if lastName != nil {
					// Always include last value for each label name.
					r.postings[string(lastName)] = append(r.postings[string(lastName)], postingOffset{value: string(lastValue), off: lastOff})
				}
				valueCount = 0
			}
			if valueCount%symbolFactor == 0 {
				r.postings[string(name)] = append(r.postings[string(name)], postingOffset{value: string(value), off: off})
				lastName, lastValue = nil, nil
			} else {
				lastName, lastValue = name, value
				lastOff = off
			}
			valueCount++
			return nil
		}); err != nil {
			return nil, fmt.Errorf("read postings table: %w", err)
		}
		if lastName != nil {
			r.postings[string(lastName)] = append(r.postings[string(lastName)], postingOffset{value: string(lastValue), off: lastOff})
		}
		// Trim any extra space in the slices.
		for k, v := range r.postings {
			l := make([]postingOffset, len(v))
			copy(l, v)
			r.postings[k] = l
		}
	}

	r.nameSymbols = make(map[uint32]string, len(r.postings))
	for k := range r.postings {
		if k == "" {
			continue
		}
		off, err := r.symbols.ReverseLookup(k)
		if err != nil {
			return nil, fmt.Errorf("reverse symbol lookup: %w", err)
		}
		r.nameSymbols[off] = k
	}

	r.dec = &Decoder{LookupSymbol: r.lookupSymbol, DecodePostings: postingsDecoder}

	return r, nil
}

// Version returns the file format version of the underlying index.
func (r *Reader) Version() int {
	return r.version
}

// Range marks a byte range.
type Range struct {
	Start, End int64
}

// PostingsRanges returns a new map of byte range in the underlying index file
// for all postings lists.
func (r *Reader) PostingsRanges() (map[labels.Label]Range, error) {
	m := map[labels.Label]Range{}
	if err := ReadPostingsOffsetTable(r.b, r.toc.PostingsTable, func(name, value []byte, off uint64, _ int) error {
		d := encoding.NewDecbufAt(r.b, int(off), castagnoliTable)
		if d.Err() != nil {
			return d.Err()
		}
		m[labels.Label{Name: string(name), Value: string(value)}] = Range{
			Start: int64(off) + 4,
			End:   int64(off) + 4 + int64(d.Len()),
		}
		return nil
	}); err != nil {
		return nil, fmt.Errorf("read postings table: %w", err)
	}
	return m, nil
}

type Symbols struct {
	bs      ByteSlice
	version int
	off     int

	offsets []int
	seen    int
}

const symbolFactor = 32

// NewSymbols returns a Symbols object for symbol lookups.
func NewSymbols(bs ByteSlice, version, off int) (*Symbols, error) {
	s := &Symbols{
		bs:      bs,
		version: version,
		off:     off,
	}
	d := encoding.NewDecbufAt(bs, off, castagnoliTable)
	var (
		origLen = d.Len()
		cnt     = d.Be32int()
		basePos = off + 4
	)
	s.offsets = make([]int, 0, 1+cnt/symbolFactor)
	for d.Err() == nil && s.seen < cnt {
		if s.seen%symbolFactor == 0 {
			s.offsets = append(s.offsets, basePos+origLen-d.Len())
		}
		d.UvarintBytes() // The symbol.
		s.seen++
	}
	if d.Err() != nil {
		return nil, d.Err()
	}
	return s, nil
}

func (s Symbols) Lookup(o uint32) (string, error) {
	d := encoding.Decbuf{
		B: s.bs.Range(0, s.bs.Len()),
	}

	if s.version == FormatV1 {
		d.Skip(int(o))
	} else {
		if int(o) >= s.seen {
			return "", fmt.Errorf("unknown symbol offset %d", o)
		}
		d.Skip(s.offsets[int(o/symbolFactor)])
		// Walk until we find the one we want.
		for i := o - (o / symbolFactor * symbolFactor); i > 0; i-- {
			d.UvarintBytes()
		}
	}
	sym := d.UvarintStr()
	if d.Err() != nil {
		return "", d.Err()
	}
	return sym, nil
}

func (s Symbols) ReverseLookup(sym string) (uint32, error) {
	if len(s.offsets) == 0 {
		return 0, fmt.Errorf("unknown symbol %q - no symbols", sym)
	}
	i := sort.Search(len(s.offsets), func(i int) bool {
		// Any decoding errors here will be lost, however
		// we already read through all of this at startup.
		d := encoding.Decbuf{
			B: s.bs.Range(0, s.bs.Len()),
		}
		d.Skip(s.offsets[i])
		return yoloString(d.UvarintBytes()) > sym
	})
	d := encoding.Decbuf{
		B: s.bs.Range(0, s.bs.Len()),
	}
	if i > 0 {
		i--
	}
	d.Skip(s.offsets[i])
	res := i * symbolFactor
	var lastLen int
	var lastSymbol string
	for d.Err() == nil && res <= s.seen {
		lastLen = d.Len()
		lastSymbol = yoloString(d.UvarintBytes())
		if lastSymbol >= sym {
			break
		}
		res++
	}
	if d.Err() != nil {
		return 0, d.Err()
	}
	if lastSymbol != sym {
		return 0, fmt.Errorf("unknown symbol %q", sym)
	}
	if s.version == FormatV1 {
		return uint32(s.bs.Len() - lastLen), nil
	}
	return uint32(res), nil
}

func (s Symbols) Size() int {
	return len(s.offsets) * 8
}

func (s Symbols) Iter() StringIter {
	d := encoding.NewDecbufAt(s.bs, s.off, castagnoliTable)
	cnt := d.Be32int()
	return &symbolsIter{
		d:   d,
		cnt: cnt,
	}
}

// symbolsIter implements StringIter.
type symbolsIter struct {
	d   encoding.Decbuf
	cnt int
	cur string
	err error
}

func (s *symbolsIter) Next() bool {
	if s.cnt == 0 || s.err != nil {
		return false
	}
	s.cur = yoloString(s.d.UvarintBytes())
	s.cnt--
	if s.d.Err() != nil {
		s.err = s.d.Err()
		return false
	}
	return true
}

func (s symbolsIter) At() string { return s.cur }
func (s symbolsIter) Err() error { return s.err }

// ReadPostingsOffsetTable reads the postings offset table and at the given position calls f for each
// found entry.
// The name and value parameters passed to f reuse the backing memory of the underlying byte slice,
// so they shouldn't be persisted without previously copying them.
// If f returns an error it stops decoding and returns the received error.
func ReadPostingsOffsetTable(bs ByteSlice, off uint64, f func(name, value []byte, postingsOffset uint64, labelOffset int) error) error {
	d := encoding.NewDecbufAt(bs, int(off), castagnoliTable)
	startLen := d.Len()
	cnt := d.Be32()

	for d.Err() == nil && d.Len() > 0 && cnt > 0 {
		offsetPos := startLen - d.Len()

		if keyCount := d.Uvarint(); keyCount != 2 {
			return fmt.Errorf("unexpected number of keys for postings offset table %d", keyCount)
		}
		name := d.UvarintBytes()
		value := d.UvarintBytes()
		o := d.Uvarint64()
		if d.Err() != nil {
			break
		}
		if err := f(name, value, o, offsetPos); err != nil {
			return err
		}
		cnt--
	}
	return d.Err()
}

// Close the reader and its underlying resources.
func (r *Reader) Close() error {
	return r.c.Close()
}

func (r *Reader) lookupSymbol(ctx context.Context, o uint32) (string, error) {
	if s, ok := r.nameSymbols[o]; ok {
		return s, nil
	}
	return r.symbols.Lookup(o)
}

// Symbols returns an iterator over the symbols that exist within the index.
func (r *Reader) Symbols() StringIter {
	return r.symbols.Iter()
}

// SymbolTableSize returns the symbol table size in bytes.
func (r *Reader) SymbolTableSize() uint64 {
	return uint64(r.symbols.Size())
}

// SortedLabelValues returns value tuples that exist for the given label name.
// It is not safe to use the return value beyond the lifetime of the byte slice
// passed into the Reader.
func (r *Reader) SortedLabelValues(ctx context.Context, name string, matchers ...*labels.Matcher) ([]string, error) {
	values, err := r.LabelValues(ctx, name, matchers...)
	if err == nil && r.version == FormatV1 {
		slices.Sort(values)
	}
	return values, err
}

// LabelValues returns value tuples that exist for the given label name.
// It is not safe to use the return value beyond the lifetime of the byte slice
// passed into the Reader.
// TODO(replay): Support filtering by matchers.
func (r *Reader) LabelValues(ctx context.Context, name string, matchers ...*labels.Matcher) ([]string, error) {
	if len(matchers) > 0 {
		return nil, fmt.Errorf("matchers parameter is not implemented: %+v", matchers)
	}

	if r.version == FormatV1 {
		e, ok := r.postingsV1[name]
		if !ok {
			return nil, nil
		}
		values := make([]string, 0, len(e))
		for k := range e {
			values = append(values, k)
		}
		return values, nil
	}
	e, ok := r.postings[name]
	if !ok {
		return nil, nil
	}
	if len(e) == 0 {
		return nil, nil
	}

	values := make([]string, 0, len(e)*symbolFactor)
	lastVal := e[len(e)-1].value
	err := r.traversePostingOffsets(ctx, e[0].off, func(val string, _ uint64) (bool, error) {
		values = append(values, val)
		return val != lastVal, nil
	})
	return values, err
}

// LabelNamesFor returns all the label names for the series referred to by IDs.
// The names returned are sorted.
func (r *Reader) LabelNamesFor(ctx context.Context, postings Postings) ([]string, error) {
	// Gather offsetsMap the name offsetsMap in the symbol table first
	offsetsMap := make(map[uint32]struct{})
	i := 0
	for postings.Next() {
		id := postings.At()
		i++

		if i%checkContextEveryNIterations == 0 {
			if ctxErr := ctx.Err(); ctxErr != nil {
				return nil, ctxErr
			}
		}

		offset := id
		// In version 2 series IDs are no longer exact references but series are 16-byte padded
		// and the ID is the multiple of 16 of the actual position.
		if r.version != FormatV1 {
			offset = id * seriesByteAlign
		}

		d := encoding.NewDecbufUvarintAt(r.b, int(offset), castagnoliTable)
		buf := d.Get()
		if d.Err() != nil {
			return nil, fmt.Errorf("get buffer for series: %w", d.Err())
		}

		offsets, err := r.dec.LabelNamesOffsetsFor(buf)
		if err != nil {
			return nil, fmt.Errorf("get label name offsets: %w", err)
		}
		for _, off := range offsets {
			offsetsMap[off] = struct{}{}
		}
	}

	// Lookup the unique symbols.
	names := make([]string, 0, len(offsetsMap))
	for off := range offsetsMap {
		name, err := r.lookupSymbol(ctx, off)
		if err != nil {
			return nil, fmt.Errorf("lookup symbol in LabelNamesFor: %w", err)
		}
		names = append(names, name)
	}

	slices.Sort(names)

	return names, nil
}

// LabelValueFor returns label value for the given label name in the series referred to by ID.
func (r *Reader) LabelValueFor(ctx context.Context, id storage.SeriesRef, label string) (string, error) {
	offset := id
	// In version 2 series IDs are no longer exact references but series are 16-byte padded
	// and the ID is the multiple of 16 of the actual position.
	if r.version != FormatV1 {
		offset = id * seriesByteAlign
	}
	d := encoding.NewDecbufUvarintAt(r.b, int(offset), castagnoliTable)
	buf := d.Get()
	if d.Err() != nil {
		return "", fmt.Errorf("label values for: %w", d.Err())
	}

	value, err := r.dec.LabelValueFor(ctx, buf, label)
	if err != nil {
		return "", storage.ErrNotFound
	}

	if value == "" {
		return "", storage.ErrNotFound
	}

	return value, nil
}

// Series reads the series with the given ID and writes its labels and chunks into builder and chks.
func (r *Reader) Series(id storage.SeriesRef, builder *labels.ScratchBuilder, chks *[]chunks.Meta) error {
	offset := id
	// In version 2 series IDs are no longer exact references but series are 16-byte padded
	// and the ID is the multiple of 16 of the actual position.
	if r.version != FormatV1 {
		offset = id * seriesByteAlign
	}
	d := encoding.NewDecbufUvarintAt(r.b, int(offset), castagnoliTable)
	if d.Err() != nil {
		return d.Err()
	}
	builder.SetSymbolTable(r.st)
	builder.Reset()
	err := r.dec.Series(d.Get(), builder, chks)
	if err != nil {
		return fmt.Errorf("read series: %w", err)
	}
	return nil
}

// traversePostingOffsets traverses r's posting offsets table, starting at off, and calls cb with every label value and postings offset.
// If cb returns false (or an error), the traversing is interrupted.
func (r *Reader) traversePostingOffsets(ctx context.Context, off int, cb func(string, uint64) (bool, error)) error {
	// Don't Crc32 the entire postings offset table, this is very slow
	// so hope any issues were caught at startup.
	d := encoding.NewDecbufAt(r.b, int(r.toc.PostingsTable), nil)
	d.Skip(off)
	skip := 0
	ctxErr := ctx.Err()
	for d.Err() == nil && ctxErr == nil {
		if skip == 0 {
			// These are always the same number of bytes,
			// and it's faster to skip than to parse.
			skip = d.Len()
			d.Uvarint()      // Keycount.
			d.UvarintBytes() // Label name.
			skip -= d.Len()
		} else {
			d.Skip(skip)
		}
		v := yoloString(d.UvarintBytes()) // Label value.
		postingsOff := d.Uvarint64()      // Offset.
		if ok, err := cb(v, postingsOff); err != nil {
			return err
		} else if !ok {
			break
		}
		ctxErr = ctx.Err()
	}
	if d.Err() != nil {
		return fmt.Errorf("get postings offset entry: %w", d.Err())
	}
	if ctxErr != nil {
		return fmt.Errorf("get postings offset entry: %w", ctxErr)
	}
	return nil
}

func (r *Reader) Postings(ctx context.Context, name string, values ...string) (Postings, error) {
	if r.version == FormatV1 {
		e, ok := r.postingsV1[name]
		if !ok {
			return EmptyPostings(), nil
		}
		res := make([]Postings, 0, len(values))
		for _, v := range values {
			postingsOff, ok := e[v]
			if !ok {
				continue
			}
			// Read from the postings table.
			d := encoding.NewDecbufAt(r.b, int(postingsOff), castagnoliTable)
			_, p, err := r.dec.DecodePostings(d)
			if err != nil {
				return nil, fmt.Errorf("decode postings: %w", err)
			}
			res = append(res, p)
		}
		return Merge(ctx, res...), nil
	}

	e, ok := r.postings[name]
	if !ok {
		return EmptyPostings(), nil
	}

	if len(values) == 0 {
		return EmptyPostings(), nil
	}

	slices.Sort(values) // Values must be in order so we can step through the table on disk.
	res := make([]Postings, 0, len(values))
	valueIndex := 0
	for valueIndex < len(values) && values[valueIndex] < e[0].value {
		// Discard values before the start.
		valueIndex++
	}
	for valueIndex < len(values) {
		value := values[valueIndex]

		i := sort.Search(len(e), func(i int) bool { return e[i].value >= value })
		if i == len(e) {
			// We're past the end.
			break
		}
		if i > 0 && e[i].value != value {
			// Need to look from previous entry.
			i--
		}

		if err := r.traversePostingOffsets(ctx, e[i].off, func(val string, postingsOff uint64) (bool, error) {
			for val >= value {
				if val == value {
					// Read from the postings table.
					d2 := encoding.NewDecbufAt(r.b, int(postingsOff), castagnoliTable)
					_, p, err := r.dec.DecodePostings(d2)
					if err != nil {
						return false, fmt.Errorf("decode postings: %w", err)
					}
					res = append(res, p)
				}
				valueIndex++
				if valueIndex == len(values) {
					break
				}
				value = values[valueIndex]
			}
			if i+1 == len(e) || value >= e[i+1].value || valueIndex == len(values) {
				// Need to go to a later postings offset entry, if there is one.
				return false, nil
			}
			return true, nil
		}); err != nil {
			return nil, err
		}
	}

	return Merge(ctx, res...), nil
}

func (r *Reader) PostingsForLabelMatching(ctx context.Context, name string, match func(string) bool) Postings {
	return r.postingsForLabelMatching(ctx, name, match)
}

func (r *Reader) PostingsForAllLabelValues(ctx context.Context, name string) Postings {
	return r.postingsForLabelMatching(ctx, name, nil)
}

// postingsForLabelMatching implements PostingsForLabelMatching if match is non-nil, and PostingsForAllLabelValues otherwise.
func (r *Reader) postingsForLabelMatching(ctx context.Context, name string, match func(string) bool) Postings {
	if r.version == FormatV1 {
		return r.postingsForLabelMatchingV1(ctx, name, match)
	}

	e := r.postings[name]
	if len(e) == 0 {
		return EmptyPostings()
	}

	postingsEstimate := 0
	if match == nil {
		// The caller wants all postings for name.
		postingsEstimate = len(e) * symbolFactor
	}

	lastVal := e[len(e)-1].value
	its := make([]Postings, 0, postingsEstimate)
	if err := r.traversePostingOffsets(ctx, e[0].off, func(val string, postingsOff uint64) (bool, error) {
		if match == nil || match(val) {
			// We want this postings iterator since the value is a match.
			postingsDec := encoding.NewDecbufAt(r.b, int(postingsOff), castagnoliTable)
			_, p, err := r.dec.DecodePostings(postingsDec)
			if err != nil {
				return false, fmt.Errorf("decode postings: %w", err)
			}
			its = append(its, p)
		}
		return val != lastVal, nil
	}); err != nil {
		return ErrPostings(err)
	}

	return Merge(ctx, its...)
}

func (r *Reader) postingsForLabelMatchingV1(ctx context.Context, name string, match func(string) bool) Postings {
	e := r.postingsV1[name]
	if len(e) == 0 {
		return EmptyPostings()
	}

	var its []Postings
	count := 1
	for val, offset := range e {
		if count%checkContextEveryNIterations == 0 && ctx.Err() != nil {
			return ErrPostings(ctx.Err())
		}
		count++
		if match != nil && !match(val) {
			continue
		}

		// Read from the postings table.
		d := encoding.NewDecbufAt(r.b, int(offset), castagnoliTable)
		_, p, err := r.dec.DecodePostings(d)
		if err != nil {
			return ErrPostings(fmt.Errorf("decode postings: %w", err))
		}

		its = append(its, p)
	}

	return Merge(ctx, its...)
}

// SortedPostings returns the given postings list reordered so that the backing series
// are sorted.
func (r *Reader) SortedPostings(p Postings) Postings {
	return p
}

// ShardedPostings returns a postings list filtered by the provided shardIndex out of shardCount.
func (r *Reader) ShardedPostings(p Postings, shardIndex, shardCount uint64) Postings {
	var (
		out     = make([]storage.SeriesRef, 0, 128)
		bufLbls = labels.ScratchBuilder{}
	)

	// Request the cache each time because the cache implementation requires
	// that the cache reference is retained for a short period.
	var seriesHashCache *hashcache.BlockSeriesHashCache
	if r.cacheProvider != nil {
		seriesHashCache = r.cacheProvider.SeriesHashCache()
	}

	for p.Next() {
		id := p.At()

		var (
			hash uint64
			ok   bool
		)

		// Check if the hash is cached.
		if seriesHashCache != nil {
			hash, ok = seriesHashCache.Fetch(id)
		}

		if !ok {
			// Get the series labels (no chunks).
			err := r.Series(id, &bufLbls, nil)
			if err != nil {
				return ErrPostings(fmt.Errorf("series %d not found", id))
			}

			hash = labels.StableHash(bufLbls.Labels())
			if seriesHashCache != nil {
				seriesHashCache.Store(id, hash)
			}
		}

		// Check if the series belong to the shard.
		if hash%shardCount != shardIndex {
			continue
		}

		out = append(out, id)
	}

	return NewListPostings(out)
}

// Size returns the size of an index file.
func (r *Reader) Size() int64 {
	return int64(r.b.Len())
}

// LabelNames returns all the unique label names present in the index.
// TODO(twilkie) implement support for matchers.
func (r *Reader) LabelNames(_ context.Context, matchers ...*labels.Matcher) ([]string, error) {
	if len(matchers) > 0 {
		return nil, fmt.Errorf("matchers parameter is not implemented: %+v", matchers)
	}

	labelNames := make([]string, 0, len(r.postings))
	for name := range r.postings {
		if name == allPostingsKey.Name {
			// This is not from any metric.
			continue
		}
		labelNames = append(labelNames, name)
	}
	slices.Sort(labelNames)
	return labelNames, nil
}

// NewStringListIter returns a StringIter for the given sorted list of strings.
func NewStringListIter(s []string) StringIter {
	return &stringListIter{l: s}
}

// stringListIter implements StringIter.
type stringListIter struct {
	l   []string
	cur string
}

func (s *stringListIter) Next() bool {
	if len(s.l) == 0 {
		return false
	}
	s.cur = s.l[0]
	s.l = s.l[1:]
	return true
}
func (s stringListIter) At() string { return s.cur }
func (s stringListIter) Err() error { return nil }

// Decoder provides decoding methods for the v1 and v2 index file format.
//
// It currently does not contain decoding methods for all entry types but can be extended
// by them if there's demand.
type Decoder struct {
	LookupSymbol   func(context.Context, uint32) (string, error)
	DecodePostings PostingsDecoder
}

// DecodePostingsRaw returns a postings list for d and its number of elements.
func DecodePostingsRaw(d encoding.Decbuf) (int, Postings, error) {
	n := d.Be32int()
	l := d.Get()
	if d.Err() != nil {
		return 0, nil, d.Err()
	}
	if len(l) != 4*n {
		return 0, nil, fmt.Errorf("unexpected postings length, should be %d bytes for %d postings, got %d bytes", 4*n, n, len(l))
	}
	return n, newBigEndianPostings(l), nil
}

// LabelNamesOffsetsFor decodes the offsets of the name symbols for a given series.
// They are returned in the same order they're stored, which should be sorted lexicographically.
func (dec *Decoder) LabelNamesOffsetsFor(b []byte) ([]uint32, error) {
	d := encoding.Decbuf{B: b}
	k := d.Uvarint()

	offsets := make([]uint32, k)
	for i := 0; i < k; i++ {
		offsets[i] = uint32(d.Uvarint())
		_ = d.Uvarint() // skip the label value

		if d.Err() != nil {
			return nil, fmt.Errorf("read series label offsets: %w", d.Err())
		}
	}

	return offsets, d.Err()
}

// LabelValueFor decodes a label for a given series.
func (dec *Decoder) LabelValueFor(ctx context.Context, b []byte, label string) (string, error) {
	d := encoding.Decbuf{B: b}
	k := d.Uvarint()

	for i := 0; i < k; i++ {
		lno := uint32(d.Uvarint())
		lvo := uint32(d.Uvarint())

		if d.Err() != nil {
			return "", fmt.Errorf("read series label offsets: %w", d.Err())
		}

		ln, err := dec.LookupSymbol(ctx, lno)
		if err != nil {
			return "", fmt.Errorf("lookup label name: %w", err)
		}

		if ln == label {
			lv, err := dec.LookupSymbol(ctx, lvo)
			if err != nil {
				return "", fmt.Errorf("lookup label value: %w", err)
			}

			return lv, nil
		}
	}

	return "", d.Err()
}

// Series decodes a series entry from the given byte slice into builder and chks.
// Previous contents of builder can be overwritten - make sure you copy before retaining.
// Skips reading chunks metadata if chks is nil.
func (dec *Decoder) Series(b []byte, builder *labels.ScratchBuilder, chks *[]chunks.Meta) error {
	builder.Reset()
	if chks != nil {
		*chks = (*chks)[:0]
	}

	d := encoding.Decbuf{B: b}

	k := d.Uvarint()

	for i := 0; i < k; i++ {
		lno := uint32(d.Uvarint())
		lvo := uint32(d.Uvarint())

		if d.Err() != nil {
			return fmt.Errorf("read series label offsets: %w", d.Err())
		}

		ln, err := dec.LookupSymbol(context.TODO(), lno)
		if err != nil {
			return fmt.Errorf("lookup label name: %w", err)
		}
		lv, err := dec.LookupSymbol(context.TODO(), lvo)
		if err != nil {
			return fmt.Errorf("lookup label value: %w", err)
		}

		builder.Add(ln, lv)
	}

	// Skip reading chunks metadata if chks is nil.
	if chks == nil {
		return d.Err()
	}

	// Read the chunks meta data.
	k = d.Uvarint()

	if k == 0 {
		return d.Err()
	}

	t0 := d.Varint64()
	maxt := int64(d.Uvarint64()) + t0
	ref0 := int64(d.Uvarint64())

	*chks = append(*chks, chunks.Meta{
		Ref:     chunks.ChunkRef(ref0),
		MinTime: t0,
		MaxTime: maxt,
	})
	t0 = maxt

	for i := 1; i < k; i++ {
		mint := int64(d.Uvarint64()) + t0
		maxt := int64(d.Uvarint64()) + mint

		ref0 += d.Varint64()
		t0 = maxt

		if d.Err() != nil {
			return fmt.Errorf("read meta for chunk %d: %w", i, d.Err())
		}

		*chks = append(*chks, chunks.Meta{
			Ref:     chunks.ChunkRef(ref0),
			MinTime: mint,
			MaxTime: maxt,
		})
	}
	return d.Err()
}

func yoloString(b []byte) string {
	return unsafe.String(unsafe.SliceData(b), len(b))
}<|MERGE_RESOLUTION|>--- conflicted
+++ resolved
@@ -1167,40 +1167,27 @@
 
 // NewReader returns a new index reader on the given byte slice. It automatically
 // handles different format versions.
-<<<<<<< HEAD
-func NewReader(b ByteSlice) (*Reader, error) {
-	return newReader(b, io.NopCloser(nil), nil)
+func NewReader(b ByteSlice, decoder PostingsDecoder) (*Reader, error) {
+	return newReader(b, io.NopCloser(nil), decoder, nil)
 }
 
 // NewReaderWithCache is like NewReader but allows to pass a cache provider.
-func NewReaderWithCache(b ByteSlice, cacheProvider ReaderCacheProvider) (*Reader, error) {
-	return newReader(b, io.NopCloser(nil), cacheProvider)
-}
-
-// NewFileReader returns a new index reader against the given index file.
-func NewFileReader(path string) (*Reader, error) {
-	return NewFileReaderWithOptions(path, nil)
-}
-
-// NewFileReaderWithOptions is like NewFileReader but allows to pass a cache provider and sharding function.
-func NewFileReaderWithOptions(path string, cacheProvider ReaderCacheProvider) (*Reader, error) {
-=======
-func NewReader(b ByteSlice, decoder PostingsDecoder) (*Reader, error) {
-	return newReader(b, io.NopCloser(nil), decoder)
+func NewReaderWithCache(b ByteSlice, decoder PostingsDecoder, cacheProvider ReaderCacheProvider) (*Reader, error) {
+	return newReader(b, io.NopCloser(nil), decoder, cacheProvider)
 }
 
 // NewFileReader returns a new index reader against the given index file.
 func NewFileReader(path string, decoder PostingsDecoder) (*Reader, error) {
->>>>>>> 140f4aa9
+	return NewFileReaderWithOptions(path, decoder, nil)
+}
+
+// NewFileReaderWithOptions is like NewFileReader but allows to pass a cache provider and sharding function.
+func NewFileReaderWithOptions(path string, decoder PostingsDecoder, cacheProvider ReaderCacheProvider) (*Reader, error) {
 	f, err := fileutil.OpenMmapFile(path)
 	if err != nil {
 		return nil, err
 	}
-<<<<<<< HEAD
-	r, err := newReader(realByteSlice(f.Bytes()), f, cacheProvider)
-=======
-	r, err := newReader(realByteSlice(f.Bytes()), f, decoder)
->>>>>>> 140f4aa9
+	r, err := newReader(realByteSlice(f.Bytes()), f, decoder, cacheProvider)
 	if err != nil {
 		return nil, tsdb_errors.NewMulti(
 			err,
@@ -1211,11 +1198,7 @@
 	return r, nil
 }
 
-<<<<<<< HEAD
-func newReader(b ByteSlice, c io.Closer, cacheProvider ReaderCacheProvider) (*Reader, error) {
-=======
-func newReader(b ByteSlice, c io.Closer, postingsDecoder PostingsDecoder) (*Reader, error) {
->>>>>>> 140f4aa9
+func newReader(b ByteSlice, c io.Closer, postingsDecoder PostingsDecoder, cacheProvider ReaderCacheProvider) (*Reader, error) {
 	r := &Reader{
 		b:             b,
 		c:             c,
