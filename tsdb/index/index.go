// Copyright 2017 The Prometheus Authors
// Licensed under the Apache License, Version 2.0 (the "License");
// you may not use this file except in compliance with the License.
// You may obtain a copy of the License at
//
// http://www.apache.org/licenses/LICENSE-2.0
//
// Unless required by applicable law or agreed to in writing, software
// distributed under the License is distributed on an "AS IS" BASIS,
// WITHOUT WARRANTIES OR CONDITIONS OF ANY KIND, either express or implied.
// See the License for the specific language governing permissions and
// limitations under the License.

package index

import (
	"bufio"
	"bytes"
	"context"
	"encoding/binary"
	"fmt"
	"hash"
	"hash/crc32"
	"io"
	"math"
	"os"
	"path/filepath"
	"sort"
	"unsafe"

	"golang.org/x/exp/slices"

	"github.com/prometheus/prometheus/model/labels"
	"github.com/prometheus/prometheus/storage"
	"github.com/prometheus/prometheus/tsdb/chunks"
	"github.com/prometheus/prometheus/tsdb/encoding"
	tsdb_errors "github.com/prometheus/prometheus/tsdb/errors"
	"github.com/prometheus/prometheus/tsdb/fileutil"
	"github.com/prometheus/prometheus/tsdb/hashcache"
)

const (
	// MagicIndex 4 bytes at the head of an index file.
	MagicIndex = 0xBAAAD700
	// HeaderLen represents number of bytes reserved of index for header.
	HeaderLen = 5

	// FormatV1 represents 1 version of index.
	FormatV1 = 1
	// FormatV2 represents 2 version of index.
	FormatV2 = 2

	indexFilename = "index"
)

type indexWriterSeries struct {
	labels labels.Labels
	chunks []chunks.Meta // series file offset of chunks
}

type indexWriterSeriesSlice []*indexWriterSeries

func (s indexWriterSeriesSlice) Len() int      { return len(s) }
func (s indexWriterSeriesSlice) Swap(i, j int) { s[i], s[j] = s[j], s[i] }

func (s indexWriterSeriesSlice) Less(i, j int) bool {
	return labels.Compare(s[i].labels, s[j].labels) < 0
}

type indexWriterStage uint8

const (
	idxStageNone indexWriterStage = iota
	idxStageSymbols
	idxStageSeries
	idxStageDone
)

func (s indexWriterStage) String() string {
	switch s {
	case idxStageNone:
		return "none"
	case idxStageSymbols:
		return "symbols"
	case idxStageSeries:
		return "series"
	case idxStageDone:
		return "done"
	}
	return "<unknown>"
}

// The table gets initialized with sync.Once but may still cause a race
// with any other use of the crc32 package anywhere. Thus we initialize it
// before.
var castagnoliTable *crc32.Table

func init() {
	castagnoliTable = crc32.MakeTable(crc32.Castagnoli)
}

// newCRC32 initializes a CRC32 hash with a preconfigured polynomial, so the
// polynomial may be easily changed in one location at a later time, if necessary.
func newCRC32() hash.Hash32 {
	return crc32.New(castagnoliTable)
}

type symbolCacheEntry struct {
	index          uint32
	lastValueIndex uint32
	lastValue      string
}

type PostingsEncoder func(*encoding.Encbuf, []uint32) error

// Writer implements the IndexWriter interface for the standard
// serialization format.
type Writer struct {
	ctx context.Context

	// For the main index file.
	f *FileWriter

	// Temporary file for postings.
	fP *FileWriter
	// Temporary file for posting offsets table.
	fPO   *FileWriter
	cntPO uint64

	toc           TOC
	stage         indexWriterStage
	postingsStart uint64 // Due to padding, can differ from TOC entry.

	// Reusable memory.
	buf1 encoding.Encbuf
	buf2 encoding.Encbuf

	numSymbols  int
	symbols     *Symbols
	symbolFile  *fileutil.MmapFile
	lastSymbol  string
	symbolCache map[string]symbolCacheEntry

	labelIndexes []labelIndexHashEntry // Label index offsets.
	labelNames   map[string]uint64     // Label names, and their usage.

	// Hold last series to validate that clients insert new series in order.
	lastSeries labels.Labels
	lastRef    storage.SeriesRef

	crc32 hash.Hash

	Version int

	postingsEncoder PostingsEncoder
}

// TOC represents index Table Of Content that states where each section of index starts.
type TOC struct {
	Symbols           uint64
	Series            uint64
	LabelIndices      uint64
	LabelIndicesTable uint64
	Postings          uint64
	PostingsTable     uint64
}

// NewTOCFromByteSlice return parsed TOC from given index byte slice.
func NewTOCFromByteSlice(bs ByteSlice) (*TOC, error) {
	if bs.Len() < indexTOCLen {
		return nil, encoding.ErrInvalidSize
	}
	b := bs.Range(bs.Len()-indexTOCLen, bs.Len())

	expCRC := binary.BigEndian.Uint32(b[len(b)-4:])
	d := encoding.Decbuf{B: b[:len(b)-4]}

	if d.Crc32(castagnoliTable) != expCRC {
		return nil, fmt.Errorf("read TOC: %w", encoding.ErrInvalidChecksum)
	}

	toc := &TOC{
		Symbols:           d.Be64(),
		Series:            d.Be64(),
		LabelIndices:      d.Be64(),
		LabelIndicesTable: d.Be64(),
		Postings:          d.Be64(),
		PostingsTable:     d.Be64(),
	}
	return toc, d.Err()
}

// NewWriter returns a new Writer to the given filename. It serializes data in format version 2.
// It uses the given encoder to encode each postings list.
func NewWriterWithEncoder(ctx context.Context, fn string, encoder PostingsEncoder) (*Writer, error) {
	dir := filepath.Dir(fn)

	df, err := fileutil.OpenDir(dir)
	if err != nil {
		return nil, err
	}
	defer df.Close() // Close for platform windows.

	if err := os.RemoveAll(fn); err != nil {
		return nil, fmt.Errorf("remove any existing index at path: %w", err)
	}

	// Main index file we are building.
	f, err := NewFileWriter(fn)
	if err != nil {
		return nil, err
	}
	// Temporary file for postings.
	fP, err := NewFileWriter(fn + "_tmp_p")
	if err != nil {
		return nil, err
	}
	// Temporary file for posting offset table.
	fPO, err := NewFileWriter(fn + "_tmp_po")
	if err != nil {
		return nil, err
	}
	if err := df.Sync(); err != nil {
		return nil, fmt.Errorf("sync dir: %w", err)
	}

	iw := &Writer{
		ctx:   ctx,
		f:     f,
		fP:    fP,
		fPO:   fPO,
		stage: idxStageNone,

		// Reusable memory.
		buf1: encoding.Encbuf{B: make([]byte, 0, 1<<22)},
		buf2: encoding.Encbuf{B: make([]byte, 0, 1<<22)},

		symbolCache:     make(map[string]symbolCacheEntry, 1<<8),
		labelNames:      make(map[string]uint64, 1<<8),
		crc32:           newCRC32(),
		postingsEncoder: encoder,
	}
	if err := iw.writeMeta(); err != nil {
		return nil, err
	}
	return iw, nil
}

// NewWriter creates a new index writer using the default encoder. See
// NewWriterWithEncoder.
func NewWriter(ctx context.Context, fn string) (*Writer, error) {
	return NewWriterWithEncoder(ctx, fn, EncodePostingsRaw)
}

func (w *Writer) write(bufs ...[]byte) error {
	return w.f.Write(bufs...)
}

func (w *Writer) writeAt(buf []byte, pos uint64) error {
	return w.f.WriteAt(buf, pos)
}

func (w *Writer) addPadding(size int) error {
	return w.f.AddPadding(size)
}

type FileWriter struct {
	f    *os.File
	fbuf *bufio.Writer
	pos  uint64
	name string
}

func NewFileWriter(name string) (*FileWriter, error) {
	f, err := os.OpenFile(name, os.O_CREATE|os.O_RDWR, 0o666)
	if err != nil {
		return nil, err
	}
	return &FileWriter{
		f:    f,
		fbuf: bufio.NewWriterSize(f, 1<<22),
		pos:  0,
		name: name,
	}, nil
}

func (fw *FileWriter) Pos() uint64 {
	return fw.pos
}

func (fw *FileWriter) Write(bufs ...[]byte) error {
	for _, b := range bufs {
		n, err := fw.fbuf.Write(b)
		fw.pos += uint64(n)
		if err != nil {
			return err
		}
		// For now the index file must not grow beyond 64GiB. Some of the fixed-sized
		// offset references in v1 are only 4 bytes large.
		// Once we move to compressed/varint representations in those areas, this limitation
		// can be lifted.
		if fw.pos > 16*math.MaxUint32 {
			return fmt.Errorf("%q exceeding max size of 64GiB", fw.name)
		}
	}
	return nil
}

func (fw *FileWriter) Flush() error {
	return fw.fbuf.Flush()
}

func (fw *FileWriter) WriteAt(buf []byte, pos uint64) error {
	if err := fw.Flush(); err != nil {
		return err
	}
	_, err := fw.f.WriteAt(buf, int64(pos))
	return err
}

// AddPadding adds zero byte padding until the file size is a multiple size.
func (fw *FileWriter) AddPadding(size int) error {
	p := fw.pos % uint64(size)
	if p == 0 {
		return nil
	}
	p = uint64(size) - p

	if err := fw.Write(make([]byte, p)); err != nil {
		return fmt.Errorf("add padding: %w", err)
	}
	return nil
}

func (fw *FileWriter) Close() error {
	if err := fw.Flush(); err != nil {
		return err
	}
	if err := fw.f.Sync(); err != nil {
		return err
	}
	return fw.f.Close()
}

func (fw *FileWriter) Remove() error {
	return os.Remove(fw.name)
}

// ensureStage handles transitions between write stages and ensures that IndexWriter
// methods are called in an order valid for the implementation.
func (w *Writer) ensureStage(s indexWriterStage) error {
	select {
	case <-w.ctx.Done():
		return w.ctx.Err()
	default:
	}

	if w.stage == s {
		return nil
	}
	if w.stage < s-1 {
		// A stage has been skipped.
		if err := w.ensureStage(s - 1); err != nil {
			return err
		}
	}
	if w.stage > s {
		return fmt.Errorf("invalid stage %q, currently at %q", s, w.stage)
	}

	// Mark start of sections in table of contents.
	switch s {
	case idxStageSymbols:
		w.toc.Symbols = w.f.pos
		if err := w.startSymbols(); err != nil {
			return err
		}
	case idxStageSeries:
		if err := w.finishSymbols(); err != nil {
			return err
		}
		w.toc.Series = w.f.pos

	case idxStageDone:
		w.toc.LabelIndices = w.f.pos
		// LabelIndices generation depends on the posting offset
		// table produced at this stage.
		if err := w.writePostingsToTmpFiles(); err != nil {
			return err
		}
		if err := w.writeLabelIndices(); err != nil {
			return err
		}

		w.toc.Postings = w.f.pos
		if err := w.writePostings(); err != nil {
			return err
		}

		w.toc.LabelIndicesTable = w.f.pos
		if err := w.writeLabelIndexesOffsetTable(); err != nil {
			return err
		}

		w.toc.PostingsTable = w.f.pos
		if err := w.writePostingsOffsetTable(); err != nil {
			return err
		}
		if err := w.writeTOC(); err != nil {
			return err
		}
	}

	w.stage = s
	return nil
}

func (w *Writer) writeMeta() error {
	w.buf1.Reset()
	w.buf1.PutBE32(MagicIndex)
	w.buf1.PutByte(FormatV2)

	return w.write(w.buf1.Get())
}

// AddSeries adds the series one at a time along with its chunks.
func (w *Writer) AddSeries(ref storage.SeriesRef, lset labels.Labels, chunks ...chunks.Meta) error {
	if err := w.ensureStage(idxStageSeries); err != nil {
		return err
	}
	if labels.Compare(lset, w.lastSeries) <= 0 {
		return fmt.Errorf("out-of-order series added with label set %q", lset)
	}

	if ref < w.lastRef && !w.lastSeries.IsEmpty() {
		return fmt.Errorf("series with reference greater than %d already added", ref)
	}
	// We add padding to 16 bytes to increase the addressable space we get through 4 byte
	// series references.
	if err := w.addPadding(16); err != nil {
		return fmt.Errorf("failed to write padding bytes: %w", err)
	}

	if w.f.pos%16 != 0 {
		return fmt.Errorf("series write not 16-byte aligned at %d", w.f.pos)
	}

	w.buf2.Reset()
	w.buf2.PutUvarint(lset.Len())

	if err := lset.Validate(func(l labels.Label) error {
		var err error
		cacheEntry, ok := w.symbolCache[l.Name]
		nameIndex := cacheEntry.index
		if !ok {
			nameIndex, err = w.symbols.ReverseLookup(l.Name)
			if err != nil {
				return fmt.Errorf("symbol entry for %q does not exist, %w", l.Name, err)
			}
		}
		w.labelNames[l.Name]++
		w.buf2.PutUvarint32(nameIndex)

		valueIndex := cacheEntry.lastValueIndex
		if !ok || cacheEntry.lastValue != l.Value {
			valueIndex, err = w.symbols.ReverseLookup(l.Value)
			if err != nil {
				return fmt.Errorf("symbol entry for %q does not exist, %w", l.Value, err)
			}
			w.symbolCache[l.Name] = symbolCacheEntry{
				index:          nameIndex,
				lastValueIndex: valueIndex,
				lastValue:      l.Value,
			}
		}
		w.buf2.PutUvarint32(valueIndex)
		return nil
	}); err != nil {
		return err
	}

	w.buf2.PutUvarint(len(chunks))

	if len(chunks) > 0 {
		c := chunks[0]
		w.buf2.PutVarint64(c.MinTime)
		w.buf2.PutUvarint64(uint64(c.MaxTime - c.MinTime))
		w.buf2.PutUvarint64(uint64(c.Ref))
		t0 := c.MaxTime
		ref0 := int64(c.Ref)

		for _, c := range chunks[1:] {
			w.buf2.PutUvarint64(uint64(c.MinTime - t0))
			w.buf2.PutUvarint64(uint64(c.MaxTime - c.MinTime))
			t0 = c.MaxTime

			w.buf2.PutVarint64(int64(c.Ref) - ref0)
			ref0 = int64(c.Ref)
		}
	}

	w.buf1.Reset()
	w.buf1.PutUvarint(w.buf2.Len())

	w.buf2.PutHash(w.crc32)

	if err := w.write(w.buf1.Get(), w.buf2.Get()); err != nil {
		return fmt.Errorf("write series data: %w", err)
	}

	w.lastSeries.CopyFrom(lset)
	w.lastRef = ref

	return nil
}

func (w *Writer) startSymbols() error {
	// We are at w.toc.Symbols.
	// Leave 4 bytes of space for the length, and another 4 for the number of symbols
	// which will both be calculated later.
	return w.write([]byte("alenblen"))
}

func (w *Writer) AddSymbol(sym string) error {
	if err := w.ensureStage(idxStageSymbols); err != nil {
		return err
	}
	if w.numSymbols != 0 && sym <= w.lastSymbol {
		return fmt.Errorf("symbol %q out-of-order", sym)
	}
	w.lastSymbol = sym
	w.numSymbols++
	w.buf1.Reset()
	w.buf1.PutUvarintStr(sym)
	return w.write(w.buf1.Get())
}

func (w *Writer) finishSymbols() error {
	symbolTableSize := w.f.pos - w.toc.Symbols - 4
	// The symbol table's <len> part is 4 bytes. So the total symbol table size must be less than or equal to 2^32-1
	if symbolTableSize > math.MaxUint32 {
		return fmt.Errorf("symbol table size exceeds %d bytes: %d", uint32(math.MaxUint32), symbolTableSize)
	}

	// Write out the length and symbol count.
	w.buf1.Reset()
	w.buf1.PutBE32int(int(symbolTableSize))
	w.buf1.PutBE32int(w.numSymbols)
	if err := w.writeAt(w.buf1.Get(), w.toc.Symbols); err != nil {
		return err
	}

	hashPos := w.f.pos
	// Leave space for the hash. We can only calculate it
	// now that the number of symbols is known, so mmap and do it from there.
	if err := w.write([]byte("hash")); err != nil {
		return err
	}
	if err := w.f.Flush(); err != nil {
		return err
	}

	sf, err := fileutil.OpenMmapFile(w.f.name)
	if err != nil {
		return err
	}
	w.symbolFile = sf
	hash := crc32.Checksum(w.symbolFile.Bytes()[w.toc.Symbols+4:hashPos], castagnoliTable)
	w.buf1.Reset()
	w.buf1.PutBE32(hash)
	if err := w.writeAt(w.buf1.Get(), hashPos); err != nil {
		return err
	}

	// Load in the symbol table efficiently for the rest of the index writing.
	w.symbols, err = NewSymbols(realByteSlice(w.symbolFile.Bytes()), FormatV2, int(w.toc.Symbols))
	if err != nil {
		return fmt.Errorf("read symbols: %w", err)
	}
	return nil
}

func (w *Writer) writeLabelIndices() error {
	if err := w.fPO.Flush(); err != nil {
		return err
	}

	// Find all the label values in the tmp posting offset table.
	f, err := fileutil.OpenMmapFile(w.fPO.name)
	if err != nil {
		return err
	}
	defer f.Close()

	d := encoding.NewDecbufRaw(realByteSlice(f.Bytes()), int(w.fPO.pos))
	cnt := w.cntPO
	current := []byte{}
	values := []uint32{}
	for d.Err() == nil && cnt > 0 {
		cnt--
		d.Uvarint()                           // Keycount.
		name := d.UvarintBytes()              // Label name.
		value := yoloString(d.UvarintBytes()) // Label value.
		d.Uvarint64()                         // Offset.
		if len(name) == 0 {
			continue // All index is ignored.
		}

		if !bytes.Equal(name, current) && len(values) > 0 {
			// We've reached a new label name.
			if err := w.writeLabelIndex(string(current), values); err != nil {
				return err
			}
			values = values[:0]
		}
		current = name
		sid, err := w.symbols.ReverseLookup(value)
		if err != nil {
			return err
		}
		values = append(values, sid)
	}
	if d.Err() != nil {
		return d.Err()
	}

	// Handle the last label.
	if len(values) > 0 {
		if err := w.writeLabelIndex(string(current), values); err != nil {
			return err
		}
	}
	return nil
}

func (w *Writer) writeLabelIndex(name string, values []uint32) error {
	// Align beginning to 4 bytes for more efficient index list scans.
	if err := w.addPadding(4); err != nil {
		return err
	}

	w.labelIndexes = append(w.labelIndexes, labelIndexHashEntry{
		keys:   []string{name},
		offset: w.f.pos,
	})

	startPos := w.f.pos
	// Leave 4 bytes of space for the length, which will be calculated later.
	if err := w.write([]byte("alen")); err != nil {
		return err
	}
	w.crc32.Reset()

	w.buf1.Reset()
	w.buf1.PutBE32int(1) // Number of names.
	w.buf1.PutBE32int(len(values))
	w.buf1.WriteToHash(w.crc32)
	if err := w.write(w.buf1.Get()); err != nil {
		return err
	}

	for _, v := range values {
		w.buf1.Reset()
		w.buf1.PutBE32(v)
		w.buf1.WriteToHash(w.crc32)
		if err := w.write(w.buf1.Get()); err != nil {
			return err
		}
	}

	// Write out the length.
	w.buf1.Reset()
	l := w.f.pos - startPos - 4
	if l > math.MaxUint32 {
		return fmt.Errorf("label index size exceeds 4 bytes: %d", l)
	}
	w.buf1.PutBE32int(int(l))
	if err := w.writeAt(w.buf1.Get(), startPos); err != nil {
		return err
	}

	w.buf1.Reset()
	w.buf1.PutHashSum(w.crc32)
	return w.write(w.buf1.Get())
}

// writeLabelIndexesOffsetTable writes the label indices offset table.
func (w *Writer) writeLabelIndexesOffsetTable() error {
	startPos := w.f.pos
	// Leave 4 bytes of space for the length, which will be calculated later.
	if err := w.write([]byte("alen")); err != nil {
		return err
	}
	w.crc32.Reset()

	w.buf1.Reset()
	w.buf1.PutBE32int(len(w.labelIndexes))
	w.buf1.WriteToHash(w.crc32)
	if err := w.write(w.buf1.Get()); err != nil {
		return err
	}

	for _, e := range w.labelIndexes {
		w.buf1.Reset()
		w.buf1.PutUvarint(len(e.keys))
		for _, k := range e.keys {
			w.buf1.PutUvarintStr(k)
		}
		w.buf1.PutUvarint64(e.offset)
		w.buf1.WriteToHash(w.crc32)
		if err := w.write(w.buf1.Get()); err != nil {
			return err
		}
	}
	// Write out the length.
	w.buf1.Reset()
	l := w.f.pos - startPos - 4
	if l > math.MaxUint32 {
		return fmt.Errorf("label indexes offset table size exceeds 4 bytes: %d", l)
	}
	w.buf1.PutBE32int(int(l))
	if err := w.writeAt(w.buf1.Get(), startPos); err != nil {
		return err
	}

	w.buf1.Reset()
	w.buf1.PutHashSum(w.crc32)
	return w.write(w.buf1.Get())
}

// writePostingsOffsetTable writes the postings offset table.
func (w *Writer) writePostingsOffsetTable() error {
	// Ensure everything is in the temporary file.
	if err := w.fPO.Flush(); err != nil {
		return err
	}

	startPos := w.f.pos
	// Leave 4 bytes of space for the length, which will be calculated later.
	if err := w.write([]byte("alen")); err != nil {
		return err
	}

	// Copy over the tmp posting offset table, however we need to
	// adjust the offsets.
	adjustment := w.postingsStart

	w.buf1.Reset()
	w.crc32.Reset()
	w.buf1.PutBE32int(int(w.cntPO)) // Count.
	w.buf1.WriteToHash(w.crc32)
	if err := w.write(w.buf1.Get()); err != nil {
		return err
	}

	f, err := fileutil.OpenMmapFile(w.fPO.name)
	if err != nil {
		return err
	}
	defer func() {
		if f != nil {
			f.Close()
		}
	}()
	d := encoding.NewDecbufRaw(realByteSlice(f.Bytes()), int(w.fPO.pos))
	cnt := w.cntPO
	for d.Err() == nil && cnt > 0 {
		w.buf1.Reset()
		w.buf1.PutUvarint(d.Uvarint())                     // Keycount.
		w.buf1.PutUvarintStr(yoloString(d.UvarintBytes())) // Label name.
		w.buf1.PutUvarintStr(yoloString(d.UvarintBytes())) // Label value.
		w.buf1.PutUvarint64(d.Uvarint64() + adjustment)    // Offset.
		w.buf1.WriteToHash(w.crc32)
		if err := w.write(w.buf1.Get()); err != nil {
			return err
		}
		cnt--
	}
	if d.Err() != nil {
		return d.Err()
	}

	// Cleanup temporary file.
	if err := f.Close(); err != nil {
		return err
	}
	f = nil
	if err := w.fPO.Close(); err != nil {
		return err
	}
	if err := w.fPO.Remove(); err != nil {
		return err
	}
	w.fPO = nil

	// Write out the length.
	w.buf1.Reset()
	l := w.f.pos - startPos - 4
	if l > math.MaxUint32 {
		return fmt.Errorf("postings offset table size exceeds 4 bytes: %d", l)
	}
	w.buf1.PutBE32int(int(l))
	if err := w.writeAt(w.buf1.Get(), startPos); err != nil {
		return err
	}

	// Finally write the hash.
	w.buf1.Reset()
	w.buf1.PutHashSum(w.crc32)
	return w.write(w.buf1.Get())
}

const indexTOCLen = 6*8 + crc32.Size

func (w *Writer) writeTOC() error {
	w.buf1.Reset()

	w.buf1.PutBE64(w.toc.Symbols)
	w.buf1.PutBE64(w.toc.Series)
	w.buf1.PutBE64(w.toc.LabelIndices)
	w.buf1.PutBE64(w.toc.LabelIndicesTable)
	w.buf1.PutBE64(w.toc.Postings)
	w.buf1.PutBE64(w.toc.PostingsTable)

	w.buf1.PutHash(w.crc32)

	return w.write(w.buf1.Get())
}

func (w *Writer) writePostingsToTmpFiles() error {
	names := make([]string, 0, len(w.labelNames))
	for n := range w.labelNames {
		names = append(names, n)
	}
	slices.Sort(names)

	if err := w.f.Flush(); err != nil {
		return err
	}
	f, err := fileutil.OpenMmapFile(w.f.name)
	if err != nil {
		return err
	}
	defer f.Close()

	// Write out the special all posting.
	offsets := []uint32{}
	d := encoding.NewDecbufRaw(realByteSlice(f.Bytes()), int(w.toc.LabelIndices))
	d.Skip(int(w.toc.Series))
	for d.Len() > 0 {
		d.ConsumePadding()
		startPos := w.toc.LabelIndices - uint64(d.Len())
		if startPos%16 != 0 {
			return fmt.Errorf("series not 16-byte aligned at %d", startPos)
		}
		offsets = append(offsets, uint32(startPos/16))
		// Skip to next series.
		x := d.Uvarint()
		d.Skip(x + crc32.Size)
		if err := d.Err(); err != nil {
			return err
		}
	}
	if err := w.writePosting("", "", offsets); err != nil {
		return err
	}
	maxPostings := uint64(len(offsets)) // No label name can have more postings than this.

	for len(names) > 0 {
		batchNames := []string{}
		var c uint64
		// Try to bunch up label names into one loop, but avoid
		// using more memory than a single label name can.
		for len(names) > 0 {
			if w.labelNames[names[0]]+c > maxPostings {
				if c > 0 {
					break
				}
				return fmt.Errorf("corruption detected when writing postings to index: label %q has %d uses, but maxPostings is %d", names[0], w.labelNames[names[0]], maxPostings)
			}
			batchNames = append(batchNames, names[0])
			c += w.labelNames[names[0]]
			names = names[1:]
		}

		nameSymbols := map[uint32]string{}
		for _, name := range batchNames {
			sid, err := w.symbols.ReverseLookup(name)
			if err != nil {
				return err
			}
			nameSymbols[sid] = name
		}
		// Label name -> label value -> positions.
		postings := map[uint32]map[uint32][]uint32{}

		d := encoding.NewDecbufRaw(realByteSlice(f.Bytes()), int(w.toc.LabelIndices))
		d.Skip(int(w.toc.Series))
		for d.Len() > 0 {
			d.ConsumePadding()
			startPos := w.toc.LabelIndices - uint64(d.Len())
			l := d.Uvarint() // Length of this series in bytes.
			startLen := d.Len()

			// See if label names we want are in the series.
			numLabels := d.Uvarint()
			for i := 0; i < numLabels; i++ {
				lno := uint32(d.Uvarint())
				lvo := uint32(d.Uvarint())

				if _, ok := nameSymbols[lno]; ok {
					if _, ok := postings[lno]; !ok {
						postings[lno] = map[uint32][]uint32{}
					}
					postings[lno][lvo] = append(postings[lno][lvo], uint32(startPos/16))
				}
			}
			// Skip to next series.
			d.Skip(l - (startLen - d.Len()) + crc32.Size)
			if err := d.Err(); err != nil {
				return err
			}
		}

		for _, name := range batchNames {
			// Write out postings for this label name.
			sid, err := w.symbols.ReverseLookup(name)
			if err != nil {
				return err
			}
			values := make([]uint32, 0, len(postings[sid]))
			for v := range postings[sid] {
				values = append(values, v)
			}
			// Symbol numbers are in order, so the strings will also be in order.
			slices.Sort(values)
			for _, v := range values {
				value, err := w.symbols.Lookup(v)
				if err != nil {
					return err
				}
				if err := w.writePosting(name, value, postings[sid][v]); err != nil {
					return err
				}
			}
		}
		select {
		case <-w.ctx.Done():
			return w.ctx.Err()
		default:
		}

	}
	return nil
}

// EncodePostingsRaw uses the "basic" postings list encoding format with no compression:
// <BE uint32 len X><BE uint32 0><BE uint32 1>...<BE uint32 X-1>.
func EncodePostingsRaw(e *encoding.Encbuf, offs []uint32) error {
	e.PutBE32int(len(offs))

	for _, off := range offs {
		if off > (1<<32)-1 {
			return fmt.Errorf("series offset %d exceeds 4 bytes", off)
		}
		e.PutBE32(off)
	}
	return nil
}

func (w *Writer) writePosting(name, value string, offs []uint32) error {
	// Align beginning to 4 bytes for more efficient postings list scans.
	if err := w.fP.AddPadding(4); err != nil {
		return err
	}

	// Write out postings offset table to temporary file as we go.
	w.buf1.Reset()
	w.buf1.PutUvarint(2)
	w.buf1.PutUvarintStr(name)
	w.buf1.PutUvarintStr(value)
	w.buf1.PutUvarint64(w.fP.pos) // This is relative to the postings tmp file, not the final index file.
	if err := w.fPO.Write(w.buf1.Get()); err != nil {
		return err
	}
	w.cntPO++

	w.buf1.Reset()
	if err := w.postingsEncoder(&w.buf1, offs); err != nil {
		return err
	}

	w.buf2.Reset()
	l := w.buf1.Len()
	// We convert to uint to make code compile on 32-bit systems, as math.MaxUint32 doesn't fit into int there.
	if uint(l) > math.MaxUint32 {
		return fmt.Errorf("posting size exceeds 4 bytes: %d", l)
	}
	w.buf2.PutBE32int(l)
	w.buf1.PutHash(w.crc32)
	return w.fP.Write(w.buf2.Get(), w.buf1.Get())
}

func (w *Writer) writePostings() error {
	// There's padding in the tmp file, make sure it actually works.
	if err := w.f.AddPadding(4); err != nil {
		return err
	}
	w.postingsStart = w.f.pos

	// Copy temporary file into main index.
	if err := w.fP.Flush(); err != nil {
		return err
	}
	if _, err := w.fP.f.Seek(0, 0); err != nil {
		return err
	}
	// Don't need to calculate a checksum, so can copy directly.
	n, err := io.CopyBuffer(w.f.fbuf, w.fP.f, make([]byte, 1<<20))
	if err != nil {
		return err
	}
	if uint64(n) != w.fP.pos {
		return fmt.Errorf("wrote %d bytes to posting temporary file, but only read back %d", w.fP.pos, n)
	}
	w.f.pos += uint64(n)

	if err := w.fP.Close(); err != nil {
		return err
	}
	if err := w.fP.Remove(); err != nil {
		return err
	}
	w.fP = nil
	return nil
}

type labelIndexHashEntry struct {
	keys   []string
	offset uint64
}

func (w *Writer) Close() error {
	// Even if this fails, we need to close all the files.
	ensureErr := w.ensureStage(idxStageDone)

	if w.symbolFile != nil {
		if err := w.symbolFile.Close(); err != nil {
			return err
		}
	}
	if w.fP != nil {
		if err := w.fP.Close(); err != nil {
			return err
		}
	}
	if w.fPO != nil {
		if err := w.fPO.Close(); err != nil {
			return err
		}
	}
	if err := w.f.Close(); err != nil {
		return err
	}
	return ensureErr
}

// StringIter iterates over a sorted list of strings.
type StringIter interface {
	// Next advances the iterator and returns true if another value was found.
	Next() bool

	// At returns the value at the current iterator position.
	At() string

	// Err returns the last error of the iterator.
	Err() error
}

type ReaderCacheProvider interface {
	SeriesHashCache() *hashcache.BlockSeriesHashCache
}

type Reader struct {
	b   ByteSlice
	toc *TOC

	// Close that releases the underlying resources of the byte slice.
	c io.Closer

	// Map of LabelName to a list of some LabelValues's position in the offset table.
	// The first and last values for each name are always present.
	postings map[string][]postingOffset
	// For the v1 format, labelname -> labelvalue -> offset.
	postingsV1 map[string]map[string]uint64

	symbols     *Symbols
	nameSymbols map[uint32]string // Cache of the label name symbol lookups,
	// as there are not many and they are half of all lookups.

	dec *Decoder

	version int

	// Provides a cache mapping series labels hash by series ID.
	cacheProvider ReaderCacheProvider
}

type postingOffset struct {
	value string
	off   int
}

// ByteSlice abstracts a byte slice.
type ByteSlice interface {
	Len() int
	Range(start, end int) []byte
}

type realByteSlice []byte

func (b realByteSlice) Len() int {
	return len(b)
}

func (b realByteSlice) Range(start, end int) []byte {
	return b[start:end]
}

func (b realByteSlice) Sub(start, end int) ByteSlice {
	return b[start:end]
}

// NewReader returns a new index reader on the given byte slice. It automatically
// handles different format versions.
func NewReader(b ByteSlice) (*Reader, error) {
	return newReader(b, io.NopCloser(nil), nil)
}

// NewReaderWithCache is like NewReader but allows to pass a cache provider.
func NewReaderWithCache(b ByteSlice, cacheProvider ReaderCacheProvider) (*Reader, error) {
	return newReader(b, io.NopCloser(nil), cacheProvider)
}

// NewFileReader returns a new index reader against the given index file.
func NewFileReader(path string) (*Reader, error) {
	return NewFileReaderWithOptions(path, nil)
}

// NewFileReaderWithOptions is like NewFileReader but allows to pass a cache provider and sharding function.
func NewFileReaderWithOptions(path string, cacheProvider ReaderCacheProvider) (*Reader, error) {
	f, err := fileutil.OpenMmapFile(path)
	if err != nil {
		return nil, err
	}
	r, err := newReader(realByteSlice(f.Bytes()), f, cacheProvider)
	if err != nil {
		return nil, tsdb_errors.NewMulti(
			err,
			f.Close(),
		).Err()
	}

	return r, nil
}

func newReader(b ByteSlice, c io.Closer, cacheProvider ReaderCacheProvider) (*Reader, error) {
	r := &Reader{
		b:             b,
		c:             c,
		postings:      map[string][]postingOffset{},
		cacheProvider: cacheProvider,
	}

	// Verify header.
	if r.b.Len() < HeaderLen {
		return nil, fmt.Errorf("index header: %w", encoding.ErrInvalidSize)
	}
	if m := binary.BigEndian.Uint32(r.b.Range(0, 4)); m != MagicIndex {
		return nil, fmt.Errorf("invalid magic number %x", m)
	}
	r.version = int(r.b.Range(4, 5)[0])

	if r.version != FormatV1 && r.version != FormatV2 {
		return nil, fmt.Errorf("unknown index file version %d", r.version)
	}

	var err error
	r.toc, err = NewTOCFromByteSlice(b)
	if err != nil {
		return nil, fmt.Errorf("read TOC: %w", err)
	}

	r.symbols, err = NewSymbols(r.b, r.version, int(r.toc.Symbols))
	if err != nil {
		return nil, fmt.Errorf("read symbols: %w", err)
	}

	if r.version == FormatV1 {
		// Earlier V1 formats don't have a sorted postings offset table, so
		// load the whole offset table into memory.
		r.postingsV1 = map[string]map[string]uint64{}
		if err := ReadPostingsOffsetTable(r.b, r.toc.PostingsTable, func(name, value []byte, off uint64, _ int) error {
			if _, ok := r.postingsV1[string(name)]; !ok {
				r.postingsV1[string(name)] = map[string]uint64{}
				r.postings[string(name)] = nil // Used to get a list of labelnames in places.
			}
			r.postingsV1[string(name)][string(value)] = off
			return nil
		}); err != nil {
			return nil, fmt.Errorf("read postings table: %w", err)
		}
	} else {
		var lastName, lastValue []byte
		lastOff := 0
		valueCount := 0
		// For the postings offset table we keep every label name but only every nth
		// label value (plus the first and last one), to save memory.
		if err := ReadPostingsOffsetTable(r.b, r.toc.PostingsTable, func(name, value []byte, _ uint64, off int) error {
			if _, ok := r.postings[string(name)]; !ok {
				// Next label name.
				r.postings[string(name)] = []postingOffset{}
				if lastName != nil {
					// Always include last value for each label name.
					r.postings[string(lastName)] = append(r.postings[string(lastName)], postingOffset{value: string(lastValue), off: lastOff})
				}
				valueCount = 0
			}
			if valueCount%symbolFactor == 0 {
				r.postings[string(name)] = append(r.postings[string(name)], postingOffset{value: string(value), off: off})
				lastName, lastValue = nil, nil
			} else {
				lastName, lastValue = name, value
				lastOff = off
			}
			valueCount++
			return nil
		}); err != nil {
			return nil, fmt.Errorf("read postings table: %w", err)
		}
		if lastName != nil {
			r.postings[string(lastName)] = append(r.postings[string(lastName)], postingOffset{value: string(lastValue), off: lastOff})
		}
		// Trim any extra space in the slices.
		for k, v := range r.postings {
			l := make([]postingOffset, len(v))
			copy(l, v)
			r.postings[k] = l
		}
	}

	r.nameSymbols = make(map[uint32]string, len(r.postings))
	for k := range r.postings {
		if k == "" {
			continue
		}
		off, err := r.symbols.ReverseLookup(k)
		if err != nil {
			return nil, fmt.Errorf("reverse symbol lookup: %w", err)
		}
		r.nameSymbols[off] = k
	}

	r.dec = &Decoder{LookupSymbol: r.lookupSymbol}

	return r, nil
}

// Version returns the file format version of the underlying index.
func (r *Reader) Version() int {
	return r.version
}

// Range marks a byte range.
type Range struct {
	Start, End int64
}

// PostingsRanges returns a new map of byte range in the underlying index file
// for all postings lists.
func (r *Reader) PostingsRanges() (map[labels.Label]Range, error) {
	m := map[labels.Label]Range{}
	if err := ReadPostingsOffsetTable(r.b, r.toc.PostingsTable, func(name, value []byte, off uint64, _ int) error {
		d := encoding.NewDecbufAt(r.b, int(off), castagnoliTable)
		if d.Err() != nil {
			return d.Err()
		}
		m[labels.Label{Name: string(name), Value: string(value)}] = Range{
			Start: int64(off) + 4,
			End:   int64(off) + 4 + int64(d.Len()),
		}
		return nil
	}); err != nil {
		return nil, fmt.Errorf("read postings table: %w", err)
	}
	return m, nil
}

type Symbols struct {
	bs      ByteSlice
	version int
	off     int

	offsets []int
	seen    int
}

const symbolFactor = 32

// NewSymbols returns a Symbols object for symbol lookups.
func NewSymbols(bs ByteSlice, version, off int) (*Symbols, error) {
	s := &Symbols{
		bs:      bs,
		version: version,
		off:     off,
	}
	d := encoding.NewDecbufAt(bs, off, castagnoliTable)
	var (
		origLen = d.Len()
		cnt     = d.Be32int()
		basePos = off + 4
	)
	s.offsets = make([]int, 0, 1+cnt/symbolFactor)
	for d.Err() == nil && s.seen < cnt {
		if s.seen%symbolFactor == 0 {
			s.offsets = append(s.offsets, basePos+origLen-d.Len())
		}
		d.UvarintBytes() // The symbol.
		s.seen++
	}
	if d.Err() != nil {
		return nil, d.Err()
	}
	return s, nil
}

func (s Symbols) Lookup(o uint32) (string, error) {
	d := encoding.Decbuf{
		B: s.bs.Range(0, s.bs.Len()),
	}

	if s.version == FormatV2 {
		if int(o) >= s.seen {
			return "", fmt.Errorf("unknown symbol offset %d", o)
		}
		d.Skip(s.offsets[int(o/symbolFactor)])
		// Walk until we find the one we want.
		for i := o - (o / symbolFactor * symbolFactor); i > 0; i-- {
			d.UvarintBytes()
		}
	} else {
		d.Skip(int(o))
	}
	sym := d.UvarintStr()
	if d.Err() != nil {
		return "", d.Err()
	}
	return sym, nil
}

func (s Symbols) ReverseLookup(sym string) (uint32, error) {
	if len(s.offsets) == 0 {
		return 0, fmt.Errorf("unknown symbol %q - no symbols", sym)
	}
	i := sort.Search(len(s.offsets), func(i int) bool {
		// Any decoding errors here will be lost, however
		// we already read through all of this at startup.
		d := encoding.Decbuf{
			B: s.bs.Range(0, s.bs.Len()),
		}
		d.Skip(s.offsets[i])
		return yoloString(d.UvarintBytes()) > sym
	})
	d := encoding.Decbuf{
		B: s.bs.Range(0, s.bs.Len()),
	}
	if i > 0 {
		i--
	}
	d.Skip(s.offsets[i])
	res := i * symbolFactor
	var lastLen int
	var lastSymbol string
	for d.Err() == nil && res <= s.seen {
		lastLen = d.Len()
		lastSymbol = yoloString(d.UvarintBytes())
		if lastSymbol >= sym {
			break
		}
		res++
	}
	if d.Err() != nil {
		return 0, d.Err()
	}
	if lastSymbol != sym {
		return 0, fmt.Errorf("unknown symbol %q", sym)
	}
	if s.version == FormatV2 {
		return uint32(res), nil
	}
	return uint32(s.bs.Len() - lastLen), nil
}

func (s Symbols) Size() int {
	return len(s.offsets) * 8
}

func (s Symbols) Iter() StringIter {
	d := encoding.NewDecbufAt(s.bs, s.off, castagnoliTable)
	cnt := d.Be32int()
	return &symbolsIter{
		d:   d,
		cnt: cnt,
	}
}

// symbolsIter implements StringIter.
type symbolsIter struct {
	d   encoding.Decbuf
	cnt int
	cur string
	err error
}

func (s *symbolsIter) Next() bool {
	if s.cnt == 0 || s.err != nil {
		return false
	}
	s.cur = yoloString(s.d.UvarintBytes())
	s.cnt--
	if s.d.Err() != nil {
		s.err = s.d.Err()
		return false
	}
	return true
}

func (s symbolsIter) At() string { return s.cur }
func (s symbolsIter) Err() error { return s.err }

// ReadPostingsOffsetTable reads the postings offset table and at the given position calls f for each
// found entry.
// The name and value parameters passed to f reuse the backing memory of the underlying byte slice,
// so they shouldn't be persisted without previously copying them.
// If f returns an error it stops decoding and returns the received error.
func ReadPostingsOffsetTable(bs ByteSlice, off uint64, f func(name, value []byte, postingsOffset uint64, labelOffset int) error) error {
	d := encoding.NewDecbufAt(bs, int(off), castagnoliTable)
	startLen := d.Len()
	cnt := d.Be32()

	for d.Err() == nil && d.Len() > 0 && cnt > 0 {
		offsetPos := startLen - d.Len()

		if keyCount := d.Uvarint(); keyCount != 2 {
			return fmt.Errorf("unexpected number of keys for postings offset table %d", keyCount)
		}
		name := d.UvarintBytes()
		value := d.UvarintBytes()
		o := d.Uvarint64()
		if d.Err() != nil {
			break
		}
		if err := f(name, value, o, offsetPos); err != nil {
			return err
		}
		cnt--
	}
	return d.Err()
}

// Close the reader and its underlying resources.
func (r *Reader) Close() error {
	return r.c.Close()
}

func (r *Reader) lookupSymbol(ctx context.Context, o uint32) (string, error) {
	if s, ok := r.nameSymbols[o]; ok {
		return s, nil
	}
	return r.symbols.Lookup(o)
}

// Symbols returns an iterator over the symbols that exist within the index.
func (r *Reader) Symbols() StringIter {
	return r.symbols.Iter()
}

// SymbolTableSize returns the symbol table size in bytes.
func (r *Reader) SymbolTableSize() uint64 {
	return uint64(r.symbols.Size())
}

// SortedLabelValues returns value tuples that exist for the given label name.
// It is not safe to use the return value beyond the lifetime of the byte slice
// passed into the Reader.
func (r *Reader) SortedLabelValues(ctx context.Context, name string, matchers ...*labels.Matcher) ([]string, error) {
	values, err := r.LabelValues(ctx, name, matchers...)
	if err == nil && r.version == FormatV1 {
		slices.Sort(values)
	}
	return values, err
}

// LabelValues returns value tuples that exist for the given label name.
// It is not safe to use the return value beyond the lifetime of the byte slice
// passed into the Reader.
// TODO(replay): Support filtering by matchers.
func (r *Reader) LabelValues(ctx context.Context, name string, matchers ...*labels.Matcher) ([]string, error) {
	if len(matchers) > 0 {
		return nil, fmt.Errorf("matchers parameter is not implemented: %+v", matchers)
	}

	if r.version == FormatV1 {
		e, ok := r.postingsV1[name]
		if !ok {
			return nil, nil
		}
		values := make([]string, 0, len(e))
		for k := range e {
			values = append(values, k)
		}
		return values, nil

	}
	e, ok := r.postings[name]
	if !ok {
		return nil, nil
	}
	if len(e) == 0 {
		return nil, nil
	}
	values := make([]string, 0, len(e)*symbolFactor)

	d := encoding.NewDecbufAt(r.b, int(r.toc.PostingsTable), nil)
	d.Skip(e[0].off)
	lastVal := e[len(e)-1].value

	skip := 0
	for d.Err() == nil && ctx.Err() == nil {
		if skip == 0 {
			// These are always the same number of bytes,
			// and it's faster to skip than parse.
			skip = d.Len()
			d.Uvarint()      // Keycount.
			d.UvarintBytes() // Label name.
			skip -= d.Len()
		} else {
			d.Skip(skip)
		}
		s := yoloString(d.UvarintBytes()) // Label value.
		values = append(values, s)
		if s == lastVal {
			break
		}
		d.Uvarint64() // Offset.
	}
	if d.Err() != nil {
		return nil, fmt.Errorf("get postings offset entry: %w", d.Err())
	}

	return values, ctx.Err()
}

// LabelNamesFor returns all the label names for the series referred to by IDs.
// The names returned are sorted.
func (r *Reader) LabelNamesFor(ctx context.Context, ids ...storage.SeriesRef) ([]string, error) {
	// Gather offsetsMap the name offsetsMap in the symbol table first
	offsetsMap := make(map[uint32]struct{})
	for _, id := range ids {
		if ctx.Err() != nil {
			return nil, ctx.Err()
		}

		offset := id
		// In version 2 series IDs are no longer exact references but series are 16-byte padded
		// and the ID is the multiple of 16 of the actual position.
		if r.version == FormatV2 {
			offset = id * 16
		}

		d := encoding.NewDecbufUvarintAt(r.b, int(offset), castagnoliTable)
		buf := d.Get()
		if d.Err() != nil {
			return nil, fmt.Errorf("get buffer for series: %w", d.Err())
		}

		offsets, err := r.dec.LabelNamesOffsetsFor(buf)
		if err != nil {
			return nil, fmt.Errorf("get label name offsets: %w", err)
		}
		for _, off := range offsets {
			offsetsMap[off] = struct{}{}
		}
	}

	// Lookup the unique symbols.
	names := make([]string, 0, len(offsetsMap))
	for off := range offsetsMap {
		name, err := r.lookupSymbol(ctx, off)
		if err != nil {
			return nil, fmt.Errorf("lookup symbol in LabelNamesFor: %w", err)
		}
		names = append(names, name)
	}

	slices.Sort(names)

	return names, nil
}

// LabelValueFor returns label value for the given label name in the series referred to by ID.
func (r *Reader) LabelValueFor(ctx context.Context, id storage.SeriesRef, label string) (string, error) {
	offset := id
	// In version 2 series IDs are no longer exact references but series are 16-byte padded
	// and the ID is the multiple of 16 of the actual position.
	if r.version == FormatV2 {
		offset = id * 16
	}
	d := encoding.NewDecbufUvarintAt(r.b, int(offset), castagnoliTable)
	buf := d.Get()
	if d.Err() != nil {
		return "", fmt.Errorf("label values for: %w", d.Err())
	}

	value, err := r.dec.LabelValueFor(ctx, buf, label)
	if err != nil {
		return "", storage.ErrNotFound
	}

	if value == "" {
		return "", storage.ErrNotFound
	}

	return value, nil
}

// Series reads the series with the given ID and writes its labels and chunks into builder and chks.
func (r *Reader) Series(id storage.SeriesRef, builder *labels.ScratchBuilder, chks *[]chunks.Meta) error {
	offset := id
	// In version 2 series IDs are no longer exact references but series are 16-byte padded
	// and the ID is the multiple of 16 of the actual position.
	if r.version == FormatV2 {
		offset = id * 16
	}
	d := encoding.NewDecbufUvarintAt(r.b, int(offset), castagnoliTable)
	if d.Err() != nil {
		return d.Err()
	}
	err := r.dec.Series(d.Get(), builder, chks)
	if err != nil {
		return fmt.Errorf("read series: %w", err)
	}
	return nil
}

func (r *Reader) Postings(ctx context.Context, name string, values ...string) (Postings, error) {
	if r.version == FormatV1 {
		e, ok := r.postingsV1[name]
		if !ok {
			return EmptyPostings(), nil
		}
		res := make([]Postings, 0, len(values))
		for _, v := range values {
			postingsOff, ok := e[v]
			if !ok {
				continue
			}
			// Read from the postings table.
			d := encoding.NewDecbufAt(r.b, int(postingsOff), castagnoliTable)
			_, p, err := r.dec.Postings(d.Get())
			if err != nil {
				return nil, fmt.Errorf("decode postings: %w", err)
			}
			res = append(res, p)
		}
		return Merge(ctx, res...), nil
	}

	e, ok := r.postings[name]
	if !ok {
		return EmptyPostings(), nil
	}

	if len(values) == 0 {
		return EmptyPostings(), nil
	}

	slices.Sort(values) // Values must be in order so we can step through the table on disk.
	res := make([]Postings, 0, len(values))
	skip := 0
	valueIndex := 0
	for valueIndex < len(values) && values[valueIndex] < e[0].value {
		// Discard values before the start.
		valueIndex++
	}
	for valueIndex < len(values) {
		value := values[valueIndex]

		i := sort.Search(len(e), func(i int) bool { return e[i].value >= value })
		if i == len(e) {
			// We're past the end.
			break
		}
		if i > 0 && e[i].value != value {
			// Need to look from previous entry.
			i--
		}
		// Don't Crc32 the entire postings offset table, this is very slow
		// so hope any issues were caught at startup.
		d := encoding.NewDecbufAt(r.b, int(r.toc.PostingsTable), nil)
		d.Skip(e[i].off)

		// Iterate on the offset table.
		var postingsOff uint64 // The offset into the postings table.
		for d.Err() == nil && ctx.Err() == nil {
			if skip == 0 {
				// These are always the same number of bytes,
				// and it's faster to skip than parse.
				skip = d.Len()
				d.Uvarint()      // Keycount.
				d.UvarintBytes() // Label name.
				skip -= d.Len()
			} else {
				d.Skip(skip)
			}
			v := d.UvarintBytes()       // Label value.
			postingsOff = d.Uvarint64() // Offset.
			for string(v) >= value {
				if string(v) == value {
					// Read from the postings table.
					d2 := encoding.NewDecbufAt(r.b, int(postingsOff), castagnoliTable)
					_, p, err := r.dec.Postings(d2.Get())
					if err != nil {
						return nil, fmt.Errorf("decode postings: %w", err)
					}
					res = append(res, p)
				}
				valueIndex++
				if valueIndex == len(values) {
					break
				}
				value = values[valueIndex]
			}
			if i+1 == len(e) || value >= e[i+1].value || valueIndex == len(values) {
				// Need to go to a later postings offset entry, if there is one.
				break
			}
		}
		if d.Err() != nil {
			return nil, fmt.Errorf("get postings offset entry: %w", d.Err())
		}
		if ctx.Err() != nil {
			return nil, fmt.Errorf("get postings offset entry: %w", ctx.Err())
		}
	}

	return Merge(ctx, res...), nil
}

// SortedPostings returns the given postings list reordered so that the backing series
// are sorted.
func (r *Reader) SortedPostings(p Postings) Postings {
	return p
}

// ShardedPostings returns a postings list filtered by the provided shardIndex out of shardCount.
func (r *Reader) ShardedPostings(p Postings, shardIndex, shardCount uint64) Postings {
	var (
		out     = make([]storage.SeriesRef, 0, 128)
		bufLbls = labels.ScratchBuilder{}
	)

<<<<<<< HEAD
	// Request the cache each time because the cache implementation requires
	// that the cache reference is retained for a short period.
	var seriesHashCache *hashcache.BlockSeriesHashCache
	if r.cacheProvider != nil {
		seriesHashCache = r.cacheProvider.SeriesHashCache()
	}

	for p.Next() {
		id := p.At()

		var (
			hash uint64
			ok   bool
		)

		// Check if the hash is cached.
		if seriesHashCache != nil {
			hash, ok = seriesHashCache.Fetch(id)
		}

		if !ok {
			// Get the series labels (no chunks).
			err := r.Series(id, &bufLbls, nil)
			if err != nil {
				return ErrPostings(fmt.Errorf("series %d not found", id))
			}

			hash = labels.StableHash(bufLbls.Labels())
			if seriesHashCache != nil {
				seriesHashCache.Store(id, hash)
			}
		}

		// Check if the series belong to the shard.
		if hash%shardCount != shardIndex {
=======
	for p.Next() {
		id := p.At()

		// Get the series labels (no chunks).
		err := r.Series(id, &bufLbls, nil)
		if err != nil {
			return ErrPostings(fmt.Errorf("series %d not found", id))
		}

		// Check if the series belong to the shard.
		if labels.StableHash(bufLbls.Labels())%shardCount != shardIndex {
>>>>>>> 501bc641
			continue
		}

		out = append(out, id)
	}

	return NewListPostings(out)
}

// Size returns the size of an index file.
func (r *Reader) Size() int64 {
	return int64(r.b.Len())
}

// LabelNames returns all the unique label names present in the index.
// TODO(twilkie) implement support for matchers.
func (r *Reader) LabelNames(_ context.Context, matchers ...*labels.Matcher) ([]string, error) {
	if len(matchers) > 0 {
		return nil, fmt.Errorf("matchers parameter is not implemented: %+v", matchers)
	}

	labelNames := make([]string, 0, len(r.postings))
	for name := range r.postings {
		if name == allPostingsKey.Name {
			// This is not from any metric.
			continue
		}
		labelNames = append(labelNames, name)
	}
	slices.Sort(labelNames)
	return labelNames, nil
}

// NewStringListIter returns a StringIter for the given sorted list of strings.
func NewStringListIter(s []string) StringIter {
	return &stringListIter{l: s}
}

// symbolsIter implements StringIter.
type stringListIter struct {
	l   []string
	cur string
}

func (s *stringListIter) Next() bool {
	if len(s.l) == 0 {
		return false
	}
	s.cur = s.l[0]
	s.l = s.l[1:]
	return true
}
func (s stringListIter) At() string { return s.cur }
func (s stringListIter) Err() error { return nil }

// Decoder provides decoding methods for the v1 and v2 index file format.
//
// It currently does not contain decoding methods for all entry types but can be extended
// by them if there's demand.
type Decoder struct {
	LookupSymbol func(context.Context, uint32) (string, error)
}

// Postings returns a postings list for b and its number of elements.
func (dec *Decoder) Postings(b []byte) (int, Postings, error) {
	d := encoding.Decbuf{B: b}
	n := d.Be32int()
	l := d.Get()
	if d.Err() != nil {
		return 0, nil, d.Err()
	}
	if len(l) != 4*n {
		return 0, nil, fmt.Errorf("unexpected postings length, should be %d bytes for %d postings, got %d bytes", 4*n, n, len(l))
	}
	return n, newBigEndianPostings(l), nil
}

// LabelNamesOffsetsFor decodes the offsets of the name symbols for a given series.
// They are returned in the same order they're stored, which should be sorted lexicographically.
func (dec *Decoder) LabelNamesOffsetsFor(b []byte) ([]uint32, error) {
	d := encoding.Decbuf{B: b}
	k := d.Uvarint()

	offsets := make([]uint32, k)
	for i := 0; i < k; i++ {
		offsets[i] = uint32(d.Uvarint())
		_ = d.Uvarint() // skip the label value

		if d.Err() != nil {
			return nil, fmt.Errorf("read series label offsets: %w", d.Err())
		}
	}

	return offsets, d.Err()
}

// LabelValueFor decodes a label for a given series.
func (dec *Decoder) LabelValueFor(ctx context.Context, b []byte, label string) (string, error) {
	d := encoding.Decbuf{B: b}
	k := d.Uvarint()

	for i := 0; i < k; i++ {
		lno := uint32(d.Uvarint())
		lvo := uint32(d.Uvarint())

		if d.Err() != nil {
			return "", fmt.Errorf("read series label offsets: %w", d.Err())
		}

		ln, err := dec.LookupSymbol(ctx, lno)
		if err != nil {
			return "", fmt.Errorf("lookup label name: %w", err)
		}

		if ln == label {
			lv, err := dec.LookupSymbol(ctx, lvo)
			if err != nil {
				return "", fmt.Errorf("lookup label value: %w", err)
			}

			return lv, nil
		}
	}

	return "", d.Err()
}

// Series decodes a series entry from the given byte slice into builder and chks.
// Previous contents of builder can be overwritten - make sure you copy before retaining.
// Skips reading chunks metadata if chks is nil.
func (dec *Decoder) Series(b []byte, builder *labels.ScratchBuilder, chks *[]chunks.Meta) error {
	builder.Reset()
	if chks != nil {
		*chks = (*chks)[:0]
	}

	d := encoding.Decbuf{B: b}

	k := d.Uvarint()

	for i := 0; i < k; i++ {
		lno := uint32(d.Uvarint())
		lvo := uint32(d.Uvarint())

		if d.Err() != nil {
			return fmt.Errorf("read series label offsets: %w", d.Err())
		}

		ln, err := dec.LookupSymbol(context.TODO(), lno)
		if err != nil {
			return fmt.Errorf("lookup label name: %w", err)
		}
		lv, err := dec.LookupSymbol(context.TODO(), lvo)
		if err != nil {
			return fmt.Errorf("lookup label value: %w", err)
		}

		builder.Add(ln, lv)
	}

	// Skip reading chunks metadata if chks is nil.
	if chks == nil {
		return d.Err()
	}

	// Read the chunks meta data.
	k = d.Uvarint()

	if k == 0 {
		return d.Err()
	}

	t0 := d.Varint64()
	maxt := int64(d.Uvarint64()) + t0
	ref0 := int64(d.Uvarint64())

	*chks = append(*chks, chunks.Meta{
		Ref:     chunks.ChunkRef(ref0),
		MinTime: t0,
		MaxTime: maxt,
	})
	t0 = maxt

	for i := 1; i < k; i++ {
		mint := int64(d.Uvarint64()) + t0
		maxt := int64(d.Uvarint64()) + mint

		ref0 += d.Varint64()
		t0 = maxt

		if d.Err() != nil {
			return fmt.Errorf("read meta for chunk %d: %w", i, d.Err())
		}

		*chks = append(*chks, chunks.Meta{
			Ref:     chunks.ChunkRef(ref0),
			MinTime: mint,
			MaxTime: maxt,
		})
	}
	return d.Err()
}

func yoloString(b []byte) string {
	return *((*string)(unsafe.Pointer(&b)))
}<|MERGE_RESOLUTION|>--- conflicted
+++ resolved
@@ -1770,7 +1770,6 @@
 		bufLbls = labels.ScratchBuilder{}
 	)
 
-<<<<<<< HEAD
 	// Request the cache each time because the cache implementation requires
 	// that the cache reference is retained for a short period.
 	var seriesHashCache *hashcache.BlockSeriesHashCache
@@ -1806,19 +1805,6 @@
 
 		// Check if the series belong to the shard.
 		if hash%shardCount != shardIndex {
-=======
-	for p.Next() {
-		id := p.At()
-
-		// Get the series labels (no chunks).
-		err := r.Series(id, &bufLbls, nil)
-		if err != nil {
-			return ErrPostings(fmt.Errorf("series %d not found", id))
-		}
-
-		// Check if the series belong to the shard.
-		if labels.StableHash(bufLbls.Labels())%shardCount != shardIndex {
->>>>>>> 501bc641
 			continue
 		}
 
