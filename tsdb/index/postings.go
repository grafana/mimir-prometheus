--- conflicted
+++ resolved
@@ -510,7 +510,6 @@
 }
 
 func (p *MemPostings) PostingsForAllLabelValues(ctx context.Context, name string) Postings {
-<<<<<<< HEAD
 	p.mtx.RLock()
 
 	e := p.m[name]
@@ -519,30 +518,6 @@
 		if len(refs) > 0 {
 			its = append(its, NewListPostings(refs))
 		}
-	}
-
-	// Let the mutex go before merging.
-	p.mtx.RUnlock()
-	return Merge(ctx, its...)
-}
-
-// labelValues returns a slice of label values for the given label name.
-// It will take the read lock.
-func (p *MemPostings) labelValues(name string) []string {
-=======
->>>>>>> cd1f8ac1
-	p.mtx.RLock()
-
-	e := p.m[name]
-	its := make([]Postings, 0, len(e))
-	lps := make([]ListPostings, len(e))
-	i := 0
-	for _, refs := range e {
-		if len(refs) > 0 {
-			lps[i] = ListPostings{list: refs}
-			its = append(its, &lps[i])
-		}
-		i++
 	}
 
 	// Let the mutex go before merging.
