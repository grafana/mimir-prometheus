// Copyright 2017 The Prometheus Authors
// Licensed under the Apache License, Version 2.0 (the "License");
// you may not use this file except in compliance with the License.
// You may obtain a copy of the License at
//
// http://www.apache.org/licenses/LICENSE-2.0
//
// Unless required by applicable law or agreed to in writing, software
// distributed under the License is distributed on an "AS IS" BASIS,
// WITHOUT WARRANTIES OR CONDITIONS OF ANY KIND, either express or implied.
// See the License for the specific language governing permissions and
// limitations under the License.

package index

import (
	"context"
	"errors"
	"fmt"
	"hash/crc32"
	"os"
	"path/filepath"
	"slices"
	"sort"
	"strconv"
	"testing"

	"github.com/stretchr/testify/require"

	"github.com/prometheus/prometheus/model/labels"
	"github.com/prometheus/prometheus/storage"
	"github.com/prometheus/prometheus/tsdb/chunkenc"
	"github.com/prometheus/prometheus/tsdb/chunks"
	"github.com/prometheus/prometheus/tsdb/encoding"
	"github.com/prometheus/prometheus/tsdb/hashcache"
	"github.com/prometheus/prometheus/util/testutil"
)

func TestMain(m *testing.M) {
	testutil.TolerantVerifyLeak(m)
}

type series struct {
	l      labels.Labels
	chunks []chunks.Meta
}

type mockIndex struct {
	series   map[storage.SeriesRef]series
	postings map[labels.Label][]storage.SeriesRef
	symbols  map[string]struct{}
}

func newMockIndex() mockIndex {
	ix := mockIndex{
		series:   make(map[storage.SeriesRef]series),
		postings: make(map[labels.Label][]storage.SeriesRef),
		symbols:  make(map[string]struct{}),
	}
	ix.postings[allPostingsKey] = []storage.SeriesRef{}
	return ix
}

func (m mockIndex) Symbols() (map[string]struct{}, error) {
	return m.symbols, nil
}

func (m mockIndex) AddSeries(ref storage.SeriesRef, l labels.Labels, chunks ...chunks.Meta) error {
	if _, ok := m.series[ref]; ok {
		return fmt.Errorf("series with reference %d already added", ref)
	}
	l.Range(func(lbl labels.Label) {
		m.symbols[lbl.Name] = struct{}{}
		m.symbols[lbl.Value] = struct{}{}
		if _, ok := m.postings[lbl]; !ok {
			m.postings[lbl] = []storage.SeriesRef{}
		}
		m.postings[lbl] = append(m.postings[lbl], ref)
	})
	m.postings[allPostingsKey] = append(m.postings[allPostingsKey], ref)

	s := series{l: l}
	// Actual chunk data is not stored in the index.
	for _, c := range chunks {
		c.Chunk = nil
		s.chunks = append(s.chunks, c)
	}
	m.series[ref] = s

	return nil
}

func (m mockIndex) Close() error {
	return nil
}

func (m mockIndex) LabelValues(_ context.Context, name string) ([]string, error) {
	values := []string{}
	for l := range m.postings {
		if l.Name == name {
			values = append(values, l.Value)
		}
	}
	return values, nil
}

func (m mockIndex) Postings(ctx context.Context, name string, values ...string) (Postings, error) {
	p := []Postings{}
	for _, value := range values {
		l := labels.Label{Name: name, Value: value}
		p = append(p, m.SortedPostings(NewListPostings(m.postings[l])))
	}
	return Merge(ctx, p...), nil
}

func (m mockIndex) SortedPostings(p Postings) Postings {
	ep, err := ExpandPostings(p)
	if err != nil {
		return ErrPostings(fmt.Errorf("expand postings: %w", err))
	}

	sort.Slice(ep, func(i, j int) bool {
		return labels.Compare(m.series[ep[i]].l, m.series[ep[j]].l) < 0
	})
	return NewListPostings(ep)
}

func (m mockIndex) Series(ref storage.SeriesRef, builder *labels.ScratchBuilder, chks *[]chunks.Meta) error {
	s, ok := m.series[ref]
	if !ok {
		return errors.New("not found")
	}
	builder.Assign(s.l)
	*chks = append((*chks)[:0], s.chunks...)

	return nil
}

func TestIndexRW_Create_Open(t *testing.T) {
	dir := t.TempDir()

	fn := filepath.Join(dir, indexFilename)

	// An empty index must still result in a readable file.
	iw, err := NewWriter(context.Background(), fn)
	require.NoError(t, err)
	require.NoError(t, iw.Close())

	ir, err := NewFileReader(fn, DecodePostingsRaw)
	require.NoError(t, err)
	require.NoError(t, ir.Close())

	// Modify magic header must cause open to fail.
	f, err := os.OpenFile(fn, os.O_WRONLY, 0o666)
	require.NoError(t, err)
	_, err = f.WriteAt([]byte{0, 0}, 0)
	require.NoError(t, err)
	f.Close()

	_, err = NewFileReader(dir, DecodePostingsRaw)
	require.Error(t, err)
}

func TestIndexRW_Postings(t *testing.T) {
	ctx := context.Background()
	var input indexWriterSeriesSlice
	for i := 1; i < 5; i++ {
		input = append(input, &indexWriterSeries{
			labels: labels.FromStrings("a", "1", "b", strconv.Itoa(i)),
		})
	}
	ir, _, _ := createFileReader(ctx, t, input)

	p, err := ir.Postings(ctx, "a", "1")
	require.NoError(t, err)

	var c []chunks.Meta
	var builder labels.ScratchBuilder

	for i := 0; p.Next(); i++ {
		err := ir.Series(p.At(), &builder, &c)

		require.NoError(t, err)
		require.Empty(t, c)
		testutil.RequireEqual(t, input[i].labels, builder.Labels())
	}
	require.NoError(t, p.Err())

	// The label indices are no longer used, so test them by hand here.
	labelValuesOffsets := map[string]uint64{}
	d := encoding.NewDecbufAt(ir.b, int(ir.toc.LabelIndicesTable), castagnoliTable)
	cnt := d.Be32()

	for d.Err() == nil && d.Len() > 0 && cnt > 0 {
		require.Equal(t, 1, d.Uvarint(), "Unexpected number of keys for label indices table")
		lbl := d.UvarintStr()
		off := d.Uvarint64()
		labelValuesOffsets[lbl] = off
		cnt--
	}
	require.NoError(t, d.Err())

	labelIndices := map[string][]string{}
	for lbl, off := range labelValuesOffsets {
		d := encoding.NewDecbufAt(ir.b, int(off), castagnoliTable)
		require.Equal(t, 1, d.Be32int(), "Unexpected number of label indices table names")
		for i := d.Be32(); i > 0 && d.Err() == nil; i-- {
			v, err := ir.lookupSymbol(ctx, d.Be32())
			require.NoError(t, err)
			labelIndices[lbl] = append(labelIndices[lbl], v)
		}
		require.NoError(t, d.Err())
	}

	require.Equal(t, map[string][]string{
		"a": {"1"},
		"b": {"1", "2", "3", "4"},
	}, labelIndices)

<<<<<<< HEAD
	// Test ShardedPostings() with and without series hash cache.
	for _, cacheEnabled := range []bool{false, true} {
		t.Run(fmt.Sprintf("ShardedPostings() cache enabled: %v", cacheEnabled), func(t *testing.T) {
			ir, _, _ = createFileReaderWithOptions(ctx, t, input, cacheEnabled)
=======
	t.Run("ShardedPostings()", func(t *testing.T) {
		ir, err := NewFileReader(fn, DecodePostingsRaw)
		require.NoError(t, err)
		t.Cleanup(func() {
			require.NoError(t, ir.Close())
		})
>>>>>>> cd1f8ac1

			// List all postings for a given label value. This is what we expect to get
			// in output from all shards.
			p, err := ir.Postings(ctx, "a", "1")
			require.NoError(t, err)

			var expected []storage.SeriesRef
			for p.Next() {
				expected = append(expected, p.At())
			}
			require.NoError(t, p.Err())
			require.NotEmpty(t, expected)

			// Query the same postings for each shard.
			const shardCount = uint64(4)
			actualShards := make(map[uint64][]storage.SeriesRef)
			actualPostings := make([]storage.SeriesRef, 0, len(expected))

			for shardIndex := uint64(0); shardIndex < shardCount; shardIndex++ {
				p, err = ir.Postings(ctx, "a", "1")
				require.NoError(t, err)

				p = ir.ShardedPostings(p, shardIndex, shardCount)
				for p.Next() {
					ref := p.At()

					actualShards[shardIndex] = append(actualShards[shardIndex], ref)
					actualPostings = append(actualPostings, ref)
				}
				require.NoError(t, p.Err())
			}

			// We expect the postings merged out of shards is the exact same of the non sharded ones.
			require.ElementsMatch(t, expected, actualPostings)

			// We expect the series in each shard are the expected ones.
			for shardIndex, ids := range actualShards {
				for _, id := range ids {
					var lbls labels.ScratchBuilder

					require.NoError(t, ir.Series(id, &lbls, nil))
					require.Equal(t, shardIndex, labels.StableHash(lbls.Labels())%shardCount)
				}
			}
		})
	}
}

func TestPostingsMany(t *testing.T) {
	ctx := context.Background()

	// Create a label in the index which has 999 values.
	var input indexWriterSeriesSlice
	for i := 1; i < 1000; i++ {
		v := fmt.Sprintf("%03d", i)
		input = append(input, &indexWriterSeries{
			labels: labels.FromStrings("i", v, "foo", "bar"),
		})
	}
	ir, _, symbols := createFileReader(ctx, t, input)

	cases := []struct {
		in []string
	}{
		// Simple cases, everything is present.
		{in: []string{"002"}},
		{in: []string{"031", "032", "033"}},
		{in: []string{"032", "033"}},
		{in: []string{"127", "128"}},
		{in: []string{"127", "128", "129"}},
		{in: []string{"127", "129"}},
		{in: []string{"128", "129"}},
		{in: []string{"998", "999"}},
		{in: []string{"999"}},
		// Before actual values.
		{in: []string{"000"}},
		{in: []string{"000", "001"}},
		{in: []string{"000", "002"}},
		// After actual values.
		{in: []string{"999a"}},
		{in: []string{"999", "999a"}},
		{in: []string{"998", "999", "999a"}},
		// In the middle of actual values.
		{in: []string{"126a", "127", "128"}},
		{in: []string{"127", "127a", "128"}},
		{in: []string{"127", "127a", "128", "128a", "129"}},
		{in: []string{"127", "128a", "129"}},
		{in: []string{"128", "128a", "129"}},
		{in: []string{"128", "129", "129a"}},
		{in: []string{"126a", "126b", "127", "127a", "127b", "128", "128a", "128b", "129", "129a", "129b"}},
	}

	var builder labels.ScratchBuilder
	for _, c := range cases {
		it, err := ir.Postings(ctx, "i", c.in...)
		require.NoError(t, err)

		got := []string{}
		var metas []chunks.Meta
		for it.Next() {
			require.NoError(t, ir.Series(it.At(), &builder, &metas))
			got = append(got, builder.Labels().Get("i"))
		}
		require.NoError(t, it.Err())
		exp := []string{}
		for _, e := range c.in {
			if _, ok := symbols[e]; ok && e != "l" {
				exp = append(exp, e)
			}
		}
		require.Equalf(t, exp, got, "input: %v", c.in)
	}
}

func TestPersistence_index_e2e(t *testing.T) {
	ctx := context.Background()
	lbls, err := labels.ReadLabels(filepath.Join("..", "testdata", "20kseries.json"), 20000)
	require.NoError(t, err)
	// Sort labels as the index writer expects series in sorted order.
	sort.Sort(labels.Slice(lbls))

	var input indexWriterSeriesSlice
	ref := uint64(0)
	// Generate ChunkMetas for every label set.
	for i, lset := range lbls {
		var metas []chunks.Meta

		for j := 0; j <= (i % 20); j++ {
			ref++
			metas = append(metas, chunks.Meta{
				MinTime: int64(j * 10000),
				MaxTime: int64((j+1)*10000) - 1,
				Ref:     chunks.ChunkRef(ref),
				Chunk:   chunkenc.NewXORChunk(),
			})
		}
		input = append(input, &indexWriterSeries{
			labels: lset,
			chunks: metas,
		})
	}

	ir, _, _ := createFileReader(ctx, t, input)

	// Population procedure as done by compaction.
	var (
		postings = NewMemPostings()
		values   = map[string]map[string]struct{}{}
	)

	mi := newMockIndex()

	for i, s := range input {
		require.NoError(t, mi.AddSeries(storage.SeriesRef(i), s.labels, s.chunks...))

		s.labels.Range(func(l labels.Label) {
			valset, ok := values[l.Name]
			if !ok {
				valset = map[string]struct{}{}
				values[l.Name] = valset
			}
			valset[l.Value] = struct{}{}
		})
		postings.Add(storage.SeriesRef(i), s.labels)
	}

	for p := range mi.postings {
		gotp, err := ir.Postings(ctx, p.Name, p.Value)
		require.NoError(t, err)

		expp, err := mi.Postings(ctx, p.Name, p.Value)
		require.NoError(t, err)

		var chks, expchks []chunks.Meta
		var builder, eBuilder labels.ScratchBuilder

		for gotp.Next() {
			require.True(t, expp.Next())

			ref := gotp.At()

			err := ir.Series(ref, &builder, &chks)
			require.NoError(t, err)

			err = mi.Series(expp.At(), &eBuilder, &expchks)
			require.NoError(t, err)
			testutil.RequireEqual(t, eBuilder.Labels(), builder.Labels())
			require.Equal(t, expchks, chks)
		}
		require.False(t, expp.Next(), "Expected no more postings for %q=%q", p.Name, p.Value)
		require.NoError(t, gotp.Err())
	}

	labelPairs := map[string][]string{}
	for l := range mi.postings {
		labelPairs[l.Name] = append(labelPairs[l.Name], l.Value)
	}
	for k, v := range labelPairs {
		sort.Strings(v)

		res, err := ir.SortedLabelValues(ctx, k)
		require.NoError(t, err)

		require.Equal(t, len(v), len(res))
		for i := 0; i < len(v); i++ {
			require.Equal(t, v[i], res[i])
		}
	}

	gotSymbols := []string{}
	it := ir.Symbols()
	for it.Next() {
		gotSymbols = append(gotSymbols, it.At())
	}
	require.NoError(t, it.Err())
	expSymbols := []string{}
	for s := range mi.symbols {
		expSymbols = append(expSymbols, s)
	}
	sort.Strings(expSymbols)
	require.Equal(t, expSymbols, gotSymbols)
}

func TestWriter_ShouldReturnErrorOnSeriesWithDuplicatedLabelNames(t *testing.T) {
	w, err := NewWriter(context.Background(), filepath.Join(t.TempDir(), "index"))
	require.NoError(t, err)

	require.NoError(t, w.AddSymbol("__name__"))
	require.NoError(t, w.AddSymbol("metric_1"))
	require.NoError(t, w.AddSymbol("metric_2"))

	require.NoError(t, w.AddSeries(0, labels.FromStrings("__name__", "metric_1", "__name__", "metric_2")))

	err = w.Close()
	require.Error(t, err)
	require.ErrorContains(t, err, "corruption detected when writing postings to index")
}

func TestDecbufUvarintWithInvalidBuffer(t *testing.T) {
	b := realByteSlice([]byte{0x81, 0x81, 0x81, 0x81, 0x81, 0x81})

	db := encoding.NewDecbufUvarintAt(b, 0, castagnoliTable)
	require.Error(t, db.Err())
}

func TestReaderWithInvalidBuffer(t *testing.T) {
	b := realByteSlice([]byte{0x81, 0x81, 0x81, 0x81, 0x81, 0x81})

	_, err := NewReader(b, DecodePostingsRaw)
	require.Error(t, err)
}

// TestNewFileReaderErrorNoOpenFiles ensures that in case of an error no file remains open.
func TestNewFileReaderErrorNoOpenFiles(t *testing.T) {
	dir := testutil.NewTemporaryDirectory("block", t)

	idxName := filepath.Join(dir.Path(), "index")
	err := os.WriteFile(idxName, []byte("corrupted contents"), 0o666)
	require.NoError(t, err)

	_, err = NewFileReader(idxName, DecodePostingsRaw)
	require.Error(t, err)

	// dir.Close will fail on Win if idxName fd is not closed on error path.
	dir.Close()
}

func TestSymbols(t *testing.T) {
	buf := encoding.Encbuf{}

	// Add prefix to the buffer to simulate symbols as part of larger buffer.
	buf.PutUvarintStr("something")

	symbolsStart := buf.Len()
	buf.PutBE32int(204) // Length of symbols table.
	buf.PutBE32int(100) // Number of symbols.
	for i := 0; i < 100; i++ {
		// i represents index in unicode characters table.
		buf.PutUvarintStr(string(rune(i))) // Symbol.
	}
	checksum := crc32.Checksum(buf.Get()[symbolsStart+4:], castagnoliTable)
	buf.PutBE32(checksum) // Check sum at the end.

	s, err := NewSymbols(realByteSlice(buf.Get()), FormatV2, symbolsStart)
	require.NoError(t, err)

	// We store only 4 offsets to symbols.
	require.Equal(t, 32, s.Size())

	for i := 99; i >= 0; i-- {
		s, err := s.Lookup(uint32(i))
		require.NoError(t, err)
		require.Equal(t, string(rune(i)), s)
	}
	_, err = s.Lookup(100)
	require.Error(t, err)

	for i := 99; i >= 0; i-- {
		r, err := s.ReverseLookup(string(rune(i)))
		require.NoError(t, err)
		require.Equal(t, uint32(i), r)
	}
	_, err = s.ReverseLookup(string(rune(100)))
	require.Error(t, err)

	iter := s.Iter()
	i := 0
	for iter.Next() {
		require.Equal(t, string(rune(i)), iter.At())
		i++
	}
	require.NoError(t, iter.Err())
}

func BenchmarkReader_ShardedPostings(b *testing.B) {
	const (
		numSeries = 10000
		numShards = 16
	)

	ctx := context.Background()
	var input indexWriterSeriesSlice
	for i := 1; i <= numSeries; i++ {
		input = append(input, &indexWriterSeries{
			labels: labels.FromStrings("const", fmt.Sprintf("%10d", 1), "unique", fmt.Sprintf("%10d", i)),
		})
	}
	for _, cacheEnabled := range []bool{true, false} {
		b.Run(fmt.Sprintf("cached enabled: %v", cacheEnabled), func(b *testing.B) {
			ir, _, _ := createFileReaderWithOptions(ctx, b, input, cacheEnabled)
			b.ResetTimer()

			for n := 0; n < b.N; n++ {
				allPostings, err := ir.Postings(ctx, "const", fmt.Sprintf("%10d", 1))
				require.NoError(b, err)

				ir.ShardedPostings(allPostings, uint64(n%numShards), numShards)
			}
		})
	}
}

func TestDecoder_Postings_WrongInput(t *testing.T) {
	d := encoding.Decbuf{B: []byte("the cake is a lie")}
	_, _, err := (&Decoder{DecodePostings: DecodePostingsRaw}).DecodePostings(d)
	require.Error(t, err)
}

func TestChunksRefOrdering(t *testing.T) {
	dir := t.TempDir()

	idx, err := NewWriter(context.Background(), filepath.Join(dir, "index"))
	require.NoError(t, err)

	require.NoError(t, idx.AddSymbol("1"))
	require.NoError(t, idx.AddSymbol("2"))
	require.NoError(t, idx.AddSymbol("__name__"))

	c50 := chunks.Meta{Ref: 50}
	c100 := chunks.Meta{Ref: 100}
	c200 := chunks.Meta{Ref: 200}

	require.NoError(t, idx.AddSeries(1, labels.FromStrings("__name__", "1"), c100))
	require.EqualError(t, idx.AddSeries(2, labels.FromStrings("__name__", "2"), c50), "unsorted chunk reference: 50, previous: 100")
	require.NoError(t, idx.AddSeries(2, labels.FromStrings("__name__", "2"), c200))
	require.NoError(t, idx.Close())
}

func TestChunksTimeOrdering(t *testing.T) {
	dir := t.TempDir()

	idx, err := NewWriter(context.Background(), filepath.Join(dir, "index"))
	require.NoError(t, err)

	require.NoError(t, idx.AddSymbol("1"))
	require.NoError(t, idx.AddSymbol("2"))
	require.NoError(t, idx.AddSymbol("__name__"))

	require.NoError(t, idx.AddSeries(1, labels.FromStrings("__name__", "1"),
		chunks.Meta{Ref: 1, MinTime: 0, MaxTime: 10}, // Also checks that first chunk can have MinTime: 0.
		chunks.Meta{Ref: 2, MinTime: 11, MaxTime: 20},
		chunks.Meta{Ref: 3, MinTime: 21, MaxTime: 30},
	))

	require.EqualError(t, idx.AddSeries(1, labels.FromStrings("__name__", "2"),
		chunks.Meta{Ref: 10, MinTime: 0, MaxTime: 10},
		chunks.Meta{Ref: 20, MinTime: 10, MaxTime: 20},
	), "chunk minT 10 is not higher than previous chunk maxT 10")

	require.EqualError(t, idx.AddSeries(1, labels.FromStrings("__name__", "2"),
		chunks.Meta{Ref: 10, MinTime: 100, MaxTime: 30},
	), "chunk maxT 30 is less than minT 100")

	require.NoError(t, idx.Close())
}

func TestReader_PostingsForLabelMatching(t *testing.T) {
	const seriesCount = 9
	var input indexWriterSeriesSlice
	for i := 1; i <= seriesCount; i++ {
		input = append(input, &indexWriterSeries{
			labels: labels.FromStrings("__name__", strconv.Itoa(i)),
			chunks: []chunks.Meta{
				{Ref: 1, MinTime: 0, MaxTime: 10},
			},
		})
	}
	ir, _, _ := createFileReader(context.Background(), t, input)

	p := ir.PostingsForLabelMatching(context.Background(), "__name__", func(v string) bool {
		iv, err := strconv.Atoi(v)
		if err != nil {
			panic(err)
		}
		return iv%2 == 0
	})
	require.NoError(t, p.Err())
	refs, err := ExpandPostings(p)
	require.NoError(t, err)
	require.Equal(t, []storage.SeriesRef{4, 6, 8, 10}, refs)
}

func TestReader_PostingsForAllLabelValues(t *testing.T) {
	const seriesCount = 9
	var input indexWriterSeriesSlice
	for i := 1; i <= seriesCount; i++ {
		input = append(input, &indexWriterSeries{
			labels: labels.FromStrings("__name__", strconv.Itoa(i)),
			chunks: []chunks.Meta{
				{Ref: 1, MinTime: 0, MaxTime: 10},
			},
		})
	}
	ir, _, _ := createFileReader(context.Background(), t, input)

	p := ir.PostingsForAllLabelValues(context.Background(), "__name__")
	require.NoError(t, p.Err())
	refs, err := ExpandPostings(p)
	require.NoError(t, err)
	require.Equal(t, []storage.SeriesRef{3, 4, 5, 6, 7, 8, 9, 10, 11}, refs)
}

func TestReader_PostingsForLabelMatchingHonorsContextCancel(t *testing.T) {
	const seriesCount = 1000
	var input indexWriterSeriesSlice
	for i := 1; i <= seriesCount; i++ {
		input = append(input, &indexWriterSeries{
			labels: labels.FromStrings("__name__", fmt.Sprintf("%4d", i)),
			chunks: []chunks.Meta{
				{Ref: 1, MinTime: 0, MaxTime: 10},
			},
		})
	}
	ir, _, _ := createFileReader(context.Background(), t, input)

	failAfter := uint64(seriesCount / 2) // Fail after processing half of the series.
	ctx := &testutil.MockContextErrAfter{FailAfter: failAfter}
	p := ir.PostingsForLabelMatching(ctx, "__name__", func(string) bool {
		return true
	})
	require.Error(t, p.Err())
	require.Equal(t, failAfter, ctx.Count())
}

func TestReader_LabelNamesForHonorsContextCancel(t *testing.T) {
	const seriesCount = 1000
	var input indexWriterSeriesSlice
	for i := 1; i <= seriesCount; i++ {
		input = append(input, &indexWriterSeries{
			labels: labels.FromStrings(labels.MetricName, fmt.Sprintf("%4d", i)),
			chunks: []chunks.Meta{
				{Ref: 1, MinTime: 0, MaxTime: 10},
			},
		})
	}
	ir, _, _ := createFileReader(context.Background(), t, input)

	name, value := AllPostingsKey()
	p, err := ir.Postings(context.Background(), name, value)
	require.NoError(t, err)
	// We check context cancellation every 128 iterations so 3 will fail after
	// iterating 3 * 128 series.
	failAfter := uint64(3)
	ctx := &testutil.MockContextErrAfter{FailAfter: failAfter}
	_, err = ir.LabelNamesFor(ctx, p)
	require.Error(t, err)
	require.Equal(t, failAfter, ctx.Count())
}

// createFileReader creates a temporary index file. It writes the provided input to this file.
// It returns a Reader for this file, the file's name, and the symbol map.
func createFileReader(ctx context.Context, tb testing.TB, input indexWriterSeriesSlice) (*Reader, string, map[string]struct{}) {
	return createFileReaderWithOptions(ctx, tb, input, false)
}

func createFileReaderWithOptions(ctx context.Context, tb testing.TB, input indexWriterSeriesSlice, withCache bool) (*Reader, string, map[string]struct{}) {
	tb.Helper()

	fn := filepath.Join(tb.TempDir(), indexFilename)

	iw, err := NewWriter(ctx, fn)
	require.NoError(tb, err)

	symbols := map[string]struct{}{}
	for _, s := range input {
		s.labels.Range(func(l labels.Label) {
			symbols[l.Name] = struct{}{}
			symbols[l.Value] = struct{}{}
		})
	}

	syms := []string{}
	for s := range symbols {
		syms = append(syms, s)
	}
	slices.Sort(syms)
	for _, s := range syms {
		require.NoError(tb, iw.AddSymbol(s))
	}
	for i, s := range input {
		require.NoError(tb, iw.AddSeries(storage.SeriesRef(i), s.labels, s.chunks...))
	}
	require.NoError(tb, iw.Close())

<<<<<<< HEAD
	var ir *Reader
	if withCache {
		ir, err = NewFileReaderWithOptions(fn, hashcache.NewSeriesHashCache(1024*1024*1024).GetBlockCacheProvider("test"))
	} else {
		ir, err = NewFileReader(fn)
	}

=======
	ir, err := NewFileReader(fn, DecodePostingsRaw)
>>>>>>> cd1f8ac1
	require.NoError(tb, err)
	tb.Cleanup(func() {
		require.NoError(tb, ir.Close())
	})
	return ir, fn, symbols
}<|MERGE_RESOLUTION|>--- conflicted
+++ resolved
@@ -217,19 +217,10 @@
 		"b": {"1", "2", "3", "4"},
 	}, labelIndices)
 
-<<<<<<< HEAD
 	// Test ShardedPostings() with and without series hash cache.
 	for _, cacheEnabled := range []bool{false, true} {
 		t.Run(fmt.Sprintf("ShardedPostings() cache enabled: %v", cacheEnabled), func(t *testing.T) {
 			ir, _, _ = createFileReaderWithOptions(ctx, t, input, cacheEnabled)
-=======
-	t.Run("ShardedPostings()", func(t *testing.T) {
-		ir, err := NewFileReader(fn, DecodePostingsRaw)
-		require.NoError(t, err)
-		t.Cleanup(func() {
-			require.NoError(t, ir.Close())
-		})
->>>>>>> cd1f8ac1
 
 			// List all postings for a given label value. This is what we expect to get
 			// in output from all shards.
@@ -754,17 +745,13 @@
 	}
 	require.NoError(tb, iw.Close())
 
-<<<<<<< HEAD
 	var ir *Reader
 	if withCache {
-		ir, err = NewFileReaderWithOptions(fn, hashcache.NewSeriesHashCache(1024*1024*1024).GetBlockCacheProvider("test"))
+		ir, err = NewFileReaderWithOptions(fn, DecodePostingsRaw, hashcache.NewSeriesHashCache(1024*1024*1024).GetBlockCacheProvider("test"))
 	} else {
-		ir, err = NewFileReader(fn)
-	}
-
-=======
-	ir, err := NewFileReader(fn, DecodePostingsRaw)
->>>>>>> cd1f8ac1
+		ir, err = NewFileReader(fn, DecodePostingsRaw)
+	}
+
 	require.NoError(tb, err)
 	tb.Cleanup(func() {
 		require.NoError(tb, ir.Close())
