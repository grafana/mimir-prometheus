// Copyright 2017 The Prometheus Authors
// Licensed under the Apache License, Version 2.0 (the "License");
// you may not use this file except in compliance with the License.
// You may obtain a copy of the License at
//
// http://www.apache.org/licenses/LICENSE-2.0
//
// Unless required by applicable law or agreed to in writing, software
// distributed under the License is distributed on an "AS IS" BASIS,
// WITHOUT WARRANTIES OR CONDITIONS OF ANY KIND, either express or implied.
// See the License for the specific language governing permissions and
// limitations under the License.

package index

import (
	"context"
	"errors"
	"fmt"
	"hash/crc32"
	"os"
	"path/filepath"
	"slices"
	"sort"
	"strconv"
	"testing"

	"github.com/stretchr/testify/require"

	"github.com/prometheus/prometheus/model/labels"
	"github.com/prometheus/prometheus/storage"
	"github.com/prometheus/prometheus/tsdb/chunkenc"
	"github.com/prometheus/prometheus/tsdb/chunks"
	"github.com/prometheus/prometheus/tsdb/encoding"
	"github.com/prometheus/prometheus/tsdb/hashcache"
	"github.com/prometheus/prometheus/util/testutil"
)

func TestMain(m *testing.M) {
	testutil.TolerantVerifyLeak(m)
}

type series struct {
	l      labels.Labels
	chunks []chunks.Meta
}

type mockIndex struct {
	series   map[storage.SeriesRef]series
	postings map[labels.Label][]storage.SeriesRef
	symbols  map[string]struct{}
}

func newMockIndex() mockIndex {
	ix := mockIndex{
		series:   make(map[storage.SeriesRef]series),
		postings: make(map[labels.Label][]storage.SeriesRef),
		symbols:  make(map[string]struct{}),
	}
	ix.postings[allPostingsKey] = []storage.SeriesRef{}
	return ix
}

func (m mockIndex) Symbols() (map[string]struct{}, error) {
	return m.symbols, nil
}

func (m mockIndex) AddSeries(ref storage.SeriesRef, l labels.Labels, chunks ...chunks.Meta) error {
	if _, ok := m.series[ref]; ok {
		return fmt.Errorf("series with reference %d already added", ref)
	}
	l.Range(func(lbl labels.Label) {
		m.symbols[lbl.Name] = struct{}{}
		m.symbols[lbl.Value] = struct{}{}
		if _, ok := m.postings[lbl]; !ok {
			m.postings[lbl] = []storage.SeriesRef{}
		}
		m.postings[lbl] = append(m.postings[lbl], ref)
	})
	m.postings[allPostingsKey] = append(m.postings[allPostingsKey], ref)

	s := series{l: l}
	// Actual chunk data is not stored in the index.
	for _, c := range chunks {
		c.Chunk = nil
		s.chunks = append(s.chunks, c)
	}
	m.series[ref] = s

	return nil
}

func (m mockIndex) Close() error {
	return nil
}

func (m mockIndex) LabelValues(_ context.Context, name string) ([]string, error) {
	values := []string{}
	for l := range m.postings {
		if l.Name == name {
			values = append(values, l.Value)
		}
	}
	return values, nil
}

func (m mockIndex) Postings(ctx context.Context, name string, values ...string) (Postings, error) {
	p := []Postings{}
	for _, value := range values {
		l := labels.Label{Name: name, Value: value}
		p = append(p, m.SortedPostings(NewListPostings(m.postings[l])))
	}
	return Merge(ctx, p...), nil
}

func (m mockIndex) SortedPostings(p Postings) Postings {
	ep, err := ExpandPostings(p)
	if err != nil {
		return ErrPostings(fmt.Errorf("expand postings: %w", err))
	}

	sort.Slice(ep, func(i, j int) bool {
		return labels.Compare(m.series[ep[i]].l, m.series[ep[j]].l) < 0
	})
	return NewListPostings(ep)
}

func (m mockIndex) Series(ref storage.SeriesRef, builder *labels.ScratchBuilder, chks *[]chunks.Meta) error {
	s, ok := m.series[ref]
	if !ok {
		return errors.New("not found")
	}
	builder.Assign(s.l)
	*chks = append((*chks)[:0], s.chunks...)

	return nil
}

func TestIndexRW_Create_Open(t *testing.T) {
	dir := t.TempDir()

	fn := filepath.Join(dir, indexFilename)

	// An empty index must still result in a readable file.
	iw, err := NewWriter(context.Background(), fn)
	require.NoError(t, err)
	require.NoError(t, iw.Close())

	ir, err := NewFileReader(fn)
	require.NoError(t, err)
	require.NoError(t, ir.Close())

	// Modify magic header must cause open to fail.
	f, err := os.OpenFile(fn, os.O_WRONLY, 0o666)
	require.NoError(t, err)
	_, err = f.WriteAt([]byte{0, 0}, 0)
	require.NoError(t, err)
	f.Close()

	_, err = NewFileReader(dir)
	require.Error(t, err)
}

func TestIndexRW_Postings(t *testing.T) {
	ctx := context.Background()
<<<<<<< HEAD

	fn := filepath.Join(dir, indexFilename)

	iw, err := NewWriter(ctx, fn)
	require.NoError(t, err)

	series := []labels.Labels{
		labels.FromStrings("a", "1", "b", "1"),
		labels.FromStrings("a", "1", "b", "2"),
		labels.FromStrings("a", "1", "b", "3"),
		labels.FromStrings("a", "1", "b", "4"),
=======
	var input indexWriterSeriesSlice
	for i := 1; i < 5; i++ {
		input = append(input, &indexWriterSeries{
			labels: labels.FromStrings("a", "1", "b", strconv.Itoa(i)),
		})
>>>>>>> 37b408c6
	}
	ir, fn, _ := createFileReader(ctx, t, input)

	p, err := ir.Postings(ctx, "a", "1")
	require.NoError(t, err)

	var c []chunks.Meta
	var builder labels.ScratchBuilder

	for i := 0; p.Next(); i++ {
		err := ir.Series(p.At(), &builder, &c)

		require.NoError(t, err)
		require.Empty(t, c)
		testutil.RequireEqual(t, input[i].labels, builder.Labels())
	}
	require.NoError(t, p.Err())

	// The label indices are no longer used, so test them by hand here.
	labelValuesOffsets := map[string]uint64{}
	d := encoding.NewDecbufAt(ir.b, int(ir.toc.LabelIndicesTable), castagnoliTable)
	cnt := d.Be32()

	for d.Err() == nil && d.Len() > 0 && cnt > 0 {
		require.Equal(t, 1, d.Uvarint(), "Unexpected number of keys for label indices table")
		lbl := d.UvarintStr()
		off := d.Uvarint64()
		labelValuesOffsets[lbl] = off
		cnt--
	}
	require.NoError(t, d.Err())

	labelIndices := map[string][]string{}
	for lbl, off := range labelValuesOffsets {
		d := encoding.NewDecbufAt(ir.b, int(off), castagnoliTable)
		require.Equal(t, 1, d.Be32int(), "Unexpected number of label indices table names")
		for i := d.Be32(); i > 0 && d.Err() == nil; i-- {
			v, err := ir.lookupSymbol(ctx, d.Be32())
			require.NoError(t, err)
			labelIndices[lbl] = append(labelIndices[lbl], v)
		}
		require.NoError(t, d.Err())
	}

	require.Equal(t, map[string][]string{
		"a": {"1"},
		"b": {"1", "2", "3", "4"},
	}, labelIndices)

<<<<<<< HEAD
	// Test ShardedPostings() with and without series hash cache.
	for _, cacheEnabled := range []bool{false, true} {
		t.Run(fmt.Sprintf("ShardedPostings() cache enabled: %v", cacheEnabled), func(t *testing.T) {
			var cache ReaderCacheProvider
			if cacheEnabled {
				cache = hashcache.NewSeriesHashCache(1024 * 1024 * 1024).GetBlockCacheProvider("test")
			}
=======
	t.Run("ShardedPostings()", func(t *testing.T) {
		ir, err := NewFileReader(fn)
		require.NoError(t, err)
		t.Cleanup(func() {
			require.NoError(t, ir.Close())
		})

		// List all postings for a given label value. This is what we expect to get
		// in output from all shards.
		p, err = ir.Postings(ctx, "a", "1")
		require.NoError(t, err)

		var expected []storage.SeriesRef
		for p.Next() {
			expected = append(expected, p.At())
		}
		require.NoError(t, p.Err())
		require.NotEmpty(t, expected)
>>>>>>> 37b408c6

			ir, err := NewFileReaderWithOptions(fn, cache)
			require.NoError(t, err)

			// List all postings for a given label value. This is what we expect to get
			// in output from all shards.
			p, err = ir.Postings(ctx, "a", "1")
			require.NoError(t, err)

			var expected []storage.SeriesRef
			for p.Next() {
				expected = append(expected, p.At())
			}
			require.NoError(t, p.Err())
			require.NotEmpty(t, expected)

			// Query the same postings for each shard.
			const shardCount = uint64(4)
			actualShards := make(map[uint64][]storage.SeriesRef)
			actualPostings := make([]storage.SeriesRef, 0, len(expected))

			for shardIndex := uint64(0); shardIndex < shardCount; shardIndex++ {
				p, err = ir.Postings(ctx, "a", "1")
				require.NoError(t, err)

				p = ir.ShardedPostings(p, shardIndex, shardCount)
				for p.Next() {
					ref := p.At()

					actualShards[shardIndex] = append(actualShards[shardIndex], ref)
					actualPostings = append(actualPostings, ref)
				}
				require.NoError(t, p.Err())
			}

			// We expect the postings merged out of shards is the exact same of the non sharded ones.
			require.ElementsMatch(t, expected, actualPostings)

			// We expect the series in each shard are the expected ones.
			for shardIndex, ids := range actualShards {
				for _, id := range ids {
					var lbls labels.ScratchBuilder

					require.NoError(t, ir.Series(id, &lbls, nil))
					require.Equal(t, shardIndex, labels.StableHash(lbls.Labels())%shardCount)
				}
			}
		})
	}

	require.NoError(t, ir.Close())
}

func TestPostingsMany(t *testing.T) {
	ctx := context.Background()
<<<<<<< HEAD

	fn := filepath.Join(dir, indexFilename)

	iw, err := NewWriter(ctx, fn)
	require.NoError(t, err)

=======
>>>>>>> 37b408c6
	// Create a label in the index which has 999 values.
	var input indexWriterSeriesSlice
	for i := 1; i < 1000; i++ {
		v := fmt.Sprintf("%03d", i)
		input = append(input, &indexWriterSeries{
			labels: labels.FromStrings("i", v, "foo", "bar"),
		})
	}
	ir, _, symbols := createFileReader(ctx, t, input)

	cases := []struct {
		in []string
	}{
		// Simple cases, everything is present.
		{in: []string{"002"}},
		{in: []string{"031", "032", "033"}},
		{in: []string{"032", "033"}},
		{in: []string{"127", "128"}},
		{in: []string{"127", "128", "129"}},
		{in: []string{"127", "129"}},
		{in: []string{"128", "129"}},
		{in: []string{"998", "999"}},
		{in: []string{"999"}},
		// Before actual values.
		{in: []string{"000"}},
		{in: []string{"000", "001"}},
		{in: []string{"000", "002"}},
		// After actual values.
		{in: []string{"999a"}},
		{in: []string{"999", "999a"}},
		{in: []string{"998", "999", "999a"}},
		// In the middle of actual values.
		{in: []string{"126a", "127", "128"}},
		{in: []string{"127", "127a", "128"}},
		{in: []string{"127", "127a", "128", "128a", "129"}},
		{in: []string{"127", "128a", "129"}},
		{in: []string{"128", "128a", "129"}},
		{in: []string{"128", "129", "129a"}},
		{in: []string{"126a", "126b", "127", "127a", "127b", "128", "128a", "128b", "129", "129a", "129b"}},
	}

	var builder labels.ScratchBuilder
	for _, c := range cases {
		it, err := ir.Postings(ctx, "i", c.in...)
		require.NoError(t, err)

		got := []string{}
		var metas []chunks.Meta
		for it.Next() {
			require.NoError(t, ir.Series(it.At(), &builder, &metas))
			got = append(got, builder.Labels().Get("i"))
		}
		require.NoError(t, it.Err())
		exp := []string{}
		for _, e := range c.in {
			if _, ok := symbols[e]; ok && e != "l" {
				exp = append(exp, e)
			}
		}
		require.Equal(t, exp, got, fmt.Sprintf("input: %v", c.in))
	}
}

func TestPersistence_index_e2e(t *testing.T) {
	ctx := context.Background()
	lbls, err := labels.ReadLabels(filepath.Join("..", "testdata", "20kseries.json"), 20000)
	require.NoError(t, err)
	// Sort labels as the index writer expects series in sorted order.
	sort.Sort(labels.Slice(lbls))

	var input indexWriterSeriesSlice
	ref := uint64(0)
	// Generate ChunkMetas for every label set.
	for i, lset := range lbls {
		var metas []chunks.Meta

		for j := 0; j <= (i % 20); j++ {
			ref++
			metas = append(metas, chunks.Meta{
				MinTime: int64(j * 10000),
				MaxTime: int64((j+1)*10000) - 1,
				Ref:     chunks.ChunkRef(ref),
				Chunk:   chunkenc.NewXORChunk(),
			})
		}
		input = append(input, &indexWriterSeries{
			labels: lset,
			chunks: metas,
		})
	}

<<<<<<< HEAD
	iw, err := NewWriter(ctx, filepath.Join(dir, indexFilename))
	require.NoError(t, err)

	syms := []string{}
	for s := range symbols {
		syms = append(syms, s)
	}
	sort.Strings(syms)
	for _, s := range syms {
		require.NoError(t, iw.AddSymbol(s))
	}
=======
	ir, _, _ := createFileReader(ctx, t, input)
>>>>>>> 37b408c6

	// Population procedure as done by compaction.
	var (
		postings = NewMemPostings()
		values   = map[string]map[string]struct{}{}
	)

	mi := newMockIndex()

	for i, s := range input {
		require.NoError(t, mi.AddSeries(storage.SeriesRef(i), s.labels, s.chunks...))

		s.labels.Range(func(l labels.Label) {
			valset, ok := values[l.Name]
			if !ok {
				valset = map[string]struct{}{}
				values[l.Name] = valset
			}
			valset[l.Value] = struct{}{}
		})
		postings.Add(storage.SeriesRef(i), s.labels)
	}

	for p := range mi.postings {
		gotp, err := ir.Postings(ctx, p.Name, p.Value)
		require.NoError(t, err)

		expp, err := mi.Postings(ctx, p.Name, p.Value)
		require.NoError(t, err)

		var chks, expchks []chunks.Meta
		var builder, eBuilder labels.ScratchBuilder

		for gotp.Next() {
			require.True(t, expp.Next())

			ref := gotp.At()

			err := ir.Series(ref, &builder, &chks)
			require.NoError(t, err)

			err = mi.Series(expp.At(), &eBuilder, &expchks)
			require.NoError(t, err)
			testutil.RequireEqual(t, eBuilder.Labels(), builder.Labels())
			require.Equal(t, expchks, chks)
		}
		require.False(t, expp.Next(), "Expected no more postings for %q=%q", p.Name, p.Value)
		require.NoError(t, gotp.Err())
	}

	labelPairs := map[string][]string{}
	for l := range mi.postings {
		labelPairs[l.Name] = append(labelPairs[l.Name], l.Value)
	}
	for k, v := range labelPairs {
		sort.Strings(v)

		res, err := ir.SortedLabelValues(ctx, k)
		require.NoError(t, err)

		require.Equal(t, len(v), len(res))
		for i := 0; i < len(v); i++ {
			require.Equal(t, v[i], res[i])
		}
	}

	gotSymbols := []string{}
	it := ir.Symbols()
	for it.Next() {
		gotSymbols = append(gotSymbols, it.At())
	}
	require.NoError(t, it.Err())
	expSymbols := []string{}
	for s := range mi.symbols {
		expSymbols = append(expSymbols, s)
	}
	sort.Strings(expSymbols)
	require.Equal(t, expSymbols, gotSymbols)
}

func TestWriter_ShouldReturnErrorOnSeriesWithDuplicatedLabelNames(t *testing.T) {
	w, err := NewWriter(context.Background(), filepath.Join(t.TempDir(), "index"))
	require.NoError(t, err)

	require.NoError(t, w.AddSymbol("__name__"))
	require.NoError(t, w.AddSymbol("metric_1"))
	require.NoError(t, w.AddSymbol("metric_2"))

	require.NoError(t, w.AddSeries(0, labels.FromStrings("__name__", "metric_1", "__name__", "metric_2")))

	err = w.Close()
	require.Error(t, err)
	require.ErrorContains(t, err, "corruption detected when writing postings to index")
}

func TestDecbufUvarintWithInvalidBuffer(t *testing.T) {
	b := realByteSlice([]byte{0x81, 0x81, 0x81, 0x81, 0x81, 0x81})

	db := encoding.NewDecbufUvarintAt(b, 0, castagnoliTable)
	require.Error(t, db.Err())
}

func TestReaderWithInvalidBuffer(t *testing.T) {
	b := realByteSlice([]byte{0x81, 0x81, 0x81, 0x81, 0x81, 0x81})

	_, err := NewReader(b)
	require.Error(t, err)
}

// TestNewFileReaderErrorNoOpenFiles ensures that in case of an error no file remains open.
func TestNewFileReaderErrorNoOpenFiles(t *testing.T) {
	dir := testutil.NewTemporaryDirectory("block", t)

	idxName := filepath.Join(dir.Path(), "index")
	err := os.WriteFile(idxName, []byte("corrupted contents"), 0o666)
	require.NoError(t, err)

	_, err = NewFileReader(idxName)
	require.Error(t, err)

	// dir.Close will fail on Win if idxName fd is not closed on error path.
	dir.Close()
}

func TestSymbols(t *testing.T) {
	buf := encoding.Encbuf{}

	// Add prefix to the buffer to simulate symbols as part of larger buffer.
	buf.PutUvarintStr("something")

	symbolsStart := buf.Len()
	buf.PutBE32int(204) // Length of symbols table.
	buf.PutBE32int(100) // Number of symbols.
	for i := 0; i < 100; i++ {
		// i represents index in unicode characters table.
		buf.PutUvarintStr(string(rune(i))) // Symbol.
	}
	checksum := crc32.Checksum(buf.Get()[symbolsStart+4:], castagnoliTable)
	buf.PutBE32(checksum) // Check sum at the end.

	s, err := NewSymbols(realByteSlice(buf.Get()), FormatV2, symbolsStart)
	require.NoError(t, err)

	// We store only 4 offsets to symbols.
	require.Equal(t, 32, s.Size())

	for i := 99; i >= 0; i-- {
		s, err := s.Lookup(uint32(i))
		require.NoError(t, err)
		require.Equal(t, string(rune(i)), s)
	}
	_, err = s.Lookup(100)
	require.Error(t, err)

	for i := 99; i >= 0; i-- {
		r, err := s.ReverseLookup(string(rune(i)))
		require.NoError(t, err)
		require.Equal(t, uint32(i), r)
	}
	_, err = s.ReverseLookup(string(rune(100)))
	require.Error(t, err)

	iter := s.Iter()
	i := 0
	for iter.Next() {
		require.Equal(t, string(rune(i)), iter.At())
		i++
	}
	require.NoError(t, iter.Err())
}

func BenchmarkReader_ShardedPostings(b *testing.B) {
	const (
		numSeries = 10000
		numShards = 16
	)

	ctx := context.Background()
	var input indexWriterSeriesSlice
	for i := 1; i <= numSeries; i++ {
		input = append(input, &indexWriterSeries{
			labels: labels.FromStrings("const", fmt.Sprintf("%10d", 1), "unique", fmt.Sprintf("%10d", i)),
		})
	}
<<<<<<< HEAD

	require.NoError(b, iw.Close())

	for _, cacheEnabled := range []bool{true, false} {
		b.Run(fmt.Sprintf("cached enabled: %v", cacheEnabled), func(b *testing.B) {
			var cache ReaderCacheProvider
			if cacheEnabled {
				cache = hashcache.NewSeriesHashCache(1024 * 1024 * 1024).GetBlockCacheProvider("test")
			}

			// Create a reader to read back all postings from the index.
			ir, err := NewFileReaderWithOptions(fn, cache)
			require.NoError(b, err)

			b.ResetTimer()
=======
	ir, _, _ := createFileReader(ctx, b, input)
	b.ResetTimer()
>>>>>>> 37b408c6

			for n := 0; n < b.N; n++ {
				allPostings, err := ir.Postings(ctx, "const", fmt.Sprintf("%10d", 1))
				require.NoError(b, err)

				ir.ShardedPostings(allPostings, uint64(n%numShards), numShards)
			}
		})
	}
}

func TestDecoder_Postings_WrongInput(t *testing.T) {
	_, _, err := (&Decoder{}).Postings([]byte("the cake is a lie"))
	require.Error(t, err)
}

func TestChunksRefOrdering(t *testing.T) {
	dir := t.TempDir()

	idx, err := NewWriter(context.Background(), filepath.Join(dir, "index"))
	require.NoError(t, err)

	require.NoError(t, idx.AddSymbol("1"))
	require.NoError(t, idx.AddSymbol("2"))
	require.NoError(t, idx.AddSymbol("__name__"))

	c50 := chunks.Meta{Ref: 50}
	c100 := chunks.Meta{Ref: 100}
	c200 := chunks.Meta{Ref: 200}

	require.NoError(t, idx.AddSeries(1, labels.FromStrings("__name__", "1"), c100))
	require.EqualError(t, idx.AddSeries(2, labels.FromStrings("__name__", "2"), c50), "unsorted chunk reference: 50, previous: 100")
	require.NoError(t, idx.AddSeries(2, labels.FromStrings("__name__", "2"), c200))
	require.NoError(t, idx.Close())
}

func TestChunksTimeOrdering(t *testing.T) {
	dir := t.TempDir()

	idx, err := NewWriter(context.Background(), filepath.Join(dir, "index"))
	require.NoError(t, err)

	require.NoError(t, idx.AddSymbol("1"))
	require.NoError(t, idx.AddSymbol("2"))
	require.NoError(t, idx.AddSymbol("__name__"))

	require.NoError(t, idx.AddSeries(1, labels.FromStrings("__name__", "1"),
		chunks.Meta{Ref: 1, MinTime: 0, MaxTime: 10}, // Also checks that first chunk can have MinTime: 0.
		chunks.Meta{Ref: 2, MinTime: 11, MaxTime: 20},
		chunks.Meta{Ref: 3, MinTime: 21, MaxTime: 30},
	))

	require.EqualError(t, idx.AddSeries(1, labels.FromStrings("__name__", "2"),
		chunks.Meta{Ref: 10, MinTime: 0, MaxTime: 10},
		chunks.Meta{Ref: 20, MinTime: 10, MaxTime: 20},
	), "chunk minT 10 is not higher than previous chunk maxT 10")

	require.EqualError(t, idx.AddSeries(1, labels.FromStrings("__name__", "2"),
		chunks.Meta{Ref: 10, MinTime: 100, MaxTime: 30},
	), "chunk maxT 30 is less than minT 100")

	require.NoError(t, idx.Close())
}

func TestReader_PostingsForLabelMatchingHonorsContextCancel(t *testing.T) {
	const seriesCount = 1000
	var input indexWriterSeriesSlice
	for i := 1; i < seriesCount; i++ {
		input = append(input, &indexWriterSeries{
			labels: labels.FromStrings("__name__", fmt.Sprintf("%4d", i)),
			chunks: []chunks.Meta{
				{Ref: 1, MinTime: 0, MaxTime: 10},
			},
		})
	}
	ir, _, _ := createFileReader(context.Background(), t, input)

	failAfter := uint64(seriesCount / 2) // Fail after processing half of the series.
	ctx := &testutil.MockContextErrAfter{FailAfter: failAfter}
	p := ir.PostingsForLabelMatching(ctx, "__name__", func(string) bool {
		return true
	})
	require.Error(t, p.Err())
	require.Equal(t, failAfter, ctx.Count())
}

// createFileReader creates a temporary index file. It writes the provided input to this file.
// It returns a Reader for this file, the file's name, and the symbol map.
func createFileReader(ctx context.Context, tb testing.TB, input indexWriterSeriesSlice) (*Reader, string, map[string]struct{}) {
	tb.Helper()

	fn := filepath.Join(tb.TempDir(), indexFilename)

	iw, err := NewWriter(ctx, fn)
	require.NoError(tb, err)

	symbols := map[string]struct{}{}
	for _, s := range input {
		s.labels.Range(func(l labels.Label) {
			symbols[l.Name] = struct{}{}
			symbols[l.Value] = struct{}{}
		})
	}

	syms := []string{}
	for s := range symbols {
		syms = append(syms, s)
	}
	slices.Sort(syms)
	for _, s := range syms {
		require.NoError(tb, iw.AddSymbol(s))
	}
	for i, s := range input {
		require.NoError(tb, iw.AddSeries(storage.SeriesRef(i), s.labels, s.chunks...))
	}
	require.NoError(tb, iw.Close())

	ir, err := NewFileReader(fn)
	require.NoError(tb, err)
	tb.Cleanup(func() {
		require.NoError(tb, ir.Close())
	})
	return ir, fn, symbols
}<|MERGE_RESOLUTION|>--- conflicted
+++ resolved
@@ -163,27 +163,13 @@
 
 func TestIndexRW_Postings(t *testing.T) {
 	ctx := context.Background()
-<<<<<<< HEAD
-
-	fn := filepath.Join(dir, indexFilename)
-
-	iw, err := NewWriter(ctx, fn)
-	require.NoError(t, err)
-
-	series := []labels.Labels{
-		labels.FromStrings("a", "1", "b", "1"),
-		labels.FromStrings("a", "1", "b", "2"),
-		labels.FromStrings("a", "1", "b", "3"),
-		labels.FromStrings("a", "1", "b", "4"),
-=======
 	var input indexWriterSeriesSlice
 	for i := 1; i < 5; i++ {
 		input = append(input, &indexWriterSeries{
 			labels: labels.FromStrings("a", "1", "b", strconv.Itoa(i)),
 		})
->>>>>>> 37b408c6
-	}
-	ir, fn, _ := createFileReader(ctx, t, input)
+	}
+	ir, _, _ := createFileReaderWithOptions(ctx, t, input, false)
 
 	p, err := ir.Postings(ctx, "a", "1")
 	require.NoError(t, err)
@@ -231,41 +217,14 @@
 		"b": {"1", "2", "3", "4"},
 	}, labelIndices)
 
-<<<<<<< HEAD
 	// Test ShardedPostings() with and without series hash cache.
 	for _, cacheEnabled := range []bool{false, true} {
-		t.Run(fmt.Sprintf("ShardedPostings() cache enabled: %v", cacheEnabled), func(t *testing.T) {
-			var cache ReaderCacheProvider
-			if cacheEnabled {
-				cache = hashcache.NewSeriesHashCache(1024 * 1024 * 1024).GetBlockCacheProvider("test")
-			}
-=======
-	t.Run("ShardedPostings()", func(t *testing.T) {
-		ir, err := NewFileReader(fn)
-		require.NoError(t, err)
-		t.Cleanup(func() {
-			require.NoError(t, ir.Close())
-		})
-
-		// List all postings for a given label value. This is what we expect to get
-		// in output from all shards.
-		p, err = ir.Postings(ctx, "a", "1")
-		require.NoError(t, err)
-
-		var expected []storage.SeriesRef
-		for p.Next() {
-			expected = append(expected, p.At())
-		}
-		require.NoError(t, p.Err())
-		require.NotEmpty(t, expected)
->>>>>>> 37b408c6
-
-			ir, err := NewFileReaderWithOptions(fn, cache)
-			require.NoError(t, err)
+		t.Run(fmt.Sprintf("ShardedPostings() cache enabled: %v", cacheEnabled), func(innerT *testing.T) {
+			ir, _, _ := createFileReaderWithOptions(ctx, t, input, cacheEnabled)
 
 			// List all postings for a given label value. This is what we expect to get
 			// in output from all shards.
-			p, err = ir.Postings(ctx, "a", "1")
+			p, err := ir.Postings(ctx, "a", "1")
 			require.NoError(t, err)
 
 			var expected []storage.SeriesRef
@@ -314,15 +273,7 @@
 
 func TestPostingsMany(t *testing.T) {
 	ctx := context.Background()
-<<<<<<< HEAD
-
-	fn := filepath.Join(dir, indexFilename)
-
-	iw, err := NewWriter(ctx, fn)
-	require.NoError(t, err)
-
-=======
->>>>>>> 37b408c6
+
 	// Create a label in the index which has 999 values.
 	var input indexWriterSeriesSlice
 	for i := 1; i < 1000; i++ {
@@ -331,7 +282,7 @@
 			labels: labels.FromStrings("i", v, "foo", "bar"),
 		})
 	}
-	ir, _, symbols := createFileReader(ctx, t, input)
+	ir, _, symbols := createFileReaderWithOptions(ctx, t, input, false)
 
 	cases := []struct {
 		in []string
@@ -414,21 +365,7 @@
 		})
 	}
 
-<<<<<<< HEAD
-	iw, err := NewWriter(ctx, filepath.Join(dir, indexFilename))
-	require.NoError(t, err)
-
-	syms := []string{}
-	for s := range symbols {
-		syms = append(syms, s)
-	}
-	sort.Strings(syms)
-	for _, s := range syms {
-		require.NoError(t, iw.AddSymbol(s))
-	}
-=======
-	ir, _, _ := createFileReader(ctx, t, input)
->>>>>>> 37b408c6
+	ir, _, _ := createFileReaderWithOptions(ctx, t, input, false)
 
 	// Population procedure as done by compaction.
 	var (
@@ -613,26 +550,10 @@
 			labels: labels.FromStrings("const", fmt.Sprintf("%10d", 1), "unique", fmt.Sprintf("%10d", i)),
 		})
 	}
-<<<<<<< HEAD
-
-	require.NoError(b, iw.Close())
-
 	for _, cacheEnabled := range []bool{true, false} {
 		b.Run(fmt.Sprintf("cached enabled: %v", cacheEnabled), func(b *testing.B) {
-			var cache ReaderCacheProvider
-			if cacheEnabled {
-				cache = hashcache.NewSeriesHashCache(1024 * 1024 * 1024).GetBlockCacheProvider("test")
-			}
-
-			// Create a reader to read back all postings from the index.
-			ir, err := NewFileReaderWithOptions(fn, cache)
-			require.NoError(b, err)
-
+			ir, _, _ := createFileReaderWithOptions(ctx, b, input, cacheEnabled)
 			b.ResetTimer()
-=======
-	ir, _, _ := createFileReader(ctx, b, input)
-	b.ResetTimer()
->>>>>>> 37b408c6
 
 			for n := 0; n < b.N; n++ {
 				allPostings, err := ir.Postings(ctx, "const", fmt.Sprintf("%10d", 1))
@@ -708,7 +629,7 @@
 			},
 		})
 	}
-	ir, _, _ := createFileReader(context.Background(), t, input)
+	ir, _, _ := createFileReaderWithOptions(context.Background(), t, input, false)
 
 	failAfter := uint64(seriesCount / 2) // Fail after processing half of the series.
 	ctx := &testutil.MockContextErrAfter{FailAfter: failAfter}
@@ -721,7 +642,7 @@
 
 // createFileReader creates a temporary index file. It writes the provided input to this file.
 // It returns a Reader for this file, the file's name, and the symbol map.
-func createFileReader(ctx context.Context, tb testing.TB, input indexWriterSeriesSlice) (*Reader, string, map[string]struct{}) {
+func createFileReaderWithOptions(ctx context.Context, tb testing.TB, input indexWriterSeriesSlice, withCache bool) (*Reader, string, map[string]struct{}) {
 	tb.Helper()
 
 	fn := filepath.Join(tb.TempDir(), indexFilename)
@@ -750,10 +671,14 @@
 	}
 	require.NoError(tb, iw.Close())
 
-	ir, err := NewFileReader(fn)
-	require.NoError(tb, err)
-	tb.Cleanup(func() {
-		require.NoError(tb, ir.Close())
-	})
+	var ir *Reader
+	if withCache {
+		ir, err = NewFileReaderWithOptions(fn, hashcache.NewSeriesHashCache(1024*1024*1024).GetBlockCacheProvider("test"))
+		require.NoError(tb, err)
+	} else {
+		ir, err = NewFileReader(fn)
+		require.NoError(tb, err)
+	}
+
 	return ir, fn, symbols
 }