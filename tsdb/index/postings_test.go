// Copyright 2017 The Prometheus Authors
// Licensed under the Apache License, Version 2.0 (the "License");
// you may not use this file except in compliance with the License.
// You may obtain a copy of the License at
//
// http://www.apache.org/licenses/LICENSE-2.0
//
// Unless required by applicable law or agreed to in writing, software
// distributed under the License is distributed on an "AS IS" BASIS,
// WITHOUT WARRANTIES OR CONDITIONS OF ANY KIND, either express or implied.
// See the License for the specific language governing permissions and
// limitations under the License.

package index

import (
	"container/heap"
	"context"
	"encoding/binary"
	"errors"
	"fmt"
	"math/rand"
	"sort"
	"strconv"
<<<<<<< HEAD
	"strings"
=======
	"sync"
>>>>>>> 3ec516a7
	"testing"

	"github.com/grafana/regexp"
	"github.com/stretchr/testify/require"

	"github.com/prometheus/prometheus/model/labels"
	"github.com/prometheus/prometheus/storage"
	"github.com/prometheus/prometheus/util/testutil"
)

func TestMemPostings_addFor(t *testing.T) {
	p := NewMemPostings()
	p.m[allPostingsKey.Name] = map[string][]storage.SeriesRef{}
	p.m[allPostingsKey.Name][allPostingsKey.Value] = []storage.SeriesRef{1, 2, 3, 4, 6, 7, 8}

	p.addFor(5, allPostingsKey)

	require.Equal(t, []storage.SeriesRef{1, 2, 3, 4, 5, 6, 7, 8}, p.m[allPostingsKey.Name][allPostingsKey.Value])
}

func TestMemPostings_ensureOrder(t *testing.T) {
	p := NewUnorderedMemPostings()
	p.m["a"] = map[string][]storage.SeriesRef{}

	for i := 0; i < 100; i++ {
		l := make([]storage.SeriesRef, 100)
		for j := range l {
			l[j] = storage.SeriesRef(rand.Uint64())
		}
		v := strconv.Itoa(i)

		p.m["a"][v] = l
	}

	p.EnsureOrder(0)

	for _, e := range p.m {
		for _, l := range e {
			ok := sort.SliceIsSorted(l, func(i, j int) bool {
				return l[i] < l[j]
			})
			require.True(t, ok, "postings list %v is not sorted", l)
		}
	}
}

func BenchmarkMemPostings_ensureOrder(b *testing.B) {
	tests := map[string]struct {
		numLabels         int
		numValuesPerLabel int
		numRefsPerValue   int
	}{
		"many values per label": {
			numLabels:         100,
			numValuesPerLabel: 10000,
			numRefsPerValue:   100,
		},
		"few values per label": {
			numLabels:         1000000,
			numValuesPerLabel: 1,
			numRefsPerValue:   100,
		},
		"few refs per label value": {
			numLabels:         1000,
			numValuesPerLabel: 1000,
			numRefsPerValue:   10,
		},
	}

	for testName, testData := range tests {
		b.Run(testName, func(b *testing.B) {
			p := NewUnorderedMemPostings()

			// Generate postings.
			for l := 0; l < testData.numLabels; l++ {
				labelName := strconv.Itoa(l)
				p.m[labelName] = map[string][]storage.SeriesRef{}

				for v := 0; v < testData.numValuesPerLabel; v++ {
					refs := make([]storage.SeriesRef, testData.numRefsPerValue)
					for j := range refs {
						refs[j] = storage.SeriesRef(rand.Uint64())
					}

					labelValue := strconv.Itoa(v)
					p.m[labelName][labelValue] = refs
				}
			}

			b.ResetTimer()

			for n := 0; n < b.N; n++ {
				p.EnsureOrder(0)
				p.ordered = false
			}
		})
	}
}

func TestIntersect(t *testing.T) {
	a := newListPostings(1, 2, 3)
	b := newListPostings(2, 3, 4)

	cases := []struct {
		in []Postings

		res Postings
	}{
		{
			in:  []Postings{},
			res: EmptyPostings(),
		},
		{
			in:  []Postings{a, b, EmptyPostings()},
			res: EmptyPostings(),
		},
		{
			in:  []Postings{b, a, EmptyPostings()},
			res: EmptyPostings(),
		},
		{
			in:  []Postings{EmptyPostings(), b, a},
			res: EmptyPostings(),
		},
		{
			in:  []Postings{EmptyPostings(), a, b},
			res: EmptyPostings(),
		},
		{
			in:  []Postings{a, EmptyPostings(), b},
			res: EmptyPostings(),
		},
		{
			in:  []Postings{b, EmptyPostings(), a},
			res: EmptyPostings(),
		},
		{
			in:  []Postings{b, EmptyPostings(), a, a, b, a, a, a},
			res: EmptyPostings(),
		},
		{
			in: []Postings{
				newListPostings(1, 2, 3, 4, 5),
				newListPostings(6, 7, 8, 9, 10),
			},
			res: newListPostings(),
		},
		{
			in: []Postings{
				newListPostings(1, 2, 3, 4, 5),
				newListPostings(4, 5, 6, 7, 8),
			},
			res: newListPostings(4, 5),
		},
		{
			in: []Postings{
				newListPostings(1, 2, 3, 4, 9, 10),
				newListPostings(1, 4, 5, 6, 7, 8, 10, 11),
			},
			res: newListPostings(1, 4, 10),
		},
		{
			in: []Postings{
				newListPostings(1),
				newListPostings(0, 1),
			},
			res: newListPostings(1),
		},
		{
			in: []Postings{
				newListPostings(1),
			},
			res: newListPostings(1),
		},
		{
			in: []Postings{
				newListPostings(1),
				newListPostings(),
			},
			res: newListPostings(),
		},
		{
			in: []Postings{
				newListPostings(),
				newListPostings(),
			},
			res: newListPostings(),
		},
	}

	for _, c := range cases {
		t.Run("", func(t *testing.T) {
			require.NotNil(t, c.res, "intersect result expectancy cannot be nil")

			expected, err := ExpandPostings(c.res)
			require.NoError(t, err)

			i := Intersect(c.in...)

			if c.res == EmptyPostings() {
				require.Equal(t, EmptyPostings(), i)
				return
			}

			require.NotEqual(t, EmptyPostings(), i, "intersect unexpected result: EmptyPostings sentinel")

			res, err := ExpandPostings(i)
			require.NoError(t, err)
			require.Equal(t, expected, res)
		})
	}
}

func TestMultiIntersect(t *testing.T) {
	cases := []struct {
		p   [][]storage.SeriesRef
		res []storage.SeriesRef
	}{
		{
			p: [][]storage.SeriesRef{
				{1, 2, 3, 4, 5, 6, 1000, 1001},
				{2, 4, 5, 6, 7, 8, 999, 1001},
				{1, 2, 5, 6, 7, 8, 1001, 1200},
			},
			res: []storage.SeriesRef{2, 5, 6, 1001},
		},
		// One of the reproducible cases for:
		// https://github.com/prometheus/prometheus/issues/2616
		// The initialisation of intersectPostings was moving the iterator forward
		// prematurely making us miss some postings.
		{
			p: [][]storage.SeriesRef{
				{1, 2},
				{1, 2},
				{1, 2},
				{2},
			},
			res: []storage.SeriesRef{2},
		},
	}

	for _, c := range cases {
		ps := make([]Postings, 0, len(c.p))
		for _, postings := range c.p {
			ps = append(ps, newListPostings(postings...))
		}

		res, err := ExpandPostings(Intersect(ps...))

		require.NoError(t, err)
		require.Equal(t, c.res, res)
	}
}

func consumePostings(p Postings) error {
	for p.Next() {
		p.At()
	}
	return p.Err()
}

func BenchmarkIntersect(t *testing.B) {
	t.Run("LongPostings1", func(bench *testing.B) {
		var a, b, c, d []storage.SeriesRef

		for i := 0; i < 10000000; i += 2 {
			a = append(a, storage.SeriesRef(i))
		}
		for i := 5000000; i < 5000100; i += 4 {
			b = append(b, storage.SeriesRef(i))
		}
		for i := 5090000; i < 5090600; i += 4 {
			b = append(b, storage.SeriesRef(i))
		}
		for i := 4990000; i < 5100000; i++ {
			c = append(c, storage.SeriesRef(i))
		}
		for i := 4000000; i < 6000000; i++ {
			d = append(d, storage.SeriesRef(i))
		}

		bench.ResetTimer()
		bench.ReportAllocs()
		for i := 0; i < bench.N; i++ {
			i1 := newListPostings(a...)
			i2 := newListPostings(b...)
			i3 := newListPostings(c...)
			i4 := newListPostings(d...)
			if err := consumePostings(Intersect(i1, i2, i3, i4)); err != nil {
				bench.Fatal(err)
			}
		}
	})

	t.Run("LongPostings2", func(bench *testing.B) {
		var a, b, c, d []storage.SeriesRef

		for i := 0; i < 12500000; i++ {
			a = append(a, storage.SeriesRef(i))
		}
		for i := 7500000; i < 12500000; i++ {
			b = append(b, storage.SeriesRef(i))
		}
		for i := 9000000; i < 20000000; i++ {
			c = append(c, storage.SeriesRef(i))
		}
		for i := 10000000; i < 12000000; i++ {
			d = append(d, storage.SeriesRef(i))
		}

		bench.ResetTimer()
		bench.ReportAllocs()
		for i := 0; i < bench.N; i++ {
			i1 := newListPostings(a...)
			i2 := newListPostings(b...)
			i3 := newListPostings(c...)
			i4 := newListPostings(d...)
			if err := consumePostings(Intersect(i1, i2, i3, i4)); err != nil {
				bench.Fatal(err)
			}
		}
	})

	// Many matchers(k >> n).
	t.Run("ManyPostings", func(bench *testing.B) {
		var lps []*ListPostings
		var refs [][]storage.SeriesRef

		// Create 100000 matchers(k=100000), making sure all memory allocation is done before starting the loop.
		for i := 0; i < 100000; i++ {
			var temp []storage.SeriesRef
			for j := storage.SeriesRef(1); j < 100; j++ {
				temp = append(temp, j)
			}
			lps = append(lps, newListPostings(temp...))
			refs = append(refs, temp)
		}

		its := make([]Postings, len(refs))
		bench.ResetTimer()
		bench.ReportAllocs()
		for i := 0; i < bench.N; i++ {
			// Reset the ListPostings to their original values each time round the loop.
			for j := range refs {
				lps[j].list = refs[j]
				its[j] = lps[j]
			}
			if err := consumePostings(Intersect(its...)); err != nil {
				bench.Fatal(err)
			}
		}
	})
}

func BenchmarkMerge(t *testing.B) {
	var lps []*ListPostings
	var refs [][]storage.SeriesRef

	// Create 100000 matchers(k=100000), making sure all memory allocation is done before starting the loop.
	for i := 0; i < 100000; i++ {
		var temp []storage.SeriesRef
		for j := 1; j < 100; j++ {
			temp = append(temp, storage.SeriesRef(i+j*100000))
		}
		lps = append(lps, newListPostings(temp...))
		refs = append(refs, temp)
	}

	its := make([]Postings, len(refs))
	for _, nSeries := range []int{1, 10, 100, 1000, 10000, 100000} {
		t.Run(strconv.Itoa(nSeries), func(bench *testing.B) {
			ctx := context.Background()
			for i := 0; i < bench.N; i++ {
				// Reset the ListPostings to their original values each time round the loop.
				for j := range refs[:nSeries] {
					lps[j].list = refs[j]
					its[j] = lps[j]
				}
				if err := consumePostings(Merge(ctx, its[:nSeries]...)); err != nil {
					bench.Fatal(err)
				}
			}
		})
	}
}

func TestMultiMerge(t *testing.T) {
	i1 := newListPostings(1, 2, 3, 4, 5, 6, 1000, 1001)
	i2 := newListPostings(2, 4, 5, 6, 7, 8, 999, 1001)
	i3 := newListPostings(1, 2, 5, 6, 7, 8, 1001, 1200)

	res, err := ExpandPostings(Merge(context.Background(), i1, i2, i3))
	require.NoError(t, err)
	require.Equal(t, []storage.SeriesRef{1, 2, 3, 4, 5, 6, 7, 8, 999, 1000, 1001, 1200}, res)
}

func TestMergedPostings(t *testing.T) {
	cases := []struct {
		in []Postings

		res Postings
	}{
		{
			in:  []Postings{},
			res: EmptyPostings(),
		},
		{
			in: []Postings{
				newListPostings(),
				newListPostings(),
			},
			res: EmptyPostings(),
		},
		{
			in: []Postings{
				newListPostings(),
			},
			res: newListPostings(),
		},
		{
			in: []Postings{
				EmptyPostings(),
				EmptyPostings(),
				EmptyPostings(),
				EmptyPostings(),
			},
			res: EmptyPostings(),
		},
		{
			in: []Postings{
				newListPostings(1, 2, 3, 4, 5),
				newListPostings(6, 7, 8, 9, 10),
			},
			res: newListPostings(1, 2, 3, 4, 5, 6, 7, 8, 9, 10),
		},
		{
			in: []Postings{
				newListPostings(1, 2, 3, 4, 5),
				newListPostings(4, 5, 6, 7, 8),
			},
			res: newListPostings(1, 2, 3, 4, 5, 6, 7, 8),
		},
		{
			in: []Postings{
				newListPostings(1, 2, 3, 4, 9, 10),
				newListPostings(1, 4, 5, 6, 7, 8, 10, 11),
			},
			res: newListPostings(1, 2, 3, 4, 5, 6, 7, 8, 9, 10, 11),
		},
		{
			in: []Postings{
				newListPostings(1, 2, 3, 4, 9, 10),
				EmptyPostings(),
				newListPostings(1, 4, 5, 6, 7, 8, 10, 11),
			},
			res: newListPostings(1, 2, 3, 4, 5, 6, 7, 8, 9, 10, 11),
		},
		{
			in: []Postings{
				newListPostings(1, 2),
				newListPostings(),
			},
			res: newListPostings(1, 2),
		},
		{
			in: []Postings{
				newListPostings(1, 2),
				EmptyPostings(),
			},
			res: newListPostings(1, 2),
		},
	}

	for _, c := range cases {
		t.Run("", func(t *testing.T) {
			require.NotNil(t, c.res, "merge result expectancy cannot be nil")

			ctx := context.Background()

			expected, err := ExpandPostings(c.res)
			require.NoError(t, err)

			m := Merge(ctx, c.in...)

			if c.res == EmptyPostings() {
				require.False(t, m.Next())
				return
			}

			require.NotEqual(t, EmptyPostings(), m, "merge unexpected result: EmptyPostings sentinel")

			res, err := ExpandPostings(m)
			require.NoError(t, err)
			require.Equal(t, expected, res)
		})
	}
}

func TestMergedPostingsSeek(t *testing.T) {
	cases := []struct {
		a, b []storage.SeriesRef

		seek    storage.SeriesRef
		success bool
		res     []storage.SeriesRef
	}{
		{
			a: []storage.SeriesRef{2, 3, 4, 5},
			b: []storage.SeriesRef{6, 7, 8, 9, 10},

			seek:    1,
			success: true,
			res:     []storage.SeriesRef{2, 3, 4, 5, 6, 7, 8, 9, 10},
		},
		{
			a: []storage.SeriesRef{1, 2, 3, 4, 5},
			b: []storage.SeriesRef{6, 7, 8, 9, 10},

			seek:    2,
			success: true,
			res:     []storage.SeriesRef{2, 3, 4, 5, 6, 7, 8, 9, 10},
		},
		{
			a: []storage.SeriesRef{1, 2, 3, 4, 5},
			b: []storage.SeriesRef{4, 5, 6, 7, 8},

			seek:    9,
			success: false,
			res:     nil,
		},
		{
			a: []storage.SeriesRef{1, 2, 3, 4, 9, 10},
			b: []storage.SeriesRef{1, 4, 5, 6, 7, 8, 10, 11},

			seek:    10,
			success: true,
			res:     []storage.SeriesRef{10, 11},
		},
	}

	for _, c := range cases {
		ctx := context.Background()

		a := newListPostings(c.a...)
		b := newListPostings(c.b...)

		p := Merge(ctx, a, b)

		require.Equal(t, c.success, p.Seek(c.seek))

		// After Seek(), At() should be called.
		if c.success {
			start := p.At()
			lst, err := ExpandPostings(p)
			require.NoError(t, err)

			lst = append([]storage.SeriesRef{start}, lst...)
			require.Equal(t, c.res, lst)
		}
	}
}

func TestRemovedPostings(t *testing.T) {
	cases := []struct {
		a, b []storage.SeriesRef
		res  []storage.SeriesRef
	}{
		{
			a:   nil,
			b:   nil,
			res: []storage.SeriesRef(nil),
		},
		{
			a:   []storage.SeriesRef{1, 2, 3, 4},
			b:   nil,
			res: []storage.SeriesRef{1, 2, 3, 4},
		},
		{
			a:   nil,
			b:   []storage.SeriesRef{1, 2, 3, 4},
			res: []storage.SeriesRef(nil),
		},
		{
			a:   []storage.SeriesRef{1, 2, 3, 4, 5},
			b:   []storage.SeriesRef{6, 7, 8, 9, 10},
			res: []storage.SeriesRef{1, 2, 3, 4, 5},
		},
		{
			a:   []storage.SeriesRef{1, 2, 3, 4, 5},
			b:   []storage.SeriesRef{4, 5, 6, 7, 8},
			res: []storage.SeriesRef{1, 2, 3},
		},
		{
			a:   []storage.SeriesRef{1, 2, 3, 4, 9, 10},
			b:   []storage.SeriesRef{1, 4, 5, 6, 7, 8, 10, 11},
			res: []storage.SeriesRef{2, 3, 9},
		},
		{
			a:   []storage.SeriesRef{1, 2, 3, 4, 9, 10},
			b:   []storage.SeriesRef{1, 2, 3, 4, 5, 6, 7, 8, 9, 10, 11},
			res: []storage.SeriesRef(nil),
		},
	}

	for _, c := range cases {
		a := newListPostings(c.a...)
		b := newListPostings(c.b...)

		res, err := ExpandPostings(newRemovedPostings(a, b))
		require.NoError(t, err)
		require.Equal(t, c.res, res)
	}
}

func TestRemovedNextStackoverflow(t *testing.T) {
	var full []storage.SeriesRef
	var remove []storage.SeriesRef

	var i storage.SeriesRef
	for i = 0; i < 1e7; i++ {
		full = append(full, i)
		remove = append(remove, i)
	}

	flp := newListPostings(full...)
	rlp := newListPostings(remove...)
	rp := newRemovedPostings(flp, rlp)
	gotElem := false
	for rp.Next() {
		gotElem = true
	}

	require.NoError(t, rp.Err())
	require.False(t, gotElem)
}

func TestRemovedPostingsSeek(t *testing.T) {
	cases := []struct {
		a, b []storage.SeriesRef

		seek    storage.SeriesRef
		success bool
		res     []storage.SeriesRef
	}{
		{
			a: []storage.SeriesRef{2, 3, 4, 5},
			b: []storage.SeriesRef{6, 7, 8, 9, 10},

			seek:    1,
			success: true,
			res:     []storage.SeriesRef{2, 3, 4, 5},
		},
		{
			a: []storage.SeriesRef{1, 2, 3, 4, 5},
			b: []storage.SeriesRef{6, 7, 8, 9, 10},

			seek:    2,
			success: true,
			res:     []storage.SeriesRef{2, 3, 4, 5},
		},
		{
			a: []storage.SeriesRef{1, 2, 3, 4, 5},
			b: []storage.SeriesRef{4, 5, 6, 7, 8},

			seek:    9,
			success: false,
			res:     nil,
		},
		{
			a: []storage.SeriesRef{1, 2, 3, 4, 9, 10},
			b: []storage.SeriesRef{1, 4, 5, 6, 7, 8, 10, 11},

			seek:    10,
			success: false,
			res:     nil,
		},
		{
			a: []storage.SeriesRef{1, 2, 3, 4, 9, 10},
			b: []storage.SeriesRef{1, 4, 5, 6, 7, 8, 11},

			seek:    4,
			success: true,
			res:     []storage.SeriesRef{9, 10},
		},
		{
			a: []storage.SeriesRef{1, 2, 3, 4, 9, 10},
			b: []storage.SeriesRef{1, 4, 5, 6, 7, 8, 11},

			seek:    5,
			success: true,
			res:     []storage.SeriesRef{9, 10},
		},
		{
			a: []storage.SeriesRef{1, 2, 3, 4, 9, 10},
			b: []storage.SeriesRef{1, 4, 5, 6, 7, 8, 11},

			seek:    10,
			success: true,
			res:     []storage.SeriesRef{10},
		},
	}

	for _, c := range cases {
		a := newListPostings(c.a...)
		b := newListPostings(c.b...)

		p := newRemovedPostings(a, b)

		require.Equal(t, c.success, p.Seek(c.seek))

		// After Seek(), At() should be called.
		if c.success {
			start := p.At()
			lst, err := ExpandPostings(p)
			require.NoError(t, err)

			lst = append([]storage.SeriesRef{start}, lst...)
			require.Equal(t, c.res, lst)
		}
	}
}

func TestBigEndian(t *testing.T) {
	num := 1000
	// mock a list as postings
	ls := make([]uint32, num)
	ls[0] = 2
	for i := 1; i < num; i++ {
		ls[i] = ls[i-1] + uint32(rand.Int31n(25)) + 2
	}

	beLst := make([]byte, num*4)
	for i := 0; i < num; i++ {
		b := beLst[i*4 : i*4+4]
		binary.BigEndian.PutUint32(b, ls[i])
	}

	t.Run("Iteration", func(t *testing.T) {
		bep := newBigEndianPostings(beLst)
		for i := 0; i < num; i++ {
			require.True(t, bep.Next())
			require.Equal(t, storage.SeriesRef(ls[i]), bep.At())
		}

		require.False(t, bep.Next())
		require.NoError(t, bep.Err())
	})

	t.Run("Seek", func(t *testing.T) {
		table := []struct {
			seek  uint32
			val   uint32
			found bool
		}{
			{
				ls[0] - 1, ls[0], true,
			},
			{
				ls[4], ls[4], true,
			},
			{
				ls[500] - 1, ls[500], true,
			},
			{
				ls[600] + 1, ls[601], true,
			},
			{
				ls[600] + 1, ls[601], true,
			},
			{
				ls[600] + 1, ls[601], true,
			},
			{
				ls[0], ls[601], true,
			},
			{
				ls[600], ls[601], true,
			},
			{
				ls[999], ls[999], true,
			},
			{
				ls[999] + 10, ls[999], false,
			},
		}

		bep := newBigEndianPostings(beLst)

		for _, v := range table {
			require.Equal(t, v.found, bep.Seek(storage.SeriesRef(v.seek)))
			require.Equal(t, storage.SeriesRef(v.val), bep.At())
			require.NoError(t, bep.Err())
		}
	})
}

func TestIntersectWithMerge(t *testing.T) {
	// One of the reproducible cases for:
	// https://github.com/prometheus/prometheus/issues/2616
	a := newListPostings(21, 22, 23, 24, 25, 30)

	b := Merge(
		context.Background(),
		newListPostings(10, 20, 30),
		newListPostings(15, 26, 30),
	)

	p := Intersect(a, b)
	res, err := ExpandPostings(p)

	require.NoError(t, err)
	require.Equal(t, []storage.SeriesRef{30}, res)
}

func TestWithoutPostings(t *testing.T) {
	cases := []struct {
		base Postings
		drop Postings

		res Postings
	}{
		{
			base: EmptyPostings(),
			drop: EmptyPostings(),

			res: EmptyPostings(),
		},
		{
			base: EmptyPostings(),
			drop: newListPostings(1, 2),

			res: EmptyPostings(),
		},
		{
			base: newListPostings(1, 2),
			drop: EmptyPostings(),

			res: newListPostings(1, 2),
		},
		{
			base: newListPostings(),
			drop: newListPostings(),

			res: newListPostings(),
		},
		{
			base: newListPostings(1, 2, 3),
			drop: newListPostings(),

			res: newListPostings(1, 2, 3),
		},
		{
			base: newListPostings(1, 2, 3),
			drop: newListPostings(4, 5, 6),

			res: newListPostings(1, 2, 3),
		},
		{
			base: newListPostings(1, 2, 3),
			drop: newListPostings(3, 4, 5),

			res: newListPostings(1, 2),
		},
	}

	for _, c := range cases {
		t.Run("", func(t *testing.T) {
			require.NotNil(t, c.res, "without result expectancy cannot be nil")

			expected, err := ExpandPostings(c.res)
			require.NoError(t, err)

			w := Without(c.base, c.drop)

			if c.res == EmptyPostings() {
				require.Equal(t, EmptyPostings(), w)
				return
			}

			require.NotEqual(t, EmptyPostings(), w, "without unexpected result: EmptyPostings sentinel")

			res, err := ExpandPostings(w)
			require.NoError(t, err)
			require.Equal(t, expected, res)
		})
	}
}

func BenchmarkPostings_Stats(b *testing.B) {
	p := NewMemPostings()

	var seriesID storage.SeriesRef

	createPostingsLabelValues := func(name, valuePrefix string, count int) {
		for n := 1; n < count; n++ {
			value := fmt.Sprintf("%s-%d", valuePrefix, n)
			p.Add(seriesID, labels.FromStrings(name, value))
			seriesID++
		}
	}
	createPostingsLabelValues("__name__", "metrics_name_can_be_very_big_and_bad", 1e3)
	for i := 0; i < 20; i++ {
		createPostingsLabelValues(fmt.Sprintf("host-%d", i), "metrics_name_can_be_very_big_and_bad", 1e3)
		createPostingsLabelValues(fmt.Sprintf("instance-%d", i), "10.0.IP.", 1e3)
		createPostingsLabelValues(fmt.Sprintf("job-%d", i), "Small_Job_name", 1e3)
		createPostingsLabelValues(fmt.Sprintf("err-%d", i), "avg_namespace-", 1e3)
		createPostingsLabelValues(fmt.Sprintf("team-%d", i), "team-", 1e3)
		createPostingsLabelValues(fmt.Sprintf("container_name-%d", i), "pod-", 1e3)
		createPostingsLabelValues(fmt.Sprintf("cluster-%d", i), "newcluster-", 1e3)
		createPostingsLabelValues(fmt.Sprintf("uid-%d", i), "123412312312312311-", 1e3)
		createPostingsLabelValues(fmt.Sprintf("area-%d", i), "new_area_of_work-", 1e3)
		createPostingsLabelValues(fmt.Sprintf("request_id-%d", i), "owner_name_work-", 1e3)
	}
	b.ResetTimer()
	for n := 0; n < b.N; n++ {
		p.Stats("__name__", 10)
	}
}

func TestMemPostingsStats(t *testing.T) {
	// create a new MemPostings
	p := NewMemPostings()

	// add some postings to the MemPostings
	p.Add(1, labels.FromStrings("label", "value1"))
	p.Add(1, labels.FromStrings("label", "value2"))
	p.Add(1, labels.FromStrings("label", "value3"))
	p.Add(2, labels.FromStrings("label", "value1"))

	// call the Stats method to calculate the cardinality statistics
	stats := p.Stats("label", 10)

	// assert that the expected statistics were calculated
	require.Equal(t, uint64(2), stats.CardinalityMetricsStats[0].Count)
	require.Equal(t, "value1", stats.CardinalityMetricsStats[0].Name)

	require.Equal(t, uint64(3), stats.CardinalityLabelStats[0].Count)
	require.Equal(t, "label", stats.CardinalityLabelStats[0].Name)

	require.Equal(t, uint64(24), stats.LabelValueStats[0].Count)
	require.Equal(t, "label", stats.LabelValueStats[0].Name)

	require.Equal(t, uint64(2), stats.LabelValuePairsStats[0].Count)
	require.Equal(t, "label=value1", stats.LabelValuePairsStats[0].Name)

	require.Equal(t, 3, stats.NumLabelPairs)
}

func TestMemPostings_Delete(t *testing.T) {
	p := NewMemPostings()
	p.Add(1, labels.FromStrings("lbl1", "a"))
	p.Add(2, labels.FromStrings("lbl1", "b"))
	p.Add(3, labels.FromStrings("lbl2", "a"))

	before := p.Get(allPostingsKey.Name, allPostingsKey.Value)
	p.Delete(map[storage.SeriesRef]struct{}{
		2: {},
	})
	after := p.Get(allPostingsKey.Name, allPostingsKey.Value)

	// Make sure postings gotten before the delete have the old data when
	// iterated over.
	expanded, err := ExpandPostings(before)
	require.NoError(t, err)
	require.Equal(t, []storage.SeriesRef{1, 2, 3}, expanded)

	// Make sure postings gotten after the delete have the new data when
	// iterated over.
	expanded, err = ExpandPostings(after)
	require.NoError(t, err)
	require.Equal(t, []storage.SeriesRef{1, 3}, expanded)

	deleted := p.Get("lbl1", "b")
	expanded, err = ExpandPostings(deleted)
	require.NoError(t, err)
	require.Empty(t, expanded, "expected empty postings, got %v", expanded)
}

func TestPostingsCloner(t *testing.T) {
	for _, tc := range []struct {
		name  string
		check func(testing.TB, *PostingsCloner)
	}{
		{
			name: "seek beyond highest value of postings, then other clone seeks higher",
			check: func(t testing.TB, pc *PostingsCloner) {
				p1 := pc.Clone()
				require.False(t, p1.Seek(9))

				p2 := pc.Clone()
				require.False(t, p2.Seek(10))
			},
		},
		{
			name: "seek beyond highest value of postings, then other clone seeks lower",
			check: func(t testing.TB, pc *PostingsCloner) {
				p1 := pc.Clone()
				require.False(t, p1.Seek(9))

				p2 := pc.Clone()
				require.True(t, p2.Seek(2))
				require.Equal(t, storage.SeriesRef(2), p2.At())
			},
		},
		{
			name: "seek to posting with value 3 or higher",
			check: func(t testing.TB, pc *PostingsCloner) {
				p := pc.Clone()
				require.True(t, p.Seek(3))
				require.Equal(t, storage.SeriesRef(4), p.At())
				require.True(t, p.Seek(4))
				require.Equal(t, storage.SeriesRef(4), p.At())
			},
		},
		{
			name: "seek alternatively on different postings",
			check: func(t testing.TB, pc *PostingsCloner) {
				p1 := pc.Clone()
				require.True(t, p1.Seek(1))
				require.Equal(t, storage.SeriesRef(1), p1.At())

				p2 := pc.Clone()
				require.True(t, p2.Seek(2))
				require.Equal(t, storage.SeriesRef(2), p2.At())

				p3 := pc.Clone()
				require.True(t, p3.Seek(4))
				require.Equal(t, storage.SeriesRef(4), p3.At())

				p4 := pc.Clone()
				require.True(t, p4.Seek(5))
				require.Equal(t, storage.SeriesRef(8), p4.At())

				require.True(t, p1.Seek(3))
				require.Equal(t, storage.SeriesRef(4), p1.At())
				require.True(t, p1.Seek(4))
				require.Equal(t, storage.SeriesRef(4), p1.At())
			},
		},
		{
			name: "iterate through the postings",
			check: func(t testing.TB, pc *PostingsCloner) {
				p1 := pc.Clone()
				p2 := pc.Clone()

				// both one step
				require.True(t, p1.Next())
				require.Equal(t, storage.SeriesRef(1), p1.At())
				require.True(t, p2.Next())
				require.Equal(t, storage.SeriesRef(1), p2.At())

				require.True(t, p1.Next())
				require.Equal(t, storage.SeriesRef(2), p1.At())
				require.True(t, p1.Next())
				require.Equal(t, storage.SeriesRef(4), p1.At())
				require.True(t, p1.Next())
				require.Equal(t, storage.SeriesRef(8), p1.At())
				require.False(t, p1.Next())

				require.True(t, p2.Next())
				require.Equal(t, storage.SeriesRef(2), p2.At())
				require.True(t, p2.Next())
				require.Equal(t, storage.SeriesRef(4), p2.At())
			},
		},
		{
			name: "ensure a failed seek doesn't allow more next calls",
			check: func(t testing.TB, pc *PostingsCloner) {
				p := pc.Clone()
				require.False(t, p.Seek(9))
				require.False(t, p.Next())
			},
		},
	} {
		t.Run(tc.name, func(t *testing.T) {
			pc := NewPostingsCloner(newListPostings(1, 2, 4, 8))
			tc.check(t, pc)
		})
	}

	t.Run("cloning an err postings", func(t *testing.T) {
		expectedErr := fmt.Errorf("foobar")
		pc := NewPostingsCloner(ErrPostings(expectedErr))
		p := pc.Clone()
		require.False(t, p.Next())
		require.Equal(t, expectedErr, p.Err())
	})
}

// BenchmarkMemPostings_Delete is quite heavy, so consider running it with
// -benchtime=10x or similar to get more stable and comparable results.
func BenchmarkMemPostings_Delete(b *testing.B) {
	internedItoa := map[int]string{}
	var mtx sync.RWMutex
	itoa := func(i int) string {
		mtx.RLock()
		s, ok := internedItoa[i]
		mtx.RUnlock()
		if ok {
			return s
		}
		mtx.Lock()
		s = strconv.Itoa(i)
		internedItoa[i] = s
		mtx.Unlock()
		return s
	}

	const total = 1e6
	prepare := func() *MemPostings {
		var ref storage.SeriesRef
		next := func() storage.SeriesRef {
			ref++
			return ref
		}

		p := NewMemPostings()
		nameValues := make([]string, 0, 100)
		for i := 0; i < total; i++ {
			nameValues = nameValues[:0]

			// A thousand labels like lbl_x_of_1000, each with total/1000 values
			thousand := "lbl_" + itoa(i%1000) + "_of_1000"
			nameValues = append(nameValues, thousand, itoa(i/1000))
			// A hundred labels like lbl_x_of_100, each with total/100 values.
			hundred := "lbl_" + itoa(i%100) + "_of_100"
			nameValues = append(nameValues, hundred, itoa(i/100))

			if i < 100 {
				ten := "lbl_" + itoa(i%10) + "_of_10"
				nameValues = append(nameValues, ten, itoa(i%10))
			}

			p.Add(next(), labels.FromStrings(append(nameValues, "first", "a", "second", "a", "third", "a")...))
		}
		return p
	}

	for _, refs := range []int{1, 100, 10_000} {
		b.Run(fmt.Sprintf("refs=%d", refs), func(b *testing.B) {
			for _, reads := range []int{0, 1, 10} {
				b.Run(fmt.Sprintf("readers=%d", reads), func(b *testing.B) {
					if b.N > total/refs {
						// Just to make sure that benchmark still makes sense.
						panic("benchmark not prepared")
					}

					p := prepare()
					stop := make(chan struct{})
					wg := sync.WaitGroup{}
					for i := 0; i < reads; i++ {
						wg.Add(1)
						go func(i int) {
							lbl := "lbl_" + itoa(i) + "_of_100"
							defer wg.Done()
							for {
								select {
								case <-stop:
									return
								default:
									// Get a random value of this label.
									p.Get(lbl, itoa(rand.Intn(10000))).Next()
								}
							}
						}(i)
					}
					b.Cleanup(func() {
						close(stop)
						wg.Wait()
					})

					b.ResetTimer()
					for n := 0; n < b.N; n++ {
						deleted := map[storage.SeriesRef]struct{}{}
						for i := 0; i < refs; i++ {
							deleted[storage.SeriesRef(n*refs+i)] = struct{}{}
						}
						p.Delete(deleted)
					}
				})
			}
		})
	}
}

func TestFindIntersectingPostings(t *testing.T) {
	t.Run("multiple intersections", func(t *testing.T) {
		p := NewListPostings([]storage.SeriesRef{10, 15, 20, 25, 30, 35, 40, 45, 50})
		candidates := []Postings{
			0: NewListPostings([]storage.SeriesRef{7, 13, 14, 27}), // Does not intersect.
			1: NewListPostings([]storage.SeriesRef{10, 20}),        // Does intersect.
			2: NewListPostings([]storage.SeriesRef{29, 30, 31}),    // Does intersect.
			3: NewListPostings([]storage.SeriesRef{29, 30, 31}),    // Does intersect (same again).
			4: NewListPostings([]storage.SeriesRef{60}),            // Does not intersect.
			5: NewListPostings([]storage.SeriesRef{45}),            // Does intersect.
			6: EmptyPostings(),                                     // Does not intersect.
		}

		indexes, err := FindIntersectingPostings(p, candidates)
		require.NoError(t, err)
		sort.Ints(indexes)
		require.Equal(t, []int{1, 2, 3, 5}, indexes)
	})

	t.Run("no intersections", func(t *testing.T) {
		p := NewListPostings([]storage.SeriesRef{10, 15, 20, 25, 30, 35, 40, 45, 50})
		candidates := []Postings{
			0: NewListPostings([]storage.SeriesRef{7, 13, 14, 27}), // Does not intersect.
			1: NewListPostings([]storage.SeriesRef{60}),            // Does not intersect.
			2: EmptyPostings(),                                     // Does not intersect.
		}

		indexes, err := FindIntersectingPostings(p, candidates)
		require.NoError(t, err)
		require.Empty(t, indexes)
	})

	t.Run("p is ErrPostings", func(t *testing.T) {
		p := ErrPostings(context.Canceled)
		candidates := []Postings{NewListPostings([]storage.SeriesRef{1})}
		_, err := FindIntersectingPostings(p, candidates)
		require.Error(t, err)
	})

	t.Run("one of the candidates is ErrPostings", func(t *testing.T) {
		p := NewListPostings([]storage.SeriesRef{1})
		candidates := []Postings{
			NewListPostings([]storage.SeriesRef{1}),
			ErrPostings(context.Canceled),
		}
		_, err := FindIntersectingPostings(p, candidates)
		require.Error(t, err)
	})

	t.Run("one of the candidates fails on nth call", func(t *testing.T) {
		p := NewListPostings([]storage.SeriesRef{10, 20, 30, 40, 50, 60, 70})
		candidates := []Postings{
			NewListPostings([]storage.SeriesRef{7, 13, 14, 27}),
			&postingsFailingAfterNthCall{2, NewListPostings([]storage.SeriesRef{29, 30, 31, 40})},
		}
		_, err := FindIntersectingPostings(p, candidates)
		require.Error(t, err)
	})

	t.Run("p fails on the nth call", func(t *testing.T) {
		p := &postingsFailingAfterNthCall{2, NewListPostings([]storage.SeriesRef{10, 20, 30, 40, 50, 60, 70})}
		candidates := []Postings{
			NewListPostings([]storage.SeriesRef{7, 13, 14, 27}),
			NewListPostings([]storage.SeriesRef{29, 30, 31, 40}),
		}
		_, err := FindIntersectingPostings(p, candidates)
		require.Error(t, err)
	})
}

type postingsFailingAfterNthCall struct {
	ttl int
	Postings
}

func (p *postingsFailingAfterNthCall) Seek(v storage.SeriesRef) bool {
	p.ttl--
	if p.ttl <= 0 {
		return false
	}
	return p.Postings.Seek(v)
}

func (p *postingsFailingAfterNthCall) Next() bool {
	p.ttl--
	if p.ttl <= 0 {
		return false
	}
	return p.Postings.Next()
}

func (p *postingsFailingAfterNthCall) Err() error {
	if p.ttl <= 0 {
		return errors.New("ttl exceeded")
	}
	return p.Postings.Err()
}

func TestPostingsWithIndexHeap(t *testing.T) {
	t.Run("iterate", func(t *testing.T) {
		h := postingsWithIndexHeap{
			{index: 0, p: NewListPostings([]storage.SeriesRef{10, 20, 30})},
			{index: 1, p: NewListPostings([]storage.SeriesRef{1, 5})},
			{index: 2, p: NewListPostings([]storage.SeriesRef{25, 50})},
		}
		for _, node := range h {
			node.p.Next()
		}
		heap.Init(&h)

		for _, expected := range []storage.SeriesRef{1, 5, 10, 20, 25, 30, 50} {
			require.Equal(t, expected, h.at())
			require.NoError(t, h.next())
		}
		require.True(t, h.empty())
	})

	t.Run("pop", func(t *testing.T) {
		h := postingsWithIndexHeap{
			{index: 0, p: NewListPostings([]storage.SeriesRef{10, 20, 30})},
			{index: 1, p: NewListPostings([]storage.SeriesRef{1, 5})},
			{index: 2, p: NewListPostings([]storage.SeriesRef{25, 50})},
		}
		for _, node := range h {
			node.p.Next()
		}
		heap.Init(&h)

		for _, expected := range []storage.SeriesRef{1, 5, 10, 20} {
			require.Equal(t, expected, h.at())
			require.NoError(t, h.next())
		}
		require.Equal(t, storage.SeriesRef(25), h.at())
		node := heap.Pop(&h).(postingsWithIndex)
		require.Equal(t, 2, node.index)
		require.Equal(t, storage.SeriesRef(25), node.p.At())
	})
}

func TestListPostings(t *testing.T) {
	t.Run("empty list", func(t *testing.T) {
		p := NewListPostings(nil)
		require.False(t, p.Next())
		require.False(t, p.Seek(10))
		require.False(t, p.Next())
		require.NoError(t, p.Err())
	})

	t.Run("one posting", func(t *testing.T) {
		t.Run("next", func(t *testing.T) {
			p := NewListPostings([]storage.SeriesRef{10})
			require.True(t, p.Next())
			require.Equal(t, storage.SeriesRef(10), p.At())
			require.False(t, p.Next())
			require.NoError(t, p.Err())
		})
		t.Run("seek less", func(t *testing.T) {
			p := NewListPostings([]storage.SeriesRef{10})
			require.True(t, p.Seek(5))
			require.Equal(t, storage.SeriesRef(10), p.At())
			require.True(t, p.Seek(5))
			require.Equal(t, storage.SeriesRef(10), p.At())
			require.False(t, p.Next())
			require.NoError(t, p.Err())
		})
		t.Run("seek equal", func(t *testing.T) {
			p := NewListPostings([]storage.SeriesRef{10})
			require.True(t, p.Seek(10))
			require.Equal(t, storage.SeriesRef(10), p.At())
			require.False(t, p.Next())
			require.NoError(t, p.Err())
		})
		t.Run("seek more", func(t *testing.T) {
			p := NewListPostings([]storage.SeriesRef{10})
			require.False(t, p.Seek(15))
			require.False(t, p.Next())
			require.NoError(t, p.Err())
		})
		t.Run("seek after next", func(t *testing.T) {
			p := NewListPostings([]storage.SeriesRef{10})
			require.True(t, p.Next())
			require.False(t, p.Seek(15))
			require.False(t, p.Next())
			require.NoError(t, p.Err())
		})
	})

	t.Run("multiple postings", func(t *testing.T) {
		t.Run("next", func(t *testing.T) {
			p := NewListPostings([]storage.SeriesRef{10, 20})
			require.True(t, p.Next())
			require.Equal(t, storage.SeriesRef(10), p.At())
			require.True(t, p.Next())
			require.Equal(t, storage.SeriesRef(20), p.At())
			require.False(t, p.Next())
			require.NoError(t, p.Err())
		})
		t.Run("seek", func(t *testing.T) {
			p := NewListPostings([]storage.SeriesRef{10, 20})
			require.True(t, p.Seek(5))
			require.Equal(t, storage.SeriesRef(10), p.At())
			require.True(t, p.Seek(5))
			require.Equal(t, storage.SeriesRef(10), p.At())
			require.True(t, p.Seek(10))
			require.Equal(t, storage.SeriesRef(10), p.At())
			require.True(t, p.Next())
			require.Equal(t, storage.SeriesRef(20), p.At())
			require.True(t, p.Seek(10))
			require.Equal(t, storage.SeriesRef(20), p.At())
			require.True(t, p.Seek(20))
			require.Equal(t, storage.SeriesRef(20), p.At())
			require.False(t, p.Next())
			require.NoError(t, p.Err())
		})
		t.Run("seek lest than last", func(t *testing.T) {
			p := NewListPostings([]storage.SeriesRef{10, 20, 30, 40, 50})
			require.True(t, p.Seek(45))
			require.Equal(t, storage.SeriesRef(50), p.At())
			require.False(t, p.Next())
		})
		t.Run("seek exactly last", func(t *testing.T) {
			p := NewListPostings([]storage.SeriesRef{10, 20, 30, 40, 50})
			require.True(t, p.Seek(50))
			require.Equal(t, storage.SeriesRef(50), p.At())
			require.False(t, p.Next())
		})
		t.Run("seek more than last", func(t *testing.T) {
			p := NewListPostings([]storage.SeriesRef{10, 20, 30, 40, 50})
			require.False(t, p.Seek(60))
			require.False(t, p.Next())
		})
	})

	t.Run("seek", func(t *testing.T) {
		for _, c := range []int{2, 8, 9, 10} {
			t.Run(fmt.Sprintf("count=%d", c), func(t *testing.T) {
				list := make([]storage.SeriesRef, c)
				for i := 0; i < c; i++ {
					list[i] = storage.SeriesRef(i * 10)
				}

				t.Run("all one by one", func(t *testing.T) {
					p := NewListPostings(list)
					for i := 0; i < c; i++ {
						require.True(t, p.Seek(storage.SeriesRef(i*10)))
						require.Equal(t, storage.SeriesRef(i*10), p.At())
					}
					require.False(t, p.Seek(storage.SeriesRef(c*10)))
				})

				t.Run("each one", func(t *testing.T) {
					for _, ref := range list {
						p := NewListPostings(list)
						require.True(t, p.Seek(ref))
						require.Equal(t, ref, p.At())
					}
				})
			})
		}
	})
}

// BenchmarkListPostings benchmarks ListPostings by iterating Next/At sequentially.
// See also BenchmarkIntersect as it performs more `At` calls than `Next` calls when intersecting.
func BenchmarkListPostings(b *testing.B) {
	const maxCount = 1e6
	input := make([]storage.SeriesRef, maxCount)
	for i := 0; i < maxCount; i++ {
		input[i] = storage.SeriesRef(i << 2)
	}

	for _, count := range []int{100, 1e3, 10e3, 100e3, maxCount} {
		b.Run(fmt.Sprintf("count=%d", count), func(b *testing.B) {
			for i := 0; i < b.N; i++ {
				p := NewListPostings(input[:count])
				var sum storage.SeriesRef
				for p.Next() {
					sum += p.At()
				}
				require.NotZero(b, sum)
			}
		})
	}
}

func slowRegexpString() string {
	nums := map[int]struct{}{}
	for i := 10_000; i < 20_000; i++ {
		if i%3 == 0 {
			nums[i] = struct{}{}
		}
	}

	var sb strings.Builder
	sb.WriteString(".*(9999")
	for i := range nums {
		sb.WriteString("|")
		sb.WriteString(strconv.Itoa(i))
	}
	sb.WriteString(").*")
	return sb.String()
}

func BenchmarkMemPostings_PostingsForLabelMatching(b *testing.B) {
	fast := regexp.MustCompile("^(100|200)$")
	slowRegexp := "^" + slowRegexpString() + "$"
	b.Logf("Slow regexp length = %d", len(slowRegexp))
	slow := regexp.MustCompile(slowRegexp)

	for _, labelValueCount := range []int{1_000, 10_000, 100_000} {
		b.Run(fmt.Sprintf("labels=%d", labelValueCount), func(b *testing.B) {
			mp := NewMemPostings()
			for i := 0; i < labelValueCount; i++ {
				mp.Add(storage.SeriesRef(i), labels.FromStrings("label", strconv.Itoa(i)))
			}

			fp, err := ExpandPostings(mp.PostingsForLabelMatching(context.Background(), "label", fast.MatchString))
			require.NoError(b, err)
			b.Logf("Fast matcher matches %d series", len(fp))
			b.Run("matcher=fast", func(b *testing.B) {
				for i := 0; i < b.N; i++ {
					mp.PostingsForLabelMatching(context.Background(), "label", fast.MatchString).Next()
				}
			})

			sp, err := ExpandPostings(mp.PostingsForLabelMatching(context.Background(), "label", slow.MatchString))
			require.NoError(b, err)
			b.Logf("Slow matcher matches %d series", len(sp))
			b.Run("matcher=slow", func(b *testing.B) {
				for i := 0; i < b.N; i++ {
					mp.PostingsForLabelMatching(context.Background(), "label", slow.MatchString).Next()
				}
			})
		})
	}
}

func TestMemPostings_PostingsForLabelMatchingHonorsContextCancel(t *testing.T) {
	memP := NewMemPostings()
	seriesCount := 10 * checkContextEveryNIterations
	for i := 1; i <= seriesCount; i++ {
		memP.Add(storage.SeriesRef(i), labels.FromStrings("__name__", fmt.Sprintf("%4d", i)))
	}

	failAfter := uint64(seriesCount / 2 / checkContextEveryNIterations)
	ctx := &testutil.MockContextErrAfter{FailAfter: failAfter}
	p := memP.PostingsForLabelMatching(ctx, "__name__", func(string) bool {
		return true
	})
	require.Error(t, p.Err())
	require.Equal(t, failAfter+1, ctx.Count()) // Plus one for the Err() call that puts the error in the result.
}<|MERGE_RESOLUTION|>--- conflicted
+++ resolved
@@ -22,11 +22,8 @@
 	"math/rand"
 	"sort"
 	"strconv"
-<<<<<<< HEAD
 	"strings"
-=======
 	"sync"
->>>>>>> 3ec516a7
 	"testing"
 
 	"github.com/grafana/regexp"
@@ -56,7 +53,7 @@
 		for j := range l {
 			l[j] = storage.SeriesRef(rand.Uint64())
 		}
-		v := strconv.Itoa(i)
+		v := fmt.Sprintf("%d", i)
 
 		p.m["a"][v] = l
 	}
@@ -397,7 +394,7 @@
 
 	its := make([]Postings, len(refs))
 	for _, nSeries := range []int{1, 10, 100, 1000, 10000, 100000} {
-		t.Run(strconv.Itoa(nSeries), func(bench *testing.B) {
+		t.Run(fmt.Sprint(nSeries), func(bench *testing.B) {
 			ctx := context.Background()
 			for i := 0; i < bench.N; i++ {
 				// Reset the ListPostings to their original values each time round the loop.
