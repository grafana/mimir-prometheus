--- conflicted
+++ resolved
@@ -482,11 +482,7 @@
 // amongst all the chunks in the OOOHead.
 // This function is not thread safe unless the caller holds a lock.
 // The caller must ensure that s.ooo is not nil.
-<<<<<<< HEAD
-func (s *memSeries) oooMergedChunks(meta chunks.Meta, cdm chunkDiskMapper, mint, maxt int64) (*mergedOOOChunks, error) {
-=======
-func (s *memSeries) oooMergedChunks(meta chunks.Meta, cdm *chunks.ChunkDiskMapper, mint, maxt int64, maxMmapRef chunks.ChunkDiskMapperRef) (*mergedOOOChunks, error) {
->>>>>>> 73abc8a8
+func (s *memSeries) oooMergedChunks(meta chunks.Meta, cdm chunkDiskMapper, mint, maxt int64, maxMmapRef chunks.ChunkDiskMapperRef) (*mergedOOOChunks, error) {
 	_, cid := chunks.HeadChunkRef(meta.Ref).Unpack()
 
 	// ix represents the index of chunk in the s.mmappedChunks slice. The chunk meta's are
