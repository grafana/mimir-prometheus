--- conflicted
+++ resolved
@@ -153,9 +153,6 @@
 	return index.NewListPostings(ep)
 }
 
-<<<<<<< HEAD
-func (h *headIndexReader) ShardedPostings(p index.Postings, shardIndex, shardCount uint64) index.Postings {
-=======
 // ShardedPostings implements IndexReader. This function returns an failing postings list if sharding
 // has not been enabled in the Head.
 func (h *headIndexReader) ShardedPostings(p index.Postings, shardIndex, shardCount uint64) index.Postings {
@@ -163,7 +160,6 @@
 		return index.ErrPostings(errors.New("sharding is disabled"))
 	}
 
->>>>>>> 501bc641
 	out := make([]storage.SeriesRef, 0, 128)
 
 	for p.Next() {
@@ -184,7 +180,6 @@
 	return index.NewListPostings(out)
 }
 
-<<<<<<< HEAD
 // LabelValuesFor returns LabelValues for the given label name in the series referred to by postings.
 func (h *headIndexReader) LabelValuesFor(postings index.Postings, name string) storage.LabelValues {
 	return h.head.postings.LabelValuesFor(postings, name)
@@ -196,8 +191,6 @@
 	return h.head.postings.LabelValuesExcluding(postings, name)
 }
 
-=======
->>>>>>> 501bc641
 // Series returns the series for the given reference.
 // Chunks are skipped if chks is nil.
 func (h *headIndexReader) Series(ref storage.SeriesRef, builder *labels.ScratchBuilder, chks *[]chunks.Meta) error {
