// Copyright 2021 The Prometheus Authors
// Licensed under the Apache License, Version 2.0 (the "License");
// you may not use this file except in compliance with the License.
// You may obtain a copy of the License at
//
// http://www.apache.org/licenses/LICENSE-2.0
//
// Unless required by applicable law or agreed to in writing, software
// distributed under the License is distributed on an "AS IS" BASIS,
// WITHOUT WARRANTIES OR CONDITIONS OF ANY KIND, either express or implied.
// See the License for the specific language governing permissions and
// limitations under the License.

package tsdb

import (
	"context"
	"math"
	"sort"

	"github.com/go-kit/log/level"
	"github.com/pkg/errors"

	"github.com/prometheus/prometheus/model/labels"
	"github.com/prometheus/prometheus/storage"
	"github.com/prometheus/prometheus/tsdb/chunkenc"
	"github.com/prometheus/prometheus/tsdb/chunks"
	"github.com/prometheus/prometheus/tsdb/index"
)

func (h *Head) ExemplarQuerier(ctx context.Context) (storage.ExemplarQuerier, error) {
	return h.exemplars.ExemplarQuerier(ctx)
}

// Index returns an IndexReader against the block.
func (h *Head) Index() (IndexReader, error) {
	return h.indexRange(math.MinInt64, math.MaxInt64), nil
}

func (h *Head) indexRange(mint, maxt int64) *headIndexReader {
	if hmin := h.MinTime(); hmin > mint {
		mint = hmin
	}
	return &headIndexReader{head: h, mint: mint, maxt: maxt}
}

type headIndexReader struct {
	head       *Head
	mint, maxt int64
}

func (h *headIndexReader) Close() error {
	return nil
}

func (h *headIndexReader) Symbols() index.StringIter {
	return h.head.postings.Symbols()
}

// SortedLabelValues returns label values present in the head for the
// specific label name that are within the time range mint to maxt.
// If matchers are specified the returned result set is reduced
// to label values of metrics matching the matchers.
func (h *headIndexReader) SortedLabelValues(name string, matchers ...*labels.Matcher) ([]string, error) {
	values, err := h.LabelValues(name, matchers...)
	if err == nil {
		sort.Strings(values)
	}
	return values, err
}

// LabelValues returns label values present in the head for the
// specific label name that are within the time range mint to maxt.
// If matchers are specified the returned result set is reduced
// to label values of metrics matching the matchers.
func (h *headIndexReader) LabelValues(name string, matchers ...*labels.Matcher) ([]string, error) {
	if h.maxt < h.head.MinTime() || h.mint > h.head.MaxTime() {
		return []string{}, nil
	}

	if len(matchers) == 0 {
		return h.head.postings.LabelValues(name), nil
	}

	return labelValuesWithMatchers(h, name, matchers...)
}

// LabelNames returns all the unique label names present in the head
// that are within the time range mint to maxt.
func (h *headIndexReader) LabelNames(matchers ...*labels.Matcher) ([]string, error) {
	if h.maxt < h.head.MinTime() || h.mint > h.head.MaxTime() {
		return []string{}, nil
	}

	if len(matchers) == 0 {
		labelNames := h.head.postings.LabelNames()
		sort.Strings(labelNames)
		return labelNames, nil
	}

	return labelNamesWithMatchers(h, matchers...)
}

// Postings returns the postings list iterator for the label pairs.
func (h *headIndexReader) Postings(name string, values ...string) (index.Postings, error) {
	res := make([]index.Postings, 0, len(values))
	for _, value := range values {
		res = append(res, h.head.postings.Get(name, value))
	}
	return index.Merge(res...), nil
}

func (h *headIndexReader) PostingsForMatchers(concurrent bool, ms ...*labels.Matcher) (index.Postings, error) {
	return h.head.pfmc.PostingsForMatchers(h, concurrent, ms...)
}

func (h *headIndexReader) SortedPostings(p index.Postings) index.Postings {
	series := make([]*memSeries, 0, 128)

	// Fetch all the series only once.
	for p.Next() {
		s := h.head.series.getByID(chunks.HeadSeriesRef(p.At()))
		if s == nil {
			level.Debug(h.head.logger).Log("msg", "Looked up series not found")
		} else {
			series = append(series, s)
		}
	}
	if err := p.Err(); err != nil {
		return index.ErrPostings(errors.Wrap(err, "expand postings"))
	}

	sort.Slice(series, func(i, j int) bool {
		return labels.Compare(series[i].lset, series[j].lset) < 0
	})

	// Convert back to list.
	ep := make([]storage.SeriesRef, 0, len(series))
	for _, p := range series {
		ep = append(ep, storage.SeriesRef(p.ref))
	}
	return index.NewListPostings(ep)
}

func (h *headIndexReader) ShardedPostings(p index.Postings, shardIndex, shardCount uint64) index.Postings {
	out := make([]uint64, 0, 128)

	for p.Next() {
		s := h.head.series.getByID(p.At())
		if s == nil {
			level.Debug(h.head.logger).Log("msg", "Looked up series not found")
			continue
		}

		// Check if the series belong to the shard.
		if s.hash%shardCount != shardIndex {
			continue
		}

		out = append(out, s.ref)
	}

	return index.NewListPostings(out)
}

// Series returns the series for the given reference.
<<<<<<< HEAD
// Chunks are skipped if chks is nil.
func (h *headIndexReader) Series(ref uint64, lbls *labels.Labels, chks *[]chunks.Meta) error {
	s := h.head.series.getByID(ref)
=======
func (h *headIndexReader) Series(ref storage.SeriesRef, lbls *labels.Labels, chks *[]chunks.Meta) error {
	s := h.head.series.getByID(chunks.HeadSeriesRef(ref))
>>>>>>> 86b600f5

	if s == nil {
		h.head.metrics.seriesNotFound.Inc()
		return storage.ErrNotFound
	}
	*lbls = append((*lbls)[:0], s.lset...)

	if chks == nil {
		return nil
	}

	s.Lock()
	defer s.Unlock()

	*chks = (*chks)[:0]

	for i, c := range s.mmappedChunks {
		// Do not expose chunks that are outside of the specified range.
		if !c.OverlapsClosedInterval(h.mint, h.maxt) {
			continue
		}
		*chks = append(*chks, chunks.Meta{
			MinTime: c.minTime,
			MaxTime: c.maxTime,
			Ref:     chunks.ChunkRef(chunks.NewHeadChunkRef(s.ref, s.headChunkID(i))),
		})
	}
	if s.headChunk != nil && s.headChunk.OverlapsClosedInterval(h.mint, h.maxt) {
		*chks = append(*chks, chunks.Meta{
			MinTime: s.headChunk.minTime,
			MaxTime: math.MaxInt64, // Set the head chunks as open (being appended to).
			Ref:     chunks.ChunkRef(chunks.NewHeadChunkRef(s.ref, s.headChunkID(len(s.mmappedChunks)))),
		})
	}

	return nil
}

// headChunkID returns the HeadChunkID corresponding to .mmappedChunks[pos]
func (s *memSeries) headChunkID(pos int) chunks.HeadChunkID {
	return chunks.HeadChunkID(pos) + s.firstChunkID
}

// LabelValueFor returns label value for the given label name in the series referred to by ID.
func (h *headIndexReader) LabelValueFor(id storage.SeriesRef, label string) (string, error) {
	memSeries := h.head.series.getByID(chunks.HeadSeriesRef(id))
	if memSeries == nil {
		return "", storage.ErrNotFound
	}

	value := memSeries.lset.Get(label)
	if value == "" {
		return "", storage.ErrNotFound
	}

	return value, nil
}

// LabelNamesFor returns all the label names for the series referred to by IDs.
// The names returned are sorted.
func (h *headIndexReader) LabelNamesFor(ids ...storage.SeriesRef) ([]string, error) {
	namesMap := make(map[string]struct{})
	for _, id := range ids {
		memSeries := h.head.series.getByID(chunks.HeadSeriesRef(id))
		if memSeries == nil {
			return nil, storage.ErrNotFound
		}
		for _, lbl := range memSeries.lset {
			namesMap[lbl.Name] = struct{}{}
		}
	}
	names := make([]string, 0, len(namesMap))
	for name := range namesMap {
		names = append(names, name)
	}
	sort.Strings(names)
	return names, nil
}

// Chunks returns a ChunkReader against the block.
func (h *Head) Chunks() (ChunkReader, error) {
	return h.chunksRange(math.MinInt64, math.MaxInt64, h.iso.State(math.MinInt64, math.MaxInt64))
}

func (h *Head) chunksRange(mint, maxt int64, is *isolationState) (*headChunkReader, error) {
	h.closedMtx.Lock()
	defer h.closedMtx.Unlock()
	if h.closed {
		return nil, errors.New("can't read from a closed head")
	}
	if hmin := h.MinTime(); hmin > mint {
		mint = hmin
	}
	return &headChunkReader{
		head:     h,
		mint:     mint,
		maxt:     maxt,
		isoState: is,
	}, nil
}

type headChunkReader struct {
	head       *Head
	mint, maxt int64
	isoState   *isolationState
}

func (h *headChunkReader) Close() error {
	h.isoState.Close()
	return nil
}

// Chunk returns the chunk for the reference number.
func (h *headChunkReader) Chunk(ref chunks.ChunkRef) (chunkenc.Chunk, error) {
	sid, cid := chunks.HeadChunkRef(ref).Unpack()

	s := h.head.series.getByID(sid)
	// This means that the series has been garbage collected.
	if s == nil {
		return nil, storage.ErrNotFound
	}

	s.Lock()
	c, garbageCollect, err := s.chunk(cid, h.head.chunkDiskMapper)
	if err != nil {
		s.Unlock()
		return nil, err
	}
	defer func() {
		if garbageCollect {
			// Set this to nil so that Go GC can collect it after it has been used.
			c.chunk = nil
			s.memChunkPool.Put(c)
		}
	}()

	// This means that the chunk is outside the specified range.
	if !c.OverlapsClosedInterval(h.mint, h.maxt) {
		s.Unlock()
		return nil, storage.ErrNotFound
	}
	s.Unlock()

	return &safeChunk{
		Chunk:           c.chunk,
		s:               s,
		cid:             cid,
		isoState:        h.isoState,
		chunkDiskMapper: h.head.chunkDiskMapper,
	}, nil
}

// chunk returns the chunk for the HeadChunkID from memory or by m-mapping it from the disk.
// If garbageCollect is true, it means that the returned *memChunk
// (and not the chunkenc.Chunk inside it) can be garbage collected after its usage.
func (s *memSeries) chunk(id chunks.HeadChunkID, chunkDiskMapper *chunks.ChunkDiskMapper) (chunk *memChunk, garbageCollect bool, err error) {
	// ix represents the index of chunk in the s.mmappedChunks slice. The chunk id's are
	// incremented by 1 when new chunk is created, hence (id - firstChunkID) gives the slice index.
	// The max index for the s.mmappedChunks slice can be len(s.mmappedChunks)-1, hence if the ix
	// is len(s.mmappedChunks), it represents the next chunk, which is the head chunk.
	ix := int(id) - int(s.firstChunkID)
	if ix < 0 || ix > len(s.mmappedChunks) {
		return nil, false, storage.ErrNotFound
	}
	if ix == len(s.mmappedChunks) {
		if s.headChunk == nil {
			return nil, false, errors.New("invalid head chunk")
		}
		return s.headChunk, false, nil
	}
	chk, err := chunkDiskMapper.Chunk(s.mmappedChunks[ix].ref)
	if err != nil {
		if _, ok := err.(*chunks.CorruptionErr); ok {
			panic(err)
		}
		return nil, false, err
	}
	mc := s.memChunkPool.Get().(*memChunk)
	mc.chunk = chk
	mc.minTime = s.mmappedChunks[ix].minTime
	mc.maxTime = s.mmappedChunks[ix].maxTime
	return mc, true, nil
}

type safeChunk struct {
	chunkenc.Chunk
	s               *memSeries
	cid             chunks.HeadChunkID
	isoState        *isolationState
	chunkDiskMapper *chunks.ChunkDiskMapper
}

func (c *safeChunk) Iterator(reuseIter chunkenc.Iterator) chunkenc.Iterator {
	c.s.Lock()
	it := c.s.iterator(c.cid, c.isoState, c.chunkDiskMapper, reuseIter)
	c.s.Unlock()
	return it
}

// iterator returns a chunk iterator for the requested chunkID, or a NopIterator if the requested ID is out of range.
// It is unsafe to call this concurrently with s.append(...) without holding the series lock.
func (s *memSeries) iterator(id chunks.HeadChunkID, isoState *isolationState, chunkDiskMapper *chunks.ChunkDiskMapper, it chunkenc.Iterator) chunkenc.Iterator {
	c, garbageCollect, err := s.chunk(id, chunkDiskMapper)
	// TODO(fabxc): Work around! An error will be returns when a querier have retrieved a pointer to a
	// series's chunk, which got then garbage collected before it got
	// accessed.  We must ensure to not garbage collect as long as any
	// readers still hold a reference.
	if err != nil {
		return chunkenc.NewNopIterator()
	}
	defer func() {
		if garbageCollect {
			// Set this to nil so that Go GC can collect it after it has been used.
			// This should be done always at the end.
			c.chunk = nil
			s.memChunkPool.Put(c)
		}
	}()

	ix := int(id) - int(s.firstChunkID)

	numSamples := c.chunk.NumSamples()
	stopAfter := numSamples

	if isoState != nil {
		totalSamples := 0    // Total samples in this series.
		previousSamples := 0 // Samples before this chunk.

		for j, d := range s.mmappedChunks {
			totalSamples += int(d.numSamples)
			if j < ix {
				previousSamples += int(d.numSamples)
			}
		}

		if s.headChunk != nil {
			totalSamples += s.headChunk.chunk.NumSamples()
		}

		// Removing the extra transactionIDs that are relevant for samples that
		// come after this chunk, from the total transactionIDs.
		appendIDsToConsider := s.txs.txIDCount - (totalSamples - (previousSamples + numSamples))

		// Iterate over the appendIDs, find the first one that the isolation state says not
		// to return.
		it := s.txs.iterator()
		for index := 0; index < appendIDsToConsider; index++ {
			appendID := it.At()
			if appendID <= isoState.maxAppendID { // Easy check first.
				if _, ok := isoState.incompleteAppends[appendID]; !ok {
					it.Next()
					continue
				}
			}
			stopAfter = numSamples - (appendIDsToConsider - index)
			if stopAfter < 0 {
				stopAfter = 0 // Stopped in a previous chunk.
			}
			break
		}
	}

	if stopAfter == 0 {
		return chunkenc.NewNopIterator()
	}

	if int(id)-int(s.firstChunkID) < len(s.mmappedChunks) {
		if stopAfter == numSamples {
			return c.chunk.Iterator(it)
		}
		if msIter, ok := it.(*stopIterator); ok {
			msIter.Iterator = c.chunk.Iterator(msIter.Iterator)
			msIter.i = -1
			msIter.stopAfter = stopAfter
			return msIter
		}
		return &stopIterator{
			Iterator:  c.chunk.Iterator(it),
			i:         -1,
			stopAfter: stopAfter,
		}
	}
	// Serve the last 4 samples for the last chunk from the sample buffer
	// as their compressed bytes may be mutated by added samples.
	if msIter, ok := it.(*memSafeIterator); ok {
		msIter.Iterator = c.chunk.Iterator(msIter.Iterator)
		msIter.i = -1
		msIter.total = numSamples
		msIter.stopAfter = stopAfter
		msIter.buf = s.sampleBuf
		return msIter
	}
	return &memSafeIterator{
		stopIterator: stopIterator{
			Iterator:  c.chunk.Iterator(it),
			i:         -1,
			stopAfter: stopAfter,
		},
		total: numSamples,
		buf:   s.sampleBuf,
	}
}

// memSafeIterator returns values from the wrapped stopIterator
// except the last 4, which come from buf.
type memSafeIterator struct {
	stopIterator

	total int
	buf   [4]sample
}

func (it *memSafeIterator) Seek(t int64) bool {
	if it.Err() != nil {
		return false
	}

	ts, _ := it.At()

	for t > ts || it.i == -1 {
		if !it.Next() {
			return false
		}
		ts, _ = it.At()
	}

	return true
}

func (it *memSafeIterator) Next() bool {
	if it.i+1 >= it.stopAfter {
		return false
	}
	it.i++
	if it.total-it.i > 4 {
		return it.Iterator.Next()
	}
	return true
}

func (it *memSafeIterator) At() (int64, float64) {
	if it.total-it.i > 4 {
		return it.Iterator.At()
	}
	s := it.buf[4-(it.total-it.i)]
	return s.t, s.v
}

// stopIterator wraps an Iterator, but only returns the first
// stopAfter values, if initialized with i=-1.
type stopIterator struct {
	chunkenc.Iterator

	i, stopAfter int
}

func (it *stopIterator) Next() bool {
	if it.i+1 >= it.stopAfter {
		return false
	}
	it.i++
	return it.Iterator.Next()
}<|MERGE_RESOLUTION|>--- conflicted
+++ resolved
@@ -143,10 +143,10 @@
 }
 
 func (h *headIndexReader) ShardedPostings(p index.Postings, shardIndex, shardCount uint64) index.Postings {
-	out := make([]uint64, 0, 128)
+	out := make([]storage.SeriesRef, 0, 128)
 
 	for p.Next() {
-		s := h.head.series.getByID(p.At())
+		s := h.head.series.getByID(chunks.HeadSeriesRef(p.At()))
 		if s == nil {
 			level.Debug(h.head.logger).Log("msg", "Looked up series not found")
 			continue
@@ -157,21 +157,16 @@
 			continue
 		}
 
-		out = append(out, s.ref)
+		out = append(out, storage.SeriesRef(s.ref))
 	}
 
 	return index.NewListPostings(out)
 }
 
 // Series returns the series for the given reference.
-<<<<<<< HEAD
 // Chunks are skipped if chks is nil.
-func (h *headIndexReader) Series(ref uint64, lbls *labels.Labels, chks *[]chunks.Meta) error {
-	s := h.head.series.getByID(ref)
-=======
 func (h *headIndexReader) Series(ref storage.SeriesRef, lbls *labels.Labels, chks *[]chunks.Meta) error {
 	s := h.head.series.getByID(chunks.HeadSeriesRef(ref))
->>>>>>> 86b600f5
 
 	if s == nil {
 		h.head.metrics.seriesNotFound.Inc()
