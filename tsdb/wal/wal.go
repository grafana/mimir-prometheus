// Copyright 2017 The Prometheus Authors

// Licensed under the Apache License, Version 2.0 (the "License");
// you may not use this file except in compliance with the License.
// You may obtain a copy of the License at
//
// http://www.apache.org/licenses/LICENSE-2.0
//
// Unless required by applicable law or agreed to in writing, software
// distributed under the License is distributed on an "AS IS" BASIS,
// WITHOUT WARRANTIES OR CONDITIONS OF ANY KIND, either express or implied.
// See the License for the specific language governing permissions and
// limitations under the License.

package wal

import (
	"bufio"
	"encoding/binary"
	"fmt"
	"hash/crc32"
	"io"
	"os"
	"path/filepath"
	"sort"
	"strconv"
	"sync"
	"time"

	"github.com/go-kit/log"
	"github.com/go-kit/log/level"
	"github.com/golang/snappy"
	"github.com/pkg/errors"
	"github.com/prometheus/client_golang/prometheus"

	"github.com/prometheus/prometheus/tsdb/fileutil"
)

const (
	DefaultSegmentSize = 128 * 1024 * 1024 // 128 MB
	pageSize           = 32 * 1024         // 32KB
	recordHeaderSize   = 7
	WblDirName         = "wbl"
)

// The table gets initialized with sync.Once but may still cause a race
// with any other use of the crc32 package anywhere. Thus we initialize it
// before.
var castagnoliTable = crc32.MakeTable(crc32.Castagnoli)

// page is an in memory buffer used to batch disk writes.
// Records bigger than the page size are split and flushed separately.
// A flush is triggered when a single records doesn't fit the page size or
// when the next record can't fit in the remaining free page space.
type page struct {
	alloc   int
	flushed int
	buf     [pageSize]byte
}

func (p *page) remaining() int {
	return pageSize - p.alloc
}

func (p *page) full() bool {
	return pageSize-p.alloc < recordHeaderSize
}

func (p *page) reset() {
	for i := range p.buf {
		p.buf[i] = 0
	}
	p.alloc = 0
	p.flushed = 0
}

// SegmentFile represents the underlying file used to store a segment.
type SegmentFile interface {
	Stat() (os.FileInfo, error)
	Sync() error
	io.Writer
	io.Reader
	io.Closer
}

// Segment represents a segment file.
type Segment struct {
	SegmentFile
	dir string
	i   int
}

// Index returns the index of the segment.
func (s *Segment) Index() int {
	return s.i
}

// Dir returns the directory of the segment.
func (s *Segment) Dir() string {
	return s.dir
}

// CorruptionErr is an error that's returned when corruption is encountered.
type CorruptionErr struct {
	Dir     string
	Segment int
	Offset  int64
	Err     error
}

func (e *CorruptionErr) Error() string {
	if e.Segment < 0 {
		return fmt.Sprintf("corruption after %d bytes: %s", e.Offset, e.Err)
	}
	return fmt.Sprintf("corruption in segment %s at %d: %s", SegmentName(e.Dir, e.Segment), e.Offset, e.Err)
}

// OpenWriteSegment opens segment k in dir. The returned segment is ready for new appends.
func OpenWriteSegment(logger log.Logger, dir string, k int) (*Segment, error) {
	segName := SegmentName(dir, k)
	f, err := os.OpenFile(segName, os.O_WRONLY|os.O_APPEND, 0o666)
	if err != nil {
		return nil, err
	}
	stat, err := f.Stat()
	if err != nil {
		f.Close()
		return nil, err
	}
	// If the last page is torn, fill it with zeros.
	// In case it was torn after all records were written successfully, this
	// will just pad the page and everything will be fine.
	// If it was torn mid-record, a full read (which the caller should do anyway
	// to ensure integrity) will detect it as a corruption by the end.
	if d := stat.Size() % pageSize; d != 0 {
		level.Warn(logger).Log("msg", "Last page of the wal is torn, filling it with zeros", "segment", segName)
		if _, err := f.Write(make([]byte, pageSize-d)); err != nil {
			f.Close()
			return nil, errors.Wrap(err, "zero-pad torn page")
		}
	}
	return &Segment{SegmentFile: f, i: k, dir: dir}, nil
}

// CreateSegment creates a new segment k in dir.
func CreateSegment(dir string, k int) (*Segment, error) {
	f, err := os.OpenFile(SegmentName(dir, k), os.O_WRONLY|os.O_CREATE|os.O_APPEND, 0o666)
	if err != nil {
		return nil, err
	}
	return &Segment{SegmentFile: f, i: k, dir: dir}, nil
}

// OpenReadSegment opens the segment with the given filename.
func OpenReadSegment(fn string) (*Segment, error) {
	k, err := strconv.Atoi(filepath.Base(fn))
	if err != nil {
		return nil, errors.New("not a valid filename")
	}
	f, err := os.Open(fn)
	if err != nil {
		return nil, err
	}
	return &Segment{SegmentFile: f, i: k, dir: filepath.Dir(fn)}, nil
}

// WAL is a write ahead log that stores records in segment files.
// It must be read from start to end once before logging new data.
// If an error occurs during read, the repair procedure must be called
// before it's safe to do further writes.
//
// Segments are written to in pages of 32KB, with records possibly split
// across page boundaries.
// Records are never split across segments to allow full segments to be
// safely truncated. It also ensures that torn writes never corrupt records
// beyond the most recent segment.
type WAL struct {
	dir         string
	logger      log.Logger
	segmentSize int
	mtx         sync.RWMutex
	segment     *Segment // Active segment.
	donePages   int      // Pages written to the segment.
	page        *page    // Active page.
	stopc       chan chan struct{}
	actorc      chan func()
	closed      bool // To allow calling Close() more than once without blocking.
	compress    bool
	snappyBuf   []byte

	metrics *walMetrics
}

type walMetrics struct {
	fsyncDuration   prometheus.Summary
	pageFlushes     prometheus.Counter
	pageCompletions prometheus.Counter
	truncateFail    prometheus.Counter
	truncateTotal   prometheus.Counter
	currentSegment  prometheus.Gauge
	writesFailed    prometheus.Counter
}

func newWALMetrics(r prometheus.Registerer, isOOO bool) *walMetrics {
	m := &walMetrics{}

	prefix := "prometheus_tsdb_wal"
	if isOOO {
		prefix = "prometheus_tsdb_out_of_order_wal"
	}

	m.fsyncDuration = prometheus.NewSummary(prometheus.SummaryOpts{
<<<<<<< HEAD
		Name:       fmt.Sprintf("%s_fsync_duration_seconds", prefix),
=======
		Name:       "fsync_duration_seconds",
>>>>>>> 73d805cf
		Help:       "Duration of WAL fsync.",
		Objectives: map[float64]float64{0.5: 0.05, 0.9: 0.01, 0.99: 0.001},
	})
	m.pageFlushes = prometheus.NewCounter(prometheus.CounterOpts{
<<<<<<< HEAD
		Name: fmt.Sprintf("%s_page_flushes_total", prefix),
		Help: "Total number of page flushes.",
	})
	m.pageCompletions = prometheus.NewCounter(prometheus.CounterOpts{
		Name: fmt.Sprintf("%s_completed_pages_total", prefix),
		Help: "Total number of completed pages.",
	})
	m.truncateFail = prometheus.NewCounter(prometheus.CounterOpts{
		Name: fmt.Sprintf("%s_truncations_failed_total", prefix),
		Help: "Total number of WAL truncations that failed.",
	})
	m.truncateTotal = prometheus.NewCounter(prometheus.CounterOpts{
		Name: fmt.Sprintf("%s_truncations_total", prefix),
		Help: "Total number of WAL truncations attempted.",
	})
	m.currentSegment = prometheus.NewGauge(prometheus.GaugeOpts{
		Name: fmt.Sprintf("%s_segment_current", prefix),
		Help: "WAL segment index that TSDB is currently writing to.",
	})
	m.writesFailed = prometheus.NewCounter(prometheus.CounterOpts{
		Name: fmt.Sprintf("%s_writes_failed_total", prefix),
=======
		Name: "page_flushes_total",
		Help: "Total number of page flushes.",
	})
	m.pageCompletions = prometheus.NewCounter(prometheus.CounterOpts{
		Name: "completed_pages_total",
		Help: "Total number of completed pages.",
	})
	m.truncateFail = prometheus.NewCounter(prometheus.CounterOpts{
		Name: "truncations_failed_total",
		Help: "Total number of WAL truncations that failed.",
	})
	m.truncateTotal = prometheus.NewCounter(prometheus.CounterOpts{
		Name: "truncations_total",
		Help: "Total number of WAL truncations attempted.",
	})
	m.currentSegment = prometheus.NewGauge(prometheus.GaugeOpts{
		Name: "segment_current",
		Help: "WAL segment index that TSDB is currently writing to.",
	})
	m.writesFailed = prometheus.NewCounter(prometheus.CounterOpts{
		Name: "writes_failed_total",
>>>>>>> 73d805cf
		Help: "Total number of WAL writes that failed.",
	})

	if r != nil {
		r.MustRegister(
			m.fsyncDuration,
			m.pageFlushes,
			m.pageCompletions,
			m.truncateFail,
			m.truncateTotal,
			m.currentSegment,
			m.writesFailed,
		)
	}

	return m
}

// New returns a new WAL over the given directory.
func New(logger log.Logger, reg prometheus.Registerer, dir string, compress bool) (*WAL, error) {
	return NewSize(logger, reg, dir, DefaultSegmentSize, compress)
}

// NewSize returns a new WAL over the given directory.
// New segments are created with the specified size.
func NewSize(logger log.Logger, reg prometheus.Registerer, dir string, segmentSize int, compress bool) (*WAL, error) {
	if segmentSize%pageSize != 0 {
		return nil, errors.New("invalid segment size")
	}
	if err := os.MkdirAll(dir, 0o777); err != nil {
		return nil, errors.Wrap(err, "create dir")
	}
	if logger == nil {
		logger = log.NewNopLogger()
	}
	w := &WAL{
		dir:         dir,
		logger:      logger,
		segmentSize: segmentSize,
		page:        &page{},
		actorc:      make(chan func(), 100),
		stopc:       make(chan chan struct{}),
		compress:    compress,
	}
<<<<<<< HEAD
	isOOO := false
	if filepath.Base(dir) == WblDirName {
		// TODO(codesome): have a less hacky way to do it.
		isOOO = true
	}
	w.metrics = newWALMetrics(reg, isOOO)
=======
	prefix := "prometheus_tsdb_wal_"
	if filepath.Base(dir) == WblDirName {
		prefix = "prometheus_tsdb_out_of_order_wal_"
	}
	w.metrics = newWALMetrics(prometheus.WrapRegistererWithPrefix(prefix, reg))
>>>>>>> 73d805cf

	_, last, err := Segments(w.Dir())
	if err != nil {
		return nil, errors.Wrap(err, "get segment range")
	}

	// Index of the Segment we want to open and write to.
	writeSegmentIndex := 0
	// If some segments already exist create one with a higher index than the last segment.
	if last != -1 {
		writeSegmentIndex = last + 1
	}

	segment, err := CreateSegment(w.Dir(), writeSegmentIndex)
	if err != nil {
		return nil, err
	}

	if err := w.setSegment(segment); err != nil {
		return nil, err
	}

	go w.run()

	return w, nil
}

// Open an existing WAL.
func Open(logger log.Logger, dir string) (*WAL, error) {
	if logger == nil {
		logger = log.NewNopLogger()
	}
	w := &WAL{
		dir:    dir,
		logger: logger,
	}

	return w, nil
}

// CompressionEnabled returns if compression is enabled on this WAL.
func (w *WAL) CompressionEnabled() bool {
	return w.compress
}

// Dir returns the directory of the WAL.
func (w *WAL) Dir() string {
	return w.dir
}

func (w *WAL) run() {
Loop:
	for {
		select {
		case f := <-w.actorc:
			f()
		case donec := <-w.stopc:
			close(w.actorc)
			defer close(donec)
			break Loop
		}
	}
	// Drain and process any remaining functions.
	for f := range w.actorc {
		f()
	}
}

// Repair attempts to repair the WAL based on the error.
// It discards all data after the corruption.
func (w *WAL) Repair(origErr error) error {
	// We could probably have a mode that only discards torn records right around
	// the corruption to preserve as data much as possible.
	// But that's not generally applicable if the records have any kind of causality.
	// Maybe as an extra mode in the future if mid-WAL corruptions become
	// a frequent concern.
	err := errors.Cause(origErr) // So that we can pick up errors even if wrapped.

	cerr, ok := err.(*CorruptionErr)
	if !ok {
		return errors.Wrap(origErr, "cannot handle error")
	}
	if cerr.Segment < 0 {
		return errors.New("corruption error does not specify position")
	}
	level.Warn(w.logger).Log("msg", "Starting corruption repair",
		"segment", cerr.Segment, "offset", cerr.Offset)

	// All segments behind the corruption can no longer be used.
	segs, err := listSegments(w.Dir())
	if err != nil {
		return errors.Wrap(err, "list segments")
	}
	level.Warn(w.logger).Log("msg", "Deleting all segments newer than corrupted segment", "segment", cerr.Segment)

	for _, s := range segs {
		if w.segment.i == s.index {
			// The active segment needs to be removed,
			// close it first (Windows!). Can be closed safely
			// as we set the current segment to repaired file
			// below.
			if err := w.segment.Close(); err != nil {
				return errors.Wrap(err, "close active segment")
			}
		}
		if s.index <= cerr.Segment {
			continue
		}
		if err := os.Remove(filepath.Join(w.Dir(), s.name)); err != nil {
			return errors.Wrapf(err, "delete segment:%v", s.index)
		}
	}
	// Regardless of the corruption offset, no record reaches into the previous segment.
	// So we can safely repair the WAL by removing the segment and re-inserting all
	// its records up to the corruption.
	level.Warn(w.logger).Log("msg", "Rewrite corrupted segment", "segment", cerr.Segment)

	fn := SegmentName(w.Dir(), cerr.Segment)
	tmpfn := fn + ".repair"

	if err := fileutil.Rename(fn, tmpfn); err != nil {
		return err
	}
	// Create a clean segment and make it the active one.
	s, err := CreateSegment(w.Dir(), cerr.Segment)
	if err != nil {
		return err
	}
	if err := w.setSegment(s); err != nil {
		return err
	}

	f, err := os.Open(tmpfn)
	if err != nil {
		return errors.Wrap(err, "open segment")
	}
	defer f.Close()

	r := NewReader(bufio.NewReader(f))

	for r.Next() {
		// Add records only up to the where the error was.
		if r.Offset() >= cerr.Offset {
			break
		}
		if err := w.Log(r.Record()); err != nil {
			return errors.Wrap(err, "insert record")
		}
	}
	// We expect an error here from r.Err(), so nothing to handle.

	// We need to pad to the end of the last page in the repaired segment
	if err := w.flushPage(true); err != nil {
		return errors.Wrap(err, "flush page in repair")
	}

	// We explicitly close even when there is a defer for Windows to be
	// able to delete it. The defer is in place to close it in-case there
	// are errors above.
	if err := f.Close(); err != nil {
		return errors.Wrap(err, "close corrupted file")
	}
	if err := os.Remove(tmpfn); err != nil {
		return errors.Wrap(err, "delete corrupted segment")
	}

	// Explicitly close the segment we just repaired to avoid issues with Windows.
	s.Close()

	// We always want to start writing to a new Segment rather than an existing
	// Segment, which is handled by NewSize, but earlier in Repair we're deleting
	// all segments that come after the corrupted Segment. Recreate a new Segment here.
	s, err = CreateSegment(w.Dir(), cerr.Segment+1)
	if err != nil {
		return err
	}
	return w.setSegment(s)
}

// SegmentName builds a segment name for the directory.
func SegmentName(dir string, i int) string {
	return filepath.Join(dir, fmt.Sprintf("%08d", i))
}

<<<<<<< HEAD
// NextSegment creates the next segment and closes the previous one.
// It returns the file number of the new file.
func (w *WAL) NextSegment() (int, error) {
=======
// NextSegment creates the next segment and closes the previous one asynchronously.
// It returns the file number of the new file.
func (w *WAL) NextSegment() (int, error) {
	w.mtx.Lock()
	defer w.mtx.Unlock()
	return w.nextSegment(true)
}

// NextSegmentSync creates the next segment and closes the previous one in sync.
// It returns the file number of the new file.
func (w *WAL) NextSegmentSync() (int, error) {
>>>>>>> 73d805cf
	w.mtx.Lock()
	defer w.mtx.Unlock()
	return w.nextSegment(false)
}

// nextSegment creates the next segment and closes the previous one.
// It returns the file number of the new file.
<<<<<<< HEAD
func (w *WAL) nextSegment() (int, error) {
=======
func (w *WAL) nextSegment(async bool) (int, error) {
>>>>>>> 73d805cf
	if w.closed {
		return 0, errors.New("wal is closed")
	}

	// Only flush the current page if it actually holds data.
	if w.page.alloc > 0 {
		if err := w.flushPage(true); err != nil {
			return 0, err
		}
	}
	next, err := CreateSegment(w.Dir(), w.segment.Index()+1)
	if err != nil {
		return 0, errors.Wrap(err, "create new segment file")
	}
	prev := w.segment
	if err := w.setSegment(next); err != nil {
		return 0, err
	}

	// Don't block further writes by fsyncing the last segment.
	f := func() {
		if err := w.fsync(prev); err != nil {
			level.Error(w.logger).Log("msg", "sync previous segment", "err", err)
		}
		if err := prev.Close(); err != nil {
			level.Error(w.logger).Log("msg", "close previous segment", "err", err)
		}
	}
<<<<<<< HEAD
=======
	if async {
		w.actorc <- f
	} else {
		f()
	}
>>>>>>> 73d805cf
	return next.Index(), nil
}

func (w *WAL) setSegment(segment *Segment) error {
	w.segment = segment

	// Correctly initialize donePages.
	stat, err := segment.Stat()
	if err != nil {
		return err
	}
	w.donePages = int(stat.Size() / pageSize)
	w.metrics.currentSegment.Set(float64(segment.Index()))
	return nil
}

// flushPage writes the new contents of the page to disk. If no more records will fit into
// the page, the remaining bytes will be set to zero and a new page will be started.
// If clear is true, this is enforced regardless of how many bytes are left in the page.
func (w *WAL) flushPage(clear bool) error {
	w.metrics.pageFlushes.Inc()

	p := w.page
	clear = clear || p.full()

	// No more data will fit into the page or an implicit clear.
	// Enqueue and clear it.
	if clear {
		p.alloc = pageSize // Write till end of page.
	}

	n, err := w.segment.Write(p.buf[p.flushed:p.alloc])
	if err != nil {
		p.flushed += n
		return err
	}
	p.flushed += n

	// We flushed an entire page, prepare a new one.
	if clear {
		p.reset()
		w.donePages++
		w.metrics.pageCompletions.Inc()
	}
	return nil
}

// First Byte of header format:
// [ 4 bits unallocated] [1 bit snappy compression flag] [ 3 bit record type ]
const (
	snappyMask  = 1 << 3
	recTypeMask = snappyMask - 1
)

type recType uint8

const (
	recPageTerm recType = 0 // Rest of page is empty.
	recFull     recType = 1 // Full record.
	recFirst    recType = 2 // First fragment of a record.
	recMiddle   recType = 3 // Middle fragments of a record.
	recLast     recType = 4 // Final fragment of a record.
)

func recTypeFromHeader(header byte) recType {
	return recType(header & recTypeMask)
}

func (t recType) String() string {
	switch t {
	case recPageTerm:
		return "zero"
	case recFull:
		return "full"
	case recFirst:
		return "first"
	case recMiddle:
		return "middle"
	case recLast:
		return "last"
	default:
		return "<invalid>"
	}
}

func (w *WAL) pagesPerSegment() int {
	return w.segmentSize / pageSize
}

// Log writes the records into the log.
// Multiple records can be passed at once to reduce writes and increase throughput.
func (w *WAL) Log(recs ...[]byte) error {
	w.mtx.Lock()
	defer w.mtx.Unlock()
	// Callers could just implement their own list record format but adding
	// a bit of extra logic here frees them from that overhead.
	for i, r := range recs {
		if err := w.log(r, i == len(recs)-1); err != nil {
			w.metrics.writesFailed.Inc()
			return err
		}
	}
	return nil
}

// log writes rec to the log and forces a flush of the current page if:
// - the final record of a batch
// - the record is bigger than the page size
// - the current page is full.
func (w *WAL) log(rec []byte, final bool) error {
	// When the last page flush failed the page will remain full.
	// When the page is full, need to flush it before trying to add more records to it.
	if w.page.full() {
		if err := w.flushPage(true); err != nil {
			return err
		}
	}

	// Compress the record before calculating if a new segment is needed.
	compressed := false
	if w.compress &&
		len(rec) > 0 &&
		// If MaxEncodedLen is less than 0 the record is too large to be compressed.
		snappy.MaxEncodedLen(len(rec)) >= 0 {
		// The snappy library uses `len` to calculate if we need a new buffer.
		// In order to allocate as few buffers as possible make the length
		// equal to the capacity.
		w.snappyBuf = w.snappyBuf[:cap(w.snappyBuf)]
		w.snappyBuf = snappy.Encode(w.snappyBuf, rec)
		if len(w.snappyBuf) < len(rec) {
			rec = w.snappyBuf
			compressed = true
		}
	}

	// If the record is too big to fit within the active page in the current
	// segment, terminate the active segment and advance to the next one.
	// This ensures that records do not cross segment boundaries.
	left := w.page.remaining() - recordHeaderSize                                   // Free space in the active page.
	left += (pageSize - recordHeaderSize) * (w.pagesPerSegment() - w.donePages - 1) // Free pages in the active segment.

	if len(rec) > left {
<<<<<<< HEAD
		if _, err := w.nextSegment(); err != nil {
=======
		if _, err := w.nextSegment(true); err != nil {
>>>>>>> 73d805cf
			return err
		}
	}

	// Populate as many pages as necessary to fit the record.
	// Be careful to always do one pass to ensure we write zero-length records.
	for i := 0; i == 0 || len(rec) > 0; i++ {
		p := w.page

		// Find how much of the record we can fit into the page.
		var (
			l    = min(len(rec), (pageSize-p.alloc)-recordHeaderSize)
			part = rec[:l]
			buf  = p.buf[p.alloc:]
			typ  recType
		)

		switch {
		case i == 0 && len(part) == len(rec):
			typ = recFull
		case len(part) == len(rec):
			typ = recLast
		case i == 0:
			typ = recFirst
		default:
			typ = recMiddle
		}
		if compressed {
			typ |= snappyMask
		}

		buf[0] = byte(typ)
		crc := crc32.Checksum(part, castagnoliTable)
		binary.BigEndian.PutUint16(buf[1:], uint16(len(part)))
		binary.BigEndian.PutUint32(buf[3:], crc)

		copy(buf[recordHeaderSize:], part)
		p.alloc += len(part) + recordHeaderSize

		if w.page.full() {
			if err := w.flushPage(true); err != nil {
				// TODO When the flushing fails at this point and the record has not been
				// fully written to the buffer, we end up with a corrupted WAL because some part of the
				// record have been written to the buffer, while the rest of the record will be discarded.
				return err
			}
		}
		rec = rec[l:]
	}

	// If it's the final record of the batch and the page is not empty, flush it.
	if final && w.page.alloc > 0 {
		if err := w.flushPage(false); err != nil {
			return err
		}
	}

	return nil
}

// LastSegmentAndOffset returns the last segment number of the WAL
// and the offset in that file upto which the segment has been filled.
func (w *WAL) LastSegmentAndOffset() (seg, offset int, err error) {
	w.mtx.Lock()
	defer w.mtx.Unlock()

	_, seg, err = Segments(w.Dir())
	if err != nil {
		return
	}

	offset = (w.donePages * pageSize) + w.page.alloc

	return
}

// Truncate drops all segments before i.
func (w *WAL) Truncate(i int) (err error) {
	w.metrics.truncateTotal.Inc()
	defer func() {
		if err != nil {
			w.metrics.truncateFail.Inc()
		}
	}()
	refs, err := listSegments(w.Dir())
	if err != nil {
		return err
	}
	for _, r := range refs {
		if r.index >= i {
			break
		}
		if err = os.Remove(filepath.Join(w.Dir(), r.name)); err != nil {
			return err
		}
	}
	return nil
}

func (w *WAL) fsync(f *Segment) error {
	start := time.Now()
	err := f.Sync()
	w.metrics.fsyncDuration.Observe(time.Since(start).Seconds())
	return err
}

// Sync forces a file sync on the current wal segment. This function is meant
// to be used only on tests due to different behaviour on Operating Systems
// like windows and linux
func (w *WAL) Sync() error {
	return w.fsync(w.segment)
}

// Close flushes all writes and closes active segment.
func (w *WAL) Close() (err error) {
	w.mtx.Lock()
	defer w.mtx.Unlock()

	if w.closed {
		return errors.New("wal already closed")
	}

	if w.segment == nil {
		w.closed = true
		return nil
	}

	// Flush the last page and zero out all its remaining size.
	// We must not flush an empty page as it would falsely signal
	// the segment is done if we start writing to it again after opening.
	if w.page.alloc > 0 {
		if err := w.flushPage(true); err != nil {
			return err
		}
	}

	donec := make(chan struct{})
	w.stopc <- donec
	<-donec

	if err = w.fsync(w.segment); err != nil {
		level.Error(w.logger).Log("msg", "sync previous segment", "err", err)
	}
	if err := w.segment.Close(); err != nil {
		level.Error(w.logger).Log("msg", "close previous segment", "err", err)
	}
	w.closed = true
	return nil
}

// Segments returns the range [first, n] of currently existing segments.
// If no segments are found, first and n are -1.
func Segments(walDir string) (first, last int, err error) {
	refs, err := listSegments(walDir)
	if err != nil {
		return 0, 0, err
	}
	if len(refs) == 0 {
		return -1, -1, nil
	}
	return refs[0].index, refs[len(refs)-1].index, nil
}

type segmentRef struct {
	name  string
	index int
}

func listSegments(dir string) (refs []segmentRef, err error) {
	files, err := os.ReadDir(dir)
	if err != nil {
		return nil, err
	}
	for _, f := range files {
		fn := f.Name()
		k, err := strconv.Atoi(fn)
		if err != nil {
			continue
		}
		refs = append(refs, segmentRef{name: fn, index: k})
	}
	sort.Slice(refs, func(i, j int) bool {
		return refs[i].index < refs[j].index
	})
	for i := 0; i < len(refs)-1; i++ {
		if refs[i].index+1 != refs[i+1].index {
			return nil, errors.New("segments are not sequential")
		}
	}
	return refs, nil
}

// SegmentRange groups segments by the directory and the first and last index it includes.
type SegmentRange struct {
	Dir         string
	First, Last int
}

// NewSegmentsReader returns a new reader over all segments in the directory.
func NewSegmentsReader(dir string) (io.ReadCloser, error) {
	return NewSegmentsRangeReader(SegmentRange{dir, -1, -1})
}

// NewSegmentsRangeReader returns a new reader over the given WAL segment ranges.
// If first or last are -1, the range is open on the respective end.
func NewSegmentsRangeReader(sr ...SegmentRange) (io.ReadCloser, error) {
	var segs []*Segment

	for _, sgmRange := range sr {
		refs, err := listSegments(sgmRange.Dir)
		if err != nil {
			return nil, errors.Wrapf(err, "list segment in dir:%v", sgmRange.Dir)
		}

		for _, r := range refs {
			if sgmRange.First >= 0 && r.index < sgmRange.First {
				continue
			}
			if sgmRange.Last >= 0 && r.index > sgmRange.Last {
				break
			}
			s, err := OpenReadSegment(filepath.Join(sgmRange.Dir, r.name))
			if err != nil {
				return nil, errors.Wrapf(err, "open segment:%v in dir:%v", r.name, sgmRange.Dir)
			}
			segs = append(segs, s)
		}
	}
	return NewSegmentBufReader(segs...), nil
}

// segmentBufReader is a buffered reader that reads in multiples of pages.
// The main purpose is that we are able to track segment and offset for
// corruption reporting.  We have to be careful not to increment curr too
// early, as it is used by Reader.Err() to tell Repair which segment is corrupt.
// As such we pad the end of non-page align segments with zeros.
type segmentBufReader struct {
	buf  *bufio.Reader
	segs []*Segment
	cur  int // Index into segs.
	off  int // Offset of read data into current segment.
}

// nolint:revive // TODO: Consider exporting segmentBufReader
func NewSegmentBufReader(segs ...*Segment) *segmentBufReader {
	if len(segs) == 0 {
		return &segmentBufReader{}
	}

	return &segmentBufReader{
		buf:  bufio.NewReaderSize(segs[0], 16*pageSize),
		segs: segs,
	}
}

// nolint:revive
func NewSegmentBufReaderWithOffset(offset int, segs ...*Segment) (sbr *segmentBufReader, err error) {
	if offset == 0 || len(segs) == 0 {
		return NewSegmentBufReader(segs...), nil
	}

	sbr = &segmentBufReader{
		buf:  bufio.NewReaderSize(segs[0], 16*pageSize),
		segs: segs,
	}
	if offset > 0 {
		_, err = sbr.buf.Discard(offset)
	}
	return sbr, err
}

func (r *segmentBufReader) Close() (err error) {
	for _, s := range r.segs {
		if e := s.Close(); e != nil {
			err = e
		}
	}
	return err
}

// Read implements io.Reader.
func (r *segmentBufReader) Read(b []byte) (n int, err error) {
	if len(r.segs) == 0 {
		return 0, io.EOF
	}

	n, err = r.buf.Read(b)
	r.off += n

	// If we succeeded, or hit a non-EOF, we can stop.
	if err == nil || err != io.EOF {
		return n, err
	}

	// We hit EOF; fake out zero padding at the end of short segments, so we
	// don't increment curr too early and report the wrong segment as corrupt.
	if r.off%pageSize != 0 {
		i := 0
		for ; n+i < len(b) && (r.off+i)%pageSize != 0; i++ {
			b[n+i] = 0
		}

		// Return early, even if we didn't fill b.
		r.off += i
		return n + i, nil
	}

	// There is no more deta left in the curr segment and there are no more
	// segments left.  Return EOF.
	if r.cur+1 >= len(r.segs) {
		return n, io.EOF
	}

	// Move to next segment.
	r.cur++
	r.off = 0
	r.buf.Reset(r.segs[r.cur])
	return n, nil
}

// Computing size of the WAL.
// We do this by adding the sizes of all the files under the WAL dir.
func (w *WAL) Size() (int64, error) {
	return fileutil.DirSize(w.Dir())
}<|MERGE_RESOLUTION|>--- conflicted
+++ resolved
@@ -201,47 +201,15 @@
 	writesFailed    prometheus.Counter
 }
 
-func newWALMetrics(r prometheus.Registerer, isOOO bool) *walMetrics {
+func newWALMetrics(r prometheus.Registerer) *walMetrics {
 	m := &walMetrics{}
 
-	prefix := "prometheus_tsdb_wal"
-	if isOOO {
-		prefix = "prometheus_tsdb_out_of_order_wal"
-	}
-
 	m.fsyncDuration = prometheus.NewSummary(prometheus.SummaryOpts{
-<<<<<<< HEAD
-		Name:       fmt.Sprintf("%s_fsync_duration_seconds", prefix),
-=======
 		Name:       "fsync_duration_seconds",
->>>>>>> 73d805cf
 		Help:       "Duration of WAL fsync.",
 		Objectives: map[float64]float64{0.5: 0.05, 0.9: 0.01, 0.99: 0.001},
 	})
 	m.pageFlushes = prometheus.NewCounter(prometheus.CounterOpts{
-<<<<<<< HEAD
-		Name: fmt.Sprintf("%s_page_flushes_total", prefix),
-		Help: "Total number of page flushes.",
-	})
-	m.pageCompletions = prometheus.NewCounter(prometheus.CounterOpts{
-		Name: fmt.Sprintf("%s_completed_pages_total", prefix),
-		Help: "Total number of completed pages.",
-	})
-	m.truncateFail = prometheus.NewCounter(prometheus.CounterOpts{
-		Name: fmt.Sprintf("%s_truncations_failed_total", prefix),
-		Help: "Total number of WAL truncations that failed.",
-	})
-	m.truncateTotal = prometheus.NewCounter(prometheus.CounterOpts{
-		Name: fmt.Sprintf("%s_truncations_total", prefix),
-		Help: "Total number of WAL truncations attempted.",
-	})
-	m.currentSegment = prometheus.NewGauge(prometheus.GaugeOpts{
-		Name: fmt.Sprintf("%s_segment_current", prefix),
-		Help: "WAL segment index that TSDB is currently writing to.",
-	})
-	m.writesFailed = prometheus.NewCounter(prometheus.CounterOpts{
-		Name: fmt.Sprintf("%s_writes_failed_total", prefix),
-=======
 		Name: "page_flushes_total",
 		Help: "Total number of page flushes.",
 	})
@@ -263,7 +231,6 @@
 	})
 	m.writesFailed = prometheus.NewCounter(prometheus.CounterOpts{
 		Name: "writes_failed_total",
->>>>>>> 73d805cf
 		Help: "Total number of WAL writes that failed.",
 	})
 
@@ -308,20 +275,11 @@
 		stopc:       make(chan chan struct{}),
 		compress:    compress,
 	}
-<<<<<<< HEAD
-	isOOO := false
-	if filepath.Base(dir) == WblDirName {
-		// TODO(codesome): have a less hacky way to do it.
-		isOOO = true
-	}
-	w.metrics = newWALMetrics(reg, isOOO)
-=======
 	prefix := "prometheus_tsdb_wal_"
 	if filepath.Base(dir) == WblDirName {
 		prefix = "prometheus_tsdb_out_of_order_wal_"
 	}
 	w.metrics = newWALMetrics(prometheus.WrapRegistererWithPrefix(prefix, reg))
->>>>>>> 73d805cf
 
 	_, last, err := Segments(w.Dir())
 	if err != nil {
@@ -506,11 +464,6 @@
 	return filepath.Join(dir, fmt.Sprintf("%08d", i))
 }
 
-<<<<<<< HEAD
-// NextSegment creates the next segment and closes the previous one.
-// It returns the file number of the new file.
-func (w *WAL) NextSegment() (int, error) {
-=======
 // NextSegment creates the next segment and closes the previous one asynchronously.
 // It returns the file number of the new file.
 func (w *WAL) NextSegment() (int, error) {
@@ -522,7 +475,6 @@
 // NextSegmentSync creates the next segment and closes the previous one in sync.
 // It returns the file number of the new file.
 func (w *WAL) NextSegmentSync() (int, error) {
->>>>>>> 73d805cf
 	w.mtx.Lock()
 	defer w.mtx.Unlock()
 	return w.nextSegment(false)
@@ -530,11 +482,7 @@
 
 // nextSegment creates the next segment and closes the previous one.
 // It returns the file number of the new file.
-<<<<<<< HEAD
-func (w *WAL) nextSegment() (int, error) {
-=======
 func (w *WAL) nextSegment(async bool) (int, error) {
->>>>>>> 73d805cf
 	if w.closed {
 		return 0, errors.New("wal is closed")
 	}
@@ -563,14 +511,11 @@
 			level.Error(w.logger).Log("msg", "close previous segment", "err", err)
 		}
 	}
-<<<<<<< HEAD
-=======
 	if async {
 		w.actorc <- f
 	} else {
 		f()
 	}
->>>>>>> 73d805cf
 	return next.Index(), nil
 }
 
@@ -713,11 +658,7 @@
 	left += (pageSize - recordHeaderSize) * (w.pagesPerSegment() - w.donePages - 1) // Free pages in the active segment.
 
 	if len(rec) > left {
-<<<<<<< HEAD
-		if _, err := w.nextSegment(); err != nil {
-=======
 		if _, err := w.nextSegment(true); err != nil {
->>>>>>> 73d805cf
 			return err
 		}
 	}
