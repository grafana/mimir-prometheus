// Copyright 2021 The Prometheus Authors
// Licensed under the Apache License, Version 2.0 (the "License");
// you may not use this file except in compliance with the License.
// You may obtain a copy of the License at
//
// http://www.apache.org/licenses/LICENSE-2.0
//
// Unless required by applicable law or agreed to in writing, software
// distributed under the License is distributed on an "AS IS" BASIS,
// WITHOUT WARRANTIES OR CONDITIONS OF ANY KIND, either express or implied.
// See the License for the specific language governing permissions and
// limitations under the License.

package chunkenc

import (
	"testing"

	"github.com/stretchr/testify/require"

	"github.com/prometheus/prometheus/model/histogram"
	"github.com/prometheus/prometheus/tsdb/tsdbutil"
)

type floatResult struct {
	t int64
	h *histogram.FloatHistogram
}

func TestFirstFloatHistogramExplicitCounterReset(t *testing.T) {
	tests := map[string]struct {
		hint      histogram.CounterResetHint
		expHeader CounterResetHeader
		expHint   histogram.CounterResetHint
	}{
		"CounterReset": {
			hint:      histogram.CounterReset,
			expHeader: CounterReset,
			expHint:   histogram.UnknownCounterReset,
		},
		"NotCounterReset": {
			hint:      histogram.NotCounterReset,
			expHeader: UnknownCounterReset,
			expHint:   histogram.UnknownCounterReset,
		},
		"UnknownCounterReset": {
			hint:      histogram.UnknownCounterReset,
			expHeader: UnknownCounterReset,
			expHint:   histogram.UnknownCounterReset,
		},
		"Gauge": {
			hint:      histogram.GaugeType,
			expHeader: GaugeType,
			expHint:   histogram.GaugeType,
		},
	}
	for name, test := range tests {
		t.Run(name, func(t *testing.T) {
			h := &histogram.FloatHistogram{
				CounterResetHint: test.hint,
			}
			chk := NewFloatHistogramChunk()
			app, err := chk.Appender()
			require.NoError(t, err)
			newChk, recoded, newApp, err := app.AppendFloatHistogram(nil, 0, h, false)
			require.NoError(t, err)
			require.Nil(t, newChk)
			require.False(t, recoded)
			require.Equal(t, app, newApp)
			require.Equal(t, test.expHeader, chk.GetCounterResetHeader())
			assertFirstFloatHistogramSampleHint(t, chk, test.expHint)
		})
	}
}

func TestFloatHistogramChunkSameBuckets(t *testing.T) {
	c := NewFloatHistogramChunk()
	var exp []floatResult

	// Create fresh appender and add the first histogram.
	app, err := c.Appender()
	require.NoError(t, err)
	require.Equal(t, 0, c.NumSamples())

	ts := int64(1234567890)
	h := &histogram.Histogram{
		Count:         15,
		ZeroCount:     2,
		Sum:           18.4,
		ZeroThreshold: 1e-100,
		Schema:        1,
		PositiveSpans: []histogram.Span{
			{Offset: 0, Length: 2},
			{Offset: 1, Length: 2},
		},
		PositiveBuckets: []int64{1, 1, -1, 0}, // counts: 1, 2, 1, 1 (total 5)
		NegativeSpans: []histogram.Span{
			{Offset: 1, Length: 1},
			{Offset: 2, Length: 3},
		},
		NegativeBuckets: []int64{2, 1, -1, -1}, // counts: 2, 3, 2, 1 (total 8)
	}
	chk, _, app, err := app.AppendFloatHistogram(nil, ts, h.ToFloat(nil), false)
	require.NoError(t, err)
	require.Nil(t, chk)
	exp = append(exp, floatResult{t: ts, h: h.ToFloat(nil)})
	require.Equal(t, 1, c.NumSamples())

	// Add an updated histogram.
	ts += 16
	h = h.Copy()
	h.Count = 32
	h.ZeroCount++
	h.Sum = 24.4
	h.PositiveBuckets = []int64{5, -2, 1, -2} // counts: 5, 3, 4, 2 (total 14)
	h.NegativeBuckets = []int64{4, -1, 1, -1} // counts: 4, 3, 4, 4 (total 15)
	chk, _, _, err = app.AppendFloatHistogram(nil, ts, h.ToFloat(nil), false)
	require.NoError(t, err)
	require.Nil(t, chk)
	expH := h.ToFloat(nil)
	expH.CounterResetHint = histogram.NotCounterReset
	exp = append(exp, floatResult{t: ts, h: expH})
	require.Equal(t, 2, c.NumSamples())

	// Add update with new appender.
	app, err = c.Appender()
	require.NoError(t, err)

	ts += 14
	h = h.Copy()
	h.Count = 54
	h.ZeroCount += 2
	h.Sum = 24.4
	h.PositiveBuckets = []int64{6, 1, -3, 6} // counts: 6, 7, 4, 10 (total 27)
	h.NegativeBuckets = []int64{5, 1, -2, 3} // counts: 5, 6, 4, 7 (total 22)
	chk, _, _, err = app.AppendFloatHistogram(nil, ts, h.ToFloat(nil), false)
	require.NoError(t, err)
	require.Nil(t, chk)
	expH = h.ToFloat(nil)
	expH.CounterResetHint = histogram.NotCounterReset
	exp = append(exp, floatResult{t: ts, h: expH})
	require.Equal(t, 3, c.NumSamples())

	// 1. Expand iterator in simple case.
	it := c.Iterator(nil)
	require.NoError(t, it.Err())
	var act []floatResult
	for it.Next() == ValFloatHistogram {
		fts, fh := it.AtFloatHistogram(nil)
		act = append(act, floatResult{t: fts, h: fh})
	}
	require.NoError(t, it.Err())
	require.Equal(t, exp, act)

	// 2. Expand second iterator while reusing first one.
	it2 := c.Iterator(it)
	var act2 []floatResult
	for it2.Next() == ValFloatHistogram {
		fts, fh := it2.AtFloatHistogram(nil)
		act2 = append(act2, floatResult{t: fts, h: fh})
	}
	require.NoError(t, it2.Err())
	require.Equal(t, exp, act2)

	// 3. Now recycle an iterator that was never used to access anything.
	itX := c.Iterator(nil)
	for itX.Next() == ValFloatHistogram {
		// Just iterate through without accessing anything.
	}
	it3 := c.iterator(itX)
	var act3 []floatResult
	for it3.Next() == ValFloatHistogram {
		fts, fh := it3.AtFloatHistogram(nil)
		act3 = append(act3, floatResult{t: fts, h: fh})
	}
	require.NoError(t, it3.Err())
	require.Equal(t, exp, act3)

	// 4. Test iterator Seek.
	mid := len(exp) / 2
	it4 := c.Iterator(nil)
	var act4 []floatResult
	require.Equal(t, ValFloatHistogram, it4.Seek(exp[mid].t))
	// Below ones should not matter.
	require.Equal(t, ValFloatHistogram, it4.Seek(exp[mid].t))
	require.Equal(t, ValFloatHistogram, it4.Seek(exp[mid].t))
	fts, fh := it4.AtFloatHistogram(nil)
	act4 = append(act4, floatResult{t: fts, h: fh})
	for it4.Next() == ValFloatHistogram {
		fts, fh := it4.AtFloatHistogram(nil)
		act4 = append(act4, floatResult{t: fts, h: fh})
	}
	require.NoError(t, it4.Err())
	require.Equal(t, exp[mid:], act4)
	require.Equal(t, ValNone, it4.Seek(exp[len(exp)-1].t+1))
}

// Mimics the scenario described for expandSpansForward.
func TestFloatHistogramChunkBucketChanges(t *testing.T) {
	c := Chunk(NewFloatHistogramChunk())

	// Create fresh appender and add the first histogram.
	app, err := c.Appender()
	require.NoError(t, err)
	require.Equal(t, 0, c.NumSamples())

	ts1 := int64(1234567890)
	h1 := &histogram.Histogram{
		Count:         27,
		ZeroCount:     2,
		Sum:           18.4,
		ZeroThreshold: 1e-125,
		Schema:        1,
		PositiveSpans: []histogram.Span{
			{Offset: 0, Length: 2},
			{Offset: 2, Length: 1},
			{Offset: 3, Length: 2},
			{Offset: 3, Length: 1},
			{Offset: 1, Length: 1},
		},
		PositiveBuckets: []int64{6, -3, 0, -1, 2, 1, -4}, // counts: 6, 3, 3, 2, 4, 5, 1 (total 24)
		NegativeSpans:   []histogram.Span{{Offset: 1, Length: 1}},
		NegativeBuckets: []int64{1},
	}

	chk, _, app, err := app.AppendFloatHistogram(nil, ts1, h1.ToFloat(nil), false)
	require.NoError(t, err)
	require.Nil(t, chk)
	require.Equal(t, 1, c.NumSamples())

	// Add a new histogram that has expanded buckets.
	ts2 := ts1 + 16
	h2 := h1.Copy()
	h2.PositiveSpans = []histogram.Span{
		{Offset: 0, Length: 3},
		{Offset: 1, Length: 1},
		{Offset: 1, Length: 4},
		{Offset: 3, Length: 3},
	}
	h2.NegativeSpans = []histogram.Span{{Offset: 0, Length: 2}}
	h2.Count = 35
	h2.ZeroCount++
	h2.Sum = 30
	// Existing histogram should get values converted from the above to:
	//   6 3 0 3 0 0 2 4 5 0 1 (previous values with some new empty buckets in between)
	// so the new histogram should have new counts >= these per-bucket counts, e.g.:
	h2.PositiveBuckets = []int64{7, -2, -4, 2, -2, -1, 2, 3, 0, -5, 1} // 7 5 1 3 1 0 2 5 5 0 1 (total 30)
	// Existing histogram should get values converted from the above to:
	//   0 1 (previous values with some new empty buckets in between)
	// so the new histogram should have new counts >= these per-bucket counts, e.g.:
	h2.NegativeBuckets = []int64{2, -1} // 2 1 (total 3)
	// This is how span changes will be handled.
	hApp, _ := app.(*FloatHistogramAppender)
	posInterjections, negInterjections, backwardPositiveInserts, backwardNegativeInserts, ok, cr := hApp.appendable(h2.ToFloat(nil))
	require.NotEmpty(t, posInterjections)
	require.NotEmpty(t, negInterjections)
	require.Empty(t, backwardPositiveInserts)
	require.Empty(t, backwardNegativeInserts)
	require.True(t, ok) // Only new buckets came in.
	require.False(t, cr)
	c, app = hApp.recode(posInterjections, negInterjections, h2.PositiveSpans, h2.NegativeSpans)
	chk, _, _, err = app.AppendFloatHistogram(nil, ts2, h2.ToFloat(nil), false)
	require.NoError(t, err)
	require.Nil(t, chk)
	require.Equal(t, 2, c.NumSamples())

	// Because the 2nd histogram has expanded buckets, we should expect all
	// histograms (in particular the first) to come back using the new spans
	// metadata as well as the expanded buckets.
	h1.PositiveSpans = h2.PositiveSpans
	h1.PositiveBuckets = []int64{6, -3, -3, 3, -3, 0, 2, 2, 1, -5, 1}
	h1.NegativeSpans = h2.NegativeSpans
	h1.NegativeBuckets = []int64{0, 1}
	expH2 := h2.ToFloat(nil)
	expH2.CounterResetHint = histogram.NotCounterReset
	exp := []floatResult{
		{t: ts1, h: h1.ToFloat(nil)},
		{t: ts2, h: expH2},
	}
	it := c.Iterator(nil)
	var act []floatResult
	for it.Next() == ValFloatHistogram {
		fts, fh := it.AtFloatHistogram(nil)
		act = append(act, floatResult{t: fts, h: fh})
	}
	require.NoError(t, it.Err())
	require.Equal(t, exp, act)
}

func TestFloatHistogramChunkAppendable(t *testing.T) {
	eh := &histogram.FloatHistogram{
		Count:         5,
		ZeroCount:     2,
		Sum:           18.4,
		ZeroThreshold: 1e-125,
		Schema:        1,
		PositiveSpans: []histogram.Span{
			{Offset: 0, Length: 2},
			{Offset: 2, Length: 1},
			{Offset: 3, Length: 2},
			{Offset: 3, Length: 1},
			{Offset: 1, Length: 1},
		},
		PositiveBuckets: []float64{6, 3, 3, 2, 4, 5, 1},
	}

	cbh := &histogram.FloatHistogram{
		Count:  24,
		Sum:    18.4,
		Schema: histogram.CustomBucketsSchema,
		PositiveSpans: []histogram.Span{
			{Offset: 0, Length: 2},
			{Offset: 2, Length: 1},
			{Offset: 3, Length: 2},
			{Offset: 3, Length: 1},
			{Offset: 1, Length: 1},
		},
		PositiveBuckets: []float64{6, 3, 3, 2, 4, 5, 1},
		CustomValues:    []float64{1, 2, 3, 4, 5, 6, 7, 8, 9, 10, 11, 12, 13, 14, 15, 16, 17, 18, 19, 20},
	}

	setup := func(h *histogram.FloatHistogram) (Chunk, *FloatHistogramAppender, int64, *histogram.FloatHistogram) {
		c := Chunk(NewFloatHistogramChunk())

		// Create fresh appender and add the first histogram.
		app, err := c.Appender()
		require.NoError(t, err)
		require.Equal(t, 0, c.NumSamples())

		ts := int64(1234567890)

		chk, _, app, err := app.AppendFloatHistogram(nil, ts, h.Copy(), false)
		require.NoError(t, err)
		require.Nil(t, chk)
		require.Equal(t, 1, c.NumSamples())
		require.Equal(t, UnknownCounterReset, c.(*FloatHistogramChunk).GetCounterResetHeader())
		return c, app.(*FloatHistogramAppender), ts, h
	}

	{ // Schema change.
		c, hApp, ts, h1 := setup(eh)
		h2 := h1.Copy()
		h2.Schema++
		_, _, _, _, ok, _ := hApp.appendable(h2)
		require.False(t, ok)

		assertNewFloatHistogramChunkOnAppend(t, c, hApp, ts+1, h2, UnknownCounterReset, histogram.UnknownCounterReset)
	}

	{ // Zero threshold change.
		c, hApp, ts, h1 := setup(eh)
		h2 := h1.Copy()
		h2.ZeroThreshold += 0.1
		_, _, _, _, ok, _ := hApp.appendable(h2)
		require.False(t, ok)

		assertNewFloatHistogramChunkOnAppend(t, c, hApp, ts+1, h2, UnknownCounterReset, histogram.UnknownCounterReset)
	}

	{ // New histogram that has more buckets.
		c, hApp, ts, h1 := setup(eh)
		h2 := h1.Copy()
		h2.PositiveSpans = []histogram.Span{
			{Offset: 0, Length: 3},
			{Offset: 1, Length: 1},
			{Offset: 1, Length: 4},
			{Offset: 3, Length: 3},
		}
		h2.Count += 9
		h2.ZeroCount++
		h2.Sum = 30
		h2.PositiveBuckets = []float64{7, 5, 1, 3, 1, 0, 2, 5, 5, 0, 1}

		posInterjections, negInterjections, backwardPositiveInserts, backwardNegativeInserts, ok, cr := hApp.appendable(h2)
		require.NotEmpty(t, posInterjections)
		require.Empty(t, negInterjections)
		require.Empty(t, backwardPositiveInserts)
		require.Empty(t, backwardNegativeInserts)
		require.True(t, ok) // Only new buckets came in.
		require.False(t, cr)

		assertRecodedFloatHistogramChunkOnAppend(t, c, hApp, ts+1, h2, UnknownCounterReset)
	}

	{ // New histogram that has a bucket missing.
		c, hApp, ts, h1 := setup(eh)

		h2 := h1.Copy()
		h2.PositiveSpans = []histogram.Span{
			{Offset: 0, Length: 2},
			{Offset: 5, Length: 2},
			{Offset: 3, Length: 1},
			{Offset: 1, Length: 1},
		}
		h2.Sum = 21
		h2.PositiveBuckets = []float64{6, 3, 2, 4, 5, 1}

		posInterjections, negInterjections, backwardPositiveInserts, backwardNegativeInserts, ok, cr := hApp.appendable(h2)
		require.Empty(t, posInterjections)
		require.Empty(t, negInterjections)
		require.Empty(t, backwardPositiveInserts)
		require.Empty(t, backwardNegativeInserts)
		require.False(t, ok) // Need to cut a new chunk.
		require.True(t, cr)

		assertNewFloatHistogramChunkOnAppend(t, c, hApp, ts+1, h2, CounterReset, histogram.UnknownCounterReset)
	}

	{ // New histogram that has buckets missing but the buckets missing were empty.
		emptyBucketH := eh.Copy()
		emptyBucketH.PositiveBuckets = []float64{6, 0, 3, 2, 4, 0, 1}
		c, hApp, ts, h1 := setup(emptyBucketH)
		h2 := h1.Copy()
		h2.PositiveSpans = []histogram.Span{
			{Offset: 0, Length: 1},
			{Offset: 3, Length: 1},
			{Offset: 3, Length: 2},
			{Offset: 5, Length: 1},
		}
		savedH2Spans := h2.PositiveSpans
		h2.PositiveBuckets = []float64{7, 4, 3, 5, 2}

		posInterjections, negInterjections, backwardPositiveInserts, backwardNegativeInserts, ok, cr := hApp.appendable(h2)
		require.Empty(t, posInterjections)
		require.Empty(t, negInterjections)
		require.NotEmpty(t, backwardPositiveInserts)
		require.Empty(t, backwardNegativeInserts)
		require.True(t, ok)
		require.False(t, cr)

		assertNoNewFloatHistogramChunkOnAppend(t, c, hApp, ts+1, h2, UnknownCounterReset)

		// Check that h2 was recoded.
		require.Equal(t, []float64{7, 0, 4, 3, 5, 0, 2}, h2.PositiveBuckets)
		require.Equal(t, emptyBucketH.PositiveSpans, h2.PositiveSpans)
		require.NotEqual(t, savedH2Spans, h2.PositiveSpans, "recoding must make a copy")
	}

	{ // New histogram that has new buckets AND buckets missing but the buckets missing were empty.
		emptyBucketH := eh.Copy()
		emptyBucketH.PositiveBuckets = []float64{6, 0, 3, 2, 4, 0, 1}
		c, hApp, ts, h1 := setup(emptyBucketH)
		h2 := h1.Copy()
		h2.PositiveSpans = []histogram.Span{
			{Offset: 0, Length: 1},
			{Offset: 3, Length: 1},
			{Offset: 3, Length: 2},
			{Offset: 5, Length: 2},
		}
		savedH2Spans := h2.PositiveSpans
		h2.PositiveBuckets = []float64{7, 4, 3, 5, 2, 3}

		posInterjections, negInterjections, backwardPositiveInserts, backwardNegativeInserts, ok, cr := hApp.appendable(h2)
		require.NotEmpty(t, posInterjections)
		require.Empty(t, negInterjections)
		require.NotEmpty(t, backwardPositiveInserts)
		require.Empty(t, backwardNegativeInserts)
		require.True(t, ok)
		require.False(t, cr)

		assertRecodedFloatHistogramChunkOnAppend(t, c, hApp, ts+1, h2, UnknownCounterReset)

		// Check that h2 was recoded.
		require.Equal(t, []float64{7, 0, 4, 3, 5, 0, 2, 3}, h2.PositiveBuckets)
		require.Equal(t, []histogram.Span{
			{Offset: 0, Length: 2}, // Added empty bucket.
			{Offset: 2, Length: 1}, // Existing - offset adjusted.
			{Offset: 3, Length: 2}, // Existing.
			{Offset: 3, Length: 1}, // Added empty bucket.
			{Offset: 1, Length: 2}, // Existing + the extra bucket.
		}, h2.PositiveSpans)
		require.NotEqual(t, savedH2Spans, h2.PositiveSpans, "recoding must make a copy")
	}

	{ // New histogram that has a counter reset while buckets are same.
		c, hApp, ts, h1 := setup(eh)
		h2 := h1.Copy()
		h2.Sum = 23
		h2.PositiveBuckets = []float64{6, 2, 3, 2, 4, 5, 1}

		posInterjections, negInterjections, backwardPositiveInserts, backwardNegativeInserts, ok, cr := hApp.appendable(h2)
		require.Empty(t, posInterjections)
		require.Empty(t, negInterjections)
		require.Empty(t, backwardPositiveInserts)
		require.Empty(t, backwardNegativeInserts)
		require.False(t, ok) // Need to cut a new chunk.
		require.True(t, cr)

		assertNewFloatHistogramChunkOnAppend(t, c, hApp, ts+1, h2, CounterReset, histogram.UnknownCounterReset)
	}

	{ // New histogram that has a counter reset while new buckets were added.
		c, hApp, ts, h1 := setup(eh)
		h2 := h1.Copy()
		h2.PositiveSpans = []histogram.Span{
			{Offset: 0, Length: 3},
			{Offset: 1, Length: 1},
			{Offset: 1, Length: 4},
			{Offset: 3, Length: 3},
		}
		h2.Sum = 29
		h2.PositiveBuckets = []float64{7, 5, 1, 3, 1, 0, 2, 5, 5, 0, 0}

		posInterjections, negInterjections, backwardPositiveInserts, backwardNegativeInserts, ok, cr := hApp.appendable(h2)
		require.Empty(t, posInterjections)
		require.Empty(t, negInterjections)
		require.Empty(t, backwardPositiveInserts)
		require.Empty(t, backwardNegativeInserts)
		require.False(t, ok) // Need to cut a new chunk.
		require.True(t, cr)

		assertNewFloatHistogramChunkOnAppend(t, c, hApp, ts+1, h2, CounterReset, histogram.UnknownCounterReset)
	}

	{
		c, hApp, ts, h1 := setup(eh)
		// New histogram that has a counter reset while new buckets were
		// added before the first bucket and reset on first bucket.  (to
		// catch the edge case where the new bucket should be forwarded
		// ahead until first old bucket at start)
		h2 := h1.Copy()
		h2.PositiveSpans = []histogram.Span{
			{Offset: -3, Length: 2},
			{Offset: 1, Length: 2},
			{Offset: 2, Length: 1},
			{Offset: 3, Length: 2},
			{Offset: 3, Length: 1},
			{Offset: 1, Length: 1},
		}
		h2.Sum = 26
		h2.PositiveBuckets = []float64{1, 2, 5, 3, 3, 2, 4, 5, 1}

		posInterjections, negInterjections, backwardPositiveInserts, backwardNegativeInserts, ok, cr := hApp.appendable(h2)
		require.Empty(t, posInterjections)
		require.Empty(t, negInterjections)
		require.Empty(t, backwardPositiveInserts)
		require.Empty(t, backwardNegativeInserts)
		require.False(t, ok) // Need to cut a new chunk.
		require.True(t, cr)

		assertNewFloatHistogramChunkOnAppend(t, c, hApp, ts+1, h2, CounterReset, histogram.UnknownCounterReset)
	}

	{ // New histogram that has an explicit counter reset.
		c, hApp, ts, h1 := setup(eh)
		h2 := h1.Copy()
		h2.CounterResetHint = histogram.CounterReset

		assertNewFloatHistogramChunkOnAppend(t, c, hApp, ts+1, h2, CounterReset, histogram.UnknownCounterReset)
	}

	{ // Start new chunk explicitly, and append a new histogram that is considered appendable to the previous chunk.
		_, hApp, ts, h1 := setup(eh)
		h2 := h1.Copy() // Identity is appendable.

		nextChunk := NewFloatHistogramChunk()
		app, err := nextChunk.Appender()
		require.NoError(t, err)
		newChunk, recoded, newApp, err := app.AppendFloatHistogram(hApp, ts+1, h2, false)
		require.NoError(t, err)
		require.Nil(t, newChunk)
		require.False(t, recoded)
		require.Equal(t, app, newApp)
		assertSampleCount(t, nextChunk, 1, ValFloatHistogram)
		require.Equal(t, NotCounterReset, nextChunk.GetCounterResetHeader())
		assertFirstFloatHistogramSampleHint(t, nextChunk, histogram.UnknownCounterReset)
	}

	{ // Start new chunk explicitly, and append a new histogram that is not considered appendable to the previous chunk.
		_, hApp, ts, h1 := setup(eh)
		h2 := h1.Copy()
		h2.Count-- // Make this not appendable due to counter reset.

		nextChunk := NewFloatHistogramChunk()
		app, err := nextChunk.Appender()
		require.NoError(t, err)
		newChunk, recoded, newApp, err := app.AppendFloatHistogram(hApp, ts+1, h2, false)
		require.NoError(t, err)
		require.Nil(t, newChunk)
		require.False(t, recoded)
		require.Equal(t, app, newApp)
		assertSampleCount(t, nextChunk, 1, ValFloatHistogram)
		require.Equal(t, CounterReset, nextChunk.GetCounterResetHeader())
		assertFirstFloatHistogramSampleHint(t, nextChunk, histogram.UnknownCounterReset)
	}

	{ // Start new chunk explicitly, and append a new histogram that would need recoding if we added it to the chunk.
		_, hApp, ts, h1 := setup(eh)
		h2 := h1.Copy()
		h2.PositiveSpans = []histogram.Span{
			{Offset: 0, Length: 3},
			{Offset: 1, Length: 1},
			{Offset: 1, Length: 4},
			{Offset: 3, Length: 3},
		}
		h2.Count += 9
		h2.ZeroCount++
		h2.Sum = 30
		h2.PositiveBuckets = []float64{7, 5, 1, 3, 1, 0, 2, 5, 5, 0, 1}

		nextChunk := NewFloatHistogramChunk()
		app, err := nextChunk.Appender()
		require.NoError(t, err)
		newChunk, recoded, newApp, err := app.AppendFloatHistogram(hApp, ts+1, h2, false)
		require.NoError(t, err)
		require.Nil(t, newChunk)
		require.False(t, recoded)
		require.Equal(t, app, newApp)
		assertSampleCount(t, nextChunk, 1, ValFloatHistogram)
		require.Equal(t, NotCounterReset, nextChunk.GetCounterResetHeader())
		assertFirstFloatHistogramSampleHint(t, nextChunk, histogram.UnknownCounterReset)
	}

	{
		// Start a new chunk with a histogram that has an empty bucket.
		// Add a histogram that has the same bucket missing.
		// This should be appendable and can happen if we are merging from chunks
		// where the first sample came from a recoded chunk that added the
		// empty bucket.
		h1 := eh.Copy()
		// Add a bucket that is empty -10 offsets from the first bucket.
		h1.PositiveSpans = make([]histogram.Span, len(eh.PositiveSpans)+1)
		h1.PositiveSpans[0] = histogram.Span{Offset: eh.PositiveSpans[0].Offset - 10, Length: 1}
		h1.PositiveSpans[1] = histogram.Span{Offset: eh.PositiveSpans[0].Offset + 9, Length: eh.PositiveSpans[0].Length}
		for i, v := range eh.PositiveSpans[1:] {
			h1.PositiveSpans[i+2] = v
		}
		h1.PositiveBuckets = make([]float64, len(eh.PositiveBuckets)+1)
		h1.PositiveBuckets[0] = 0
		for i, v := range eh.PositiveBuckets {
			h1.PositiveBuckets[i+1] = v
		}

		c, hApp, ts, _ := setup(h1)
		h2 := eh.Copy()

		posInterjections, negInterjections, backwardPositiveInserts, backwardNegativeInserts, ok, cr := hApp.appendable(h2)
		require.Empty(t, posInterjections)
		require.Empty(t, negInterjections)
		require.NotEmpty(t, backwardPositiveInserts)
		require.Empty(t, backwardNegativeInserts)
		require.True(t, ok)
		require.False(t, cr)

		assertNoNewFloatHistogramChunkOnAppend(t, c, hApp, ts+1, h2, UnknownCounterReset)
	}

	{ // Custom buckets, no change.
		c, hApp, ts, h1 := setup(cbh)
		h2 := h1.Copy()
		_, _, _, _, ok, _ := hApp.appendable(h2)
		require.True(t, ok)

		assertNoNewFloatHistogramChunkOnAppend(t, c, hApp, ts+1, h2, UnknownCounterReset)
	}

	{ // Custom buckets, increase in bucket counts but no change in layout.
		c, hApp, ts, h1 := setup(cbh)
		h2 := h1.Copy()
		h2.Count++
		h2.PositiveBuckets = []float64{6, 3, 3, 2, 4, 5, 2}
		_, _, _, _, ok, _ := hApp.appendable(h2)
		require.True(t, ok)

		assertNoNewFloatHistogramChunkOnAppend(t, c, hApp, ts+1, h2, UnknownCounterReset)
	}

	{ // Custom buckets, decrease in bucket counts but no change in layout.
		c, hApp, ts, h1 := setup(cbh)
		h2 := h1.Copy()
		h2.Count--
		h2.PositiveBuckets = []float64{6, 3, 3, 2, 4, 5, 0}
		_, _, _, _, ok, _ := hApp.appendable(h2)
		require.False(t, ok)

		assertNewFloatHistogramChunkOnAppend(t, c, hApp, ts+1, h2, CounterReset, histogram.UnknownCounterReset)
	}

	{ // Custom buckets, change only in custom bounds.
		c, hApp, ts, h1 := setup(cbh)
		h2 := h1.Copy()
		h2.CustomValues = []float64{1, 2, 3, 4, 5, 6, 7, 8, 9, 10, 11, 12, 13, 14, 15, 16, 17, 18, 19, 20, 21}
		_, _, _, _, ok, _ := hApp.appendable(h2)
		require.False(t, ok)

		assertNewFloatHistogramChunkOnAppend(t, c, hApp, ts+1, h2, CounterReset, histogram.UnknownCounterReset)
	}

	{ // Custom buckets, with more buckets.
		c, hApp, ts, h1 := setup(cbh)
		h2 := h1.Copy()
		h2.PositiveSpans = []histogram.Span{
			{Offset: 0, Length: 3},
			{Offset: 1, Length: 1},
			{Offset: 1, Length: 4},
			{Offset: 3, Length: 3},
		}
		h2.Count += 6
		h2.Sum = 30
		// Existing histogram should get values converted from the above to:
		//   6 3 0 3 0 0 2 4 5 0 1 (previous values with some new empty buckets in between)
		// so the new histogram should have new counts >= these per-bucket counts, e.g.:
		h2.PositiveBuckets = []float64{7, 5, 1, 3, 1, 0, 2, 5, 5, 0, 1} // (total 30)

		posInterjections, negInterjections, backwardPositiveInserts, backwardNegativeInserts, ok, cr := hApp.appendable(h2)
		require.NotEmpty(t, posInterjections)
		require.Empty(t, negInterjections)
		require.Empty(t, backwardPositiveInserts)
		require.Empty(t, backwardNegativeInserts)
		require.True(t, ok) // Only new buckets came in.
		require.False(t, cr)

		assertRecodedFloatHistogramChunkOnAppend(t, c, hApp, ts+1, h2, UnknownCounterReset)
	}
}

func assertNewFloatHistogramChunkOnAppend(t *testing.T, oldChunk Chunk, hApp *FloatHistogramAppender, ts int64, h *histogram.FloatHistogram, expectHeader CounterResetHeader, expectHint histogram.CounterResetHint) {
	oldChunkBytes := oldChunk.Bytes()
	newChunk, recoded, newAppender, err := hApp.AppendFloatHistogram(nil, ts, h, false)
	require.Equal(t, oldChunkBytes, oldChunk.Bytes()) // Sanity check that previous chunk is untouched.
	require.NoError(t, err)
	require.NotNil(t, newChunk)
	require.False(t, recoded)
	require.NotEqual(t, oldChunk, newChunk)
	require.Equal(t, expectHeader, newChunk.(*FloatHistogramChunk).GetCounterResetHeader())
	require.NotNil(t, newAppender)
	require.NotEqual(t, hApp, newAppender)
	assertSampleCount(t, newChunk, 1, ValFloatHistogram)
	assertFirstFloatHistogramSampleHint(t, newChunk, expectHint)
}

func assertNoNewFloatHistogramChunkOnAppend(t *testing.T, oldChunk Chunk, hApp *FloatHistogramAppender, ts int64, h *histogram.FloatHistogram, expectHeader CounterResetHeader) {
	oldChunkBytes := oldChunk.Bytes()
	newChunk, recoded, newAppender, err := hApp.AppendFloatHistogram(nil, ts, h, false)
	require.Greater(t, len(oldChunk.Bytes()), len(oldChunkBytes)) // Check that current chunk is bigger than previously.
	require.NoError(t, err)
	require.Nil(t, newChunk)
	require.False(t, recoded)
	require.Equal(t, expectHeader, oldChunk.(*FloatHistogramChunk).GetCounterResetHeader())
	require.NotNil(t, newAppender)
	require.Equal(t, hApp, newAppender)
	assertSampleCount(t, oldChunk, 2, ValFloatHistogram)
}

func assertRecodedFloatHistogramChunkOnAppend(t *testing.T, prevChunk Chunk, hApp *FloatHistogramAppender, ts int64, h *histogram.FloatHistogram, expectHeader CounterResetHeader) {
	prevChunkBytes := prevChunk.Bytes()
	newChunk, recoded, newAppender, err := hApp.AppendFloatHistogram(nil, ts, h, false)
	require.Equal(t, prevChunkBytes, prevChunk.Bytes()) // Sanity check that previous chunk is untouched. This may change in the future if we implement in-place recoding.
	require.NoError(t, err)
	require.NotNil(t, newChunk)
	require.True(t, recoded)
	require.NotEqual(t, prevChunk, newChunk)
	require.Equal(t, expectHeader, newChunk.(*FloatHistogramChunk).GetCounterResetHeader())
	require.NotNil(t, newAppender)
	require.NotEqual(t, hApp, newAppender)
	assertSampleCount(t, newChunk, 2, ValFloatHistogram)
}

func TestFloatHistogramChunkAppendableWithEmptySpan(t *testing.T) {
	tests := map[string]struct {
		h1 *histogram.FloatHistogram
		h2 *histogram.FloatHistogram
	}{
		"empty span in old and new histogram": {
			h1: &histogram.FloatHistogram{
				Schema:        0,
				Count:         21,
				Sum:           1234.5,
				ZeroThreshold: 0.001,
				ZeroCount:     4,
				PositiveSpans: []histogram.Span{
					{Offset: 0, Length: 4},
					{Offset: 0, Length: 0},
					{Offset: 0, Length: 3},
				},
				PositiveBuckets: []float64{1, 2, 1, 1, 1, 1, 1},
				NegativeSpans: []histogram.Span{
					{Offset: 1, Length: 4},
					{Offset: 2, Length: 0},
					{Offset: 2, Length: 3},
				},
				NegativeBuckets: []float64{1, 2, 1, 2, 2, 2, 2},
			},
			h2: &histogram.FloatHistogram{
				Schema:        0,
				Count:         37,
				Sum:           2345.6,
				ZeroThreshold: 0.001,
				ZeroCount:     5,
				PositiveSpans: []histogram.Span{
					{Offset: 0, Length: 4},
					{Offset: 0, Length: 0},
					{Offset: 0, Length: 3},
				},
				PositiveBuckets: []float64{1, 3, 1, 2, 1, 1, 1},
				NegativeSpans: []histogram.Span{
					{Offset: 1, Length: 4},
					{Offset: 2, Length: 0},
					{Offset: 2, Length: 3},
				},
				NegativeBuckets: []float64{1, 4, 2, 7, 5, 5, 2},
			},
		},
		"empty span in old histogram": {
			h1: &histogram.FloatHistogram{
				Schema:        0,
				Count:         21,
				Sum:           1234.5,
				ZeroThreshold: 0.001,
				ZeroCount:     4,
				PositiveSpans: []histogram.Span{
					{Offset: 1, Length: 0}, // This span will disappear.
					{Offset: 2, Length: 4},
					{Offset: 0, Length: 3},
				},
				PositiveBuckets: []float64{1, 2, 1, 1, 1, 1, 1},
				NegativeSpans: []histogram.Span{
					{Offset: 1, Length: 4},
					{Offset: 2, Length: 0},
					{Offset: 2, Length: 3},
				},
				NegativeBuckets: []float64{1, 2, 1, 2, 2, 2, 2},
			},
			h2: &histogram.FloatHistogram{
				Schema:        0,
				Count:         37,
				Sum:           2345.6,
				ZeroThreshold: 0.001,
				ZeroCount:     5,
				PositiveSpans: []histogram.Span{
					{Offset: 3, Length: 4},
					{Offset: 0, Length: 3},
				},
				PositiveBuckets: []float64{1, 3, 1, 2, 1, 1, 1},
				NegativeSpans: []histogram.Span{
					{Offset: 1, Length: 4},
					{Offset: 2, Length: 0},
					{Offset: 2, Length: 3},
				},
				NegativeBuckets: []float64{1, 4, 2, 7, 5, 5, 2},
			},
		},
		"empty span in new histogram": {
			h1: &histogram.FloatHistogram{
				Schema:        0,
				Count:         21,
				Sum:           1234.5,
				ZeroThreshold: 0.001,
				ZeroCount:     4,
				PositiveSpans: []histogram.Span{
					{Offset: 0, Length: 4},
					{Offset: 3, Length: 3},
				},
				PositiveBuckets: []float64{1, 2, 1, 1, 1, 1, 1},
				NegativeSpans: []histogram.Span{
					{Offset: 1, Length: 4},
					{Offset: 2, Length: 0},
					{Offset: 2, Length: 3},
				},
				NegativeBuckets: []float64{1, 2, 1, 2, 2, 2, 2},
			},
			h2: &histogram.FloatHistogram{
				Schema:        0,
				Count:         37,
				Sum:           2345.6,
				ZeroThreshold: 0.001,
				ZeroCount:     5,
				PositiveSpans: []histogram.Span{
					{Offset: 0, Length: 4},
					{Offset: 1, Length: 0}, // This span is new.
					{Offset: 2, Length: 3},
				},
				PositiveBuckets: []float64{1, 3, 1, 2, 1, 1, 1},
				NegativeSpans: []histogram.Span{
					{Offset: 1, Length: 4},
					{Offset: 2, Length: 0},
					{Offset: 2, Length: 3},
				},
				NegativeBuckets: []float64{1, 4, 2, 7, 5, 5, 2},
			},
		},
		"two empty spans mixing offsets": {
			h1: &histogram.FloatHistogram{
				Schema:        0,
				Count:         21,
				Sum:           1234.5,
				ZeroThreshold: 0.001,
				ZeroCount:     4,
				PositiveSpans: []histogram.Span{
					{Offset: 0, Length: 4},
					{Offset: 1, Length: 0},
					{Offset: 3, Length: 0},
					{Offset: 4, Length: 3},
				},
				PositiveBuckets: []float64{1, 2, 1, 1, 1, 1, 1},
				NegativeSpans: []histogram.Span{
					{Offset: 1, Length: 4},
					{Offset: 2, Length: 0},
					{Offset: 2, Length: 3},
				},
				NegativeBuckets: []float64{1, 2, 1, 2, 2, 2, 2},
			},
			h2: &histogram.FloatHistogram{
				Schema:        0,
				Count:         37,
				Sum:           2345.6,
				ZeroThreshold: 0.001,
				ZeroCount:     5,
				PositiveSpans: []histogram.Span{
					{Offset: 0, Length: 4},
					{Offset: 3, Length: 0},
					{Offset: 1, Length: 0},
					{Offset: 4, Length: 3},
				},
				PositiveBuckets: []float64{1, 3, 1, 2, 1, 1, 1},
				NegativeSpans: []histogram.Span{
					{Offset: 1, Length: 4},
					{Offset: 2, Length: 0},
					{Offset: 2, Length: 3},
				},
				NegativeBuckets: []float64{1, 4, 2, 7, 5, 5, 2},
			},
		},
		"empty span in old and new custom buckets histogram": {
			h1: &histogram.FloatHistogram{
				Schema: histogram.CustomBucketsSchema,
				Count:  7,
				Sum:    1234.5,
				PositiveSpans: []histogram.Span{
					{Offset: 0, Length: 4},
					{Offset: 0, Length: 0},
					{Offset: 0, Length: 3},
				},
				PositiveBuckets: []float64{1, 2, 1, 1, 1, 1, 1},
				CustomValues:    []float64{1, 2, 3, 4, 5, 6, 7, 8, 9, 10},
			},
			h2: &histogram.FloatHistogram{
				Schema: histogram.CustomBucketsSchema,
				Count:  10,
				Sum:    2345.6,
				PositiveSpans: []histogram.Span{
					{Offset: 0, Length: 4},
					{Offset: 0, Length: 0},
					{Offset: 0, Length: 3},
				},
				PositiveBuckets: []float64{1, 3, 1, 2, 1, 1, 1},
				CustomValues:    []float64{1, 2, 3, 4, 5, 6, 7, 8, 9, 10},
			},
		},
	}

	for name, tc := range tests {
		t.Run(name, func(t *testing.T) {
			c := Chunk(NewFloatHistogramChunk())

			// Create fresh appender and add the first histogram.
			app, err := c.Appender()
			require.NoError(t, err)
			require.Equal(t, 0, c.NumSamples())

			_, _, _, err = app.AppendFloatHistogram(nil, 1, tc.h1, true)
			require.NoError(t, err)
			require.Equal(t, 1, c.NumSamples())
			hApp, _ := app.(*FloatHistogramAppender)

			pI, nI, bpI, bnI, okToAppend, counterReset := hApp.appendable(tc.h2)
			require.Empty(t, pI)
			require.Empty(t, nI)
			require.Empty(t, bpI)
			require.Empty(t, bnI)
			require.True(t, okToAppend)
			require.False(t, counterReset)
		})
	}
}

func TestFloatHistogramChunkAppendableGauge(t *testing.T) {
	eh := &histogram.FloatHistogram{
		CounterResetHint: histogram.GaugeType,
		Count:            5,
		ZeroCount:        2,
		Sum:              18.4,
		ZeroThreshold:    1e-125,
		Schema:           1,
		PositiveSpans: []histogram.Span{
			{Offset: 0, Length: 2},
			{Offset: 2, Length: 1},
			{Offset: 3, Length: 2},
			{Offset: 3, Length: 1},
			{Offset: 1, Length: 1},
		},
		PositiveBuckets: []float64{6, 3, 3, 2, 4, 5, 1},
	}

	cbh := &histogram.FloatHistogram{
		CounterResetHint: histogram.GaugeType,
		Count:            24,
		Sum:              18.4,
		Schema:           histogram.CustomBucketsSchema,
		PositiveSpans: []histogram.Span{
			{Offset: 0, Length: 2},
			{Offset: 2, Length: 1},
			{Offset: 3, Length: 2},
			{Offset: 3, Length: 1},
			{Offset: 1, Length: 1},
		},
		PositiveBuckets: []float64{6, 3, 3, 2, 4, 5, 1},
		CustomValues:    []float64{1, 2, 3, 4, 5, 6, 7, 8, 9, 10, 11, 12, 13, 14, 15, 16, 17, 18, 19, 20},
	}

	setup := func(h *histogram.FloatHistogram) (Chunk, *FloatHistogramAppender, int64, *histogram.FloatHistogram) {
		c := Chunk(NewFloatHistogramChunk())

		// Create fresh appender and add the first histogram.
		app, err := c.Appender()
		require.NoError(t, err)
		require.Equal(t, 0, c.NumSamples())

		ts := int64(1234567890)

		chk, _, app, err := app.AppendFloatHistogram(nil, ts, h.Copy(), false)
		require.NoError(t, err)
		require.Nil(t, chk)
		require.Equal(t, 1, c.NumSamples())
		require.Equal(t, GaugeType, c.(*FloatHistogramChunk).GetCounterResetHeader())
		return c, app.(*FloatHistogramAppender), ts, h
	}

	{ // Schema change.
		c, hApp, ts, h1 := setup(eh)
		h2 := h1.Copy()
		h2.Schema++
		_, _, _, _, _, _, ok := hApp.appendableGauge(h2)
		require.False(t, ok)

		assertNewFloatHistogramChunkOnAppend(t, c, hApp, ts+1, h2, GaugeType, histogram.GaugeType)
	}

	{ // Zero threshold change.
		c, hApp, ts, h1 := setup(eh)
		h2 := h1.Copy()
		h2.ZeroThreshold += 0.1
		_, _, _, _, _, _, ok := hApp.appendableGauge(h2)
		require.False(t, ok)

		assertNewFloatHistogramChunkOnAppend(t, c, hApp, ts+1, h2, GaugeType, histogram.GaugeType)
	}

	{ // New histogram that has more buckets.
		c, hApp, ts, h1 := setup(eh)
		h2 := h1.Copy()
		h2.PositiveSpans = []histogram.Span{
			{Offset: 0, Length: 3},
			{Offset: 1, Length: 1},
			{Offset: 1, Length: 4},
			{Offset: 3, Length: 3},
		}
		h2.Count += 9
		h2.ZeroCount++
		h2.Sum = 30
		h2.PositiveBuckets = []float64{7, 5, 1, 3, 1, 0, 2, 5, 5, 0, 1}

		pI, nI, pBackwardI, nBackwardI, _, _, ok := hApp.appendableGauge(h2)
		require.NotEmpty(t, pI)
		require.Empty(t, nI)
		require.Empty(t, pBackwardI)
		require.Empty(t, nBackwardI)
		require.True(t, ok)

		assertRecodedFloatHistogramChunkOnAppend(t, c, hApp, ts+1, h2, GaugeType)
	}

	{ // New histogram that has buckets missing.
		c, hApp, ts, h1 := setup(eh)
		h2 := h1.Copy()
		h2.PositiveSpans = []histogram.Span{
			{Offset: 0, Length: 2},
			{Offset: 2, Length: 1},
			{Offset: 3, Length: 1},
			{Offset: 4, Length: 1},
			{Offset: 1, Length: 1},
		}
		h2.Count -= 4
		h2.Sum--
		h2.PositiveBuckets = []float64{6, 3, 3, 2, 5, 1}

		pI, nI, pBackwardI, nBackwardI, _, _, ok := hApp.appendableGauge(h2)
		require.Empty(t, pI)
		require.Empty(t, nI)
		require.NotEmpty(t, pBackwardI)
		require.Empty(t, nBackwardI)
		require.True(t, ok)

		assertNoNewFloatHistogramChunkOnAppend(t, c, hApp, ts+1, h2, GaugeType)
	}

	{ // New histogram that has a bucket missing and new buckets.
		c, hApp, ts, h1 := setup(eh)
		h2 := h1.Copy()
		h2.PositiveSpans = []histogram.Span{
			{Offset: 0, Length: 2},
			{Offset: 5, Length: 2},
			{Offset: 3, Length: 1},
			{Offset: 1, Length: 1},
		}
		h2.Sum = 21
		h2.PositiveBuckets = []float64{6, 3, 2, 4, 5, 1}

		pI, nI, pBackwardI, nBackwardI, _, _, ok := hApp.appendableGauge(h2)
		require.NotEmpty(t, pI)
		require.NotEmpty(t, pBackwardI)
		require.Empty(t, nI)
		require.Empty(t, nBackwardI)
		require.True(t, ok)

		assertRecodedFloatHistogramChunkOnAppend(t, c, hApp, ts+1, h2, GaugeType)
	}

	{ // New histogram that has a counter reset while buckets are same.
		c, hApp, ts, h1 := setup(eh)
		h2 := h1.Copy()
		h2.Sum = 23
		h2.PositiveBuckets = []float64{6, 2, 3, 2, 4, 5, 1}

		pI, nI, pBackwardI, nBackwardI, _, _, ok := hApp.appendableGauge(h2)
		require.Empty(t, pI)
		require.Empty(t, nI)
		require.Empty(t, pBackwardI)
		require.Empty(t, nBackwardI)
		require.True(t, ok)

		assertNoNewFloatHistogramChunkOnAppend(t, c, hApp, ts+1, h2, GaugeType)
	}

	{ // New histogram that has a counter reset while new buckets were added.
		c, hApp, ts, h1 := setup(eh)
		h2 := h1.Copy()
		h2.PositiveSpans = []histogram.Span{
			{Offset: 0, Length: 3},
			{Offset: 1, Length: 1},
			{Offset: 1, Length: 4},
			{Offset: 3, Length: 3},
		}
		h2.Sum = 29
		h2.PositiveBuckets = []float64{7, 5, 1, 3, 1, 0, 2, 5, 5, 0, 0}

		pI, nI, pBackwardI, nBackwardI, _, _, ok := hApp.appendableGauge(h2)
		require.NotEmpty(t, pI)
		require.Empty(t, nI)
		require.Empty(t, pBackwardI)
		require.Empty(t, nBackwardI)
		require.True(t, ok)

		assertRecodedFloatHistogramChunkOnAppend(t, c, hApp, ts+1, h2, GaugeType)
	}

	{
		// New histogram that has a counter reset while new buckets were
		// added before the first bucket and reset on first bucket.
		c, hApp, ts, h1 := setup(eh)
		h2 := h1.Copy()
		h2.PositiveSpans = []histogram.Span{
			{Offset: -3, Length: 2},
			{Offset: 1, Length: 2},
			{Offset: 2, Length: 1},
			{Offset: 3, Length: 2},
			{Offset: 3, Length: 1},
			{Offset: 1, Length: 1},
		}
		h2.Sum = 26
		h2.PositiveBuckets = []float64{1, 2, 5, 3, 3, 2, 4, 5, 1}

		pI, nI, pBackwardI, nBackwardI, _, _, ok := hApp.appendableGauge(h2)
		require.NotEmpty(t, pI)
		require.Empty(t, nI)
		require.Empty(t, pBackwardI)
		require.Empty(t, nBackwardI)
		require.True(t, ok)

		assertRecodedFloatHistogramChunkOnAppend(t, c, hApp, ts+1, h2, GaugeType)
	}

	{ // Custom buckets, no change.
		c, hApp, ts, h1 := setup(cbh)
		h2 := h1.Copy()
		_, _, _, _, _, _, ok := hApp.appendableGauge(h2)
		require.True(t, ok)

		assertNoNewFloatHistogramChunkOnAppend(t, c, hApp, ts+1, h2, GaugeType)
	}

	{ // Custom buckets, increase in bucket counts but no change in layout.
		c, hApp, ts, h1 := setup(cbh)
		h2 := h1.Copy()
		h2.Count++
		h2.PositiveBuckets = []float64{6, 3, 3, 2, 4, 5, 2}
		_, _, _, _, _, _, ok := hApp.appendableGauge(h2)
		require.True(t, ok)

		assertNoNewFloatHistogramChunkOnAppend(t, c, hApp, ts+1, h2, GaugeType)
	}

	{ // Custom buckets, decrease in bucket counts but no change in layout.
		c, hApp, ts, h1 := setup(cbh)
		h2 := h1.Copy()
		h2.Count--
		h2.PositiveBuckets = []float64{6, 3, 3, 2, 4, 5, 0}
		_, _, _, _, _, _, ok := hApp.appendableGauge(h2)
		require.True(t, ok)

		assertNoNewFloatHistogramChunkOnAppend(t, c, hApp, ts+1, h2, GaugeType)
	}

	{ // Custom buckets, change only in custom bounds.
		c, hApp, ts, h1 := setup(cbh)
		h2 := h1.Copy()
		h2.CustomValues = []float64{1, 2, 3, 4, 5, 6, 7, 8, 9, 10, 11, 12, 13, 14, 15, 16, 17, 18, 19, 20, 21}
		_, _, _, _, _, _, ok := hApp.appendableGauge(h2)
		require.False(t, ok)

		assertNewFloatHistogramChunkOnAppend(t, c, hApp, ts+1, h2, GaugeType, histogram.GaugeType)
	}

	{ // Custom buckets, with more buckets.
		c, hApp, ts, h1 := setup(cbh)
		h2 := h1.Copy()
		h2.PositiveSpans = []histogram.Span{
			{Offset: 0, Length: 3},
			{Offset: 1, Length: 1},
			{Offset: 1, Length: 4},
			{Offset: 3, Length: 3},
		}
		h2.Count += 6
		h2.Sum = 30
		// Existing histogram should get values converted from the above to:
		//   6 3 0 3 0 0 2 4 5 0 1 (previous values with some new empty buckets in between)
		// so the new histogram should have new counts >= these per-bucket counts, e.g.:
		h2.PositiveBuckets = []float64{7, 5, 1, 3, 1, 0, 2, 5, 5, 0, 1} // (total 30)

		posInterjections, negInterjections, pBackwardI, nBackwardI, _, _, ok := hApp.appendableGauge(h2)
		require.NotEmpty(t, posInterjections)
		require.Empty(t, negInterjections)
		require.Empty(t, pBackwardI)
		require.Empty(t, nBackwardI)
		require.True(t, ok) // Only new buckets came in.

		assertRecodedFloatHistogramChunkOnAppend(t, c, hApp, ts+1, h2, GaugeType)
	}
}

func TestFloatHistogramAppendOnlyErrors(t *testing.T) {
	t.Run("schema change error", func(t *testing.T) {
		c := Chunk(NewFloatHistogramChunk())

		// Create fresh appender and add the first histogram.
		app, err := c.Appender()
		require.NoError(t, err)

		h := tsdbutil.GenerateTestFloatHistogram(0)
		var isRecoded bool
		c, isRecoded, app, err = app.AppendFloatHistogram(nil, 1, h, true)
		require.Nil(t, c)
		require.False(t, isRecoded)
		require.NoError(t, err)

		// Add erroring histogram.
		h2 := h.Copy()
		h2.Schema++
		c, isRecoded, _, err = app.AppendFloatHistogram(nil, 2, h2, true)
		require.Nil(t, c)
		require.False(t, isRecoded)
		require.EqualError(t, err, "float histogram schema change")
	})
	t.Run("counter reset error", func(t *testing.T) {
		c := Chunk(NewFloatHistogramChunk())

		// Create fresh appender and add the first histogram.
		app, err := c.Appender()
		require.NoError(t, err)

		h := tsdbutil.GenerateTestFloatHistogram(0)
		var isRecoded bool
		c, isRecoded, app, err = app.AppendFloatHistogram(nil, 1, h, true)
		require.Nil(t, c)
		require.False(t, isRecoded)
		require.NoError(t, err)

		// Add erroring histogram.
		h2 := h.Copy()
		h2.CounterResetHint = histogram.CounterReset
		c, isRecoded, _, err = app.AppendFloatHistogram(nil, 2, h2, true)
		require.Nil(t, c)
		require.False(t, isRecoded)
		require.EqualError(t, err, "float histogram counter reset")
	})
	t.Run("counter reset error with custom buckets", func(t *testing.T) {
		c := Chunk(NewFloatHistogramChunk())

		// Create fresh appender and add the first histogram.
		app, err := c.Appender()
		require.NoError(t, err)

		h := tsdbutil.GenerateTestCustomBucketsFloatHistogram(0)
		var isRecoded bool
		c, isRecoded, app, err = app.AppendFloatHistogram(nil, 1, h, true)
		require.Nil(t, c)
		require.False(t, isRecoded)
		require.NoError(t, err)

		// Add erroring histogram.
		h2 := h.Copy()
		h2.CustomValues = []float64{0, 1, 2, 3, 4, 5, 6, 7}
		c, isRecoded, _, err = app.AppendFloatHistogram(nil, 2, h2, true)
		require.Nil(t, c)
		require.False(t, isRecoded)
		require.EqualError(t, err, "float histogram counter reset")
	})
}

func TestFloatHistogramUniqueSpansAfterNext(t *testing.T) {
	// Create two histograms with the same schema and spans.
	h1 := &histogram.FloatHistogram{
		Schema:        1,
		ZeroThreshold: 1e-100,
		Count:         10,
		ZeroCount:     2,
		Sum:           15.0,
		PositiveSpans: []histogram.Span{
			{Offset: 0, Length: 2},
			{Offset: 1, Length: 2},
		},
		PositiveBuckets: []float64{1, 2, 3, 4},
		NegativeSpans: []histogram.Span{
			{Offset: 1, Length: 1},
		},
		NegativeBuckets: []float64{2},
	}

	h2 := h1.Copy()

	// Create a chunk and append both histograms.
	c := NewFloatHistogramChunk()
	app, err := c.Appender()
	require.NoError(t, err)

	_, _, _, err = app.AppendFloatHistogram(nil, 0, h1, false)
	require.NoError(t, err)

	_, _, _, err = app.AppendFloatHistogram(nil, 1, h2, false)
	require.NoError(t, err)

	// Create an iterator and advance to the first histogram.
	it := c.Iterator(nil)
	require.Equal(t, ValFloatHistogram, it.Next())
	_, rh1 := it.AtFloatHistogram(nil)

	// Advance to the second histogram and retrieve it.
	require.Equal(t, ValFloatHistogram, it.Next())
	_, rh2 := it.AtFloatHistogram(nil)

	require.Equal(t, rh1.PositiveSpans, h1.PositiveSpans, "Returned positive spans are as expected")
	require.Equal(t, rh1.NegativeSpans, h1.NegativeSpans, "Returned negative spans are as expected")
	require.Equal(t, rh2.PositiveSpans, h1.PositiveSpans, "Returned positive spans are as expected")
	require.Equal(t, rh2.NegativeSpans, h1.NegativeSpans, "Returned negative spans are as expected")

	// Check that the spans for h1 and h2 are unique slices.
	require.NotSame(t, &rh1.PositiveSpans[0], &rh2.PositiveSpans[0], "PositiveSpans should be unique between histograms")
	require.NotSame(t, &rh1.NegativeSpans[0], &rh2.NegativeSpans[0], "NegativeSpans should be unique between histograms")
}

<<<<<<< HEAD
=======
func TestFloatHistogramUniqueCustomValuesAfterNext(t *testing.T) {
	// Create two histograms with the same schema and custom values.
	h1 := &histogram.FloatHistogram{
		Schema: -53,
		Count:  10,
		Sum:    15.0,
		PositiveSpans: []histogram.Span{
			{Offset: 0, Length: 2},
			{Offset: 1, Length: 2},
		},
		PositiveBuckets: []float64{1, 2, 3, 4},
		CustomValues:    []float64{10, 11, 12, 13},
	}

	h2 := h1.Copy()

	// Create a chunk and append both histograms.
	c := NewFloatHistogramChunk()
	app, err := c.Appender()
	require.NoError(t, err)

	_, _, _, err = app.AppendFloatHistogram(nil, 0, h1, false)
	require.NoError(t, err)

	_, _, _, err = app.AppendFloatHistogram(nil, 1, h2, false)
	require.NoError(t, err)

	// Create an iterator and advance to the first histogram.
	it := c.Iterator(nil)
	require.Equal(t, ValFloatHistogram, it.Next())
	_, rh1 := it.AtFloatHistogram(nil)

	// Advance to the second histogram and retrieve it.
	require.Equal(t, ValFloatHistogram, it.Next())
	_, rh2 := it.AtFloatHistogram(nil)

	require.Equal(t, rh1.PositiveSpans, h1.PositiveSpans, "Returned positive spans are as expected")
	require.Equal(t, rh1.CustomValues, h1.CustomValues, "Returned custom values are as expected")
	require.Equal(t, rh2.PositiveSpans, h1.PositiveSpans, "Returned positive spans are as expected")
	require.Equal(t, rh2.CustomValues, h1.CustomValues, "Returned custom values are as expected")

	// Check that the spans and custom values for h1 and h2 are unique slices.
	require.NotSame(t, &rh1.PositiveSpans[0], &rh2.PositiveSpans[0], "PositiveSpans should be unique between histograms")
	require.NotSame(t, &rh1.CustomValues[0], &rh2.CustomValues[0], "CustomValues should be unique between histograms")
}

>>>>>>> cd1f8ac1
func assertFirstFloatHistogramSampleHint(t *testing.T, chunk Chunk, expected histogram.CounterResetHint) {
	it := chunk.Iterator(nil)
	require.Equal(t, ValFloatHistogram, it.Next())
	_, v := it.AtFloatHistogram(nil)
	require.Equal(t, expected, v.CounterResetHint)
}<|MERGE_RESOLUTION|>--- conflicted
+++ resolved
@@ -1368,8 +1368,6 @@
 	require.NotSame(t, &rh1.NegativeSpans[0], &rh2.NegativeSpans[0], "NegativeSpans should be unique between histograms")
 }
 
-<<<<<<< HEAD
-=======
 func TestFloatHistogramUniqueCustomValuesAfterNext(t *testing.T) {
 	// Create two histograms with the same schema and custom values.
 	h1 := &histogram.FloatHistogram{
@@ -1416,7 +1414,6 @@
 	require.NotSame(t, &rh1.CustomValues[0], &rh2.CustomValues[0], "CustomValues should be unique between histograms")
 }
 
->>>>>>> cd1f8ac1
 func assertFirstFloatHistogramSampleHint(t *testing.T, chunk Chunk, expected histogram.CounterResetHint) {
 	it := chunk.Iterator(nil)
 	require.Equal(t, ValFloatHistogram, it.Next())
