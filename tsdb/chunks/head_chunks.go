// Copyright 2020 The Prometheus Authors
// Licensed under the Apache License, Version 2.0 (the "License");
// you may not use this file except in compliance with the License.
// You may obtain a copy of the License at
//
// http://www.apache.org/licenses/LICENSE-2.0
//
// Unless required by applicable law or agreed to in writing, software
// distributed under the License is distributed on an "AS IS" BASIS,
// WITHOUT WARRANTIES OR CONDITIONS OF ANY KIND, either express or implied.
// See the License for the specific language governing permissions and
// limitations under the License.

package chunks

import (
	"bufio"
	"bytes"
	"encoding/binary"
	"hash"
	"io"
	"io/ioutil"
	"os"
	"path/filepath"
	"sort"
	"strconv"
	"sync"

	"github.com/dennwc/varint"
	"github.com/pkg/errors"
	"github.com/prometheus/client_golang/prometheus"
	"go.uber.org/atomic"

	"github.com/prometheus/prometheus/tsdb/chunkenc"
	tsdb_errors "github.com/prometheus/prometheus/tsdb/errors"
	"github.com/prometheus/prometheus/tsdb/fileutil"
)

// Head chunk file header fields constants.
const (
	// MagicHeadChunks is 4 bytes at the beginning of a head chunk file.
	MagicHeadChunks = 0x0130BC91

	headChunksFormatV1 = 1
)

// ErrChunkDiskMapperClosed returned by any method indicates
// that the ChunkDiskMapper was closed.
var ErrChunkDiskMapperClosed = errors.New("ChunkDiskMapper closed")

const (
	// MintMaxtSize is the size of the mint/maxt for head chunk file and chunks.
	MintMaxtSize = 8
	// SeriesRefSize is the size of series reference on disk.
	SeriesRefSize = 8
	// HeadChunkFileHeaderSize is the total size of the header for a head chunk file.
	HeadChunkFileHeaderSize = SegmentHeaderSize
	// MaxHeadChunkFileSize is the max size of a head chunk file.
	MaxHeadChunkFileSize = 128 * 1024 * 1024 // 128 MiB.
	// CRCSize is the size of crc32 sum on disk.
	CRCSize = 4
	// MaxHeadChunkMetaSize is the max size of an mmapped chunks minus the chunks data.
	// Max because the uvarint size can be smaller.
	MaxHeadChunkMetaSize = SeriesRefSize + 2*MintMaxtSize + ChunkEncodingSize + MaxChunkLengthFieldSize + CRCSize
	// MinWriteBufferSize is the minimum write buffer size allowed.
	MinWriteBufferSize = 64 * 1024 // 64KB.
	// MaxWriteBufferSize is the maximum write buffer size allowed.
	MaxWriteBufferSize = 8 * 1024 * 1024 // 8 MiB.
	// DefaultWriteBufferSize is the default write buffer size.
	DefaultWriteBufferSize = 4 * 1024 * 1024 // 4 MiB.
	// DefaultWriteQueueSize is the default size of the in-memory queue used before flushing chunks to the disk.
	// A value of 0 completely disables this feature.
	DefaultWriteQueueSize = 0
)

// ChunkDiskMapperRef represents the location of a head chunk on disk.
// The upper 4 bytes hold the index of the head chunk file and
// the lower 4 bytes hold the byte offset in the head chunk file where the chunk starts.
type ChunkDiskMapperRef uint64

func newChunkDiskMapperRef(seq, offset uint64) ChunkDiskMapperRef {
	return ChunkDiskMapperRef((seq << 32) | offset)
}

func (ref ChunkDiskMapperRef) Unpack() (seq, offset int) {
	seq = int(ref >> 32)
	offset = int((ref << 32) >> 32)
	return seq, offset
}

// CorruptionErr is an error that's returned when corruption is encountered.
type CorruptionErr struct {
	Dir       string
	FileIndex int
	Err       error
}

func (e *CorruptionErr) Error() string {
	return errors.Wrapf(e.Err, "corruption in head chunk file %s", segmentFile(e.Dir, e.FileIndex)).Error()
}

// chunkPos keeps track of the position in the head chunk files.
// chunkPos is not thread-safe, a lock must be used to protect it.
type chunkPos struct {
	seq     uint64 // Index of chunk file.
	offset  uint64 // Offset within chunk file.
	cutFile bool   // When true then the next chunk will be written to a new file.
}

// getNextChunkRef takes a chunk and returns the chunk reference which will refer to it once it has been written.
// getNextChunkRef also decides whether a new file should be cut before writing this chunk, and it returns the decision via the second return value.
// The order of calling getNextChunkRef must be the order in which chunks are written to the disk.
func (f *chunkPos) getNextChunkRef(chk chunkenc.Chunk) (chkRef ChunkDiskMapperRef, cutFile bool) {
	chkLen := uint64(len(chk.Bytes()))
	bytesToWrite := f.bytesToWriteForChunk(chkLen)

	if f.shouldCutNewFile(bytesToWrite) {
		f.toNewFile()
		f.cutFile = false
		cutFile = true
	}

	chkOffset := f.offset
	f.offset += bytesToWrite

	return newChunkDiskMapperRef(f.seq, chkOffset), cutFile
}

// toNewFile updates the seq/offset position to point to the beginning of a new chunk file.
func (f *chunkPos) toNewFile() {
	f.seq++
	f.offset = SegmentHeaderSize
}

// cutFileOnNextChunk triggers that the next chunk will be written in to a new file.
// Not thread safe, a lock must be held when calling this.
func (f *chunkPos) cutFileOnNextChunk() {
	f.cutFile = true
}

// setSeq sets the sequence number of the head chunk file.
func (f *chunkPos) setSeq(seq uint64) {
	f.seq = seq
}

// shouldCutNewFile returns whether a new file should be cut based on the file size.
// Not thread safe, a lock must be held when calling this.
func (f *chunkPos) shouldCutNewFile(bytesToWrite uint64) bool {
	if f.cutFile {
		return true
	}

	return f.offset == 0 || // First head chunk file.
		f.offset+bytesToWrite > MaxHeadChunkFileSize // Exceeds the max head chunk file size.
}

// bytesToWriteForChunk returns the number of bytes that will need to be written for the given chunk size,
// including all meta data before and after the chunk data.
// Head chunk format: https://github.com/prometheus/prometheus/blob/main/tsdb/docs/format/head_chunks.md#chunk
func (f *chunkPos) bytesToWriteForChunk(chkLen uint64) uint64 {
	// Headers.
	bytes := uint64(SeriesRefSize) + 2*MintMaxtSize + ChunkEncodingSize

	// Size of chunk length encoded as uvarint.
	bytes += uint64(varint.UvarintSize(chkLen))

	// Chunk length.
	bytes += chkLen

	// crc32.
	bytes += CRCSize

	return bytes
}

// ChunkDiskMapper is for writing the Head block chunks to the disk
// and access chunks via mmapped file.
type ChunkDiskMapper struct {
	/// Writer.
	dir             *os.File
	writeBufferSize int

	curFile         *os.File      // File being written to.
	curFileSequence int           // Index of current open file being appended to. 0 if no file is active.
	curFileOffset   atomic.Uint64 // Bytes written in current open file.
	curFileMaxt     int64         // Used for the size retention.

	// The values in evtlPos represent the file position which will eventually be
	// reached once the content of the write queue has been fully processed.
	evtlPosMtx sync.Mutex
	evtlPos    chunkPos

	byteBuf      [MaxHeadChunkMetaSize]byte // Buffer used to write the header of the chunk.
	chkWriter    *bufio.Writer              // Writer for the current open file.
	crc32        hash.Hash
	writePathMtx sync.Mutex

	/// Reader.
	// The int key in the map is the file number on the disk.
	mmappedChunkFiles map[int]*mmappedChunkFile // Contains the m-mapped files for each chunk file mapped with its index.
	closers           map[int]io.Closer         // Closers for resources behind the byte slices.
	readPathMtx       sync.RWMutex              // Mutex used to protect the above 2 maps.
	pool              chunkenc.Pool             // This is used when fetching a chunk from the disk to allocate a chunk.

	// Writer and Reader.
	// We flush chunks to disk in batches. Hence, we store them in this buffer
	// from which chunks are served till they are flushed and are ready for m-mapping.
	chunkBuffer *chunkBuffer

	// Whether the maxt field is set for all mmapped chunk files tracked within the mmappedChunkFiles map.
	// This is done after iterating through all the chunks in those files using the IterateAllChunks method.
	fileMaxtSet bool

	writeQueue *chunkWriteQueue

	closed bool
}

// mmappedChunkFile provides mmapp access to an entire head chunks file that holds many chunks.
type mmappedChunkFile struct {
	byteSlice ByteSlice
	maxt      int64 // Max timestamp among all of this file's chunks.
}

// NewChunkDiskMapper returns a new ChunkDiskMapper against the given directory
// using the default head chunk file duration.
// NOTE: 'IterateAllChunks' method needs to be called at least once after creating ChunkDiskMapper
// to set the maxt of all the file.
func NewChunkDiskMapper(reg prometheus.Registerer, dir string, pool chunkenc.Pool, writeBufferSize, writeQueueSize int) (*ChunkDiskMapper, error) {
	// Validate write buffer size.
	if writeBufferSize < MinWriteBufferSize || writeBufferSize > MaxWriteBufferSize {
		return nil, errors.Errorf("ChunkDiskMapper write buffer size should be between %d and %d (actual: %d)", MinWriteBufferSize, MaxWriteBufferSize, writeBufferSize)
	}
	if writeBufferSize%1024 != 0 {
		return nil, errors.Errorf("ChunkDiskMapper write buffer size should be a multiple of 1024 (actual: %d)", writeBufferSize)
	}

	if err := os.MkdirAll(dir, 0o777); err != nil {
		return nil, err
	}
	dirFile, err := fileutil.OpenDir(dir)
	if err != nil {
		return nil, err
	}

	m := &ChunkDiskMapper{
		dir:             dirFile,
		pool:            pool,
		writeBufferSize: writeBufferSize,
		crc32:           newCRC32(),
		chunkBuffer:     newChunkBuffer(),
	}

	if writeQueueSize > 0 {
		m.writeQueue = newChunkWriteQueue(reg, writeQueueSize, m.writeChunk)
	}

	if m.pool == nil {
		m.pool = chunkenc.NewPool()
	}

	return m, m.openMMapFiles()
}

// openMMapFiles opens all files within dir for mmapping.
func (cdm *ChunkDiskMapper) openMMapFiles() (returnErr error) {
	cdm.mmappedChunkFiles = map[int]*mmappedChunkFile{}
	cdm.closers = map[int]io.Closer{}
	defer func() {
		if returnErr != nil {
			returnErr = tsdb_errors.NewMulti(returnErr, closeAllFromMap(cdm.closers)).Err()

			cdm.mmappedChunkFiles = nil
			cdm.closers = nil
		}
	}()

	files, err := listChunkFiles(cdm.dir.Name())
	if err != nil {
		return err
	}

	files, err = repairLastChunkFile(files)
	if err != nil {
		return err
	}

	chkFileIndices := make([]int, 0, len(files))
	for seq, fn := range files {
		f, err := fileutil.OpenMmapFile(fn)
		if err != nil {
			return errors.Wrapf(err, "mmap files, file: %s", fn)
		}
		cdm.closers[seq] = f
		cdm.mmappedChunkFiles[seq] = &mmappedChunkFile{byteSlice: realByteSlice(f.Bytes())}
		chkFileIndices = append(chkFileIndices, seq)
	}

	// Check for gaps in the files.
	sort.Ints(chkFileIndices)
	if len(chkFileIndices) == 0 {
		return nil
	}
	lastSeq := chkFileIndices[0]
	for _, seq := range chkFileIndices[1:] {
		if seq != lastSeq+1 {
			return errors.Errorf("found unsequential head chunk files %s (index: %d) and %s (index: %d)", files[lastSeq], lastSeq, files[seq], seq)
		}
		lastSeq = seq
	}

	for i, b := range cdm.mmappedChunkFiles {
		if b.byteSlice.Len() < HeadChunkFileHeaderSize {
			return errors.Wrapf(errInvalidSize, "%s: invalid head chunk file header", files[i])
		}
		// Verify magic number.
		if m := binary.BigEndian.Uint32(b.byteSlice.Range(0, MagicChunksSize)); m != MagicHeadChunks {
			return errors.Errorf("%s: invalid magic number %x", files[i], m)
		}

		// Verify chunk format version.
		if v := int(b.byteSlice.Range(MagicChunksSize, MagicChunksSize+ChunksFormatVersionSize)[0]); v != chunksFormatV1 {
			return errors.Errorf("%s: invalid chunk format version %d", files[i], v)
		}
	}

	cdm.evtlPos.setSeq(uint64(lastSeq))

	return nil
}

func listChunkFiles(dir string) (map[int]string, error) {
	files, err := ioutil.ReadDir(dir)
	if err != nil {
		return nil, err
	}
	res := map[int]string{}
	for _, fi := range files {
		seq, err := strconv.ParseUint(fi.Name(), 10, 64)
		if err != nil {
			continue
		}
		res[int(seq)] = filepath.Join(dir, fi.Name())
	}

	return res, nil
}

// repairLastChunkFile deletes the last file if it's empty.
// Because we don't fsync when creating these files, we could end
// up with an empty file at the end during an abrupt shutdown.
func repairLastChunkFile(files map[int]string) (_ map[int]string, returnErr error) {
	lastFile := -1
	for seq := range files {
		if seq > lastFile {
			lastFile = seq
		}
	}

	if lastFile <= 0 {
		return files, nil
	}

	info, err := os.Stat(files[lastFile])
	if err != nil {
		return files, errors.Wrap(err, "file stat during last head chunk file repair")
	}
	if info.Size() == 0 {
		// Corrupt file, hence remove it.
		if err := os.RemoveAll(files[lastFile]); err != nil {
			return files, errors.Wrap(err, "delete corrupted, empty head chunk file during last file repair")
		}
		delete(files, lastFile)
	}

	return files, nil
}

// WriteChunk writes the chunk to the disk.
// The returned chunk ref is the reference from where the chunk encoding starts for the chunk.
func (cdm *ChunkDiskMapper) WriteChunk(seriesRef HeadSeriesRef, mint, maxt int64, chk chunkenc.Chunk, callback func(err error)) (chkRef ChunkDiskMapperRef) {
	// cdm.evtlPosMtx must be held to serialize the calls to cdm.evtlPos.getNextChunkRef() and the writing of the chunk (either with or without queue).
	cdm.evtlPosMtx.Lock()
	defer cdm.evtlPosMtx.Unlock()
	ref, cutFile := cdm.evtlPos.getNextChunkRef(chk)

	if cdm.writeQueue != nil {
		return cdm.writeChunkViaQueue(ref, cutFile, seriesRef, mint, maxt, chk, callback)
	}

	err := cdm.writeChunk(seriesRef, mint, maxt, chk, ref, cutFile)
	if callback != nil {
		callback(err)
	}

	return ref
}

func (cdm *ChunkDiskMapper) writeChunkViaQueue(ref ChunkDiskMapperRef, cutFile bool, seriesRef HeadSeriesRef, mint, maxt int64, chk chunkenc.Chunk, callback func(err error)) (chkRef ChunkDiskMapperRef) {
	var err error
	if callback != nil {
		defer func() {
			if err != nil {
				callback(err)
			}
		}()
	}

	err = cdm.writeQueue.addJob(chunkWriteJob{
		cutFile:   cutFile,
		seriesRef: seriesRef,
		mint:      mint,
		maxt:      maxt,
		chk:       chk,
		ref:       ref,
		callback:  callback,
	})

	return ref
}

func (cdm *ChunkDiskMapper) writeChunk(seriesRef HeadSeriesRef, mint, maxt int64, chk chunkenc.Chunk, ref ChunkDiskMapperRef, cutFile bool) (err error) {
	cdm.writePathMtx.Lock()
	defer cdm.writePathMtx.Unlock()

	if cdm.closed {
		return ErrChunkDiskMapperClosed
	}

	if cutFile {
		err := cdm.cutAndExpectRef(ref)
		if err != nil {
			return err
		}
	}

	// if len(chk.Bytes())+MaxHeadChunkMetaSize >= writeBufferSize, it means that chunk >= the buffer size;
	// so no need to flush here, as we have to flush at the end (to not keep partial chunks in buffer).
	if len(chk.Bytes())+MaxHeadChunkMetaSize < cdm.writeBufferSize && cdm.chkWriter.Available() < MaxHeadChunkMetaSize+len(chk.Bytes()) {
		if err := cdm.flushBuffer(); err != nil {
			return err
		}
	}

	cdm.crc32.Reset()
	bytesWritten := 0

	binary.BigEndian.PutUint64(cdm.byteBuf[bytesWritten:], uint64(seriesRef))
	bytesWritten += SeriesRefSize
	binary.BigEndian.PutUint64(cdm.byteBuf[bytesWritten:], uint64(mint))
	bytesWritten += MintMaxtSize
	binary.BigEndian.PutUint64(cdm.byteBuf[bytesWritten:], uint64(maxt))
	bytesWritten += MintMaxtSize
	cdm.byteBuf[bytesWritten] = byte(chk.Encoding())
	bytesWritten += ChunkEncodingSize
	n := binary.PutUvarint(cdm.byteBuf[bytesWritten:], uint64(len(chk.Bytes())))
	bytesWritten += n

	if err := cdm.writeAndAppendToCRC32(cdm.byteBuf[:bytesWritten]); err != nil {
		return err
	}
	if err := cdm.writeAndAppendToCRC32(chk.Bytes()); err != nil {
		return err
	}
	if err := cdm.writeCRC32(); err != nil {
		return err
	}

	if maxt > cdm.curFileMaxt {
		cdm.curFileMaxt = maxt
	}

	cdm.chunkBuffer.put(ref, chk)

	if len(chk.Bytes())+MaxHeadChunkMetaSize >= cdm.writeBufferSize {
		// The chunk was bigger than the buffer itself.
		// Flushing to not keep partial chunks in buffer.
		if err := cdm.flushBuffer(); err != nil {
			return err
		}
	}

	return nil
}

// CutNewFile makes that a new file will be created the next time a chunk is written.
func (cdm *ChunkDiskMapper) CutNewFile() error {
	cdm.evtlPosMtx.Lock()
	defer cdm.evtlPosMtx.Unlock()

	cdm.evtlPos.cutFileOnNextChunk()
	return nil
}

func (cdm *ChunkDiskMapper) IsQueueEmpty() bool {
	if cdm.writeQueue == nil {
		return true
	}

	return cdm.writeQueue.queueIsEmpty()
}

// cutAndExpectRef creates a new m-mapped file.
// The write lock should be held before calling this.
// It ensures that the position in the new file matches the given chunk reference, if not then it errors.
func (cdm *ChunkDiskMapper) cutAndExpectRef(chkRef ChunkDiskMapperRef) (err error) {
	seq, offset, err := cdm.cut()
	if err != nil {
		return err
	}

	if expSeq, expOffset := chkRef.Unpack(); seq != expSeq || offset != expOffset {
		return errors.Errorf("expected newly cut file to have sequence:offset %d:%d, got %d:%d", expSeq, expOffset, seq, offset)
	}

	return nil
}

// cut creates a new m-mapped file. The write lock should be held before calling this.
// It returns the file sequence and the offset in that file to start writing chunks.
func (cdm *ChunkDiskMapper) cut() (seq, offset int, returnErr error) {
	// Sync current tail to disk and close.
	if err := cdm.finalizeCurFile(); err != nil {
		return 0, 0, err
	}

	offset, newFile, seq, err := cutSegmentFile(cdm.dir, MagicHeadChunks, headChunksFormatV1, HeadChunkFilePreallocationSize)
	if err != nil {
		return 0, 0, err
	}

	defer func() {
		// The file should not be closed if there is no error,
		// its kept open in the ChunkDiskMapper.
		if returnErr != nil {
			returnErr = tsdb_errors.NewMulti(returnErr, newFile.Close()).Err()
		}
	}()

	cdm.curFileOffset.Store(uint64(offset))

	if cdm.curFile != nil {
		cdm.readPathMtx.Lock()
		cdm.mmappedChunkFiles[cdm.curFileSequence].maxt = cdm.curFileMaxt
		cdm.readPathMtx.Unlock()
	}

	mmapFile, err := fileutil.OpenMmapFileWithSize(newFile.Name(), MaxHeadChunkFileSize)
	if err != nil {
		return 0, 0, err
	}

	cdm.readPathMtx.Lock()
	cdm.curFileSequence = seq
	cdm.curFile = newFile
	if cdm.chkWriter != nil {
		cdm.chkWriter.Reset(newFile)
	} else {
		cdm.chkWriter = bufio.NewWriterSize(newFile, cdm.writeBufferSize)
	}

	cdm.closers[cdm.curFileSequence] = mmapFile
	cdm.mmappedChunkFiles[cdm.curFileSequence] = &mmappedChunkFile{byteSlice: realByteSlice(mmapFile.Bytes())}
	cdm.readPathMtx.Unlock()

	cdm.curFileMaxt = 0

	return seq, offset, nil
}

// finalizeCurFile writes all pending data to the current tail file,
// truncates its size, and closes it.
func (cdm *ChunkDiskMapper) finalizeCurFile() error {
	if cdm.curFile == nil {
		return nil
	}

	if err := cdm.flushBuffer(); err != nil {
		return err
	}

	if err := cdm.curFile.Sync(); err != nil {
		return err
	}

	return cdm.curFile.Close()
}

func (cdm *ChunkDiskMapper) write(b []byte) error {
	n, err := cdm.chkWriter.Write(b)
	cdm.curFileOffset.Add(uint64(n))
	return err
}

func (cdm *ChunkDiskMapper) writeAndAppendToCRC32(b []byte) error {
	if err := cdm.write(b); err != nil {
		return err
	}
	_, err := cdm.crc32.Write(b)
	return err
}

func (cdm *ChunkDiskMapper) writeCRC32() error {
	return cdm.write(cdm.crc32.Sum(cdm.byteBuf[:0]))
}

// flushBuffer flushes the current in-memory chunks.
// Assumes that writePathMtx is _write_ locked before calling this method.
func (cdm *ChunkDiskMapper) flushBuffer() error {
	if err := cdm.chkWriter.Flush(); err != nil {
		return err
	}
	cdm.chunkBuffer.clear()
	return nil
}

// Chunk returns a chunk from a given reference.
func (cdm *ChunkDiskMapper) Chunk(ref ChunkDiskMapperRef) (chunkenc.Chunk, error) {
	cdm.readPathMtx.RLock()
	// We hold this read lock for the entire duration because if Close()
	// is called, the data in the byte slice will get corrupted as the mmapped
	// file will be closed.
	defer cdm.readPathMtx.RUnlock()

	if cdm.closed {
		return nil, ErrChunkDiskMapperClosed
	}

	if cdm.writeQueue != nil {
		chunk := cdm.writeQueue.get(ref)
		if chunk != nil {
			return chunk, nil
		}
	}

	sgmIndex, chkStart := ref.Unpack()
	// We skip the series ref and the mint/maxt beforehand.
	chkStart += SeriesRefSize + (2 * MintMaxtSize)
	chkCRC32 := newCRC32()

	// If it is the current open file, then the chunks can be in the buffer too.
	if sgmIndex == cdm.curFileSequence {
		chunk := cdm.chunkBuffer.get(ref)
		if chunk != nil {
			return chunk, nil
		}
	}

	mmapFile, ok := cdm.mmappedChunkFiles[sgmIndex]
	if !ok {
		if sgmIndex > cdm.curFileSequence {
			return nil, &CorruptionErr{
				Dir:       cdm.dir.Name(),
				FileIndex: -1,
				Err:       errors.Errorf("head chunk file index %d more than current open file", sgmIndex),
			}
		}
		return nil, &CorruptionErr{
			Dir:       cdm.dir.Name(),
			FileIndex: sgmIndex,
			Err:       errors.New("head chunk file index %d does not exist on disk"),
		}
	}

	if chkStart+MaxChunkLengthFieldSize > mmapFile.byteSlice.Len() {
		return nil, &CorruptionErr{
			Dir:       cdm.dir.Name(),
			FileIndex: sgmIndex,
			Err:       errors.Errorf("head chunk file doesn't include enough bytes to read the chunk size data field - required:%v, available:%v", chkStart+MaxChunkLengthFieldSize, mmapFile.byteSlice.Len()),
		}
	}

	// Encoding.
	chkEnc := mmapFile.byteSlice.Range(chkStart, chkStart+ChunkEncodingSize)[0]

	// Data length.
	// With the minimum chunk length this should never cause us reading
	// over the end of the slice.
	chkDataLenStart := chkStart + ChunkEncodingSize
	c := mmapFile.byteSlice.Range(chkDataLenStart, chkDataLenStart+MaxChunkLengthFieldSize)
	chkDataLen, n := binary.Uvarint(c)
	if n <= 0 {
		return nil, &CorruptionErr{
			Dir:       cdm.dir.Name(),
			FileIndex: sgmIndex,
			Err:       errors.Errorf("reading chunk length failed with %d", n),
		}
	}

	// Verify the chunk data end.
	chkDataEnd := chkDataLenStart + n + int(chkDataLen)
	if chkDataEnd > mmapFile.byteSlice.Len() {
		return nil, &CorruptionErr{
			Dir:       cdm.dir.Name(),
			FileIndex: sgmIndex,
			Err:       errors.Errorf("head chunk file doesn't include enough bytes to read the chunk - required:%v, available:%v", chkDataEnd, mmapFile.byteSlice.Len()),
		}
	}

	// Check the CRC.
	sum := mmapFile.byteSlice.Range(chkDataEnd, chkDataEnd+CRCSize)
	if _, err := chkCRC32.Write(mmapFile.byteSlice.Range(chkStart-(SeriesRefSize+2*MintMaxtSize), chkDataEnd)); err != nil {
		return nil, &CorruptionErr{
			Dir:       cdm.dir.Name(),
			FileIndex: sgmIndex,
			Err:       err,
		}
	}
	if act := chkCRC32.Sum(nil); !bytes.Equal(act, sum) {
		return nil, &CorruptionErr{
			Dir:       cdm.dir.Name(),
			FileIndex: sgmIndex,
			Err:       errors.Errorf("checksum mismatch expected:%x, actual:%x", sum, act),
		}
	}

	// The chunk data itself.
	chkData := mmapFile.byteSlice.Range(chkDataEnd-int(chkDataLen), chkDataEnd)

	// Make a copy of the chunk data to prevent a panic occurring because the returned
	// chunk data slice references an mmap-ed file which could be closed after the
	// function returns but while the chunk is still in use.
	chkDataCopy := make([]byte, len(chkData))
	copy(chkDataCopy, chkData)

	chk, err := cdm.pool.Get(chunkenc.Encoding(chkEnc), chkDataCopy)
	if err != nil {
		return nil, &CorruptionErr{
			Dir:       cdm.dir.Name(),
			FileIndex: sgmIndex,
			Err:       err,
		}
	}
	return chk, nil
}

// IterateAllChunks iterates all mmappedChunkFiles (in order of head chunk file name/number) and all the chunks within it
// and runs the provided function with information about each chunk. It returns on the first error encountered.
// NOTE: This method needs to be called at least once after creating ChunkDiskMapper
// to set the maxt of all the file.
<<<<<<< HEAD
func (cdm *ChunkDiskMapper) IterateAllChunks(f func(seriesRef HeadSeriesRef, chunkRef ChunkDiskMapperRef, mint, maxt int64, numSamples uint16, isOOO bool) error) (err error) {
=======
func (cdm *ChunkDiskMapper) IterateAllChunks(f func(seriesRef HeadSeriesRef, chunkRef ChunkDiskMapperRef, mint, maxt int64, numSamples uint16, encoding chunkenc.Encoding) error) (err error) {
>>>>>>> f78acd19
	cdm.writePathMtx.Lock()
	defer cdm.writePathMtx.Unlock()

	defer func() {
		cdm.fileMaxtSet = true
	}()

	chkCRC32 := newCRC32()

	// Iterate files in ascending order.
	segIDs := make([]int, 0, len(cdm.mmappedChunkFiles))
	for seg := range cdm.mmappedChunkFiles {
		segIDs = append(segIDs, seg)
	}
	sort.Ints(segIDs)
	for _, segID := range segIDs {
		mmapFile := cdm.mmappedChunkFiles[segID]
		fileEnd := mmapFile.byteSlice.Len()
		if segID == cdm.curFileSequence {
			fileEnd = int(cdm.curFileSize())
		}
		idx := HeadChunkFileHeaderSize
		for idx < fileEnd {
			if fileEnd-idx < MaxHeadChunkMetaSize {
				// Check for all 0s which marks the end of the file.
				allZeros := true
				for _, b := range mmapFile.byteSlice.Range(idx, fileEnd) {
					if b != byte(0) {
						allZeros = false
						break
					}
				}
				if allZeros {
					// End of segment chunk file content.
					break
				}
				return &CorruptionErr{
					Dir:       cdm.dir.Name(),
					FileIndex: segID,
					Err: errors.Errorf("head chunk file has some unread data, but doesn't include enough bytes to read the chunk header"+
						" - required:%v, available:%v, file:%d", idx+MaxHeadChunkMetaSize, fileEnd, segID),
				}
			}
			chkCRC32.Reset()
			chunkRef := newChunkDiskMapperRef(uint64(segID), uint64(idx))

			startIdx := idx
			seriesRef := HeadSeriesRef(binary.BigEndian.Uint64(mmapFile.byteSlice.Range(idx, idx+SeriesRefSize)))
			idx += SeriesRefSize
			mint := int64(binary.BigEndian.Uint64(mmapFile.byteSlice.Range(idx, idx+MintMaxtSize)))
			idx += MintMaxtSize
			maxt := int64(binary.BigEndian.Uint64(mmapFile.byteSlice.Range(idx, idx+MintMaxtSize)))
			idx += MintMaxtSize

			// We preallocate file to help with m-mapping (especially windows systems).
			// As series ref always starts from 1, we assume it being 0 to be the end of the actual file data.
			// We are not considering possible file corruption that can cause it to be 0.
			// Additionally we are checking mint and maxt just to be sure.
			if seriesRef == 0 && mint == 0 && maxt == 0 {
				break
			}
<<<<<<< HEAD

			// Encoding.
			chkEnc := chunkenc.Encoding(mmapFile.byteSlice.Range(idx, idx+ChunkEncodingSize)[0])
			idx += ChunkEncodingSize

=======
			// Encoding.
			chkEnc := chunkenc.Encoding(mmapFile.byteSlice.Range(idx, idx+ChunkEncodingSize)[0])
			idx += ChunkEncodingSize
>>>>>>> f78acd19
			dataLen, n := binary.Uvarint(mmapFile.byteSlice.Range(idx, idx+MaxChunkLengthFieldSize))
			idx += n

			numSamples := binary.BigEndian.Uint16(mmapFile.byteSlice.Range(idx, idx+2))
			idx += int(dataLen) // Skip the data.

			// In the beginning we only checked for the chunk meta size.
			// Now that we have added the chunk data length, we check for sufficient bytes again.
			if idx+CRCSize > fileEnd {
				return &CorruptionErr{
					Dir:       cdm.dir.Name(),
					FileIndex: segID,
					Err:       errors.Errorf("head chunk file doesn't include enough bytes to read the chunk header - required:%v, available:%v, file:%d", idx+CRCSize, fileEnd, segID),
				}
			}

			// Check CRC.
			sum := mmapFile.byteSlice.Range(idx, idx+CRCSize)
			if _, err := chkCRC32.Write(mmapFile.byteSlice.Range(startIdx, idx)); err != nil {
				return err
			}
			if act := chkCRC32.Sum(nil); !bytes.Equal(act, sum) {
				return &CorruptionErr{
					Dir:       cdm.dir.Name(),
					FileIndex: segID,
					Err:       errors.Errorf("checksum mismatch expected:%x, actual:%x", sum, act),
				}
			}
			idx += CRCSize

			if maxt > mmapFile.maxt {
				mmapFile.maxt = maxt
			}

<<<<<<< HEAD
			if err := f(seriesRef, chunkRef, mint, maxt, numSamples, chunkenc.IsOutOfOrderChunk(chkEnc)); err != nil {
=======
			if err := f(seriesRef, chunkRef, mint, maxt, numSamples, chkEnc); err != nil {
>>>>>>> f78acd19
				if cerr, ok := err.(*CorruptionErr); ok {
					cerr.Dir = cdm.dir.Name()
					cerr.FileIndex = segID
					return cerr
				}
				return err
			}
		}

		if idx > fileEnd {
			// It should be equal to the slice length.
			return &CorruptionErr{
				Dir:       cdm.dir.Name(),
				FileIndex: segID,
				Err:       errors.Errorf("head chunk file doesn't include enough bytes to read the last chunk data - required:%v, available:%v, file:%d", idx, fileEnd, segID),
			}
		}
	}

	return nil
}

// Truncate deletes the head chunk files whose file number is less than given fileNo.
func (cdm *ChunkDiskMapper) Truncate(fileNo int) error {
	if !cdm.fileMaxtSet {
		return errors.New("maxt of the files are not set")
	}
	cdm.readPathMtx.RLock()

	// Sort the file indices, else if files deletion fails in between,
	// it can lead to unsequential files as the map is not sorted.
	chkFileIndices := make([]int, 0, len(cdm.mmappedChunkFiles))
	for seq := range cdm.mmappedChunkFiles {
		chkFileIndices = append(chkFileIndices, seq)
	}
	sort.Ints(chkFileIndices)

	var removedFiles []int
	for _, seq := range chkFileIndices {
		if seq == cdm.curFileSequence || seq >= fileNo {
			break
		}
		removedFiles = append(removedFiles, seq)
	}
	cdm.readPathMtx.RUnlock()

	errs := tsdb_errors.NewMulti()
	// Cut a new file only if the current file has some chunks.
	if cdm.curFileSize() > HeadChunkFileHeaderSize {
		// There is a known race condition here because between the check of curFileSize() and the call to CutNewFile()
		// a new file could already be cut, this is acceptable because it will simply result in an empty file which
		// won't do any harm.
		errs.Add(cdm.CutNewFile())
	}
	pendingDeletes, err := cdm.deleteFiles(removedFiles)
	errs.Add(err)

	if len(chkFileIndices) == len(removedFiles) {
		// All files were deleted. Reset the current sequence.
		cdm.evtlPosMtx.Lock()
		if err == nil {
			cdm.evtlPos.setSeq(0)
		} else {
			// In case of error, set it to the last file number on the disk that was not deleted.
			cdm.evtlPos.setSeq(uint64(pendingDeletes[len(pendingDeletes)-1]))
		}
		cdm.evtlPosMtx.Unlock()
	}

	return errs.Err()
}

// deleteFiles deletes the given file sequences in order of the sequence.
// In case of an error, it returns the sorted file sequences that were not deleted from the _disk_.
func (cdm *ChunkDiskMapper) deleteFiles(removedFiles []int) ([]int, error) {
	sort.Ints(removedFiles) // To delete them in order.
	cdm.readPathMtx.Lock()
	for _, seq := range removedFiles {
		if err := cdm.closers[seq].Close(); err != nil {
			cdm.readPathMtx.Unlock()
			return removedFiles, err
		}
		delete(cdm.mmappedChunkFiles, seq)
		delete(cdm.closers, seq)
	}
	cdm.readPathMtx.Unlock()

	// We actually delete the files separately to not block the readPathMtx for long.
	for i, seq := range removedFiles {
		if err := os.Remove(segmentFile(cdm.dir.Name(), seq)); err != nil {
			return removedFiles[i:], err
		}
	}

	return nil, nil
}

// DeleteCorrupted deletes all the head chunk files after the one which had the corruption
// (including the corrupt file).
func (cdm *ChunkDiskMapper) DeleteCorrupted(originalErr error) error {
	err := errors.Cause(originalErr) // So that we can pick up errors even if wrapped.
	cerr, ok := err.(*CorruptionErr)
	if !ok {
		return errors.Wrap(originalErr, "cannot handle error")
	}

	// Delete all the head chunk files following the corrupt head chunk file.
	segs := []int{}
	cdm.readPathMtx.RLock()
	lastSeq := 0
	for seg := range cdm.mmappedChunkFiles {
		if seg >= cerr.FileIndex {
			segs = append(segs, seg)
		} else if seg > lastSeq {
			lastSeq = seg
		}
	}
	cdm.readPathMtx.RUnlock()

	pendingDeletes, err := cdm.deleteFiles(segs)
	cdm.evtlPosMtx.Lock()
	if err == nil {
		cdm.evtlPos.setSeq(uint64(lastSeq))
	} else {
		// In case of error, set it to the last file number on the disk that was not deleted.
		cdm.evtlPos.setSeq(uint64(pendingDeletes[len(pendingDeletes)-1]))
	}
	cdm.evtlPosMtx.Unlock()

	return err
}

// Size returns the size of the chunk files.
func (cdm *ChunkDiskMapper) Size() (int64, error) {
	return fileutil.DirSize(cdm.dir.Name())
}

func (cdm *ChunkDiskMapper) curFileSize() uint64 {
	return cdm.curFileOffset.Load()
}

// Close closes all the open files in ChunkDiskMapper.
// It is not longer safe to access chunks from this struct after calling Close.
func (cdm *ChunkDiskMapper) Close() error {
	// Locking the eventual position lock blocks WriteChunk()
	cdm.evtlPosMtx.Lock()
	defer cdm.evtlPosMtx.Unlock()

	if cdm.writeQueue != nil {
		cdm.writeQueue.stop()
	}

	// 'WriteChunk' locks writePathMtx first and then readPathMtx for cutting head chunk file.
	// The lock order should not be reversed here else it can cause deadlocks.
	cdm.writePathMtx.Lock()
	defer cdm.writePathMtx.Unlock()
	cdm.readPathMtx.Lock()
	defer cdm.readPathMtx.Unlock()

	if cdm.closed {
		return nil
	}
	cdm.closed = true

	errs := tsdb_errors.NewMulti(
		closeAllFromMap(cdm.closers),
		cdm.finalizeCurFile(),
		cdm.dir.Close(),
	)
	cdm.mmappedChunkFiles = map[int]*mmappedChunkFile{}
	cdm.closers = map[int]io.Closer{}

	return errs.Err()
}

func closeAllFromMap(cs map[int]io.Closer) error {
	errs := tsdb_errors.NewMulti()
	for _, c := range cs {
		errs.Add(c.Close())
	}
	return errs.Err()
}

const inBufferShards = 128 // 128 is a randomly chosen number.

// chunkBuffer is a thread safe lookup table for chunks by their ref.
type chunkBuffer struct {
	inBufferChunks     [inBufferShards]map[ChunkDiskMapperRef]chunkenc.Chunk
	inBufferChunksMtxs [inBufferShards]sync.RWMutex
}

func newChunkBuffer() *chunkBuffer {
	cb := &chunkBuffer{}
	for i := 0; i < inBufferShards; i++ {
		cb.inBufferChunks[i] = make(map[ChunkDiskMapperRef]chunkenc.Chunk)
	}
	return cb
}

func (cb *chunkBuffer) put(ref ChunkDiskMapperRef, chk chunkenc.Chunk) {
	shardIdx := ref % inBufferShards

	cb.inBufferChunksMtxs[shardIdx].Lock()
	cb.inBufferChunks[shardIdx][ref] = chk
	cb.inBufferChunksMtxs[shardIdx].Unlock()
}

func (cb *chunkBuffer) get(ref ChunkDiskMapperRef) chunkenc.Chunk {
	shardIdx := ref % inBufferShards

	cb.inBufferChunksMtxs[shardIdx].RLock()
	defer cb.inBufferChunksMtxs[shardIdx].RUnlock()

	return cb.inBufferChunks[shardIdx][ref]
}

func (cb *chunkBuffer) clear() {
	for i := 0; i < inBufferShards; i++ {
		cb.inBufferChunksMtxs[i].Lock()
		cb.inBufferChunks[i] = make(map[ChunkDiskMapperRef]chunkenc.Chunk)
		cb.inBufferChunksMtxs[i].Unlock()
	}
}<|MERGE_RESOLUTION|>--- conflicted
+++ resolved
@@ -738,11 +738,7 @@
 // and runs the provided function with information about each chunk. It returns on the first error encountered.
 // NOTE: This method needs to be called at least once after creating ChunkDiskMapper
 // to set the maxt of all the file.
-<<<<<<< HEAD
-func (cdm *ChunkDiskMapper) IterateAllChunks(f func(seriesRef HeadSeriesRef, chunkRef ChunkDiskMapperRef, mint, maxt int64, numSamples uint16, isOOO bool) error) (err error) {
-=======
 func (cdm *ChunkDiskMapper) IterateAllChunks(f func(seriesRef HeadSeriesRef, chunkRef ChunkDiskMapperRef, mint, maxt int64, numSamples uint16, encoding chunkenc.Encoding) error) (err error) {
->>>>>>> f78acd19
 	cdm.writePathMtx.Lock()
 	defer cdm.writePathMtx.Unlock()
 
@@ -804,17 +800,11 @@
 			if seriesRef == 0 && mint == 0 && maxt == 0 {
 				break
 			}
-<<<<<<< HEAD
 
 			// Encoding.
 			chkEnc := chunkenc.Encoding(mmapFile.byteSlice.Range(idx, idx+ChunkEncodingSize)[0])
 			idx += ChunkEncodingSize
 
-=======
-			// Encoding.
-			chkEnc := chunkenc.Encoding(mmapFile.byteSlice.Range(idx, idx+ChunkEncodingSize)[0])
-			idx += ChunkEncodingSize
->>>>>>> f78acd19
 			dataLen, n := binary.Uvarint(mmapFile.byteSlice.Range(idx, idx+MaxChunkLengthFieldSize))
 			idx += n
 
@@ -849,11 +839,7 @@
 				mmapFile.maxt = maxt
 			}
 
-<<<<<<< HEAD
-			if err := f(seriesRef, chunkRef, mint, maxt, numSamples, chunkenc.IsOutOfOrderChunk(chkEnc)); err != nil {
-=======
 			if err := f(seriesRef, chunkRef, mint, maxt, numSamples, chkEnc); err != nil {
->>>>>>> f78acd19
 				if cerr, ok := err.(*CorruptionErr); ok {
 					cerr.Dir = cdm.dir.Name()
 					cerr.FileIndex = segID
