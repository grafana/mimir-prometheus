--- conflicted
+++ resolved
@@ -15,11 +15,6 @@
 
 import (
 	"encoding/binary"
-<<<<<<< HEAD
-	"io/ioutil"
-=======
-	"errors"
->>>>>>> 867d3bd7
 	"math/rand"
 	"os"
 	"strconv"
