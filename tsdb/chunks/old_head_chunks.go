// Copyright 2020 The Prometheus Authors
// Licensed under the Apache License, Version 2.0 (the "License");
// you may not use this file except in compliance with the License.
// You may obtain a copy of the License at
//
// http://www.apache.org/licenses/LICENSE-2.0
//
// Unless required by applicable law or agreed to in writing, software
// distributed under the License is distributed on an "AS IS" BASIS,
// WITHOUT WARRANTIES OR CONDITIONS OF ANY KIND, either express or implied.
// See the License for the specific language governing permissions and
// limitations under the License.

package chunks

import (
	"bufio"
	"bytes"
	"encoding/binary"
	"hash"
	"io"
	"os"
	"sort"
	"sync"

	"github.com/pkg/errors"
	"go.uber.org/atomic"

	"github.com/prometheus/prometheus/tsdb/chunkenc"
	tsdb_errors "github.com/prometheus/prometheus/tsdb/errors"
	"github.com/prometheus/prometheus/tsdb/fileutil"
)

// OldChunkDiskMapper is for writing the Head block chunks to the disk
// and access chunks via mmapped file.
type OldChunkDiskMapper struct {
	curFileNumBytes atomic.Int64 // Bytes written in current open file.

	/// Writer.
	dir             *os.File
	writeBufferSize int

	curFile         *os.File // File being written to.
	curFileSequence int      // Index of current open file being appended to.
	curFileMaxt     int64    // Used for the size retention.

	byteBuf      [MaxHeadChunkMetaSize]byte // Buffer used to write the header of the chunk.
	chkWriter    *bufio.Writer              // Writer for the current open file.
	crc32        hash.Hash
	writePathMtx sync.Mutex

	/// Reader.
	// The int key in the map is the file number on the disk.
	mmappedChunkFiles map[int]*mmappedChunkFile // Contains the m-mapped files for each chunk file mapped with its index.
	closers           map[int]io.Closer         // Closers for resources behind the byte slices.
	readPathMtx       sync.RWMutex              // Mutex used to protect the above 2 maps.
	pool              chunkenc.Pool             // This is used when fetching a chunk from the disk to allocate a chunk.

	// Writer and Reader.
	// We flush chunks to disk in batches. Hence, we store them in this buffer
	// from which chunks are served till they are flushed and are ready for m-mapping.
	chunkBuffer *chunkBuffer

	// Whether the maxt field is set for all mmapped chunk files tracked within the mmappedChunkFiles map.
	// This is done after iterating through all the chunks in those files using the IterateAllChunks method.
	fileMaxtSet bool

	closed bool
}

// NewOldChunkDiskMapper returns a new ChunkDiskMapper against the given directory
// using the default head chunk file duration.
// NOTE: 'IterateAllChunks' method needs to be called at least once after creating ChunkDiskMapper
// to set the maxt of all the file.
func NewOldChunkDiskMapper(dir string, pool chunkenc.Pool, writeBufferSize int) (*OldChunkDiskMapper, error) {
	// Validate write buffer size.
	if writeBufferSize < MinWriteBufferSize || writeBufferSize > MaxWriteBufferSize {
		return nil, errors.Errorf("ChunkDiskMapper write buffer size should be between %d and %d (actual: %d)", MinWriteBufferSize, MaxWriteBufferSize, writeBufferSize)
	}
	if writeBufferSize%1024 != 0 {
		return nil, errors.Errorf("ChunkDiskMapper write buffer size should be a multiple of 1024 (actual: %d)", writeBufferSize)
	}

	if err := os.MkdirAll(dir, 0o777); err != nil {
		return nil, err
	}
	dirFile, err := fileutil.OpenDir(dir)
	if err != nil {
		return nil, err
	}

	m := &OldChunkDiskMapper{
		dir:             dirFile,
		pool:            pool,
		writeBufferSize: writeBufferSize,
		crc32:           newCRC32(),
		chunkBuffer:     newChunkBuffer(),
	}

	if m.pool == nil {
		m.pool = chunkenc.NewPool()
	}

	return m, m.openMMapFiles()
}

// openMMapFiles opens all files within dir for mmapping.
func (cdm *OldChunkDiskMapper) openMMapFiles() (returnErr error) {
	cdm.mmappedChunkFiles = map[int]*mmappedChunkFile{}
	cdm.closers = map[int]io.Closer{}
	defer func() {
		if returnErr != nil {
			returnErr = tsdb_errors.NewMulti(returnErr, closeAllFromMap(cdm.closers)).Err()

			cdm.mmappedChunkFiles = nil
			cdm.closers = nil
		}
	}()

	files, err := listChunkFiles(cdm.dir.Name())
	if err != nil {
		return err
	}

	files, err = repairLastChunkFile(files)
	if err != nil {
		return err
	}

	chkFileIndices := make([]int, 0, len(files))
	for seq, fn := range files {
		f, err := fileutil.OpenMmapFile(fn)
		if err != nil {
			return errors.Wrapf(err, "mmap files, file: %s", fn)
		}
		cdm.closers[seq] = f
		cdm.mmappedChunkFiles[seq] = &mmappedChunkFile{byteSlice: realByteSlice(f.Bytes())}
		chkFileIndices = append(chkFileIndices, seq)
	}

	// Check for gaps in the files.
	sort.Ints(chkFileIndices)
	if len(chkFileIndices) == 0 {
		return nil
	}
	lastSeq := chkFileIndices[0]
	for _, seq := range chkFileIndices[1:] {
		if seq != lastSeq+1 {
			return errors.Errorf("found unsequential head chunk files %s (index: %d) and %s (index: %d)", files[lastSeq], lastSeq, files[seq], seq)
		}
		lastSeq = seq
	}

	for i, b := range cdm.mmappedChunkFiles {
		if b.byteSlice.Len() < HeadChunkFileHeaderSize {
			return errors.Wrapf(errInvalidSize, "%s: invalid head chunk file header", files[i])
		}
		// Verify magic number.
		if m := binary.BigEndian.Uint32(b.byteSlice.Range(0, MagicChunksSize)); m != MagicHeadChunks {
			return errors.Errorf("%s: invalid magic number %x", files[i], m)
		}

		// Verify chunk format version.
		if v := int(b.byteSlice.Range(MagicChunksSize, MagicChunksSize+ChunksFormatVersionSize)[0]); v != chunksFormatV1 {
			return errors.Errorf("%s: invalid chunk format version %d", files[i], v)
		}
	}

	return nil
}

// WriteChunk writes the chunk to the disk.
// The returned chunk ref is the reference from where the chunk encoding starts for the chunk.
func (cdm *OldChunkDiskMapper) WriteChunk(seriesRef HeadSeriesRef, mint, maxt int64, chk chunkenc.Chunk, callback func(err error)) (chkRef ChunkDiskMapperRef) {
	chkRef, err := func() (ChunkDiskMapperRef, error) {
		cdm.writePathMtx.Lock()
		defer cdm.writePathMtx.Unlock()

		if cdm.closed {
			return 0, ErrChunkDiskMapperClosed
		}

		if cdm.shouldCutNewFile(len(chk.Bytes())) {
			if err := cdm.cut(); err != nil {
				return 0, err
			}
		}

		// if len(chk.Bytes())+MaxHeadChunkMetaSize >= writeBufferSize, it means that chunk >= the buffer size;
		// so no need to flush here, as we have to flush at the end (to not keep partial chunks in buffer).
		if len(chk.Bytes())+MaxHeadChunkMetaSize < cdm.writeBufferSize && cdm.chkWriter.Available() < MaxHeadChunkMetaSize+len(chk.Bytes()) {
			if err := cdm.flushBuffer(); err != nil {
				return 0, err
			}
		}

		cdm.crc32.Reset()
		bytesWritten := 0

		chkRef = newChunkDiskMapperRef(uint64(cdm.curFileSequence), uint64(cdm.curFileSize()))

		binary.BigEndian.PutUint64(cdm.byteBuf[bytesWritten:], uint64(seriesRef))
		bytesWritten += SeriesRefSize
		binary.BigEndian.PutUint64(cdm.byteBuf[bytesWritten:], uint64(mint))
		bytesWritten += MintMaxtSize
		binary.BigEndian.PutUint64(cdm.byteBuf[bytesWritten:], uint64(maxt))
		bytesWritten += MintMaxtSize
		cdm.byteBuf[bytesWritten] = byte(chk.Encoding())
		bytesWritten += ChunkEncodingSize
		n := binary.PutUvarint(cdm.byteBuf[bytesWritten:], uint64(len(chk.Bytes())))
		bytesWritten += n

		if err := cdm.writeAndAppendToCRC32(cdm.byteBuf[:bytesWritten]); err != nil {
			return 0, err
		}
		if err := cdm.writeAndAppendToCRC32(chk.Bytes()); err != nil {
			return 0, err
		}
		if err := cdm.writeCRC32(); err != nil {
			return 0, err
		}

		if maxt > cdm.curFileMaxt {
			cdm.curFileMaxt = maxt
		}

		cdm.chunkBuffer.put(chkRef, chk)

		if len(chk.Bytes())+MaxHeadChunkMetaSize >= cdm.writeBufferSize {
			// The chunk was bigger than the buffer itself.
			// Flushing to not keep partial chunks in buffer.
			if err := cdm.flushBuffer(); err != nil {
				return 0, err
			}
		}

		return chkRef, nil
	}()

	if err != nil && callback != nil {
		callback(err)
	}

	return chkRef
}

// shouldCutNewFile returns whether a new file should be cut, based on time and size retention.
// Size retention: because depending on the system architecture, there is a limit on how big of a file we can m-map.
// Time retention: so that we can delete old chunks with some time guarantee in low load environments.
func (cdm *OldChunkDiskMapper) shouldCutNewFile(chunkSize int) bool {
	return cdm.curFileSize() == 0 || // First head chunk file.
		cdm.curFileSize()+int64(chunkSize+MaxHeadChunkMetaSize) > MaxHeadChunkFileSize // Exceeds the max head chunk file size.
}

// CutNewFile creates a new m-mapped file.
func (cdm *OldChunkDiskMapper) CutNewFile() (returnErr error) {
	cdm.writePathMtx.Lock()
	defer cdm.writePathMtx.Unlock()

	return cdm.cut()
}

// cut creates a new m-mapped file. The write lock should be held before calling this.
func (cdm *OldChunkDiskMapper) cut() (returnErr error) {
	// Sync current tail to disk and close.
	if err := cdm.finalizeCurFile(); err != nil {
		return err
	}

	n, newFile, seq, err := cutSegmentFile(cdm.dir, MagicHeadChunks, headChunksFormatV1, HeadChunkFilePreallocationSize)
	if err != nil {
		return err
	}
	defer func() {
		// The file should not be closed if there is no error,
		// its kept open in the ChunkDiskMapper.
		if returnErr != nil {
			returnErr = tsdb_errors.NewMulti(returnErr, newFile.Close()).Err()
		}
	}()

	cdm.curFileNumBytes.Store(int64(n))

	if cdm.curFile != nil {
		cdm.readPathMtx.Lock()
		cdm.mmappedChunkFiles[cdm.curFileSequence].maxt = cdm.curFileMaxt
		cdm.readPathMtx.Unlock()
	}

	mmapFile, err := fileutil.OpenMmapFileWithSize(newFile.Name(), MaxHeadChunkFileSize)
	if err != nil {
		return err
	}

	cdm.readPathMtx.Lock()
	cdm.curFileSequence = seq
	cdm.curFile = newFile
	if cdm.chkWriter != nil {
		cdm.chkWriter.Reset(newFile)
	} else {
		cdm.chkWriter = bufio.NewWriterSize(newFile, cdm.writeBufferSize)
	}

	cdm.closers[cdm.curFileSequence] = mmapFile
	cdm.mmappedChunkFiles[cdm.curFileSequence] = &mmappedChunkFile{byteSlice: realByteSlice(mmapFile.Bytes())}
	cdm.readPathMtx.Unlock()

	cdm.curFileMaxt = 0

	return nil
}

// finalizeCurFile writes all pending data to the current tail file,
// truncates its size, and closes it.
func (cdm *OldChunkDiskMapper) finalizeCurFile() error {
	if cdm.curFile == nil {
		return nil
	}

	if err := cdm.flushBuffer(); err != nil {
		return err
	}

	if err := cdm.curFile.Sync(); err != nil {
		return err
	}

	return cdm.curFile.Close()
}

func (cdm *OldChunkDiskMapper) write(b []byte) error {
	n, err := cdm.chkWriter.Write(b)
	cdm.curFileNumBytes.Add(int64(n))
	return err
}

func (cdm *OldChunkDiskMapper) writeAndAppendToCRC32(b []byte) error {
	if err := cdm.write(b); err != nil {
		return err
	}
	_, err := cdm.crc32.Write(b)
	return err
}

func (cdm *OldChunkDiskMapper) writeCRC32() error {
	return cdm.write(cdm.crc32.Sum(cdm.byteBuf[:0]))
}

// flushBuffer flushes the current in-memory chunks.
// Assumes that writePathMtx is _write_ locked before calling this method.
func (cdm *OldChunkDiskMapper) flushBuffer() error {
	if err := cdm.chkWriter.Flush(); err != nil {
		return err
	}
	cdm.chunkBuffer.clear()
	return nil
}

// Chunk returns a chunk from a given reference.
func (cdm *OldChunkDiskMapper) Chunk(ref ChunkDiskMapperRef) (chunkenc.Chunk, error) {
	cdm.readPathMtx.RLock()
	// We hold this read lock for the entire duration because if Close()
	// is called, the data in the byte slice will get corrupted as the mmapped
	// file will be closed.
	defer cdm.readPathMtx.RUnlock()

	if cdm.closed {
		return nil, ErrChunkDiskMapperClosed
	}

	sgmIndex, chkStart := ref.Unpack()
	// We skip the series ref and the mint/maxt beforehand.
	chkStart += SeriesRefSize + (2 * MintMaxtSize)
	chkCRC32 := newCRC32()

	// If it is the current open file, then the chunks can be in the buffer too.
	if sgmIndex == cdm.curFileSequence {
		chunk := cdm.chunkBuffer.get(ref)
		if chunk != nil {
			return chunk, nil
		}
	}

	mmapFile, ok := cdm.mmappedChunkFiles[sgmIndex]
	if !ok {
		if sgmIndex > cdm.curFileSequence {
			return nil, &CorruptionErr{
				Dir:       cdm.dir.Name(),
				FileIndex: -1,
				Err:       errors.Errorf("head chunk file index %d more than current open file", sgmIndex),
			}
		}
		return nil, &CorruptionErr{
			Dir:       cdm.dir.Name(),
			FileIndex: sgmIndex,
			Err:       errors.New("head chunk file index %d does not exist on disk"),
		}
	}

	if chkStart+MaxChunkLengthFieldSize > mmapFile.byteSlice.Len() {
		return nil, &CorruptionErr{
			Dir:       cdm.dir.Name(),
			FileIndex: sgmIndex,
			Err:       errors.Errorf("head chunk file doesn't include enough bytes to read the chunk size data field - required:%v, available:%v", chkStart+MaxChunkLengthFieldSize, mmapFile.byteSlice.Len()),
		}
	}

	// Encoding.
	chkEnc := mmapFile.byteSlice.Range(chkStart, chkStart+ChunkEncodingSize)[0]

	// Data length.
	// With the minimum chunk length this should never cause us reading
	// over the end of the slice.
	chkDataLenStart := chkStart + ChunkEncodingSize
	c := mmapFile.byteSlice.Range(chkDataLenStart, chkDataLenStart+MaxChunkLengthFieldSize)
	chkDataLen, n := binary.Uvarint(c)
	if n <= 0 {
		return nil, &CorruptionErr{
			Dir:       cdm.dir.Name(),
			FileIndex: sgmIndex,
			Err:       errors.Errorf("reading chunk length failed with %d", n),
		}
	}

	// Verify the chunk data end.
	chkDataEnd := chkDataLenStart + n + int(chkDataLen)
	if chkDataEnd > mmapFile.byteSlice.Len() {
		return nil, &CorruptionErr{
			Dir:       cdm.dir.Name(),
			FileIndex: sgmIndex,
			Err:       errors.Errorf("head chunk file doesn't include enough bytes to read the chunk - required:%v, available:%v", chkDataEnd, mmapFile.byteSlice.Len()),
		}
	}

	// Check the CRC.
	sum := mmapFile.byteSlice.Range(chkDataEnd, chkDataEnd+CRCSize)
	if _, err := chkCRC32.Write(mmapFile.byteSlice.Range(chkStart-(SeriesRefSize+2*MintMaxtSize), chkDataEnd)); err != nil {
		return nil, &CorruptionErr{
			Dir:       cdm.dir.Name(),
			FileIndex: sgmIndex,
			Err:       err,
		}
	}
	if act := chkCRC32.Sum(nil); !bytes.Equal(act, sum) {
		return nil, &CorruptionErr{
			Dir:       cdm.dir.Name(),
			FileIndex: sgmIndex,
			Err:       errors.Errorf("checksum mismatch expected:%x, actual:%x", sum, act),
		}
	}

	// The chunk data itself.
	chkData := mmapFile.byteSlice.Range(chkDataEnd-int(chkDataLen), chkDataEnd)

	// Make a copy of the chunk data to prevent a panic occurring because the returned
	// chunk data slice references an mmap-ed file which could be closed after the
	// function returns but while the chunk is still in use.
	chkDataCopy := make([]byte, len(chkData))
	copy(chkDataCopy, chkData)

	chk, err := cdm.pool.Get(chunkenc.Encoding(chkEnc), chkDataCopy)
	if err != nil {
		return nil, &CorruptionErr{
			Dir:       cdm.dir.Name(),
			FileIndex: sgmIndex,
			Err:       err,
		}
	}
	return chk, nil
}

// IterateAllChunks iterates all mmappedChunkFiles (in order of head chunk file name/number) and all the chunks within it
// and runs the provided function with information about each chunk. It returns on the first error encountered.
// NOTE: This method needs to be called at least once after creating ChunkDiskMapper
// to set the maxt of all the file.
<<<<<<< HEAD
func (cdm *OldChunkDiskMapper) IterateAllChunks(f func(seriesRef HeadSeriesRef, chunkRef ChunkDiskMapperRef, mint, maxt int64, numSamples uint16, isOOO bool) error) (err error) {
=======
func (cdm *OldChunkDiskMapper) IterateAllChunks(f func(seriesRef HeadSeriesRef, chunkRef ChunkDiskMapperRef, mint, maxt int64, numSamples uint16, encoding chunkenc.Encoding) error) (err error) {
>>>>>>> 19bfb1e6
	cdm.writePathMtx.Lock()
	defer cdm.writePathMtx.Unlock()

	defer func() {
		cdm.fileMaxtSet = true
	}()

	chkCRC32 := newCRC32()

	// Iterate files in ascending order.
	segIDs := make([]int, 0, len(cdm.mmappedChunkFiles))
	for seg := range cdm.mmappedChunkFiles {
		segIDs = append(segIDs, seg)
	}
	sort.Ints(segIDs)
	for _, segID := range segIDs {
		mmapFile := cdm.mmappedChunkFiles[segID]
		fileEnd := mmapFile.byteSlice.Len()
		if segID == cdm.curFileSequence {
			fileEnd = int(cdm.curFileSize())
		}
		idx := HeadChunkFileHeaderSize
		for idx < fileEnd {
			if fileEnd-idx < MaxHeadChunkMetaSize {
				// Check for all 0s which marks the end of the file.
				allZeros := true
				for _, b := range mmapFile.byteSlice.Range(idx, fileEnd) {
					if b != byte(0) {
						allZeros = false
						break
					}
				}
				if allZeros {
					// End of segment chunk file content.
					break
				}
				return &CorruptionErr{
					Dir:       cdm.dir.Name(),
					FileIndex: segID,
					Err: errors.Errorf("head chunk file has some unread data, but doesn't include enough bytes to read the chunk header"+
						" - required:%v, available:%v, file:%d", idx+MaxHeadChunkMetaSize, fileEnd, segID),
				}
			}
			chkCRC32.Reset()
			chunkRef := newChunkDiskMapperRef(uint64(segID), uint64(idx))

			startIdx := idx
			seriesRef := HeadSeriesRef(binary.BigEndian.Uint64(mmapFile.byteSlice.Range(idx, idx+SeriesRefSize)))
			idx += SeriesRefSize
			mint := int64(binary.BigEndian.Uint64(mmapFile.byteSlice.Range(idx, idx+MintMaxtSize)))
			idx += MintMaxtSize
			maxt := int64(binary.BigEndian.Uint64(mmapFile.byteSlice.Range(idx, idx+MintMaxtSize)))
			idx += MintMaxtSize

			// We preallocate file to help with m-mapping (especially windows systems).
			// As series ref always starts from 1, we assume it being 0 to be the end of the actual file data.
			// We are not considering possible file corruption that can cause it to be 0.
			// Additionally we are checking mint and maxt just to be sure.
			if seriesRef == 0 && mint == 0 && maxt == 0 {
				break
			}

			// Encoding.
			chkEnc := chunkenc.Encoding(mmapFile.byteSlice.Range(idx, idx+ChunkEncodingSize)[0])
			idx += ChunkEncodingSize
<<<<<<< HEAD

=======
>>>>>>> 19bfb1e6
			dataLen, n := binary.Uvarint(mmapFile.byteSlice.Range(idx, idx+MaxChunkLengthFieldSize))
			idx += n

			numSamples := binary.BigEndian.Uint16(mmapFile.byteSlice.Range(idx, idx+2))
			idx += int(dataLen) // Skip the data.

			// In the beginning we only checked for the chunk meta size.
			// Now that we have added the chunk data length, we check for sufficient bytes again.
			if idx+CRCSize > fileEnd {
				return &CorruptionErr{
					Dir:       cdm.dir.Name(),
					FileIndex: segID,
					Err:       errors.Errorf("head chunk file doesn't include enough bytes to read the chunk header - required:%v, available:%v, file:%d", idx+CRCSize, fileEnd, segID),
				}
			}

			// Check CRC.
			sum := mmapFile.byteSlice.Range(idx, idx+CRCSize)
			if _, err := chkCRC32.Write(mmapFile.byteSlice.Range(startIdx, idx)); err != nil {
				return err
			}
			if act := chkCRC32.Sum(nil); !bytes.Equal(act, sum) {
				return &CorruptionErr{
					Dir:       cdm.dir.Name(),
					FileIndex: segID,
					Err:       errors.Errorf("checksum mismatch expected:%x, actual:%x", sum, act),
				}
			}
			idx += CRCSize

			if maxt > mmapFile.maxt {
				mmapFile.maxt = maxt
			}

<<<<<<< HEAD
			if err := f(seriesRef, chunkRef, mint, maxt, numSamples, chunkenc.IsOutOfOrderChunk(chkEnc)); err != nil {
=======
			if err := f(seriesRef, chunkRef, mint, maxt, numSamples, chkEnc); err != nil {
>>>>>>> 19bfb1e6
				if cerr, ok := err.(*CorruptionErr); ok {
					cerr.Dir = cdm.dir.Name()
					cerr.FileIndex = segID
					return cerr
				}
				return err
			}
		}

		if idx > fileEnd {
			// It should be equal to the slice length.
			return &CorruptionErr{
				Dir:       cdm.dir.Name(),
				FileIndex: segID,
				Err:       errors.Errorf("head chunk file doesn't include enough bytes to read the last chunk data - required:%v, available:%v, file:%d", idx, fileEnd, segID),
			}
		}
	}

	return nil
}

// Truncate deletes the head chunk files whose file number is less than given fileNo.
func (cdm *OldChunkDiskMapper) Truncate(fileNo int) error {
	if !cdm.fileMaxtSet {
		return errors.New("maxt of the files are not set")
	}
	cdm.readPathMtx.RLock()

	// Sort the file indices, else if files deletion fails in between,
	// it can lead to unsequential files as the map is not sorted.
	chkFileIndices := make([]int, 0, len(cdm.mmappedChunkFiles))
	for seq := range cdm.mmappedChunkFiles {
		chkFileIndices = append(chkFileIndices, seq)
	}
	sort.Ints(chkFileIndices)

	var removedFiles []int
	for _, seq := range chkFileIndices {
		if seq == cdm.curFileSequence || seq >= fileNo {
			break
		}
		removedFiles = append(removedFiles, seq)
	}
	cdm.readPathMtx.RUnlock()

	errs := tsdb_errors.NewMulti()
	// Cut a new file only if the current file has some chunks.
	if cdm.curFileSize() > HeadChunkFileHeaderSize {
		errs.Add(cdm.CutNewFile())
	}
	errs.Add(cdm.deleteFiles(removedFiles))
	return errs.Err()
}

func (cdm *OldChunkDiskMapper) deleteFiles(removedFiles []int) error {
	cdm.readPathMtx.Lock()
	for _, seq := range removedFiles {
		if err := cdm.closers[seq].Close(); err != nil {
			cdm.readPathMtx.Unlock()
			return err
		}
		delete(cdm.mmappedChunkFiles, seq)
		delete(cdm.closers, seq)
	}
	cdm.readPathMtx.Unlock()

	// We actually delete the files separately to not block the readPathMtx for long.
	for _, seq := range removedFiles {
		if err := os.Remove(segmentFile(cdm.dir.Name(), seq)); err != nil {
			return err
		}
	}

	return nil
}

// DeleteCorrupted deletes all the head chunk files after the one which had the corruption
// (including the corrupt file).
func (cdm *OldChunkDiskMapper) DeleteCorrupted(originalErr error) error {
	err := errors.Cause(originalErr) // So that we can pick up errors even if wrapped.
	cerr, ok := err.(*CorruptionErr)
	if !ok {
		return errors.Wrap(originalErr, "cannot handle error")
	}

	// Delete all the head chunk files following the corrupt head chunk file.
	segs := []int{}
	cdm.readPathMtx.RLock()
	for seg := range cdm.mmappedChunkFiles {
		if seg >= cerr.FileIndex {
			segs = append(segs, seg)
		}
	}
	cdm.readPathMtx.RUnlock()

	return cdm.deleteFiles(segs)
}

// Size returns the size of the chunk files.
func (cdm *OldChunkDiskMapper) Size() (int64, error) {
	return fileutil.DirSize(cdm.dir.Name())
}

func (cdm *OldChunkDiskMapper) curFileSize() int64 {
	return cdm.curFileNumBytes.Load()
}

// Close closes all the open files in ChunkDiskMapper.
// It is not longer safe to access chunks from this struct after calling Close.
func (cdm *OldChunkDiskMapper) Close() error {
	// 'WriteChunk' locks writePathMtx first and then readPathMtx for cutting head chunk file.
	// The lock order should not be reversed here else it can cause deadlocks.
	cdm.writePathMtx.Lock()
	defer cdm.writePathMtx.Unlock()
	cdm.readPathMtx.Lock()
	defer cdm.readPathMtx.Unlock()

	if cdm.closed {
		return nil
	}
	cdm.closed = true

	errs := tsdb_errors.NewMulti(
		closeAllFromMap(cdm.closers),
		cdm.finalizeCurFile(),
		cdm.dir.Close(),
	)
	cdm.mmappedChunkFiles = map[int]*mmappedChunkFile{}
	cdm.closers = map[int]io.Closer{}

	return errs.Err()
}

func (cdm *OldChunkDiskMapper) IsQueueEmpty() bool {
	return true // there is no queue
}<|MERGE_RESOLUTION|>--- conflicted
+++ resolved
@@ -473,11 +473,7 @@
 // and runs the provided function with information about each chunk. It returns on the first error encountered.
 // NOTE: This method needs to be called at least once after creating ChunkDiskMapper
 // to set the maxt of all the file.
-<<<<<<< HEAD
-func (cdm *OldChunkDiskMapper) IterateAllChunks(f func(seriesRef HeadSeriesRef, chunkRef ChunkDiskMapperRef, mint, maxt int64, numSamples uint16, isOOO bool) error) (err error) {
-=======
 func (cdm *OldChunkDiskMapper) IterateAllChunks(f func(seriesRef HeadSeriesRef, chunkRef ChunkDiskMapperRef, mint, maxt int64, numSamples uint16, encoding chunkenc.Encoding) error) (err error) {
->>>>>>> 19bfb1e6
 	cdm.writePathMtx.Lock()
 	defer cdm.writePathMtx.Unlock()
 
@@ -543,10 +539,6 @@
 			// Encoding.
 			chkEnc := chunkenc.Encoding(mmapFile.byteSlice.Range(idx, idx+ChunkEncodingSize)[0])
 			idx += ChunkEncodingSize
-<<<<<<< HEAD
-
-=======
->>>>>>> 19bfb1e6
 			dataLen, n := binary.Uvarint(mmapFile.byteSlice.Range(idx, idx+MaxChunkLengthFieldSize))
 			idx += n
 
@@ -581,11 +573,7 @@
 				mmapFile.maxt = maxt
 			}
 
-<<<<<<< HEAD
-			if err := f(seriesRef, chunkRef, mint, maxt, numSamples, chunkenc.IsOutOfOrderChunk(chkEnc)); err != nil {
-=======
 			if err := f(seriesRef, chunkRef, mint, maxt, numSamples, chkEnc); err != nil {
->>>>>>> 19bfb1e6
 				if cerr, ok := err.(*CorruptionErr); ok {
 					cerr.Dir = cdm.dir.Name()
 					cerr.FileIndex = segID
