// Copyright 2017 The Prometheus Authors
// Licensed under the Apache License, Version 2.0 (the "License");
// you may not use this file except in compliance with the License.
// You may obtain a copy of the License at
//
// http://www.apache.org/licenses/LICENSE-2.0
//
// Unless required by applicable law or agreed to in writing, software
// distributed under the License is distributed on an "AS IS" BASIS,
// WITHOUT WARRANTIES OR CONDITIONS OF ANY KIND, either express or implied.
// See the License for the specific language governing permissions and
// limitations under the License.

package tsdb

import (
	"bufio"
	"bytes"
	"context"
	"encoding/binary"
	"errors"
	"flag"
	"fmt"
	"hash/crc32"
	"log/slog"
	"math"
	"math/rand"
	"net/http"
	"net/http/httptest"
	"os"
	"path"
	"path/filepath"
	"runtime"
	"sort"
	"strconv"
	"sync"
	"testing"
	"time"

	"github.com/gogo/protobuf/proto"
	"github.com/golang/snappy"
	"github.com/oklog/ulid/v2"
	"github.com/prometheus/client_golang/prometheus"
	prom_testutil "github.com/prometheus/client_golang/prometheus/testutil"
	"github.com/prometheus/common/promslog"
	"github.com/stretchr/testify/require"
	"go.uber.org/atomic"
	"go.uber.org/goleak"

	"github.com/prometheus/prometheus/config"
	"github.com/prometheus/prometheus/model/histogram"
	"github.com/prometheus/prometheus/model/labels"
	"github.com/prometheus/prometheus/model/metadata"
	"github.com/prometheus/prometheus/prompb"
	"github.com/prometheus/prometheus/storage"
	"github.com/prometheus/prometheus/storage/remote"
	"github.com/prometheus/prometheus/tsdb/chunkenc"
	"github.com/prometheus/prometheus/tsdb/chunks"
	"github.com/prometheus/prometheus/tsdb/fileutil"
	"github.com/prometheus/prometheus/tsdb/index"
	"github.com/prometheus/prometheus/tsdb/record"
	"github.com/prometheus/prometheus/tsdb/tombstones"
	"github.com/prometheus/prometheus/tsdb/tsdbutil"
	"github.com/prometheus/prometheus/tsdb/wlog"
	"github.com/prometheus/prometheus/util/annotations"
	"github.com/prometheus/prometheus/util/compression"
	"github.com/prometheus/prometheus/util/testutil"
)

func TestMain(m *testing.M) {
	var isolationEnabled bool
	flag.BoolVar(&isolationEnabled, "test.tsdb-isolation", true, "enable isolation")
	flag.Parse()
	defaultIsolationDisabled = !isolationEnabled

	goleak.VerifyTestMain(m,
		goleak.IgnoreTopFunction("github.com/prometheus/prometheus/tsdb.(*SegmentWAL).cut.func1"),
		goleak.IgnoreTopFunction("github.com/prometheus/prometheus/tsdb.(*SegmentWAL).cut.func2"),
		// Ignore "ristretto" and its dependency "glog".
		goleak.IgnoreTopFunction("github.com/dgraph-io/ristretto.(*defaultPolicy).processItems"),
		goleak.IgnoreTopFunction("github.com/dgraph-io/ristretto.(*Cache).processItems"),
		goleak.IgnoreTopFunction("github.com/golang/glog.(*fileSink).flushDaemon"),
		goleak.IgnoreTopFunction("go.opencensus.io/stats/view.(*worker).start"))
}

func openTestDB(t testing.TB, opts *Options, rngs []int64) (db *DB) {
	tmpdir := t.TempDir()
	var err error

	if opts == nil {
		opts = DefaultOptions()
	}
	opts.EnableNativeHistograms = true

	if len(rngs) == 0 {
		db, err = Open(tmpdir, nil, nil, opts, nil)
	} else {
		opts, rngs = validateOpts(opts, rngs)
		db, err = open(tmpdir, nil, nil, opts, rngs, nil)
	}
	require.NoError(t, err)

	// Do not Close() the test database by default as it will deadlock on test failures.
	return db
}

// queryHead is a helper to query the head for a given time range and labelset.
func queryHead(t testing.TB, head *Head, mint, maxt int64, label labels.Label) (map[string][]chunks.Sample, error) {
	q, err := NewBlockQuerier(head, mint, maxt)
	if err != nil {
		return nil, err
	}
	return query(t, q, labels.MustNewMatcher(labels.MatchEqual, label.Name, label.Value)), nil
}

// query runs a matcher query against the querier and fully expands its data.
func query(t testing.TB, q storage.Querier, matchers ...*labels.Matcher) map[string][]chunks.Sample {
	ss := q.Select(context.Background(), false, nil, matchers...)
	defer func() {
		require.NoError(t, q.Close())
	}()

	var it chunkenc.Iterator
	result := map[string][]chunks.Sample{}
	for ss.Next() {
		series := ss.At()

		it = series.Iterator(it)
		samples, err := storage.ExpandSamples(it, newSample)
		require.NoError(t, err)
		require.NoError(t, it.Err())

		if len(samples) == 0 {
			continue
		}

		name := series.Labels().String()
		result[name] = samples
	}
	require.NoError(t, ss.Err())
	require.Empty(t, ss.Warnings())

	return result
}

// queryAndExpandChunks runs a matcher query against the querier and fully expands its data into samples.
func queryAndExpandChunks(t testing.TB, q storage.ChunkQuerier, matchers ...*labels.Matcher) map[string][][]chunks.Sample {
	s := queryChunks(t, q, matchers...)

	res := make(map[string][][]chunks.Sample)
	for k, v := range s {
		var samples [][]chunks.Sample
		for _, chk := range v {
			sam, err := storage.ExpandSamples(chk.Chunk.Iterator(nil), nil)
			require.NoError(t, err)
			samples = append(samples, sam)
		}
		res[k] = samples
	}

	return res
}

// queryChunks runs a matcher query against the querier and expands its data.
func queryChunks(t testing.TB, q storage.ChunkQuerier, matchers ...*labels.Matcher) map[string][]chunks.Meta {
	ss := q.Select(context.Background(), false, nil, matchers...)
	defer func() {
		require.NoError(t, q.Close())
	}()

	var it chunks.Iterator
	result := map[string][]chunks.Meta{}
	for ss.Next() {
		series := ss.At()

		chks := []chunks.Meta{}
		it = series.Iterator(it)
		for it.Next() {
			chks = append(chks, it.At())
		}
		require.NoError(t, it.Err())

		if len(chks) == 0 {
			continue
		}

		name := series.Labels().String()
		result[name] = chks
	}
	require.NoError(t, ss.Err())
	require.Empty(t, ss.Warnings())
	return result
}

// Ensure that blocks are held in memory in their time order
// and not in ULID order as they are read from the directory.
func TestDB_reloadOrder(t *testing.T) {
	db := openTestDB(t, nil, nil)
	defer func() {
		require.NoError(t, db.Close())
	}()

	metas := []BlockMeta{
		{MinTime: 90, MaxTime: 100},
		{MinTime: 70, MaxTime: 80},
		{MinTime: 100, MaxTime: 110},
	}
	for _, m := range metas {
		createBlock(t, db.Dir(), genSeries(1, 1, m.MinTime, m.MaxTime))
	}

	require.NoError(t, db.reloadBlocks())
	blocks := db.Blocks()
	require.Len(t, blocks, 3)
	require.Equal(t, metas[1].MinTime, blocks[0].Meta().MinTime)
	require.Equal(t, metas[1].MaxTime, blocks[0].Meta().MaxTime)
	require.Equal(t, metas[0].MinTime, blocks[1].Meta().MinTime)
	require.Equal(t, metas[0].MaxTime, blocks[1].Meta().MaxTime)
	require.Equal(t, metas[2].MinTime, blocks[2].Meta().MinTime)
	require.Equal(t, metas[2].MaxTime, blocks[2].Meta().MaxTime)
}

func TestDataAvailableOnlyAfterCommit(t *testing.T) {
	db := openTestDB(t, nil, nil)
	defer func() {
		require.NoError(t, db.Close())
	}()

	ctx := context.Background()
	app := db.Appender(ctx)

	_, err := app.Append(0, labels.FromStrings("foo", "bar"), 0, 0)
	require.NoError(t, err)

	querier, err := db.Querier(0, 1)
	require.NoError(t, err)
	seriesSet := query(t, querier, labels.MustNewMatcher(labels.MatchEqual, "foo", "bar"))
	require.Equal(t, map[string][]chunks.Sample{}, seriesSet)

	err = app.Commit()
	require.NoError(t, err)

	querier, err = db.Querier(0, 1)
	require.NoError(t, err)
	defer querier.Close()

	seriesSet = query(t, querier, labels.MustNewMatcher(labels.MatchEqual, "foo", "bar"))

	require.Equal(t, map[string][]chunks.Sample{`{foo="bar"}`: {sample{t: 0, f: 0}}}, seriesSet)
}

// TestNoPanicAfterWALCorruption ensures that querying the db after a WAL corruption doesn't cause a panic.
// https://github.com/prometheus/prometheus/issues/7548
func TestNoPanicAfterWALCorruption(t *testing.T) {
	db := openTestDB(t, &Options{WALSegmentSize: 32 * 1024}, nil)

	// Append until the first mmapped head chunk.
	// This is to ensure that all samples can be read from the mmapped chunks when the WAL is corrupted.
	var expSamples []chunks.Sample
	var maxt int64
	ctx := context.Background()
	{
		// Appending 121 samples because on the 121st a new chunk will be created.
		for i := 0; i < 121; i++ {
			app := db.Appender(ctx)
			_, err := app.Append(0, labels.FromStrings("foo", "bar"), maxt, 0)
			expSamples = append(expSamples, sample{t: maxt, f: 0})
			require.NoError(t, err)
			require.NoError(t, app.Commit())
			maxt++
		}
		require.NoError(t, db.Close())
	}

	// Corrupt the WAL after the first sample of the series so that it has at least one sample and
	// it is not garbage collected.
	// The repair deletes all WAL records after the corrupted record and these are read from the mmapped chunk.
	{
		walFiles, err := os.ReadDir(path.Join(db.Dir(), "wal"))
		require.NoError(t, err)
		f, err := os.OpenFile(path.Join(db.Dir(), "wal", walFiles[0].Name()), os.O_RDWR, 0o666)
		require.NoError(t, err)
		r := wlog.NewReader(bufio.NewReader(f))
		require.True(t, r.Next(), "reading the series record")
		require.True(t, r.Next(), "reading the first sample record")
		// Write an invalid record header to corrupt everything after the first wal sample.
		_, err = f.WriteAt([]byte{99}, r.Offset())
		require.NoError(t, err)
		f.Close()
	}

	// Query the data.
	{
		db, err := Open(db.Dir(), nil, nil, nil, nil)
		require.NoError(t, err)
		defer func() {
			require.NoError(t, db.Close())
		}()
		require.Equal(t, 1.0, prom_testutil.ToFloat64(db.head.metrics.walCorruptionsTotal), "WAL corruption count mismatch")

		querier, err := db.Querier(0, maxt)
		require.NoError(t, err)
		seriesSet := query(t, querier, labels.MustNewMatcher(labels.MatchEqual, "", ""))
		// The last sample should be missing as it was after the WAL segment corruption.
		require.Equal(t, map[string][]chunks.Sample{`{foo="bar"}`: expSamples[0 : len(expSamples)-1]}, seriesSet)
	}
}

func TestDataNotAvailableAfterRollback(t *testing.T) {
	db := openTestDB(t, nil, nil)
	defer func() {
		require.NoError(t, db.Close())
	}()

	app := db.Appender(context.Background())
	_, err := app.Append(0, labels.FromStrings("foo", "bar"), 0, 0)
	require.NoError(t, err)

	err = app.Rollback()
	require.NoError(t, err)

	querier, err := db.Querier(0, 1)
	require.NoError(t, err)
	defer querier.Close()

	seriesSet := query(t, querier, labels.MustNewMatcher(labels.MatchEqual, "foo", "bar"))

	require.Equal(t, map[string][]chunks.Sample{}, seriesSet)
}

func TestDBAppenderAddRef(t *testing.T) {
	db := openTestDB(t, nil, nil)
	defer func() {
		require.NoError(t, db.Close())
	}()

	ctx := context.Background()
	app1 := db.Appender(ctx)

	ref1, err := app1.Append(0, labels.FromStrings("a", "b"), 123, 0)
	require.NoError(t, err)

	// Reference should already work before commit.
	ref2, err := app1.Append(ref1, labels.EmptyLabels(), 124, 1)
	require.NoError(t, err)
	require.Equal(t, ref1, ref2)

	err = app1.Commit()
	require.NoError(t, err)

	app2 := db.Appender(ctx)

	// first ref should already work in next transaction.
	ref3, err := app2.Append(ref1, labels.EmptyLabels(), 125, 0)
	require.NoError(t, err)
	require.Equal(t, ref1, ref3)

	ref4, err := app2.Append(ref1, labels.FromStrings("a", "b"), 133, 1)
	require.NoError(t, err)
	require.Equal(t, ref1, ref4)

	// Reference must be valid to add another sample.
	ref5, err := app2.Append(ref2, labels.EmptyLabels(), 143, 2)
	require.NoError(t, err)
	require.Equal(t, ref1, ref5)

	// Missing labels & invalid refs should fail.
	_, err = app2.Append(9999999, labels.EmptyLabels(), 1, 1)
	require.ErrorIs(t, err, ErrInvalidSample)

	require.NoError(t, app2.Commit())

	q, err := db.Querier(0, 200)
	require.NoError(t, err)

	res := query(t, q, labels.MustNewMatcher(labels.MatchEqual, "a", "b"))

	require.Equal(t, map[string][]chunks.Sample{
		labels.FromStrings("a", "b").String(): {
			sample{t: 123, f: 0},
			sample{t: 124, f: 1},
			sample{t: 125, f: 0},
			sample{t: 133, f: 1},
			sample{t: 143, f: 2},
		},
	}, res)
}

func TestAppendEmptyLabelsIgnored(t *testing.T) {
	db := openTestDB(t, nil, nil)
	defer func() {
		require.NoError(t, db.Close())
	}()

	ctx := context.Background()
	app1 := db.Appender(ctx)

	ref1, err := app1.Append(0, labels.FromStrings("a", "b"), 123, 0)
	require.NoError(t, err)

	// Add with empty label.
	ref2, err := app1.Append(0, labels.FromStrings("a", "b", "c", ""), 124, 0)
	require.NoError(t, err)

	// Should be the same series.
	require.Equal(t, ref1, ref2)

	err = app1.Commit()
	require.NoError(t, err)
}

func TestDeleteSimple(t *testing.T) {
	const numSamples int64 = 10

	cases := []struct {
		Intervals tombstones.Intervals
		remaint   []int64
	}{
		{
			Intervals: tombstones.Intervals{{Mint: 0, Maxt: 3}},
			remaint:   []int64{4, 5, 6, 7, 8, 9},
		},
		{
			Intervals: tombstones.Intervals{{Mint: 1, Maxt: 3}},
			remaint:   []int64{0, 4, 5, 6, 7, 8, 9},
		},
		{
			Intervals: tombstones.Intervals{{Mint: 1, Maxt: 3}, {Mint: 4, Maxt: 7}},
			remaint:   []int64{0, 8, 9},
		},
		{
			Intervals: tombstones.Intervals{{Mint: 1, Maxt: 3}, {Mint: 4, Maxt: 700}},
			remaint:   []int64{0},
		},
		{ // This case is to ensure that labels and symbols are deleted.
			Intervals: tombstones.Intervals{{Mint: 0, Maxt: 9}},
			remaint:   []int64{},
		},
	}

	for _, c := range cases {
		t.Run("", func(t *testing.T) {
			db := openTestDB(t, nil, nil)
			defer func() {
				require.NoError(t, db.Close())
			}()

			ctx := context.Background()
			app := db.Appender(ctx)

			smpls := make([]float64, numSamples)
			for i := int64(0); i < numSamples; i++ {
				smpls[i] = rand.Float64()
				app.Append(0, labels.FromStrings("a", "b"), i, smpls[i])
			}

			require.NoError(t, app.Commit())

			// TODO(gouthamve): Reset the tombstones somehow.
			// Delete the ranges.
			for _, r := range c.Intervals {
				require.NoError(t, db.Delete(ctx, r.Mint, r.Maxt, labels.MustNewMatcher(labels.MatchEqual, "a", "b")))
			}

			// Compare the result.
			q, err := db.Querier(0, numSamples)
			require.NoError(t, err)

			res := q.Select(ctx, false, nil, labels.MustNewMatcher(labels.MatchEqual, "a", "b"))

			expSamples := make([]chunks.Sample, 0, len(c.remaint))
			for _, ts := range c.remaint {
				expSamples = append(expSamples, sample{ts, smpls[ts], nil, nil})
			}

			expss := newMockSeriesSet([]storage.Series{
				storage.NewListSeries(labels.FromStrings("a", "b"), expSamples),
			})

			for {
				eok, rok := expss.Next(), res.Next()
				require.Equal(t, eok, rok)

				if !eok {
					require.Empty(t, res.Warnings())
					break
				}
				sexp := expss.At()
				sres := res.At()

				require.Equal(t, sexp.Labels(), sres.Labels())

				smplExp, errExp := storage.ExpandSamples(sexp.Iterator(nil), nil)
				smplRes, errRes := storage.ExpandSamples(sres.Iterator(nil), nil)

				require.Equal(t, errExp, errRes)
				require.Equal(t, smplExp, smplRes)
			}
		})
	}
}

func TestAmendHistogramDatapointCausesError(t *testing.T) {
	db := openTestDB(t, nil, nil)
	defer func() {
		require.NoError(t, db.Close())
	}()

	ctx := context.Background()
	app := db.Appender(ctx)
	_, err := app.Append(0, labels.FromStrings("a", "b"), 0, 0)
	require.NoError(t, err)
	require.NoError(t, app.Commit())

	app = db.Appender(ctx)
	_, err = app.Append(0, labels.FromStrings("a", "b"), 0, 0)
	require.NoError(t, err)
	_, err = app.Append(0, labels.FromStrings("a", "b"), 0, 1)
	require.ErrorIs(t, err, storage.ErrDuplicateSampleForTimestamp)
	require.NoError(t, app.Rollback())

	h := histogram.Histogram{
		Schema:        3,
		Count:         52,
		Sum:           2.7,
		ZeroThreshold: 0.1,
		ZeroCount:     42,
		PositiveSpans: []histogram.Span{
			{Offset: 0, Length: 4},
			{Offset: 10, Length: 3},
		},
		PositiveBuckets: []int64{1, 2, -2, 1, -1, 0, 0},
	}
	fh := h.ToFloat(nil)

	app = db.Appender(ctx)
	_, err = app.AppendHistogram(0, labels.FromStrings("a", "c"), 0, h.Copy(), nil)
	require.NoError(t, err)
	require.NoError(t, app.Commit())

	app = db.Appender(ctx)
	_, err = app.AppendHistogram(0, labels.FromStrings("a", "c"), 0, h.Copy(), nil)
	require.NoError(t, err)
	h.Schema = 2
	_, err = app.AppendHistogram(0, labels.FromStrings("a", "c"), 0, h.Copy(), nil)
	require.Equal(t, storage.ErrDuplicateSampleForTimestamp, err)
	require.NoError(t, app.Rollback())

	// Float histogram.
	app = db.Appender(ctx)
	_, err = app.AppendHistogram(0, labels.FromStrings("a", "d"), 0, nil, fh.Copy())
	require.NoError(t, err)
	require.NoError(t, app.Commit())

	app = db.Appender(ctx)
	_, err = app.AppendHistogram(0, labels.FromStrings("a", "d"), 0, nil, fh.Copy())
	require.NoError(t, err)
	fh.Schema = 2
	_, err = app.AppendHistogram(0, labels.FromStrings("a", "d"), 0, nil, fh.Copy())
	require.Equal(t, storage.ErrDuplicateSampleForTimestamp, err)
	require.NoError(t, app.Rollback())
}

func TestDuplicateNaNDatapointNoAmendError(t *testing.T) {
	db := openTestDB(t, nil, nil)
	defer func() {
		require.NoError(t, db.Close())
	}()

	ctx := context.Background()
	app := db.Appender(ctx)
	_, err := app.Append(0, labels.FromStrings("a", "b"), 0, math.NaN())
	require.NoError(t, err)
	require.NoError(t, app.Commit())

	app = db.Appender(ctx)
	_, err = app.Append(0, labels.FromStrings("a", "b"), 0, math.NaN())
	require.NoError(t, err)
}

func TestNonDuplicateNaNDatapointsCausesAmendError(t *testing.T) {
	db := openTestDB(t, nil, nil)
	defer func() {
		require.NoError(t, db.Close())
	}()

	ctx := context.Background()
	app := db.Appender(ctx)
	_, err := app.Append(0, labels.FromStrings("a", "b"), 0, math.Float64frombits(0x7ff0000000000001))
	require.NoError(t, err)
	require.NoError(t, app.Commit())

	app = db.Appender(ctx)
	_, err = app.Append(0, labels.FromStrings("a", "b"), 0, math.Float64frombits(0x7ff0000000000002))
	require.ErrorIs(t, err, storage.ErrDuplicateSampleForTimestamp)
}

func TestEmptyLabelsetCausesError(t *testing.T) {
	db := openTestDB(t, nil, nil)
	defer func() {
		require.NoError(t, db.Close())
	}()

	ctx := context.Background()
	app := db.Appender(ctx)
	_, err := app.Append(0, labels.Labels{}, 0, 0)
	require.Error(t, err)
	require.Equal(t, "empty labelset: invalid sample", err.Error())
}

func TestSkippingInvalidValuesInSameTxn(t *testing.T) {
	db := openTestDB(t, nil, nil)
	defer func() {
		require.NoError(t, db.Close())
	}()

	// Append AmendedValue.
	ctx := context.Background()
	app := db.Appender(ctx)
	_, err := app.Append(0, labels.FromStrings("a", "b"), 0, 1)
	require.NoError(t, err)
	_, err = app.Append(0, labels.FromStrings("a", "b"), 0, 2)
	require.NoError(t, err)
	require.NoError(t, app.Commit())

	// Make sure the right value is stored.
	q, err := db.Querier(0, 10)
	require.NoError(t, err)

	ssMap := query(t, q, labels.MustNewMatcher(labels.MatchEqual, "a", "b"))

	require.Equal(t, map[string][]chunks.Sample{
		labels.New(labels.Label{Name: "a", Value: "b"}).String(): {sample{0, 1, nil, nil}},
	}, ssMap)

	// Append Out of Order Value.
	app = db.Appender(ctx)
	_, err = app.Append(0, labels.FromStrings("a", "b"), 10, 3)
	require.NoError(t, err)
	_, err = app.Append(0, labels.FromStrings("a", "b"), 7, 5)
	require.NoError(t, err)
	require.NoError(t, app.Commit())

	q, err = db.Querier(0, 10)
	require.NoError(t, err)

	ssMap = query(t, q, labels.MustNewMatcher(labels.MatchEqual, "a", "b"))

	require.Equal(t, map[string][]chunks.Sample{
		labels.New(labels.Label{Name: "a", Value: "b"}).String(): {sample{0, 1, nil, nil}, sample{10, 3, nil, nil}},
	}, ssMap)
}

func TestDB_Snapshot(t *testing.T) {
	db := openTestDB(t, nil, nil)

	// append data
	ctx := context.Background()
	app := db.Appender(ctx)
	mint := int64(1414141414000)
	for i := 0; i < 1000; i++ {
		_, err := app.Append(0, labels.FromStrings("foo", "bar"), mint+int64(i), 1.0)
		require.NoError(t, err)
	}
	require.NoError(t, app.Commit())

	// create snapshot
	snap := t.TempDir()
	require.NoError(t, db.Snapshot(snap, true))
	require.NoError(t, db.Close())

	// reopen DB from snapshot
	db, err := Open(snap, nil, nil, nil, nil)
	require.NoError(t, err)
	defer func() { require.NoError(t, db.Close()) }()

	querier, err := db.Querier(mint, mint+1000)
	require.NoError(t, err)
	defer func() { require.NoError(t, querier.Close()) }()

	// sum values
	seriesSet := querier.Select(context.Background(), false, nil, labels.MustNewMatcher(labels.MatchEqual, "foo", "bar"))
	var series chunkenc.Iterator
	sum := 0.0
	for seriesSet.Next() {
		series = seriesSet.At().Iterator(series)
		for series.Next() == chunkenc.ValFloat {
			_, v := series.At()
			sum += v
		}
		require.NoError(t, series.Err())
	}
	require.NoError(t, seriesSet.Err())
	require.Empty(t, seriesSet.Warnings())
	require.Equal(t, 1000.0, sum)
}

// TestDB_Snapshot_ChunksOutsideOfCompactedRange ensures that a snapshot removes chunks samples
// that are outside the set block time range.
// See https://github.com/prometheus/prometheus/issues/5105
func TestDB_Snapshot_ChunksOutsideOfCompactedRange(t *testing.T) {
	db := openTestDB(t, nil, nil)

	ctx := context.Background()
	app := db.Appender(ctx)
	mint := int64(1414141414000)
	for i := 0; i < 1000; i++ {
		_, err := app.Append(0, labels.FromStrings("foo", "bar"), mint+int64(i), 1.0)
		require.NoError(t, err)
	}
	require.NoError(t, app.Commit())

	snap := t.TempDir()

	// Hackingly introduce "race", by having lower max time then maxTime in last chunk.
	db.head.maxTime.Sub(10)

	require.NoError(t, db.Snapshot(snap, true))
	require.NoError(t, db.Close())

	// Reopen DB from snapshot.
	db, err := Open(snap, nil, nil, nil, nil)
	require.NoError(t, err)
	defer func() { require.NoError(t, db.Close()) }()

	querier, err := db.Querier(mint, mint+1000)
	require.NoError(t, err)
	defer func() { require.NoError(t, querier.Close()) }()

	// Sum values.
	seriesSet := querier.Select(ctx, false, nil, labels.MustNewMatcher(labels.MatchEqual, "foo", "bar"))
	var series chunkenc.Iterator
	sum := 0.0
	for seriesSet.Next() {
		series = seriesSet.At().Iterator(series)
		for series.Next() == chunkenc.ValFloat {
			_, v := series.At()
			sum += v
		}
		require.NoError(t, series.Err())
	}
	require.NoError(t, seriesSet.Err())
	require.Empty(t, seriesSet.Warnings())

	// Since we snapshotted with MaxTime - 10, so expect 10 less samples.
	require.Equal(t, 1000.0-10, sum)
}

func TestDB_SnapshotWithDelete(t *testing.T) {
	const numSamples int64 = 10

	db := openTestDB(t, nil, nil)
	defer func() { require.NoError(t, db.Close()) }()

	ctx := context.Background()
	app := db.Appender(ctx)

	smpls := make([]float64, numSamples)
	for i := int64(0); i < numSamples; i++ {
		smpls[i] = rand.Float64()
		app.Append(0, labels.FromStrings("a", "b"), i, smpls[i])
	}

	require.NoError(t, app.Commit())
	cases := []struct {
		intervals tombstones.Intervals
		remaint   []int64
	}{
		{
			intervals: tombstones.Intervals{{Mint: 1, Maxt: 3}, {Mint: 4, Maxt: 7}},
			remaint:   []int64{0, 8, 9},
		},
	}

	for _, c := range cases {
		t.Run("", func(t *testing.T) {
			// TODO(gouthamve): Reset the tombstones somehow.
			// Delete the ranges.
			for _, r := range c.intervals {
				require.NoError(t, db.Delete(ctx, r.Mint, r.Maxt, labels.MustNewMatcher(labels.MatchEqual, "a", "b")))
			}

			// create snapshot
			snap := t.TempDir()

			require.NoError(t, db.Snapshot(snap, true))

			// reopen DB from snapshot
			newDB, err := Open(snap, nil, nil, nil, nil)
			require.NoError(t, err)
			defer func() { require.NoError(t, newDB.Close()) }()

			// Compare the result.
			q, err := newDB.Querier(0, numSamples)
			require.NoError(t, err)
			defer func() { require.NoError(t, q.Close()) }()

			res := q.Select(ctx, false, nil, labels.MustNewMatcher(labels.MatchEqual, "a", "b"))

			expSamples := make([]chunks.Sample, 0, len(c.remaint))
			for _, ts := range c.remaint {
				expSamples = append(expSamples, sample{ts, smpls[ts], nil, nil})
			}

			expss := newMockSeriesSet([]storage.Series{
				storage.NewListSeries(labels.FromStrings("a", "b"), expSamples),
			})

			if len(expSamples) == 0 {
				require.False(t, res.Next())
				return
			}

			for {
				eok, rok := expss.Next(), res.Next()
				require.Equal(t, eok, rok)

				if !eok {
					require.Empty(t, res.Warnings())
					break
				}
				sexp := expss.At()
				sres := res.At()

				require.Equal(t, sexp.Labels(), sres.Labels())

				smplExp, errExp := storage.ExpandSamples(sexp.Iterator(nil), nil)
				smplRes, errRes := storage.ExpandSamples(sres.Iterator(nil), nil)

				require.Equal(t, errExp, errRes)
				require.Equal(t, smplExp, smplRes)
			}
		})
	}
}

func TestDB_e2e(t *testing.T) {
	const (
		numDatapoints = 1000
		numRanges     = 1000
		timeInterval  = int64(3)
	)
	// Create 8 series with 1000 data-points of different ranges and run queries.
	lbls := [][]labels.Label{
		{
			{Name: "a", Value: "b"},
			{Name: "instance", Value: "localhost:9090"},
			{Name: "job", Value: "prometheus"},
		},
		{
			{Name: "a", Value: "b"},
			{Name: "instance", Value: "127.0.0.1:9090"},
			{Name: "job", Value: "prometheus"},
		},
		{
			{Name: "a", Value: "b"},
			{Name: "instance", Value: "127.0.0.1:9090"},
			{Name: "job", Value: "prom-k8s"},
		},
		{
			{Name: "a", Value: "b"},
			{Name: "instance", Value: "localhost:9090"},
			{Name: "job", Value: "prom-k8s"},
		},
		{
			{Name: "a", Value: "c"},
			{Name: "instance", Value: "localhost:9090"},
			{Name: "job", Value: "prometheus"},
		},
		{
			{Name: "a", Value: "c"},
			{Name: "instance", Value: "127.0.0.1:9090"},
			{Name: "job", Value: "prometheus"},
		},
		{
			{Name: "a", Value: "c"},
			{Name: "instance", Value: "127.0.0.1:9090"},
			{Name: "job", Value: "prom-k8s"},
		},
		{
			{Name: "a", Value: "c"},
			{Name: "instance", Value: "localhost:9090"},
			{Name: "job", Value: "prom-k8s"},
		},
	}

	seriesMap := map[string][]chunks.Sample{}
	for _, l := range lbls {
		seriesMap[labels.New(l...).String()] = []chunks.Sample{}
	}

	db := openTestDB(t, nil, nil)
	defer func() {
		require.NoError(t, db.Close())
	}()

	ctx := context.Background()
	app := db.Appender(ctx)

	for _, l := range lbls {
		lset := labels.New(l...)
		series := []chunks.Sample{}

		ts := rand.Int63n(300)
		for i := 0; i < numDatapoints; i++ {
			v := rand.Float64()

			series = append(series, sample{ts, v, nil, nil})

			_, err := app.Append(0, lset, ts, v)
			require.NoError(t, err)

			ts += rand.Int63n(timeInterval) + 1
		}

		seriesMap[lset.String()] = series
	}

	require.NoError(t, app.Commit())

	// Query each selector on 1000 random time-ranges.
	queries := []struct {
		ms []*labels.Matcher
	}{
		{
			ms: []*labels.Matcher{labels.MustNewMatcher(labels.MatchEqual, "a", "b")},
		},
		{
			ms: []*labels.Matcher{
				labels.MustNewMatcher(labels.MatchEqual, "a", "b"),
				labels.MustNewMatcher(labels.MatchEqual, "job", "prom-k8s"),
			},
		},
		{
			ms: []*labels.Matcher{
				labels.MustNewMatcher(labels.MatchEqual, "a", "c"),
				labels.MustNewMatcher(labels.MatchEqual, "instance", "localhost:9090"),
				labels.MustNewMatcher(labels.MatchEqual, "job", "prometheus"),
			},
		},
		// TODO: Add Regexp Matchers.
	}

	for _, qry := range queries {
		matched := labels.Slice{}
		for _, l := range lbls {
			s := labels.Selector(qry.ms)
			ls := labels.New(l...)
			if s.Matches(ls) {
				matched = append(matched, ls)
			}
		}

		sort.Sort(matched)

		for i := 0; i < numRanges; i++ {
			mint := rand.Int63n(300)
			maxt := mint + rand.Int63n(timeInterval*int64(numDatapoints))

			expected := map[string][]chunks.Sample{}

			// Build the mockSeriesSet.
			for _, m := range matched {
				smpls := boundedSamples(seriesMap[m.String()], mint, maxt)
				if len(smpls) > 0 {
					expected[m.String()] = smpls
				}
			}

			q, err := db.Querier(mint, maxt)
			require.NoError(t, err)

			ss := q.Select(ctx, false, nil, qry.ms...)
			result := map[string][]chunks.Sample{}

			for ss.Next() {
				x := ss.At()

				smpls, err := storage.ExpandSamples(x.Iterator(nil), newSample)
				require.NoError(t, err)

				if len(smpls) > 0 {
					result[x.Labels().String()] = smpls
				}
			}

			require.NoError(t, ss.Err())
			require.Empty(t, ss.Warnings())
			require.Equal(t, expected, result)

			q.Close()
		}
	}
}

func TestWALFlushedOnDBClose(t *testing.T) {
	db := openTestDB(t, nil, nil)

	dirDb := db.Dir()

	lbls := labels.FromStrings("labelname", "labelvalue")

	ctx := context.Background()
	app := db.Appender(ctx)
	_, err := app.Append(0, lbls, 0, 1)
	require.NoError(t, err)
	require.NoError(t, app.Commit())

	require.NoError(t, db.Close())

	db, err = Open(dirDb, nil, nil, nil, nil)
	require.NoError(t, err)
	defer func() { require.NoError(t, db.Close()) }()

	q, err := db.Querier(0, 1)
	require.NoError(t, err)

	values, ws, err := q.LabelValues(ctx, "labelname", nil)
	require.NoError(t, err)
	require.Empty(t, ws)
	require.Equal(t, []string{"labelvalue"}, values)
}

func TestWALSegmentSizeOptions(t *testing.T) {
	tests := map[int]func(dbdir string, segmentSize int){
		// Default Wal Size.
		0: func(dbDir string, _ int) {
			filesAndDir, err := os.ReadDir(filepath.Join(dbDir, "wal"))
			require.NoError(t, err)
			files := []os.FileInfo{}
			for _, f := range filesAndDir {
				if !f.IsDir() {
					fi, err := f.Info()
					require.NoError(t, err)
					files = append(files, fi)
				}
			}
			// All the full segment files (all but the last) should match the segment size option.
			for _, f := range files[:len(files)-1] {
				require.Equal(t, int64(DefaultOptions().WALSegmentSize), f.Size(), "WAL file size doesn't match WALSegmentSize option, filename: %v", f.Name())
			}
			lastFile := files[len(files)-1]
			require.Greater(t, int64(DefaultOptions().WALSegmentSize), lastFile.Size(), "last WAL file size is not smaller than the WALSegmentSize option, filename: %v", lastFile.Name())
		},
		// Custom Wal Size.
		2 * 32 * 1024: func(dbDir string, segmentSize int) {
			filesAndDir, err := os.ReadDir(filepath.Join(dbDir, "wal"))
			require.NoError(t, err)
			files := []os.FileInfo{}
			for _, f := range filesAndDir {
				if !f.IsDir() {
					fi, err := f.Info()
					require.NoError(t, err)
					files = append(files, fi)
				}
			}
			require.NotEmpty(t, files, "current WALSegmentSize should result in more than a single WAL file.")
			// All the full segment files (all but the last) should match the segment size option.
			for _, f := range files[:len(files)-1] {
				require.Equal(t, int64(segmentSize), f.Size(), "WAL file size doesn't match WALSegmentSize option, filename: %v", f.Name())
			}
			lastFile := files[len(files)-1]
			require.Greater(t, int64(segmentSize), lastFile.Size(), "last WAL file size is not smaller than the WALSegmentSize option, filename: %v", lastFile.Name())
		},
		// Wal disabled.
		-1: func(dbDir string, _ int) {
			// Check that WAL dir is not there.
			_, err := os.Stat(filepath.Join(dbDir, "wal"))
			require.Error(t, err)
			// Check that there is chunks dir.
			_, err = os.Stat(mmappedChunksDir(dbDir))
			require.NoError(t, err)
		},
	}
	for segmentSize, testFunc := range tests {
		t.Run(fmt.Sprintf("WALSegmentSize %d test", segmentSize), func(t *testing.T) {
			opts := DefaultOptions()
			opts.WALSegmentSize = segmentSize
			db := openTestDB(t, opts, nil)

			for i := int64(0); i < 155; i++ {
				app := db.Appender(context.Background())
				ref, err := app.Append(0, labels.FromStrings("wal"+strconv.Itoa(int(i)), "size"), i, rand.Float64())
				require.NoError(t, err)
				for j := int64(1); j <= 78; j++ {
					_, err := app.Append(ref, labels.EmptyLabels(), i+j, rand.Float64())
					require.NoError(t, err)
				}
				require.NoError(t, app.Commit())
			}

			dbDir := db.Dir()
			require.NoError(t, db.Close())
			testFunc(dbDir, opts.WALSegmentSize)
		})
	}
}

// https://github.com/prometheus/prometheus/issues/9846
// https://github.com/prometheus/prometheus/issues/9859
func TestWALReplayRaceOnSamplesLoggedBeforeSeries(t *testing.T) {
	const (
		numRuns                        = 1
		numSamplesBeforeSeriesCreation = 1000
	)

	// We test both with few and many samples appended after series creation. If samples are < 120 then there's no
	// mmap-ed chunk, otherwise there's at least 1 mmap-ed chunk when replaying the WAL.
	for _, numSamplesAfterSeriesCreation := range []int{1, 1000} {
		for run := 1; run <= numRuns; run++ {
			t.Run(fmt.Sprintf("samples after series creation = %d, run = %d", numSamplesAfterSeriesCreation, run), func(t *testing.T) {
				testWALReplayRaceOnSamplesLoggedBeforeSeries(t, numSamplesBeforeSeriesCreation, numSamplesAfterSeriesCreation)
			})
		}
	}
}

func testWALReplayRaceOnSamplesLoggedBeforeSeries(t *testing.T, numSamplesBeforeSeriesCreation, numSamplesAfterSeriesCreation int) {
	const numSeries = 1000

	db := openTestDB(t, nil, nil)
	db.DisableCompactions()

	for seriesRef := 1; seriesRef <= numSeries; seriesRef++ {
		// Log samples before the series is logged to the WAL.
		var enc record.Encoder
		var samples []record.RefSample

		for ts := 0; ts < numSamplesBeforeSeriesCreation; ts++ {
			samples = append(samples, record.RefSample{
				Ref: chunks.HeadSeriesRef(uint64(seriesRef)),
				T:   int64(ts),
				V:   float64(ts),
			})
		}

		err := db.Head().wal.Log(enc.Samples(samples, nil))
		require.NoError(t, err)

		// Add samples via appender so that they're logged after the series in the WAL.
		app := db.Appender(context.Background())
		lbls := labels.FromStrings("series_id", strconv.Itoa(seriesRef))

		for ts := numSamplesBeforeSeriesCreation; ts < numSamplesBeforeSeriesCreation+numSamplesAfterSeriesCreation; ts++ {
			_, err := app.Append(0, lbls, int64(ts), float64(ts))
			require.NoError(t, err)
		}
		require.NoError(t, app.Commit())
	}

	require.NoError(t, db.Close())

	// Reopen the DB, replaying the WAL.
	reopenDB, err := Open(db.Dir(), promslog.New(&promslog.Config{}), nil, nil, nil)
	require.NoError(t, err)
	t.Cleanup(func() {
		require.NoError(t, reopenDB.Close())
	})

	// Query back chunks for all series.
	q, err := reopenDB.ChunkQuerier(math.MinInt64, math.MaxInt64)
	require.NoError(t, err)

	set := q.Select(context.Background(), false, nil, labels.MustNewMatcher(labels.MatchRegexp, "series_id", ".+"))
	actualSeries := 0
	var chunksIt chunks.Iterator

	for set.Next() {
		actualSeries++
		actualChunks := 0

		chunksIt = set.At().Iterator(chunksIt)
		for chunksIt.Next() {
			actualChunks++
		}
		require.NoError(t, chunksIt.Err())

		// We expect 1 chunk every 120 samples after series creation.
		require.Equalf(t, (numSamplesAfterSeriesCreation/120)+1, actualChunks, "series: %s", set.At().Labels().String())
	}

	require.NoError(t, set.Err())
	require.Equal(t, numSeries, actualSeries)
}

func TestTombstoneClean(t *testing.T) {
	const numSamples int64 = 10

	db := openTestDB(t, nil, nil)

	ctx := context.Background()
	app := db.Appender(ctx)

	smpls := make([]float64, numSamples)
	for i := int64(0); i < numSamples; i++ {
		smpls[i] = rand.Float64()
		app.Append(0, labels.FromStrings("a", "b"), i, smpls[i])
	}

	require.NoError(t, app.Commit())
	cases := []struct {
		intervals tombstones.Intervals
		remaint   []int64
	}{
		{
			intervals: tombstones.Intervals{{Mint: 1, Maxt: 3}, {Mint: 4, Maxt: 7}},
			remaint:   []int64{0, 8, 9},
		},
	}

	for _, c := range cases {
		// Delete the ranges.

		// Create snapshot.
		snap := t.TempDir()
		require.NoError(t, db.Snapshot(snap, true))
		require.NoError(t, db.Close())

		// Reopen DB from snapshot.
		db, err := Open(snap, nil, nil, nil, nil)
		require.NoError(t, err)
		defer db.Close()

		for _, r := range c.intervals {
			require.NoError(t, db.Delete(ctx, r.Mint, r.Maxt, labels.MustNewMatcher(labels.MatchEqual, "a", "b")))
		}

		// All of the setup for THIS line.
		require.NoError(t, db.CleanTombstones())

		// Compare the result.
		q, err := db.Querier(0, numSamples)
		require.NoError(t, err)
		defer q.Close()

		res := q.Select(ctx, false, nil, labels.MustNewMatcher(labels.MatchEqual, "a", "b"))

		expSamples := make([]chunks.Sample, 0, len(c.remaint))
		for _, ts := range c.remaint {
			expSamples = append(expSamples, sample{ts, smpls[ts], nil, nil})
		}

		expss := newMockSeriesSet([]storage.Series{
			storage.NewListSeries(labels.FromStrings("a", "b"), expSamples),
		})

		if len(expSamples) == 0 {
			require.False(t, res.Next())
			continue
		}

		for {
			eok, rok := expss.Next(), res.Next()
			require.Equal(t, eok, rok)

			if !eok {
				break
			}
			sexp := expss.At()
			sres := res.At()

			require.Equal(t, sexp.Labels(), sres.Labels())

			smplExp, errExp := storage.ExpandSamples(sexp.Iterator(nil), nil)
			smplRes, errRes := storage.ExpandSamples(sres.Iterator(nil), nil)

			require.Equal(t, errExp, errRes)
			require.Equal(t, smplExp, smplRes)
		}
		require.Empty(t, res.Warnings())

		for _, b := range db.Blocks() {
			require.Equal(t, tombstones.NewMemTombstones(), b.tombstones)
		}
	}
}

// TestTombstoneCleanResultEmptyBlock tests that a TombstoneClean that results in empty blocks (no timeseries)
// will also delete the resultant block.
func TestTombstoneCleanResultEmptyBlock(t *testing.T) {
	numSamples := int64(10)

	db := openTestDB(t, nil, nil)

	ctx := context.Background()
	app := db.Appender(ctx)

	smpls := make([]float64, numSamples)
	for i := int64(0); i < numSamples; i++ {
		smpls[i] = rand.Float64()
		app.Append(0, labels.FromStrings("a", "b"), i, smpls[i])
	}

	require.NoError(t, app.Commit())
	// Interval should cover the whole block.
	intervals := tombstones.Intervals{{Mint: 0, Maxt: numSamples}}

	// Create snapshot.
	snap := t.TempDir()
	require.NoError(t, db.Snapshot(snap, true))
	require.NoError(t, db.Close())

	// Reopen DB from snapshot.
	db, err := Open(snap, nil, nil, nil, nil)
	require.NoError(t, err)
	defer db.Close()

	// Create tombstones by deleting all samples.
	for _, r := range intervals {
		require.NoError(t, db.Delete(ctx, r.Mint, r.Maxt, labels.MustNewMatcher(labels.MatchEqual, "a", "b")))
	}

	require.NoError(t, db.CleanTombstones())

	// After cleaning tombstones that covers the entire block, no blocks should be left behind.
	actualBlockDirs, err := blockDirs(db.dir)
	require.NoError(t, err)
	require.Empty(t, actualBlockDirs)
}

// TestTombstoneCleanFail tests that a failing TombstoneClean doesn't leave any blocks behind.
// When TombstoneClean errors the original block that should be rebuilt doesn't get deleted so
// if TombstoneClean leaves any blocks behind these will overlap.
func TestTombstoneCleanFail(t *testing.T) {
	db := openTestDB(t, nil, nil)
	defer func() {
		require.NoError(t, db.Close())
	}()

	var oldBlockDirs []string

	// Create some blocks pending for compaction.
	// totalBlocks should be >=2 so we have enough blocks to trigger compaction failure.
	totalBlocks := 2
	for i := 0; i < totalBlocks; i++ {
		blockDir := createBlock(t, db.Dir(), genSeries(1, 1, int64(i), int64(i)+1))
		block, err := OpenBlock(nil, blockDir, nil, nil)
		require.NoError(t, err)
		// Add some fake tombstones to trigger the compaction.
		tomb := tombstones.NewMemTombstones()
		tomb.AddInterval(0, tombstones.Interval{Mint: int64(i), Maxt: int64(i) + 1})
		block.tombstones = tomb

		db.blocks = append(db.blocks, block)
		oldBlockDirs = append(oldBlockDirs, blockDir)
	}

	// Initialize the mockCompactorFailing with a room for a single compaction iteration.
	// mockCompactorFailing will fail on the second iteration so we can check if the cleanup works as expected.
	db.compactor = &mockCompactorFailing{
		t:      t,
		blocks: db.blocks,
		max:    totalBlocks + 1,
	}

	// The compactor should trigger a failure here.
	require.Error(t, db.CleanTombstones())

	// Now check that the CleanTombstones replaced the old block even after a failure.
	actualBlockDirs, err := blockDirs(db.dir)
	require.NoError(t, err)
	// Only one block should have been replaced by a new block.
	require.Len(t, actualBlockDirs, len(oldBlockDirs))
	require.Len(t, intersection(oldBlockDirs, actualBlockDirs), len(actualBlockDirs)-1)
}

func intersection(oldBlocks, actualBlocks []string) (intersection []string) {
	hash := make(map[string]bool)
	for _, e := range oldBlocks {
		hash[e] = true
	}
	for _, e := range actualBlocks {
		// If block present in the hashmap then append intersection list.
		if hash[e] {
			intersection = append(intersection, e)
		}
	}
	return
}

// mockCompactorFailing creates a new empty block on every write and fails when reached the max allowed total.
// For CompactOOO, it always fails.
type mockCompactorFailing struct {
	t      *testing.T
	blocks []*Block
	max    int
}

func (*mockCompactorFailing) Plan(string) ([]string, error) {
	return nil, nil
}

func (c *mockCompactorFailing) Write(dest string, _ BlockReader, _, _ int64, _ *BlockMeta) ([]ulid.ULID, error) {
	if len(c.blocks) >= c.max {
		return []ulid.ULID{}, errors.New("the compactor already did the maximum allowed blocks so it is time to fail")
	}

	block, err := OpenBlock(nil, createBlock(c.t, dest, genSeries(1, 1, 0, 1)), nil, nil)
	require.NoError(c.t, err)
	require.NoError(c.t, block.Close()) // Close block as we won't be using anywhere.
	c.blocks = append(c.blocks, block)

	// Now check that all expected blocks are actually persisted on disk.
	// This way we make sure that we have some blocks that are supposed to be removed.
	var expectedBlocks []string
	for _, b := range c.blocks {
		expectedBlocks = append(expectedBlocks, filepath.Join(dest, b.Meta().ULID.String()))
	}
	actualBlockDirs, err := blockDirs(dest)
	require.NoError(c.t, err)

	require.Equal(c.t, expectedBlocks, actualBlockDirs)

	return []ulid.ULID{block.Meta().ULID}, nil
}

func (*mockCompactorFailing) Compact(string, []string, []*Block) ([]ulid.ULID, error) {
	return []ulid.ULID{}, nil
}

func (*mockCompactorFailing) CompactOOO(string, *OOOCompactionHead) (result []ulid.ULID, err error) {
	return nil, errors.New("mock compaction failing CompactOOO")
}

func TestTimeRetention(t *testing.T) {
	testCases := []struct {
		name              string
		blocks            []*BlockMeta
		expBlocks         []*BlockMeta
		retentionDuration int64
	}{
		{
			name: "Block max time delta greater than retention duration",
			blocks: []*BlockMeta{
				{MinTime: 500, MaxTime: 900}, // Oldest block, beyond retention
				{MinTime: 1000, MaxTime: 1500},
				{MinTime: 1500, MaxTime: 2000}, // Newest block
			},
			expBlocks: []*BlockMeta{
				{MinTime: 1000, MaxTime: 1500},
				{MinTime: 1500, MaxTime: 2000},
			},
			retentionDuration: 1000,
		},
		{
			name: "Block max time delta equal to retention duration",
			blocks: []*BlockMeta{
				{MinTime: 500, MaxTime: 900},   // Oldest block
				{MinTime: 1000, MaxTime: 1500}, // Coinciding exactly with the retention duration.
				{MinTime: 1500, MaxTime: 2000}, // Newest block
			},
			expBlocks: []*BlockMeta{
				{MinTime: 1500, MaxTime: 2000},
			},
			retentionDuration: 500,
		},
	}
	for _, tc := range testCases {
		t.Run(tc.name, func(t *testing.T) {
			db := openTestDB(t, nil, []int64{1000})
			defer func() {
				require.NoError(t, db.Close())
			}()

			for _, m := range tc.blocks {
				createBlock(t, db.Dir(), genSeries(10, 10, m.MinTime, m.MaxTime))
			}

			require.NoError(t, db.reloadBlocks())       // Reload the db to register the new blocks.
			require.Len(t, db.Blocks(), len(tc.blocks)) // Ensure all blocks are registered.

			db.opts.RetentionDuration = tc.retentionDuration
			// Reloading should truncate the blocks which are >= the retention duration vs the first block.
			require.NoError(t, db.reloadBlocks())

			actBlocks := db.Blocks()

			require.Equal(t, 1, int(prom_testutil.ToFloat64(db.metrics.timeRetentionCount)), "metric retention count mismatch")
			require.Len(t, actBlocks, len(tc.expBlocks))
			for i, eb := range tc.expBlocks {
				require.Equal(t, eb.MinTime, actBlocks[i].meta.MinTime)
				require.Equal(t, eb.MaxTime, actBlocks[i].meta.MaxTime)
			}
		})
	}
}

func TestRetentionDurationMetric(t *testing.T) {
	db := openTestDB(t, &Options{
		RetentionDuration: 1000,
	}, []int64{100})
	defer func() {
		require.NoError(t, db.Close())
	}()

	expRetentionDuration := 1.0
	actRetentionDuration := prom_testutil.ToFloat64(db.metrics.retentionDuration)
	require.Equal(t, expRetentionDuration, actRetentionDuration, "metric retention duration mismatch")
}

func TestSizeRetention(t *testing.T) {
	opts := DefaultOptions()
	opts.OutOfOrderTimeWindow = 100
	db := openTestDB(t, opts, []int64{100})
	defer func() {
		require.NoError(t, db.Close())
	}()

	blocks := []*BlockMeta{
		{MinTime: 100, MaxTime: 200}, // Oldest block
		{MinTime: 200, MaxTime: 300},
		{MinTime: 300, MaxTime: 400},
		{MinTime: 400, MaxTime: 500},
		{MinTime: 500, MaxTime: 600}, // Newest Block
	}

	for _, m := range blocks {
		createBlock(t, db.Dir(), genSeries(100, 10, m.MinTime, m.MaxTime))
	}

	headBlocks := []*BlockMeta{
		{MinTime: 700, MaxTime: 800},
	}

	// Add some data to the WAL.
	headApp := db.Head().Appender(context.Background())
	var aSeries labels.Labels
	var it chunkenc.Iterator
	for _, m := range headBlocks {
		series := genSeries(100, 10, m.MinTime, m.MaxTime+1)
		for _, s := range series {
			aSeries = s.Labels()
			it = s.Iterator(it)
			for it.Next() == chunkenc.ValFloat {
				tim, v := it.At()
				_, err := headApp.Append(0, s.Labels(), tim, v)
				require.NoError(t, err)
			}
			require.NoError(t, it.Err())
		}
	}
	require.NoError(t, headApp.Commit())
	db.Head().mmapHeadChunks()

	require.Eventually(t, func() bool {
		return db.Head().chunkDiskMapper.IsQueueEmpty()
	}, 2*time.Second, 100*time.Millisecond)

	// Test that registered size matches the actual disk size.
	require.NoError(t, db.reloadBlocks())                               // Reload the db to register the new db size.
	require.Len(t, db.Blocks(), len(blocks))                            // Ensure all blocks are registered.
	blockSize := int64(prom_testutil.ToFloat64(db.metrics.blocksBytes)) // Use the actual internal metrics.
	walSize, err := db.Head().wal.Size()
	require.NoError(t, err)
	cdmSize, err := db.Head().chunkDiskMapper.Size()
	require.NoError(t, err)
	require.NotZero(t, cdmSize)
	// Expected size should take into account block size + WAL size + Head
	// chunks size
	expSize := blockSize + walSize + cdmSize
	actSize, err := fileutil.DirSize(db.Dir())
	require.NoError(t, err)
	require.Equal(t, expSize, actSize, "registered size doesn't match actual disk size")

	// Create a WAL checkpoint, and compare sizes.
	first, last, err := wlog.Segments(db.Head().wal.Dir())
	require.NoError(t, err)
	_, err = wlog.Checkpoint(promslog.NewNopLogger(), db.Head().wal, first, last-1, func(chunks.HeadSeriesRef, int) bool { return false }, 0)
	require.NoError(t, err)
	blockSize = int64(prom_testutil.ToFloat64(db.metrics.blocksBytes)) // Use the actual internal metrics.
	walSize, err = db.Head().wal.Size()
	require.NoError(t, err)
	cdmSize, err = db.Head().chunkDiskMapper.Size()
	require.NoError(t, err)
	require.NotZero(t, cdmSize)
	expSize = blockSize + walSize + cdmSize
	actSize, err = fileutil.DirSize(db.Dir())
	require.NoError(t, err)
	require.Equal(t, expSize, actSize, "registered size doesn't match actual disk size")

	// Truncate Chunk Disk Mapper and compare sizes.
	require.NoError(t, db.Head().chunkDiskMapper.Truncate(900))
	cdmSize, err = db.Head().chunkDiskMapper.Size()
	require.NoError(t, err)
	require.NotZero(t, cdmSize)
	expSize = blockSize + walSize + cdmSize
	actSize, err = fileutil.DirSize(db.Dir())
	require.NoError(t, err)
	require.Equal(t, expSize, actSize, "registered size doesn't match actual disk size")

	// Add some out of order samples to check the size of WBL.
	headApp = db.Head().Appender(context.Background())
	for ts := int64(750); ts < 800; ts++ {
		_, err := headApp.Append(0, aSeries, ts, float64(ts))
		require.NoError(t, err)
	}
	require.NoError(t, headApp.Commit())

	walSize, err = db.Head().wal.Size()
	require.NoError(t, err)
	wblSize, err := db.Head().wbl.Size()
	require.NoError(t, err)
	require.NotZero(t, wblSize)
	cdmSize, err = db.Head().chunkDiskMapper.Size()
	require.NoError(t, err)
	expSize = blockSize + walSize + wblSize + cdmSize
	actSize, err = fileutil.DirSize(db.Dir())
	require.NoError(t, err)
	require.Equal(t, expSize, actSize, "registered size doesn't match actual disk size")

	// Decrease the max bytes limit so that a delete is triggered.
	// Check total size, total count and check that the oldest block was deleted.
	firstBlockSize := db.Blocks()[0].Size()
	sizeLimit := actSize - firstBlockSize
	db.opts.MaxBytes = sizeLimit          // Set the new db size limit one block smaller that the actual size.
	require.NoError(t, db.reloadBlocks()) // Reload the db to register the new db size.

	expBlocks := blocks[1:]
	actBlocks := db.Blocks()
	blockSize = int64(prom_testutil.ToFloat64(db.metrics.blocksBytes))
	walSize, err = db.Head().wal.Size()
	require.NoError(t, err)
	cdmSize, err = db.Head().chunkDiskMapper.Size()
	require.NoError(t, err)
	require.NotZero(t, cdmSize)
	// Expected size should take into account block size + WAL size + WBL size
	expSize = blockSize + walSize + wblSize + cdmSize
	actRetentionCount := int(prom_testutil.ToFloat64(db.metrics.sizeRetentionCount))
	actSize, err = fileutil.DirSize(db.Dir())
	require.NoError(t, err)

	require.Equal(t, 1, actRetentionCount, "metric retention count mismatch")
	require.Equal(t, expSize, actSize, "metric db size doesn't match actual disk size")
	require.LessOrEqual(t, expSize, sizeLimit, "actual size (%v) is expected to be less than or equal to limit (%v)", expSize, sizeLimit)
	require.Len(t, actBlocks, len(blocks)-1, "new block count should be decreased from:%v to:%v", len(blocks), len(blocks)-1)
	require.Equal(t, expBlocks[0].MaxTime, actBlocks[0].meta.MaxTime, "maxT mismatch of the first block")
	require.Equal(t, expBlocks[len(expBlocks)-1].MaxTime, actBlocks[len(actBlocks)-1].meta.MaxTime, "maxT mismatch of the last block")
}

func TestSizeRetentionMetric(t *testing.T) {
	cases := []struct {
		maxBytes    int64
		expMaxBytes int64
	}{
		{maxBytes: 1000, expMaxBytes: 1000},
		{maxBytes: 0, expMaxBytes: 0},
		{maxBytes: -1000, expMaxBytes: 0},
	}

	for _, c := range cases {
		db := openTestDB(t, &Options{
			MaxBytes: c.maxBytes,
		}, []int64{100})
		defer func() {
			require.NoError(t, db.Close())
		}()

		actMaxBytes := int64(prom_testutil.ToFloat64(db.metrics.maxBytes))
		require.Equal(t, c.expMaxBytes, actMaxBytes, "metric retention limit bytes mismatch")
	}
}

func TestNotMatcherSelectsLabelsUnsetSeries(t *testing.T) {
	db := openTestDB(t, nil, nil)
	defer func() {
		require.NoError(t, db.Close())
	}()

	labelpairs := []labels.Labels{
		labels.FromStrings("a", "abcd", "b", "abcde"),
		labels.FromStrings("labelname", "labelvalue"),
	}

	ctx := context.Background()
	app := db.Appender(ctx)
	for _, lbls := range labelpairs {
		_, err := app.Append(0, lbls, 0, 1)
		require.NoError(t, err)
	}
	require.NoError(t, app.Commit())

	cases := []struct {
		selector labels.Selector
		series   []labels.Labels
	}{{
		selector: labels.Selector{
			labels.MustNewMatcher(labels.MatchNotEqual, "lname", "lvalue"),
		},
		series: labelpairs,
	}, {
		selector: labels.Selector{
			labels.MustNewMatcher(labels.MatchEqual, "a", "abcd"),
			labels.MustNewMatcher(labels.MatchNotEqual, "b", "abcde"),
		},
		series: []labels.Labels{},
	}, {
		selector: labels.Selector{
			labels.MustNewMatcher(labels.MatchEqual, "a", "abcd"),
			labels.MustNewMatcher(labels.MatchNotEqual, "b", "abc"),
		},
		series: []labels.Labels{labelpairs[0]},
	}, {
		selector: labels.Selector{
			labels.MustNewMatcher(labels.MatchNotRegexp, "a", "abd.*"),
		},
		series: labelpairs,
	}, {
		selector: labels.Selector{
			labels.MustNewMatcher(labels.MatchNotRegexp, "a", "abc.*"),
		},
		series: labelpairs[1:],
	}, {
		selector: labels.Selector{
			labels.MustNewMatcher(labels.MatchNotRegexp, "c", "abd.*"),
		},
		series: labelpairs,
	}, {
		selector: labels.Selector{
			labels.MustNewMatcher(labels.MatchNotRegexp, "labelname", "labelvalue"),
		},
		series: labelpairs[:1],
	}}

	q, err := db.Querier(0, 10)
	require.NoError(t, err)
	defer func() { require.NoError(t, q.Close()) }()

	for _, c := range cases {
		ss := q.Select(ctx, false, nil, c.selector...)
		lres, _, ws, err := expandSeriesSet(ss)
		require.NoError(t, err)
		require.Empty(t, ws)
		require.Equal(t, c.series, lres)
	}
}

// expandSeriesSet returns the raw labels in the order they are retrieved from
// the series set and the samples keyed by Labels().String().
func expandSeriesSet(ss storage.SeriesSet) ([]labels.Labels, map[string][]sample, annotations.Annotations, error) {
	resultLabels := []labels.Labels{}
	resultSamples := map[string][]sample{}
	var it chunkenc.Iterator
	for ss.Next() {
		series := ss.At()
		samples := []sample{}
		it = series.Iterator(it)
		for it.Next() == chunkenc.ValFloat {
			t, v := it.At()
			samples = append(samples, sample{t: t, f: v})
		}
		resultLabels = append(resultLabels, series.Labels())
		resultSamples[series.Labels().String()] = samples
	}
	return resultLabels, resultSamples, ss.Warnings(), ss.Err()
}

func TestOverlappingBlocksDetectsAllOverlaps(t *testing.T) {
	// Create 10 blocks that does not overlap (0-10, 10-20, ..., 100-110) but in reverse order to ensure our algorithm
	// will handle that.
	metas := make([]BlockMeta, 11)
	for i := 10; i >= 0; i-- {
		metas[i] = BlockMeta{MinTime: int64(i * 10), MaxTime: int64((i + 1) * 10)}
	}

	require.Empty(t, OverlappingBlocks(metas), "we found unexpected overlaps")

	// Add overlapping blocks. We've to establish order again since we aren't interested
	// in trivial overlaps caused by unorderedness.
	add := func(ms ...BlockMeta) []BlockMeta {
		repl := append(append([]BlockMeta{}, metas...), ms...)
		sort.Slice(repl, func(i, j int) bool {
			return repl[i].MinTime < repl[j].MinTime
		})
		return repl
	}

	// o1 overlaps with 10-20.
	o1 := BlockMeta{MinTime: 15, MaxTime: 17}
	require.Equal(t, Overlaps{
		{Min: 15, Max: 17}: {metas[1], o1},
	}, OverlappingBlocks(add(o1)))

	// o2 overlaps with 20-30 and 30-40.
	o2 := BlockMeta{MinTime: 21, MaxTime: 31}
	require.Equal(t, Overlaps{
		{Min: 21, Max: 30}: {metas[2], o2},
		{Min: 30, Max: 31}: {o2, metas[3]},
	}, OverlappingBlocks(add(o2)))

	// o3a and o3b overlaps with 30-40 and each other.
	o3a := BlockMeta{MinTime: 33, MaxTime: 39}
	o3b := BlockMeta{MinTime: 34, MaxTime: 36}
	require.Equal(t, Overlaps{
		{Min: 34, Max: 36}: {metas[3], o3a, o3b},
	}, OverlappingBlocks(add(o3a, o3b)))

	// o4 is 1:1 overlap with 50-60.
	o4 := BlockMeta{MinTime: 50, MaxTime: 60}
	require.Equal(t, Overlaps{
		{Min: 50, Max: 60}: {metas[5], o4},
	}, OverlappingBlocks(add(o4)))

	// o5 overlaps with 60-70, 70-80 and 80-90.
	o5 := BlockMeta{MinTime: 61, MaxTime: 85}
	require.Equal(t, Overlaps{
		{Min: 61, Max: 70}: {metas[6], o5},
		{Min: 70, Max: 80}: {o5, metas[7]},
		{Min: 80, Max: 85}: {o5, metas[8]},
	}, OverlappingBlocks(add(o5)))

	// o6a overlaps with 90-100, 100-110 and o6b, o6b overlaps with 90-100 and o6a.
	o6a := BlockMeta{MinTime: 92, MaxTime: 105}
	o6b := BlockMeta{MinTime: 94, MaxTime: 99}
	require.Equal(t, Overlaps{
		{Min: 94, Max: 99}:   {metas[9], o6a, o6b},
		{Min: 100, Max: 105}: {o6a, metas[10]},
	}, OverlappingBlocks(add(o6a, o6b)))

	// All together.
	require.Equal(t, Overlaps{
		{Min: 15, Max: 17}: {metas[1], o1},
		{Min: 21, Max: 30}: {metas[2], o2}, {Min: 30, Max: 31}: {o2, metas[3]},
		{Min: 34, Max: 36}: {metas[3], o3a, o3b},
		{Min: 50, Max: 60}: {metas[5], o4},
		{Min: 61, Max: 70}: {metas[6], o5}, {Min: 70, Max: 80}: {o5, metas[7]}, {Min: 80, Max: 85}: {o5, metas[8]},
		{Min: 94, Max: 99}: {metas[9], o6a, o6b}, {Min: 100, Max: 105}: {o6a, metas[10]},
	}, OverlappingBlocks(add(o1, o2, o3a, o3b, o4, o5, o6a, o6b)))

	// Additional case.
	var nc1 []BlockMeta
	nc1 = append(nc1, BlockMeta{MinTime: 1, MaxTime: 5})
	nc1 = append(nc1, BlockMeta{MinTime: 2, MaxTime: 3})
	nc1 = append(nc1, BlockMeta{MinTime: 2, MaxTime: 3})
	nc1 = append(nc1, BlockMeta{MinTime: 2, MaxTime: 3})
	nc1 = append(nc1, BlockMeta{MinTime: 2, MaxTime: 3})
	nc1 = append(nc1, BlockMeta{MinTime: 2, MaxTime: 6})
	nc1 = append(nc1, BlockMeta{MinTime: 3, MaxTime: 5})
	nc1 = append(nc1, BlockMeta{MinTime: 5, MaxTime: 7})
	nc1 = append(nc1, BlockMeta{MinTime: 7, MaxTime: 10})
	nc1 = append(nc1, BlockMeta{MinTime: 8, MaxTime: 9})
	require.Equal(t, Overlaps{
		{Min: 2, Max: 3}: {nc1[0], nc1[1], nc1[2], nc1[3], nc1[4], nc1[5]}, // 1-5, 2-3, 2-3, 2-3, 2-3, 2,6
		{Min: 3, Max: 5}: {nc1[0], nc1[5], nc1[6]},                         // 1-5, 2-6, 3-5
		{Min: 5, Max: 6}: {nc1[5], nc1[7]},                                 // 2-6, 5-7
		{Min: 8, Max: 9}: {nc1[8], nc1[9]},                                 // 7-10, 8-9
	}, OverlappingBlocks(nc1))
}

// Regression test for https://github.com/prometheus/tsdb/issues/347
func TestChunkAtBlockBoundary(t *testing.T) {
	db := openTestDB(t, nil, nil)
	defer func() {
		require.NoError(t, db.Close())
	}()

	ctx := context.Background()
	app := db.Appender(ctx)

	blockRange := db.compactor.(*LeveledCompactor).ranges[0]
	label := labels.FromStrings("foo", "bar")

	for i := int64(0); i < 3; i++ {
		_, err := app.Append(0, label, i*blockRange, 0)
		require.NoError(t, err)
		_, err = app.Append(0, label, i*blockRange+1000, 0)
		require.NoError(t, err)
	}

	err := app.Commit()
	require.NoError(t, err)

	err = db.Compact(ctx)
	require.NoError(t, err)

	var builder labels.ScratchBuilder

	for _, block := range db.Blocks() {
		r, err := block.Index()
		require.NoError(t, err)
		defer r.Close()

		meta := block.Meta()

		k, v := index.AllPostingsKey()
		p, err := r.Postings(ctx, k, v)
		require.NoError(t, err)

		var chks []chunks.Meta

		chunkCount := 0

		for p.Next() {
			err = r.Series(p.At(), &builder, &chks)
			require.NoError(t, err)
			for _, c := range chks {
				require.True(t, meta.MinTime <= c.MinTime && c.MaxTime <= meta.MaxTime,
					"chunk spans beyond block boundaries: [block.MinTime=%d, block.MaxTime=%d]; [chunk.MinTime=%d, chunk.MaxTime=%d]",
					meta.MinTime, meta.MaxTime, c.MinTime, c.MaxTime)
				chunkCount++
			}
		}
		require.Equal(t, 1, chunkCount, "expected 1 chunk in block %s, got %d", meta.ULID, chunkCount)
	}
}

func TestQuerierWithBoundaryChunks(t *testing.T) {
	db := openTestDB(t, nil, nil)
	defer func() {
		require.NoError(t, db.Close())
	}()

	ctx := context.Background()
	app := db.Appender(ctx)

	blockRange := db.compactor.(*LeveledCompactor).ranges[0]
	label := labels.FromStrings("foo", "bar")

	for i := int64(0); i < 5; i++ {
		_, err := app.Append(0, label, i*blockRange, 0)
		require.NoError(t, err)
		_, err = app.Append(0, labels.FromStrings("blockID", strconv.FormatInt(i, 10)), i*blockRange, 0)
		require.NoError(t, err)
	}

	err := app.Commit()
	require.NoError(t, err)

	err = db.Compact(ctx)
	require.NoError(t, err)

	require.GreaterOrEqual(t, len(db.blocks), 3, "invalid test, less than three blocks in DB")

	q, err := db.Querier(blockRange, 2*blockRange)
	require.NoError(t, err)
	defer q.Close()

	// The requested interval covers 2 blocks, so the querier's label values for blockID should give us 2 values, one from each block.
	b, ws, err := q.LabelValues(ctx, "blockID", nil)
	require.NoError(t, err)
	var nilAnnotations annotations.Annotations
	require.Equal(t, nilAnnotations, ws)
	require.Equal(t, []string{"1", "2"}, b)
}

// TestInitializeHeadTimestamp ensures that the h.minTime is set properly.
//   - no blocks no WAL: set to the time of the first  appended sample
//   - no blocks with WAL: set to the smallest sample from the WAL
//   - with blocks no WAL: set to the last block maxT
//   - with blocks with WAL: same as above
func TestInitializeHeadTimestamp(t *testing.T) {
	t.Run("clean", func(t *testing.T) {
		dir := t.TempDir()

		db, err := Open(dir, nil, nil, nil, nil)
		require.NoError(t, err)
		defer db.Close()

		// Should be set to init values if no WAL or blocks exist so far.
		require.Equal(t, int64(math.MaxInt64), db.head.MinTime())
		require.Equal(t, int64(math.MinInt64), db.head.MaxTime())
		require.False(t, db.head.initialized())

		// First added sample initializes the writable range.
		ctx := context.Background()
		app := db.Appender(ctx)
		_, err = app.Append(0, labels.FromStrings("a", "b"), 1000, 1)
		require.NoError(t, err)

		require.Equal(t, int64(1000), db.head.MinTime())
		require.Equal(t, int64(1000), db.head.MaxTime())
		require.True(t, db.head.initialized())
	})
	t.Run("wal-only", func(t *testing.T) {
		dir := t.TempDir()

		require.NoError(t, os.MkdirAll(path.Join(dir, "wal"), 0o777))
		w, err := wlog.New(nil, nil, path.Join(dir, "wal"), compression.None)
		require.NoError(t, err)

		var enc record.Encoder
		err = w.Log(
			enc.Series([]record.RefSeries{
				{Ref: 123, Labels: labels.FromStrings("a", "1")},
				{Ref: 124, Labels: labels.FromStrings("a", "2")},
			}, nil),
			enc.Samples([]record.RefSample{
				{Ref: 123, T: 5000, V: 1},
				{Ref: 124, T: 15000, V: 1},
			}, nil),
		)
		require.NoError(t, err)
		require.NoError(t, w.Close())

		db, err := Open(dir, nil, nil, nil, nil)
		require.NoError(t, err)
		defer db.Close()

		require.Equal(t, int64(5000), db.head.MinTime())
		require.Equal(t, int64(15000), db.head.MaxTime())
		require.True(t, db.head.initialized())
	})
	t.Run("existing-block", func(t *testing.T) {
		dir := t.TempDir()

		createBlock(t, dir, genSeries(1, 1, 1000, 2000))

		db, err := Open(dir, nil, nil, nil, nil)
		require.NoError(t, err)
		defer db.Close()

		require.Equal(t, int64(2000), db.head.MinTime())
		require.Equal(t, int64(2000), db.head.MaxTime())
		require.True(t, db.head.initialized())
	})
	t.Run("existing-block-and-wal", func(t *testing.T) {
		dir := t.TempDir()

		createBlock(t, dir, genSeries(1, 1, 1000, 6000))

		require.NoError(t, os.MkdirAll(path.Join(dir, "wal"), 0o777))
		w, err := wlog.New(nil, nil, path.Join(dir, "wal"), compression.None)
		require.NoError(t, err)

		var enc record.Encoder
		err = w.Log(
			enc.Series([]record.RefSeries{
				{Ref: 123, Labels: labels.FromStrings("a", "1")},
				{Ref: 124, Labels: labels.FromStrings("a", "2")},
			}, nil),
			enc.Samples([]record.RefSample{
				{Ref: 123, T: 5000, V: 1},
				{Ref: 124, T: 15000, V: 1},
			}, nil),
		)
		require.NoError(t, err)
		require.NoError(t, w.Close())

		r := prometheus.NewRegistry()

		db, err := Open(dir, nil, r, nil, nil)
		require.NoError(t, err)
		defer db.Close()

		require.Equal(t, int64(6000), db.head.MinTime())
		require.Equal(t, int64(15000), db.head.MaxTime())
		require.True(t, db.head.initialized())
		// Check that old series has been GCed.
		require.Equal(t, 1.0, prom_testutil.ToFloat64(db.head.metrics.series))
	})
}

func TestNoEmptyBlocks(t *testing.T) {
	db := openTestDB(t, nil, []int64{100})
	ctx := context.Background()
	defer func() {
		require.NoError(t, db.Close())
	}()
	db.DisableCompactions()

	rangeToTriggerCompaction := db.compactor.(*LeveledCompactor).ranges[0]/2*3 - 1
	defaultLabel := labels.FromStrings("foo", "bar")
	defaultMatcher := labels.MustNewMatcher(labels.MatchRegexp, "", ".*")

	t.Run("Test no blocks after compact with empty head.", func(t *testing.T) {
		require.NoError(t, db.Compact(ctx))
		actBlocks, err := blockDirs(db.Dir())
		require.NoError(t, err)
		require.Len(t, actBlocks, len(db.Blocks()))
		require.Empty(t, actBlocks)
		require.Equal(t, 0, int(prom_testutil.ToFloat64(db.compactor.(*LeveledCompactor).metrics.Ran)), "no compaction should be triggered here")
	})

	t.Run("Test no blocks after deleting all samples from head.", func(t *testing.T) {
		app := db.Appender(ctx)
		_, err := app.Append(0, defaultLabel, 1, 0)
		require.NoError(t, err)
		_, err = app.Append(0, defaultLabel, 2, 0)
		require.NoError(t, err)
		_, err = app.Append(0, defaultLabel, 3+rangeToTriggerCompaction, 0)
		require.NoError(t, err)
		require.NoError(t, app.Commit())
		require.NoError(t, db.Delete(ctx, math.MinInt64, math.MaxInt64, defaultMatcher))
		require.NoError(t, db.Compact(ctx))
		require.Equal(t, 1, int(prom_testutil.ToFloat64(db.compactor.(*LeveledCompactor).metrics.Ran)), "compaction should have been triggered here")

		actBlocks, err := blockDirs(db.Dir())
		require.NoError(t, err)
		require.Len(t, actBlocks, len(db.Blocks()))
		require.Empty(t, actBlocks)

		app = db.Appender(ctx)
		_, err = app.Append(0, defaultLabel, 1, 0)
		require.Equal(t, storage.ErrOutOfBounds, err, "the head should be truncated so no samples in the past should be allowed")

		// Adding new blocks.
		currentTime := db.Head().MaxTime()
		_, err = app.Append(0, defaultLabel, currentTime, 0)
		require.NoError(t, err)
		_, err = app.Append(0, defaultLabel, currentTime+1, 0)
		require.NoError(t, err)
		_, err = app.Append(0, defaultLabel, currentTime+rangeToTriggerCompaction, 0)
		require.NoError(t, err)
		require.NoError(t, app.Commit())

		require.NoError(t, db.Compact(ctx))
		require.Equal(t, 2, int(prom_testutil.ToFloat64(db.compactor.(*LeveledCompactor).metrics.Ran)), "compaction should have been triggered here")
		actBlocks, err = blockDirs(db.Dir())
		require.NoError(t, err)
		require.Len(t, actBlocks, len(db.Blocks()))
		require.Len(t, actBlocks, 1, "No blocks created when compacting with >0 samples")
	})

	t.Run(`When no new block is created from head, and there are some blocks on disk
	compaction should not run into infinite loop (was seen during development).`, func(t *testing.T) {
		oldBlocks := db.Blocks()
		app := db.Appender(ctx)
		currentTime := db.Head().MaxTime()
		_, err := app.Append(0, defaultLabel, currentTime, 0)
		require.NoError(t, err)
		_, err = app.Append(0, defaultLabel, currentTime+1, 0)
		require.NoError(t, err)
		_, err = app.Append(0, defaultLabel, currentTime+rangeToTriggerCompaction, 0)
		require.NoError(t, err)
		require.NoError(t, app.Commit())
		require.NoError(t, db.head.Delete(ctx, math.MinInt64, math.MaxInt64, defaultMatcher))
		require.NoError(t, db.Compact(ctx))
		require.Equal(t, 3, int(prom_testutil.ToFloat64(db.compactor.(*LeveledCompactor).metrics.Ran)), "compaction should have been triggered here")
		require.Equal(t, oldBlocks, db.Blocks())
	})

	t.Run("Test no blocks remaining after deleting all samples from disk.", func(t *testing.T) {
		currentTime := db.Head().MaxTime()
		blocks := []*BlockMeta{
			{MinTime: currentTime, MaxTime: currentTime + db.compactor.(*LeveledCompactor).ranges[0]},
			{MinTime: currentTime + 100, MaxTime: currentTime + 100 + db.compactor.(*LeveledCompactor).ranges[0]},
		}
		for _, m := range blocks {
			createBlock(t, db.Dir(), genSeries(2, 2, m.MinTime, m.MaxTime))
		}

		oldBlocks := db.Blocks()
		require.NoError(t, db.reloadBlocks())                   // Reload the db to register the new blocks.
		require.Len(t, db.Blocks(), len(blocks)+len(oldBlocks)) // Ensure all blocks are registered.
		require.NoError(t, db.Delete(ctx, math.MinInt64, math.MaxInt64, defaultMatcher))
		require.NoError(t, db.Compact(ctx))
		require.Equal(t, 5, int(prom_testutil.ToFloat64(db.compactor.(*LeveledCompactor).metrics.Ran)), "compaction should have been triggered here once for each block that have tombstones")

		actBlocks, err := blockDirs(db.Dir())
		require.NoError(t, err)
		require.Len(t, actBlocks, len(db.Blocks()))
		require.Len(t, actBlocks, 1, "All samples are deleted. Only the most recent block should remain after compaction.")
	})
}

func TestDB_LabelNames(t *testing.T) {
	ctx := context.Background()
	tests := []struct {
		// Add 'sampleLabels1' -> Test Head -> Compact -> Test Disk ->
		// -> Add 'sampleLabels2' -> Test Head+Disk

		sampleLabels1 [][2]string // For checking head and disk separately.
		// To test Head+Disk, sampleLabels2 should have
		// at least 1 unique label name which is not in sampleLabels1.
		sampleLabels2 [][2]string // For checking head and disk together.
		exp1          []string    // after adding sampleLabels1.
		exp2          []string    // after adding sampleLabels1 and sampleLabels2.
	}{
		{
			sampleLabels1: [][2]string{
				{"name1", "1"},
				{"name3", "3"},
				{"name2", "2"},
			},
			sampleLabels2: [][2]string{
				{"name4", "4"},
				{"name1", "1"},
			},
			exp1: []string{"name1", "name2", "name3"},
			exp2: []string{"name1", "name2", "name3", "name4"},
		},
		{
			sampleLabels1: [][2]string{
				{"name2", "2"},
				{"name1", "1"},
				{"name2", "2"},
			},
			sampleLabels2: [][2]string{
				{"name6", "6"},
				{"name0", "0"},
			},
			exp1: []string{"name1", "name2"},
			exp2: []string{"name0", "name1", "name2", "name6"},
		},
	}

	blockRange := int64(1000)
	// Appends samples into the database.
	appendSamples := func(db *DB, mint, maxt int64, sampleLabels [][2]string) {
		t.Helper()
		app := db.Appender(ctx)
		for i := mint; i <= maxt; i++ {
			for _, tuple := range sampleLabels {
				label := labels.FromStrings(tuple[0], tuple[1])
				_, err := app.Append(0, label, i*blockRange, 0)
				require.NoError(t, err)
			}
		}
		err := app.Commit()
		require.NoError(t, err)
	}
	for _, tst := range tests {
		t.Run("", func(t *testing.T) {
			ctx := context.Background()
			db := openTestDB(t, nil, nil)
			defer func() {
				require.NoError(t, db.Close())
			}()

			appendSamples(db, 0, 4, tst.sampleLabels1)

			// Testing head.
			headIndexr, err := db.head.Index()
			require.NoError(t, err)
			labelNames, err := headIndexr.LabelNames(ctx)
			require.NoError(t, err)
			require.Equal(t, tst.exp1, labelNames)
			require.NoError(t, headIndexr.Close())

			// Testing disk.
			err = db.Compact(ctx)
			require.NoError(t, err)
			// All blocks have same label names, hence check them individually.
			// No need to aggregate and check.
			for _, b := range db.Blocks() {
				blockIndexr, err := b.Index()
				require.NoError(t, err)
				labelNames, err = blockIndexr.LabelNames(ctx)
				require.NoError(t, err)
				require.Equal(t, tst.exp1, labelNames)
				require.NoError(t, blockIndexr.Close())
			}

			// Adding more samples to head with new label names
			// so that we can test (head+disk).LabelNames(ctx) (the union).
			appendSamples(db, 5, 9, tst.sampleLabels2)

			// Testing DB (union).
			q, err := db.Querier(math.MinInt64, math.MaxInt64)
			require.NoError(t, err)
			var ws annotations.Annotations
			labelNames, ws, err = q.LabelNames(ctx, nil)
			require.NoError(t, err)
			require.Empty(t, ws)
			require.NoError(t, q.Close())
			require.Equal(t, tst.exp2, labelNames)
		})
	}
}

func TestCorrectNumTombstones(t *testing.T) {
	db := openTestDB(t, nil, nil)
	defer func() {
		require.NoError(t, db.Close())
	}()

	blockRange := db.compactor.(*LeveledCompactor).ranges[0]
	name, value := "foo", "bar"
	defaultLabel := labels.FromStrings(name, value)
	defaultMatcher := labels.MustNewMatcher(labels.MatchEqual, name, value)

	ctx := context.Background()
	app := db.Appender(ctx)
	for i := int64(0); i < 3; i++ {
		for j := int64(0); j < 15; j++ {
			_, err := app.Append(0, defaultLabel, i*blockRange+j, 0)
			require.NoError(t, err)
		}
	}
	require.NoError(t, app.Commit())

	err := db.Compact(ctx)
	require.NoError(t, err)
	require.Len(t, db.blocks, 1)

	require.NoError(t, db.Delete(ctx, 0, 1, defaultMatcher))
	require.Equal(t, uint64(1), db.blocks[0].meta.Stats.NumTombstones)

	// {0, 1} and {2, 3} are merged to form 1 tombstone.
	require.NoError(t, db.Delete(ctx, 2, 3, defaultMatcher))
	require.Equal(t, uint64(1), db.blocks[0].meta.Stats.NumTombstones)

	require.NoError(t, db.Delete(ctx, 5, 6, defaultMatcher))
	require.Equal(t, uint64(2), db.blocks[0].meta.Stats.NumTombstones)

	require.NoError(t, db.Delete(ctx, 9, 11, defaultMatcher))
	require.Equal(t, uint64(3), db.blocks[0].meta.Stats.NumTombstones)
}

// TestBlockRanges checks the following use cases:
//   - No samples can be added with timestamps lower than the last block maxt.
//   - The compactor doesn't create overlapping blocks
//
// even when the last blocks is not within the default boundaries.
//   - Lower boundary is based on the smallest sample in the head and
//
// upper boundary is rounded to the configured block range.
//
// This ensures that a snapshot that includes the head and creates a block with a custom time range
// will not overlap with the first block created by the next compaction.
func TestBlockRanges(t *testing.T) {
	logger := promslog.New(&promslog.Config{})
	ctx := context.Background()

	dir := t.TempDir()

	// Test that the compactor doesn't create overlapping blocks
	// when a non standard block already exists.
	firstBlockMaxT := int64(3)
	createBlock(t, dir, genSeries(1, 1, 0, firstBlockMaxT))
	db, err := open(dir, logger, nil, DefaultOptions(), []int64{10000}, nil)
	require.NoError(t, err)

	rangeToTriggerCompaction := db.compactor.(*LeveledCompactor).ranges[0]/2*3 + 1

	app := db.Appender(ctx)
	lbl := labels.FromStrings("a", "b")
	_, err = app.Append(0, lbl, firstBlockMaxT-1, rand.Float64())
	require.Error(t, err, "appending a sample with a timestamp covered by a previous block shouldn't be possible")
	_, err = app.Append(0, lbl, firstBlockMaxT+1, rand.Float64())
	require.NoError(t, err)
	_, err = app.Append(0, lbl, firstBlockMaxT+2, rand.Float64())
	require.NoError(t, err)
	secondBlockMaxt := firstBlockMaxT + rangeToTriggerCompaction
	_, err = app.Append(0, lbl, secondBlockMaxt, rand.Float64()) // Add samples to trigger a new compaction

	require.NoError(t, err)
	require.NoError(t, app.Commit())
	for x := 0; x < 100; x++ {
		if len(db.Blocks()) == 2 {
			break
		}
		time.Sleep(100 * time.Millisecond)
	}
	require.Len(t, db.Blocks(), 2, "no new block created after the set timeout")

	require.LessOrEqual(t, db.Blocks()[1].Meta().MinTime, db.Blocks()[0].Meta().MaxTime,
		"new block overlaps  old:%v,new:%v", db.Blocks()[0].Meta(), db.Blocks()[1].Meta())

	// Test that wal records are skipped when an existing block covers the same time ranges
	// and compaction doesn't create an overlapping block.
	app = db.Appender(ctx)
	db.DisableCompactions()
	_, err = app.Append(0, lbl, secondBlockMaxt+1, rand.Float64())
	require.NoError(t, err)
	_, err = app.Append(0, lbl, secondBlockMaxt+2, rand.Float64())
	require.NoError(t, err)
	_, err = app.Append(0, lbl, secondBlockMaxt+3, rand.Float64())
	require.NoError(t, err)
	_, err = app.Append(0, lbl, secondBlockMaxt+4, rand.Float64())
	require.NoError(t, err)
	require.NoError(t, app.Commit())
	require.NoError(t, db.Close())

	thirdBlockMaxt := secondBlockMaxt + 2
	createBlock(t, dir, genSeries(1, 1, secondBlockMaxt+1, thirdBlockMaxt))

	db, err = open(dir, logger, nil, DefaultOptions(), []int64{10000}, nil)
	require.NoError(t, err)

	defer db.Close()
	require.Len(t, db.Blocks(), 3, "db doesn't include expected number of blocks")
	require.Equal(t, db.Blocks()[2].Meta().MaxTime, thirdBlockMaxt, "unexpected maxt of the last block")

	app = db.Appender(ctx)
	_, err = app.Append(0, lbl, thirdBlockMaxt+rangeToTriggerCompaction, rand.Float64()) // Trigger a compaction
	require.NoError(t, err)
	require.NoError(t, app.Commit())
	for x := 0; x < 100; x++ {
		if len(db.Blocks()) == 4 {
			break
		}
		time.Sleep(100 * time.Millisecond)
	}

	require.Len(t, db.Blocks(), 4, "no new block created after the set timeout")

	require.LessOrEqual(t, db.Blocks()[3].Meta().MinTime, db.Blocks()[2].Meta().MaxTime,
		"new block overlaps  old:%v,new:%v", db.Blocks()[2].Meta(), db.Blocks()[3].Meta())
}

// TestDBReadOnly ensures that opening a DB in readonly mode doesn't modify any files on the disk.
// It also checks that the API calls return equivalent results as a normal db.Open() mode.
func TestDBReadOnly(t *testing.T) {
	var (
		dbDir     string
		logger    = promslog.New(&promslog.Config{})
		expBlocks []*Block
		expBlock  *Block
		expSeries map[string][]chunks.Sample
		expChunks map[string][][]chunks.Sample
		expDBHash []byte
		matchAll  = labels.MustNewMatcher(labels.MatchEqual, "", "")
		err       error
	)

	// Bootstrap the db.
	{
		dbDir = t.TempDir()

		dbBlocks := []*BlockMeta{
			// Create three 2-sample blocks.
			{MinTime: 10, MaxTime: 12},
			{MinTime: 12, MaxTime: 14},
			{MinTime: 14, MaxTime: 16},
		}

		for _, m := range dbBlocks {
			_ = createBlock(t, dbDir, genSeries(1, 1, m.MinTime, m.MaxTime))
		}

		// Add head to test DBReadOnly WAL reading capabilities.
		w, err := wlog.New(logger, nil, filepath.Join(dbDir, "wal"), compression.Snappy)
		require.NoError(t, err)
		h := createHead(t, w, genSeries(1, 1, 16, 18), dbDir)
		require.NoError(t, h.Close())
	}

	// Open a normal db to use for a comparison.
	{
		dbWritable, err := Open(dbDir, logger, nil, nil, nil)
		require.NoError(t, err)
		dbWritable.DisableCompactions()

		dbSizeBeforeAppend, err := fileutil.DirSize(dbWritable.Dir())
		require.NoError(t, err)
		app := dbWritable.Appender(context.Background())
		_, err = app.Append(0, labels.FromStrings("foo", "bar"), dbWritable.Head().MaxTime()+1, 0)
		require.NoError(t, err)
		require.NoError(t, app.Commit())

		expBlocks = dbWritable.Blocks()
		expBlock = expBlocks[0]
		expDbSize, err := fileutil.DirSize(dbWritable.Dir())
		require.NoError(t, err)
		require.Greater(t, expDbSize, dbSizeBeforeAppend, "db size didn't increase after an append")

		q, err := dbWritable.Querier(math.MinInt64, math.MaxInt64)
		require.NoError(t, err)
		expSeries = query(t, q, matchAll)
		cq, err := dbWritable.ChunkQuerier(math.MinInt64, math.MaxInt64)
		require.NoError(t, err)
		expChunks = queryAndExpandChunks(t, cq, matchAll)

		require.NoError(t, dbWritable.Close()) // Close here to allow getting the dir hash for windows.
		expDBHash = testutil.DirHash(t, dbWritable.Dir())
	}

	// Open a read only db and ensure that the API returns the same result as the normal DB.
	dbReadOnly, err := OpenDBReadOnly(dbDir, "", logger)
	require.NoError(t, err)
	defer func() { require.NoError(t, dbReadOnly.Close()) }()

	t.Run("blocks", func(t *testing.T) {
		blocks, err := dbReadOnly.Blocks()
		require.NoError(t, err)
		require.Len(t, blocks, len(expBlocks))
		for i, expBlock := range expBlocks {
			require.Equal(t, expBlock.Meta(), blocks[i].Meta(), "block meta mismatch")
		}
	})
	t.Run("block", func(t *testing.T) {
		blockID := expBlock.meta.ULID.String()
		block, err := dbReadOnly.Block(blockID, nil)
		require.NoError(t, err)
		require.Equal(t, expBlock.Meta(), block.Meta(), "block meta mismatch")
	})
	t.Run("invalid block ID", func(t *testing.T) {
		blockID := "01GTDVZZF52NSWB5SXQF0P2PGF"
		_, err := dbReadOnly.Block(blockID, nil)
		require.Error(t, err)
	})
	t.Run("last block ID", func(t *testing.T) {
		blockID, err := dbReadOnly.LastBlockID()
		require.NoError(t, err)
		require.Equal(t, expBlocks[2].Meta().ULID.String(), blockID)
	})
	t.Run("querier", func(t *testing.T) {
		// Open a read only db and ensure that the API returns the same result as the normal DB.
		q, err := dbReadOnly.Querier(math.MinInt64, math.MaxInt64)
		require.NoError(t, err)
		readOnlySeries := query(t, q, matchAll)
		readOnlyDBHash := testutil.DirHash(t, dbDir)

		require.Len(t, readOnlySeries, len(expSeries), "total series mismatch")
		require.Equal(t, expSeries, readOnlySeries, "series mismatch")
		require.Equal(t, expDBHash, readOnlyDBHash, "after all read operations the db hash should remain the same")
	})
	t.Run("chunk querier", func(t *testing.T) {
		cq, err := dbReadOnly.ChunkQuerier(math.MinInt64, math.MaxInt64)
		require.NoError(t, err)
		readOnlySeries := queryAndExpandChunks(t, cq, matchAll)
		readOnlyDBHash := testutil.DirHash(t, dbDir)

		require.Len(t, readOnlySeries, len(expChunks), "total series mismatch")
		require.Equal(t, expChunks, readOnlySeries, "series chunks mismatch")
		require.Equal(t, expDBHash, readOnlyDBHash, "after all read operations the db hash should remain the same")
	})
}

// TestDBReadOnlyClosing ensures that after closing the db
// all api methods return an ErrClosed.
func TestDBReadOnlyClosing(t *testing.T) {
	sandboxDir := t.TempDir()
	db, err := OpenDBReadOnly(t.TempDir(), sandboxDir, promslog.New(&promslog.Config{}))
	require.NoError(t, err)
	// The sandboxDir was there.
	require.DirExists(t, db.sandboxDir)
	require.NoError(t, db.Close())
	// The sandboxDir was deleted when closing.
	require.NoDirExists(t, db.sandboxDir)
	require.Equal(t, db.Close(), ErrClosed)
	_, err = db.Blocks()
	require.Equal(t, err, ErrClosed)
	_, err = db.Querier(0, 1)
	require.Equal(t, err, ErrClosed)
}

func TestDBReadOnly_FlushWAL(t *testing.T) {
	var (
		dbDir  string
		logger = promslog.New(&promslog.Config{})
		err    error
		maxt   int
		ctx    = context.Background()
	)

	// Bootstrap the db.
	{
		dbDir = t.TempDir()

		// Append data to the WAL.
		db, err := Open(dbDir, logger, nil, nil, nil)
		require.NoError(t, err)
		db.DisableCompactions()
		app := db.Appender(ctx)
		maxt = 1000
		for i := 0; i < maxt; i++ {
			_, err := app.Append(0, labels.FromStrings(defaultLabelName, "flush"), int64(i), 1.0)
			require.NoError(t, err)
		}
		require.NoError(t, app.Commit())
		require.NoError(t, db.Close())
	}

	// Flush WAL.
	db, err := OpenDBReadOnly(dbDir, "", logger)
	require.NoError(t, err)

	flush := t.TempDir()
	require.NoError(t, db.FlushWAL(flush))
	require.NoError(t, db.Close())

	// Reopen the DB from the flushed WAL block.
	db, err = OpenDBReadOnly(flush, "", logger)
	require.NoError(t, err)
	defer func() { require.NoError(t, db.Close()) }()
	blocks, err := db.Blocks()
	require.NoError(t, err)
	require.Len(t, blocks, 1)

	querier, err := db.Querier(0, int64(maxt)-1)
	require.NoError(t, err)
	defer func() { require.NoError(t, querier.Close()) }()

	// Sum the values.
	seriesSet := querier.Select(ctx, false, nil, labels.MustNewMatcher(labels.MatchEqual, defaultLabelName, "flush"))
	var series chunkenc.Iterator

	sum := 0.0
	for seriesSet.Next() {
		series = seriesSet.At().Iterator(series)
		for series.Next() == chunkenc.ValFloat {
			_, v := series.At()
			sum += v
		}
		require.NoError(t, series.Err())
	}
	require.NoError(t, seriesSet.Err())
	require.Empty(t, seriesSet.Warnings())
	require.Equal(t, 1000.0, sum)
}

func TestDBReadOnly_Querier_NoAlteration(t *testing.T) {
	countChunks := func(dir string) int {
		files, err := os.ReadDir(mmappedChunksDir(dir))
		require.NoError(t, err)
		return len(files)
	}

	dirHash := func(dir string) (hash []byte) {
		// Windows requires the DB to be closed: "xxx\lock: The process cannot access the file because it is being used by another process."
		// But closing the DB alters the directory in this case (it'll cut a new chunk).
		if runtime.GOOS != "windows" {
			hash = testutil.DirHash(t, dir)
		}
		return
	}

	spinUpQuerierAndCheck := func(dir, sandboxDir string, chunksCount int) {
		dBDirHash := dirHash(dir)
		// Bootstrap a RO db from the same dir and set up a querier.
		dbReadOnly, err := OpenDBReadOnly(dir, sandboxDir, nil)
		require.NoError(t, err)
		require.Equal(t, chunksCount, countChunks(dir))
		q, err := dbReadOnly.Querier(math.MinInt, math.MaxInt)
		require.NoError(t, err)
		require.NoError(t, q.Close())
		require.NoError(t, dbReadOnly.Close())
		// The RO Head doesn't alter RW db chunks_head/.
		require.Equal(t, chunksCount, countChunks(dir))
		require.Equal(t, dirHash(dir), dBDirHash)
	}

	t.Run("doesn't cut chunks while replaying WAL", func(t *testing.T) {
		db := openTestDB(t, nil, nil)
		defer func() {
			require.NoError(t, db.Close())
		}()

		// Append until the first mmapped head chunk.
		for i := 0; i < 121; i++ {
			app := db.Appender(context.Background())
			_, err := app.Append(0, labels.FromStrings("foo", "bar"), int64(i), 0)
			require.NoError(t, err)
			require.NoError(t, app.Commit())
		}

		spinUpQuerierAndCheck(db.dir, t.TempDir(), 0)

		// The RW Head should have no problem cutting its own chunk,
		// this also proves that a chunk needed to be cut.
		require.NotPanics(t, func() { db.ForceHeadMMap() })
		require.Equal(t, 1, countChunks(db.dir))
	})

	t.Run("doesn't truncate corrupted chunks", func(t *testing.T) {
		db := openTestDB(t, nil, nil)
		require.NoError(t, db.Close())

		// Simulate a corrupted chunk: without a header.
		chunk, err := os.Create(path.Join(mmappedChunksDir(db.dir), "000001"))
		require.NoError(t, err)
		require.NoError(t, chunk.Close())

		spinUpQuerierAndCheck(db.dir, t.TempDir(), 1)

		// The RW Head should have no problem truncating its corrupted file:
		// this proves that the chunk needed to be truncated.
		db, err = Open(db.dir, nil, nil, nil, nil)
		defer func() {
			require.NoError(t, db.Close())
		}()
		require.NoError(t, err)
		require.Equal(t, 0, countChunks(db.dir))
	})
}

func TestDBCannotSeePartialCommits(t *testing.T) {
	if defaultIsolationDisabled {
		t.Skip("skipping test since tsdb isolation is disabled")
	}

	tmpdir := t.TempDir()

	db, err := Open(tmpdir, nil, nil, nil, nil)
	require.NoError(t, err)
	defer db.Close()

	stop := make(chan struct{})
	firstInsert := make(chan struct{})
	ctx := context.Background()

	// Insert data in batches.
	go func() {
		iter := 0
		for {
			app := db.Appender(ctx)

			for j := 0; j < 100; j++ {
				_, err := app.Append(0, labels.FromStrings("foo", "bar", "a", strconv.Itoa(j)), int64(iter), float64(iter))
				require.NoError(t, err)
			}
			err = app.Commit()
			require.NoError(t, err)

			if iter == 0 {
				close(firstInsert)
			}
			iter++

			select {
			case <-stop:
				return
			default:
			}
		}
	}()

	<-firstInsert

	// This is a race condition, so do a few tests to tickle it.
	// Usually most will fail.
	inconsistencies := 0
	for i := 0; i < 10; i++ {
		func() {
			querier, err := db.Querier(0, 1000000)
			require.NoError(t, err)
			defer querier.Close()

			ss := querier.Select(ctx, false, nil, labels.MustNewMatcher(labels.MatchEqual, "foo", "bar"))
			_, seriesSet, ws, err := expandSeriesSet(ss)
			require.NoError(t, err)
			require.Empty(t, ws)

			values := map[float64]struct{}{}
			for _, series := range seriesSet {
				values[series[len(series)-1].f] = struct{}{}
			}
			if len(values) != 1 {
				inconsistencies++
			}
		}()
	}
	stop <- struct{}{}

	require.Equal(t, 0, inconsistencies, "Some queries saw inconsistent results.")
}

func TestDBQueryDoesntSeeAppendsAfterCreation(t *testing.T) {
	if defaultIsolationDisabled {
		t.Skip("skipping test since tsdb isolation is disabled")
	}

	tmpdir := t.TempDir()

	db, err := Open(tmpdir, nil, nil, nil, nil)
	require.NoError(t, err)
	defer db.Close()

	querierBeforeAdd, err := db.Querier(0, 1000000)
	require.NoError(t, err)
	defer querierBeforeAdd.Close()

	ctx := context.Background()
	app := db.Appender(ctx)
	_, err = app.Append(0, labels.FromStrings("foo", "bar"), 0, 0)
	require.NoError(t, err)

	querierAfterAddButBeforeCommit, err := db.Querier(0, 1000000)
	require.NoError(t, err)
	defer querierAfterAddButBeforeCommit.Close()

	// None of the queriers should return anything after the Add but before the commit.
	ss := querierBeforeAdd.Select(ctx, false, nil, labels.MustNewMatcher(labels.MatchEqual, "foo", "bar"))
	_, seriesSet, ws, err := expandSeriesSet(ss)
	require.NoError(t, err)
	require.Empty(t, ws)
	require.Equal(t, map[string][]sample{}, seriesSet)

	ss = querierAfterAddButBeforeCommit.Select(ctx, false, nil, labels.MustNewMatcher(labels.MatchEqual, "foo", "bar"))
	_, seriesSet, ws, err = expandSeriesSet(ss)
	require.NoError(t, err)
	require.Empty(t, ws)
	require.Equal(t, map[string][]sample{}, seriesSet)

	// This commit is after the queriers are created, so should not be returned.
	err = app.Commit()
	require.NoError(t, err)

	// Nothing returned for querier created before the Add.
	ss = querierBeforeAdd.Select(ctx, false, nil, labels.MustNewMatcher(labels.MatchEqual, "foo", "bar"))
	_, seriesSet, ws, err = expandSeriesSet(ss)
	require.NoError(t, err)
	require.Empty(t, ws)
	require.Equal(t, map[string][]sample{}, seriesSet)

	// Series exists but has no samples for querier created after Add.
	ss = querierAfterAddButBeforeCommit.Select(ctx, false, nil, labels.MustNewMatcher(labels.MatchEqual, "foo", "bar"))
	_, seriesSet, ws, err = expandSeriesSet(ss)
	require.NoError(t, err)
	require.Empty(t, ws)
	require.Equal(t, map[string][]sample{`{foo="bar"}`: {}}, seriesSet)

	querierAfterCommit, err := db.Querier(0, 1000000)
	require.NoError(t, err)
	defer querierAfterCommit.Close()

	// Samples are returned for querier created after Commit.
	ss = querierAfterCommit.Select(ctx, false, nil, labels.MustNewMatcher(labels.MatchEqual, "foo", "bar"))
	_, seriesSet, ws, err = expandSeriesSet(ss)
	require.NoError(t, err)
	require.Empty(t, ws)
	require.Equal(t, map[string][]sample{`{foo="bar"}`: {{t: 0, f: 0}}}, seriesSet)
}

func assureChunkFromSamples(t *testing.T, samples []chunks.Sample) chunks.Meta {
	chks, err := chunks.ChunkFromSamples(samples)
	require.NoError(t, err)
	return chks
}

// TestChunkWriter_ReadAfterWrite ensures that chunk segment are cut at the set segment size and
// that the resulted segments includes the expected chunks data.
func TestChunkWriter_ReadAfterWrite(t *testing.T) {
	chk1 := assureChunkFromSamples(t, []chunks.Sample{sample{1, 1, nil, nil}})
	chk2 := assureChunkFromSamples(t, []chunks.Sample{sample{1, 2, nil, nil}})
	chk3 := assureChunkFromSamples(t, []chunks.Sample{sample{1, 3, nil, nil}})
	chk4 := assureChunkFromSamples(t, []chunks.Sample{sample{1, 4, nil, nil}})
	chk5 := assureChunkFromSamples(t, []chunks.Sample{sample{1, 5, nil, nil}})
	chunkSize := len(chk1.Chunk.Bytes()) + chunks.MaxChunkLengthFieldSize + chunks.ChunkEncodingSize + crc32.Size

	tests := []struct {
		chks [][]chunks.Meta
		segmentSize,
		expSegmentsCount int
		expSegmentSizes []int
	}{
		// 0:Last chunk ends at the segment boundary so
		// all chunks should fit in a single segment.
		{
			chks: [][]chunks.Meta{
				{
					chk1,
					chk2,
					chk3,
				},
			},
			segmentSize:      3 * chunkSize,
			expSegmentSizes:  []int{3 * chunkSize},
			expSegmentsCount: 1,
		},
		// 1:Two chunks can fit in a single segment so the last one should result in a new segment.
		{
			chks: [][]chunks.Meta{
				{
					chk1,
					chk2,
					chk3,
					chk4,
					chk5,
				},
			},
			segmentSize:      2 * chunkSize,
			expSegmentSizes:  []int{2 * chunkSize, 2 * chunkSize, chunkSize},
			expSegmentsCount: 3,
		},
		// 2:When the segment size is smaller than the size of 2 chunks
		// the last segment should still create a new segment.
		{
			chks: [][]chunks.Meta{
				{
					chk1,
					chk2,
					chk3,
				},
			},
			segmentSize:      2*chunkSize - 1,
			expSegmentSizes:  []int{chunkSize, chunkSize, chunkSize},
			expSegmentsCount: 3,
		},
		// 3:When the segment is smaller than a single chunk
		// it should still be written by ignoring the max segment size.
		{
			chks: [][]chunks.Meta{
				{
					chk1,
				},
			},
			segmentSize:      chunkSize - 1,
			expSegmentSizes:  []int{chunkSize},
			expSegmentsCount: 1,
		},
		// 4:All chunks are bigger than the max segment size, but
		// these should still be written even when this will result in bigger segment than the set size.
		// Each segment will hold a single chunk.
		{
			chks: [][]chunks.Meta{
				{
					chk1,
					chk2,
					chk3,
				},
			},
			segmentSize:      1,
			expSegmentSizes:  []int{chunkSize, chunkSize, chunkSize},
			expSegmentsCount: 3,
		},
		// 5:Adding multiple batches of chunks.
		{
			chks: [][]chunks.Meta{
				{
					chk1,
					chk2,
					chk3,
				},
				{
					chk4,
					chk5,
				},
			},
			segmentSize:      3 * chunkSize,
			expSegmentSizes:  []int{3 * chunkSize, 2 * chunkSize},
			expSegmentsCount: 2,
		},
		// 6:Adding multiple batches of chunks.
		{
			chks: [][]chunks.Meta{
				{
					chk1,
				},
				{
					chk2,
					chk3,
				},
				{
					chk4,
				},
			},
			segmentSize:      2 * chunkSize,
			expSegmentSizes:  []int{2 * chunkSize, 2 * chunkSize},
			expSegmentsCount: 2,
		},
	}

	for i, test := range tests {
		t.Run(strconv.Itoa(i), func(t *testing.T) {
			tempDir := t.TempDir()

			chunkw, err := chunks.NewWriter(tempDir, chunks.WithSegmentSize(chunks.SegmentHeaderSize+int64(test.segmentSize)))
			require.NoError(t, err)

			for _, chks := range test.chks {
				require.NoError(t, chunkw.WriteChunks(chks...))
			}
			require.NoError(t, chunkw.Close())

			files, err := os.ReadDir(tempDir)
			require.NoError(t, err)
			require.Len(t, files, test.expSegmentsCount, "expected segments count mismatch")

			// Verify that all data is written to the segments.
			sizeExp := 0
			sizeAct := 0

			for _, chks := range test.chks {
				for _, chk := range chks {
					l := make([]byte, binary.MaxVarintLen32)
					sizeExp += binary.PutUvarint(l, uint64(len(chk.Chunk.Bytes()))) // The length field.
					sizeExp += chunks.ChunkEncodingSize
					sizeExp += len(chk.Chunk.Bytes()) // The data itself.
					sizeExp += crc32.Size             // The 4 bytes of crc32
				}
			}
			sizeExp += test.expSegmentsCount * chunks.SegmentHeaderSize // The segment header bytes.

			for i, f := range files {
				fi, err := f.Info()
				require.NoError(t, err)
				size := int(fi.Size())
				// Verify that the segment is the same or smaller than the expected size.
				require.GreaterOrEqual(t, chunks.SegmentHeaderSize+test.expSegmentSizes[i], size, "Segment:%v should NOT be bigger than:%v actual:%v", i, chunks.SegmentHeaderSize+test.expSegmentSizes[i], size)

				sizeAct += size
			}
			require.Equal(t, sizeExp, sizeAct)

			// Check the content of the chunks.
			r, err := chunks.NewDirReader(tempDir, nil)
			require.NoError(t, err)
			defer func() { require.NoError(t, r.Close()) }()

			for _, chks := range test.chks {
				for _, chkExp := range chks {
					chkAct, iterable, err := r.ChunkOrIterable(chkExp)
					require.NoError(t, err)
					require.Nil(t, iterable)
					require.Equal(t, chkExp.Chunk.Bytes(), chkAct.Bytes())
				}
			}
		})
	}
}

func TestRangeForTimestamp(t *testing.T) {
	type args struct {
		t     int64
		width int64
	}
	tests := []struct {
		args     args
		expected int64
	}{
		{args{0, 5}, 5},
		{args{1, 5}, 5},
		{args{5, 5}, 10},
		{args{6, 5}, 10},
		{args{13, 5}, 15},
		{args{95, 5}, 100},
	}
	for _, tt := range tests {
		got := rangeForTimestamp(tt.args.t, tt.args.width)
		require.Equal(t, tt.expected, got)
	}
}

// TestChunkReader_ConcurrentReads checks that the chunk result can be read concurrently.
// Regression test for https://github.com/prometheus/prometheus/pull/6514.
func TestChunkReader_ConcurrentReads(t *testing.T) {
	chks := []chunks.Meta{
		assureChunkFromSamples(t, []chunks.Sample{sample{1, 1, nil, nil}}),
		assureChunkFromSamples(t, []chunks.Sample{sample{1, 2, nil, nil}}),
		assureChunkFromSamples(t, []chunks.Sample{sample{1, 3, nil, nil}}),
		assureChunkFromSamples(t, []chunks.Sample{sample{1, 4, nil, nil}}),
		assureChunkFromSamples(t, []chunks.Sample{sample{1, 5, nil, nil}}),
	}

	tempDir := t.TempDir()

	chunkw, err := chunks.NewWriter(tempDir)
	require.NoError(t, err)

	require.NoError(t, chunkw.WriteChunks(chks...))
	require.NoError(t, chunkw.Close())

	r, err := chunks.NewDirReader(tempDir, nil)
	require.NoError(t, err)

	var wg sync.WaitGroup
	for _, chk := range chks {
		for i := 0; i < 100; i++ {
			wg.Add(1)
			go func(chunk chunks.Meta) {
				defer wg.Done()

				chkAct, iterable, err := r.ChunkOrIterable(chunk)
				require.NoError(t, err)
				require.Nil(t, iterable)
				require.Equal(t, chunk.Chunk.Bytes(), chkAct.Bytes())
			}(chk)
		}
		wg.Wait()
	}
	require.NoError(t, r.Close())
}

// TestCompactHead ensures that the head compaction
// creates a block that is ready for loading and
// does not cause data loss.
// This test:
// * opens a storage;
// * appends values;
// * compacts the head; and
// * queries the db to ensure the samples are present from the compacted head.
func TestCompactHead(t *testing.T) {
	dbDir := t.TempDir()

	// Open a DB and append data to the WAL.
	tsdbCfg := DefaultOptions()
	tsdbCfg.RetentionDuration = int64(time.Hour * 24 * 15 / time.Millisecond)
	tsdbCfg.NoLockfile = true
	tsdbCfg.MinBlockDuration = int64(time.Hour * 2 / time.Millisecond)
	tsdbCfg.MaxBlockDuration = int64(time.Hour * 2 / time.Millisecond)
	tsdbCfg.WALCompression = compression.Snappy
	tsdbCfg.HeadPostingsForMatchersCacheMetrics = NewPostingsForMatchersCacheMetrics(nil)
	tsdbCfg.BlockPostingsForMatchersCacheMetrics = NewPostingsForMatchersCacheMetrics(nil)

	db, err := Open(dbDir, promslog.NewNopLogger(), prometheus.NewRegistry(), tsdbCfg, nil)
	require.NoError(t, err)
	ctx := context.Background()
	app := db.Appender(ctx)
	var expSamples []sample
	maxt := 100
	for i := 0; i < maxt; i++ {
		val := rand.Float64()
		_, err := app.Append(0, labels.FromStrings("a", "b"), int64(i), val)
		require.NoError(t, err)
		expSamples = append(expSamples, sample{int64(i), val, nil, nil})
	}
	require.NoError(t, app.Commit())

	// Compact the Head to create a new block.
	require.NoError(t, db.CompactHead(NewRangeHead(db.Head(), 0, int64(maxt)-1)))
	require.NoError(t, db.Close())

	// Delete everything but the new block and
	// reopen the db to query it to ensure it includes the head data.
	require.NoError(t, deleteNonBlocks(db.Dir()))
	db, err = Open(dbDir, promslog.NewNopLogger(), prometheus.NewRegistry(), tsdbCfg, nil)
	require.NoError(t, err)
	require.Len(t, db.Blocks(), 1)
	require.Equal(t, int64(maxt), db.Head().MinTime())
	defer func() { require.NoError(t, db.Close()) }()
	querier, err := db.Querier(0, int64(maxt)-1)
	require.NoError(t, err)
	defer func() { require.NoError(t, querier.Close()) }()

	seriesSet := querier.Select(ctx, false, nil, &labels.Matcher{Type: labels.MatchEqual, Name: "a", Value: "b"})
	var series chunkenc.Iterator
	var actSamples []sample

	for seriesSet.Next() {
		series = seriesSet.At().Iterator(series)
		for series.Next() == chunkenc.ValFloat {
			time, val := series.At()
			actSamples = append(actSamples, sample{time, val, nil, nil})
		}
		require.NoError(t, series.Err())
	}
	require.Equal(t, expSamples, actSamples)
	require.NoError(t, seriesSet.Err())
}

// TestCompactHeadWithDeletion tests https://github.com/prometheus/prometheus/issues/11585.
func TestCompactHeadWithDeletion(t *testing.T) {
	db, err := Open(t.TempDir(), promslog.NewNopLogger(), prometheus.NewRegistry(), nil, nil)
	require.NoError(t, err)

	ctx := context.Background()

	app := db.Appender(ctx)
	_, err = app.Append(0, labels.FromStrings("a", "b"), 10, rand.Float64())
	require.NoError(t, err)
	require.NoError(t, app.Commit())

	err = db.Delete(ctx, 0, 100, labels.MustNewMatcher(labels.MatchEqual, "a", "b"))
	require.NoError(t, err)

	// This recreates the bug.
	require.NoError(t, db.CompactHead(NewRangeHead(db.Head(), 0, 100)))
	require.NoError(t, db.Close())
}

func deleteNonBlocks(dbDir string) error {
	dirs, err := os.ReadDir(dbDir)
	if err != nil {
		return err
	}
	for _, dir := range dirs {
		if ok := isBlockDir(dir); !ok {
			if err := os.RemoveAll(filepath.Join(dbDir, dir.Name())); err != nil {
				return err
			}
		}
	}
	dirs, err = os.ReadDir(dbDir)
	if err != nil {
		return err
	}
	for _, dir := range dirs {
		if ok := isBlockDir(dir); !ok {
			return fmt.Errorf("root folder:%v still hase non block directory:%v", dbDir, dir.Name())
		}
	}
	return nil
}

func TestOpen_VariousBlockStates(t *testing.T) {
	tmpDir := t.TempDir()

	var (
		expectedLoadedDirs  = map[string]struct{}{}
		expectedRemovedDirs = map[string]struct{}{}
		expectedIgnoredDirs = map[string]struct{}{}
	)

	{
		// Ok blocks; should be loaded.
		expectedLoadedDirs[createBlock(t, tmpDir, genSeries(10, 2, 0, 10))] = struct{}{}
		expectedLoadedDirs[createBlock(t, tmpDir, genSeries(10, 2, 10, 20))] = struct{}{}
	}
	{
		// Block to repair; should be repaired & loaded.
		dbDir := filepath.Join("testdata", "repair_index_version", "01BZJ9WJQPWHGNC2W4J9TA62KC")
		outDir := filepath.Join(tmpDir, "01BZJ9WJQPWHGNC2W4J9TA62KC")
		expectedLoadedDirs[outDir] = struct{}{}

		// Touch chunks dir in block.
		require.NoError(t, os.MkdirAll(filepath.Join(dbDir, "chunks"), 0o777))
		defer func() {
			require.NoError(t, os.RemoveAll(filepath.Join(dbDir, "chunks")))
		}()
		require.NoError(t, os.Mkdir(outDir, os.ModePerm))
		require.NoError(t, fileutil.CopyDirs(dbDir, outDir))
	}
	{
		// Missing meta.json; should be ignored and only logged.
		// TODO(bwplotka): Probably add metric.
		dir := createBlock(t, tmpDir, genSeries(10, 2, 20, 30))
		expectedIgnoredDirs[dir] = struct{}{}
		require.NoError(t, os.Remove(filepath.Join(dir, metaFilename)))
	}
	{
		// Tmp blocks during creation; those should be removed on start.
		dir := createBlock(t, tmpDir, genSeries(10, 2, 30, 40))
		require.NoError(t, fileutil.Replace(dir, dir+tmpForCreationBlockDirSuffix))
		expectedRemovedDirs[dir+tmpForCreationBlockDirSuffix] = struct{}{}

		// Tmp blocks during deletion; those should be removed on start.
		dir = createBlock(t, tmpDir, genSeries(10, 2, 40, 50))
		require.NoError(t, fileutil.Replace(dir, dir+tmpForDeletionBlockDirSuffix))
		expectedRemovedDirs[dir+tmpForDeletionBlockDirSuffix] = struct{}{}

		// Pre-2.21 tmp blocks; those should be removed on start.
		dir = createBlock(t, tmpDir, genSeries(10, 2, 50, 60))
		require.NoError(t, fileutil.Replace(dir, dir+tmpLegacy))
		expectedRemovedDirs[dir+tmpLegacy] = struct{}{}
	}
	{
		// One ok block; but two should be replaced.
		dir := createBlock(t, tmpDir, genSeries(10, 2, 50, 60))
		expectedLoadedDirs[dir] = struct{}{}

		m, _, err := readMetaFile(dir)
		require.NoError(t, err)

		compacted := createBlock(t, tmpDir, genSeries(10, 2, 50, 55))
		expectedRemovedDirs[compacted] = struct{}{}

		m.Compaction.Parents = append(m.Compaction.Parents,
			BlockDesc{ULID: ulid.MustParse(filepath.Base(compacted))},
			BlockDesc{ULID: ulid.MustNew(1, nil)},
			BlockDesc{ULID: ulid.MustNew(123, nil)},
		)

		// Regression test: Already removed parent can be still in list, which was causing Open errors.
		m.Compaction.Parents = append(m.Compaction.Parents, BlockDesc{ULID: ulid.MustParse(filepath.Base(compacted))})
		m.Compaction.Parents = append(m.Compaction.Parents, BlockDesc{ULID: ulid.MustParse(filepath.Base(compacted))})
		_, err = writeMetaFile(promslog.New(&promslog.Config{}), dir, m)
		require.NoError(t, err)
	}
	tmpCheckpointDir := path.Join(tmpDir, "wal/checkpoint.00000001.tmp")
	err := os.MkdirAll(tmpCheckpointDir, 0o777)
	require.NoError(t, err)
	tmpChunkSnapshotDir := path.Join(tmpDir, chunkSnapshotPrefix+"0000.00000001.tmp")
	err = os.MkdirAll(tmpChunkSnapshotDir, 0o777)
	require.NoError(t, err)

	opts := DefaultOptions()
	opts.RetentionDuration = 0
	db, err := Open(tmpDir, promslog.New(&promslog.Config{}), nil, opts, nil)
	require.NoError(t, err)

	loadedBlocks := db.Blocks()

	var loaded int
	for _, l := range loadedBlocks {
		_, ok := expectedLoadedDirs[filepath.Join(tmpDir, l.meta.ULID.String())]
		require.True(t, ok, "unexpected block", l.meta.ULID, "was loaded")
		loaded++
	}
	require.Len(t, expectedLoadedDirs, loaded)
	require.NoError(t, db.Close())

	files, err := os.ReadDir(tmpDir)
	require.NoError(t, err)

	var ignored int
	for _, f := range files {
		_, ok := expectedRemovedDirs[filepath.Join(tmpDir, f.Name())]
		require.False(t, ok, "expected", filepath.Join(tmpDir, f.Name()), "to be removed, but still exists")
		if _, ok := expectedIgnoredDirs[filepath.Join(tmpDir, f.Name())]; ok {
			ignored++
		}
	}
	require.Len(t, expectedIgnoredDirs, ignored)
	_, err = os.Stat(tmpCheckpointDir)
	require.True(t, os.IsNotExist(err))
	_, err = os.Stat(tmpChunkSnapshotDir)
	require.True(t, os.IsNotExist(err))
}

func TestOneCheckpointPerCompactCall(t *testing.T) {
	blockRange := int64(1000)
	tsdbCfg := &Options{
		RetentionDuration: blockRange * 1000,
		NoLockfile:        true,
		MinBlockDuration:  blockRange,
		MaxBlockDuration:  blockRange,
	}

	tmpDir := t.TempDir()
	ctx := context.Background()

	db, err := Open(tmpDir, promslog.NewNopLogger(), prometheus.NewRegistry(), tsdbCfg, nil)
	require.NoError(t, err)
	t.Cleanup(func() {
		require.NoError(t, db.Close())
	})
	db.DisableCompactions()

	// Case 1: Lot's of uncompacted data in Head.

	lbls := labels.FromStrings("foo_d", "choco_bar")
	// Append samples spanning 59 block ranges.
	app := db.Appender(context.Background())
	for i := int64(0); i < 60; i++ {
		_, err := app.Append(0, lbls, blockRange*i, rand.Float64())
		require.NoError(t, err)
		_, err = app.Append(0, lbls, (blockRange*i)+blockRange/2, rand.Float64())
		require.NoError(t, err)
		// Rotate the WAL file so that there is >3 files for checkpoint to happen.
		_, err = db.head.wal.NextSegment()
		require.NoError(t, err)
	}
	require.NoError(t, app.Commit())

	// Check the existing WAL files.
	first, last, err := wlog.Segments(db.head.wal.Dir())
	require.NoError(t, err)
	require.Equal(t, 0, first)
	require.Equal(t, 60, last)

	require.Equal(t, 0.0, prom_testutil.ToFloat64(db.head.metrics.checkpointCreationTotal))
	require.NoError(t, db.Compact(ctx))
	require.Equal(t, 1.0, prom_testutil.ToFloat64(db.head.metrics.checkpointCreationTotal))

	// As the data spans for 59 blocks, 58 go to disk and 1 remains in Head.
	require.Len(t, db.Blocks(), 58)
	// Though WAL was truncated only once, head should be truncated after each compaction.
	require.Equal(t, 58.0, prom_testutil.ToFloat64(db.head.metrics.headTruncateTotal))

	// The compaction should have only truncated first 2/3 of WAL (while also rotating the files).
	first, last, err = wlog.Segments(db.head.wal.Dir())
	require.NoError(t, err)
	require.Equal(t, 40, first)
	require.Equal(t, 61, last)

	// The first checkpoint would be for first 2/3rd of WAL, hence till 39.
	// That should be the last checkpoint.
	_, cno, err := wlog.LastCheckpoint(db.head.wal.Dir())
	require.NoError(t, err)
	require.Equal(t, 39, cno)

	// Case 2: Old blocks on disk.
	// The above blocks will act as old blocks.

	// Creating a block to cover the data in the Head so that
	// Head will skip the data during replay and start fresh.
	blocks := db.Blocks()
	newBlockMint := blocks[len(blocks)-1].Meta().MaxTime
	newBlockMaxt := db.Head().MaxTime() + 1
	require.NoError(t, db.Close())

	createBlock(t, db.dir, genSeries(1, 1, newBlockMint, newBlockMaxt))

	db, err = Open(db.dir, promslog.NewNopLogger(), prometheus.NewRegistry(), tsdbCfg, nil)
	require.NoError(t, err)
	db.DisableCompactions()

	// 1 block more.
	require.Len(t, db.Blocks(), 59)
	// No series in Head because of this new block.
	require.Equal(t, 0, int(db.head.NumSeries()))

	// Adding sample way into the future.
	app = db.Appender(context.Background())
	_, err = app.Append(0, lbls, blockRange*120, rand.Float64())
	require.NoError(t, err)
	require.NoError(t, app.Commit())

	// The mint of head is the last block maxt, that means the gap between mint and maxt
	// of Head is too large. This will trigger many compactions.
	require.Equal(t, newBlockMaxt, db.head.MinTime())

	// Another WAL file was rotated.
	first, last, err = wlog.Segments(db.head.wal.Dir())
	require.NoError(t, err)
	require.Equal(t, 40, first)
	require.Equal(t, 62, last)

	require.Equal(t, 0.0, prom_testutil.ToFloat64(db.head.metrics.checkpointCreationTotal))
	require.NoError(t, db.Compact(ctx))
	require.Equal(t, 1.0, prom_testutil.ToFloat64(db.head.metrics.checkpointCreationTotal))

	// No new blocks should be created as there was not data in between the new samples and the blocks.
	require.Len(t, db.Blocks(), 59)

	// The compaction should have only truncated first 2/3 of WAL (while also rotating the files).
	first, last, err = wlog.Segments(db.head.wal.Dir())
	require.NoError(t, err)
	require.Equal(t, 55, first)
	require.Equal(t, 63, last)

	// The first checkpoint would be for first 2/3rd of WAL, hence till 54.
	// That should be the last checkpoint.
	_, cno, err = wlog.LastCheckpoint(db.head.wal.Dir())
	require.NoError(t, err)
	require.Equal(t, 54, cno)
}

func TestNoPanicOnTSDBOpenError(t *testing.T) {
	tmpdir := t.TempDir()

	// Taking the lock will cause a TSDB startup error.
	l, err := tsdbutil.NewDirLocker(tmpdir, "tsdb", promslog.NewNopLogger(), nil)
	require.NoError(t, err)
	require.NoError(t, l.Lock())

	_, err = Open(tmpdir, nil, nil, DefaultOptions(), nil)
	require.Error(t, err)

	require.NoError(t, l.Release())
}

func TestLockfile(t *testing.T) {
	tsdbutil.TestDirLockerUsage(t, func(t *testing.T, data string, createLock bool) (*tsdbutil.DirLocker, testutil.Closer) {
		opts := DefaultOptions()
		opts.NoLockfile = !createLock

		// Create the DB. This should create lockfile and its metrics.
		db, err := Open(data, nil, nil, opts, nil)
		require.NoError(t, err)

		return db.locker, testutil.NewCallbackCloser(func() {
			require.NoError(t, db.Close())
		})
	})
}

func TestQuerier_ShouldNotPanicIfHeadChunkIsTruncatedWhileReadingQueriedChunks(t *testing.T) {
	t.Skip("TODO: investigate why process crash in CI")

	const numRuns = 5

	for i := 1; i <= numRuns; i++ {
		t.Run(strconv.Itoa(i), func(t *testing.T) {
			testQuerierShouldNotPanicIfHeadChunkIsTruncatedWhileReadingQueriedChunks(t)
		})
	}
}

func testQuerierShouldNotPanicIfHeadChunkIsTruncatedWhileReadingQueriedChunks(t *testing.T) {
	const (
		numSeries                = 1000
		numStressIterations      = 10000
		minStressAllocationBytes = 128 * 1024
		maxStressAllocationBytes = 512 * 1024
	)

	db := openTestDB(t, nil, nil)
	defer func() {
		require.NoError(t, db.Close())
	}()

	// Disable compactions so we can control it.
	db.DisableCompactions()

	// Generate the metrics we're going to append.
	metrics := make([]labels.Labels, 0, numSeries)
	for i := 0; i < numSeries; i++ {
		metrics = append(metrics, labels.FromStrings(labels.MetricName, fmt.Sprintf("test_%d", i)))
	}

	// Push 1 sample every 15s for 2x the block duration period.
	ctx := context.Background()
	interval := int64(15 * time.Second / time.Millisecond)
	ts := int64(0)

	for ; ts < 2*DefaultBlockDuration; ts += interval {
		app := db.Appender(ctx)

		for _, metric := range metrics {
			_, err := app.Append(0, metric, ts, float64(ts))
			require.NoError(t, err)
		}

		require.NoError(t, app.Commit())
	}

	// Compact the TSDB head for the first time. We expect the head chunks file has been cut.
	require.NoError(t, db.Compact(ctx))
	require.Equal(t, float64(1), prom_testutil.ToFloat64(db.Head().metrics.headTruncateTotal))

	// Push more samples for another 1x block duration period.
	for ; ts < 3*DefaultBlockDuration; ts += interval {
		app := db.Appender(ctx)

		for _, metric := range metrics {
			_, err := app.Append(0, metric, ts, float64(ts))
			require.NoError(t, err)
		}

		require.NoError(t, app.Commit())
	}

	// At this point we expect 2 mmap-ed head chunks.

	// Get a querier and make sure it's closed only once the test is over.
	querier, err := db.Querier(0, math.MaxInt64)
	require.NoError(t, err)
	defer func() {
		require.NoError(t, querier.Close())
	}()

	// Query back all series.
	hints := &storage.SelectHints{Start: 0, End: math.MaxInt64, Step: interval}
	seriesSet := querier.Select(ctx, true, hints, labels.MustNewMatcher(labels.MatchRegexp, labels.MetricName, ".+"))

	// Fetch samples iterators from all series.
	var iterators []chunkenc.Iterator
	actualSeries := 0
	for seriesSet.Next() {
		actualSeries++

		// Get the iterator and call Next() so that we're sure the chunk is loaded.
		it := seriesSet.At().Iterator(nil)
		it.Next()
		it.At()

		iterators = append(iterators, it)
	}
	require.NoError(t, seriesSet.Err())
	require.Equal(t, numSeries, actualSeries)

	// Compact the TSDB head again.
	require.NoError(t, db.Compact(ctx))
	require.Equal(t, float64(2), prom_testutil.ToFloat64(db.Head().metrics.headTruncateTotal))

	// At this point we expect 1 head chunk has been deleted.

	// Stress the memory and call GC. This is required to increase the chances
	// the chunk memory area is released to the kernel.
	var buf []byte
	for i := 0; i < numStressIterations; i++ {
		//nolint:staticcheck
		buf = append(buf, make([]byte, minStressAllocationBytes+rand.Int31n(maxStressAllocationBytes-minStressAllocationBytes))...)
		if i%1000 == 0 {
			buf = nil
		}
	}

	// Iterate samples. Here we're summing it just to make sure no golang compiler
	// optimization triggers in case we discard the result of it.At().
	var sum float64
	var firstErr error
	for _, it := range iterators {
		for it.Next() == chunkenc.ValFloat {
			_, v := it.At()
			sum += v
		}

		if err := it.Err(); err != nil {
			firstErr = err
		}
	}

	// After having iterated all samples we also want to be sure no error occurred or
	// the "cannot populate chunk XXX: not found" error occurred. This error can occur
	// when the iterator tries to fetch an head chunk which has been offloaded because
	// of the head compaction in the meanwhile.
	if firstErr != nil {
		require.ErrorContains(t, firstErr, "cannot populate chunk")
	}
}

func TestChunkQuerier_ShouldNotPanicIfHeadChunkIsTruncatedWhileReadingQueriedChunks(t *testing.T) {
	t.Skip("TODO: investigate why process crash in CI")

	const numRuns = 5

	for i := 1; i <= numRuns; i++ {
		t.Run(strconv.Itoa(i), func(t *testing.T) {
			testChunkQuerierShouldNotPanicIfHeadChunkIsTruncatedWhileReadingQueriedChunks(t)
		})
	}
}

func testChunkQuerierShouldNotPanicIfHeadChunkIsTruncatedWhileReadingQueriedChunks(t *testing.T) {
	const (
		numSeries                = 1000
		numStressIterations      = 10000
		minStressAllocationBytes = 128 * 1024
		maxStressAllocationBytes = 512 * 1024
	)

	db := openTestDB(t, nil, nil)
	defer func() {
		require.NoError(t, db.Close())
	}()

	// Disable compactions so we can control it.
	db.DisableCompactions()

	// Generate the metrics we're going to append.
	metrics := make([]labels.Labels, 0, numSeries)
	for i := 0; i < numSeries; i++ {
		metrics = append(metrics, labels.FromStrings(labels.MetricName, fmt.Sprintf("test_%d", i)))
	}

	// Push 1 sample every 15s for 2x the block duration period.
	ctx := context.Background()
	interval := int64(15 * time.Second / time.Millisecond)
	ts := int64(0)

	for ; ts < 2*DefaultBlockDuration; ts += interval {
		app := db.Appender(ctx)

		for _, metric := range metrics {
			_, err := app.Append(0, metric, ts, float64(ts))
			require.NoError(t, err)
		}

		require.NoError(t, app.Commit())
	}

	// Compact the TSDB head for the first time. We expect the head chunks file has been cut.
	require.NoError(t, db.Compact(ctx))
	require.Equal(t, float64(1), prom_testutil.ToFloat64(db.Head().metrics.headTruncateTotal))

	// Push more samples for another 1x block duration period.
	for ; ts < 3*DefaultBlockDuration; ts += interval {
		app := db.Appender(ctx)

		for _, metric := range metrics {
			_, err := app.Append(0, metric, ts, float64(ts))
			require.NoError(t, err)
		}

		require.NoError(t, app.Commit())
	}

	// At this point we expect 2 mmap-ed head chunks.

	// Get a querier and make sure it's closed only once the test is over.
	querier, err := db.ChunkQuerier(0, math.MaxInt64)
	require.NoError(t, err)
	defer func() {
		require.NoError(t, querier.Close())
	}()

	// Query back all series.
	hints := &storage.SelectHints{Start: 0, End: math.MaxInt64, Step: interval}
	seriesSet := querier.Select(ctx, true, hints, labels.MustNewMatcher(labels.MatchRegexp, labels.MetricName, ".+"))

	// Iterate all series and get their chunks.
	var it chunks.Iterator
	var chunks []chunkenc.Chunk
	actualSeries := 0
	for seriesSet.Next() {
		actualSeries++
		it = seriesSet.At().Iterator(it)
		for it.Next() {
			chunks = append(chunks, it.At().Chunk)
		}
	}
	require.NoError(t, seriesSet.Err())
	require.Equal(t, numSeries, actualSeries)

	// Compact the TSDB head again.
	require.NoError(t, db.Compact(ctx))
	require.Equal(t, float64(2), prom_testutil.ToFloat64(db.Head().metrics.headTruncateTotal))

	// At this point we expect 1 head chunk has been deleted.

	// Stress the memory and call GC. This is required to increase the chances
	// the chunk memory area is released to the kernel.
	var buf []byte
	for i := 0; i < numStressIterations; i++ {
		//nolint:staticcheck
		buf = append(buf, make([]byte, minStressAllocationBytes+rand.Int31n(maxStressAllocationBytes-minStressAllocationBytes))...)
		if i%1000 == 0 {
			buf = nil
		}
	}

	// Iterate chunks and read their bytes slice. Here we're computing the CRC32
	// just to iterate through the bytes slice. We don't really care the reason why
	// we read this data, we just need to read it to make sure the memory address
	// of the []byte is still valid.
	chkCRC32 := crc32.New(crc32.MakeTable(crc32.Castagnoli))
	for _, chunk := range chunks {
		chkCRC32.Reset()
		_, err := chkCRC32.Write(chunk.Bytes())
		require.NoError(t, err)
	}
}

func TestQuerierShouldNotFailIfOOOCompactionOccursAfterRetrievingQuerier(t *testing.T) {
	opts := DefaultOptions()
	opts.OutOfOrderTimeWindow = 3 * DefaultBlockDuration
	db := openTestDB(t, opts, nil)
	defer func() {
		require.NoError(t, db.Close())
	}()

	// Disable compactions so we can control it.
	db.DisableCompactions()

	metric := labels.FromStrings(labels.MetricName, "test_metric")
	ctx := context.Background()
	interval := int64(15 * time.Second / time.Millisecond)
	ts := int64(0)
	samplesWritten := 0

	// Capture the first timestamp - this will be the timestamp of the OOO sample we'll append below.
	oooTS := ts
	ts += interval

	// Push samples after the OOO sample we'll write below.
	for ; ts < 10*interval; ts += interval {
		app := db.Appender(ctx)
		_, err := app.Append(0, metric, ts, float64(ts))
		require.NoError(t, err)
		require.NoError(t, app.Commit())
		samplesWritten++
	}

	// Push a single OOO sample.
	app := db.Appender(ctx)
	_, err := app.Append(0, metric, oooTS, float64(ts))
	require.NoError(t, err)
	require.NoError(t, app.Commit())
	samplesWritten++

	// Get a querier.
	querierCreatedBeforeCompaction, err := db.ChunkQuerier(0, math.MaxInt64)
	require.NoError(t, err)

	// Start OOO head compaction.
	compactionComplete := atomic.NewBool(false)
	go func() {
		defer compactionComplete.Store(true)

		require.NoError(t, db.CompactOOOHead(ctx))
		require.Equal(t, float64(1), prom_testutil.ToFloat64(db.Head().metrics.chunksRemoved))
	}()

	// Give CompactOOOHead time to start work.
	// If it does not wait for querierCreatedBeforeCompaction to be closed, then the query will return incorrect results or fail.
	time.Sleep(time.Second)
	require.False(t, compactionComplete.Load(), "compaction completed before reading chunks or closing querier created before compaction")

	// Get another querier. This one should only use the compacted blocks from disk and ignore the chunks that will be garbage collected.
	querierCreatedAfterCompaction, err := db.ChunkQuerier(0, math.MaxInt64)
	require.NoError(t, err)

	testQuerier := func(q storage.ChunkQuerier) {
		// Query back the series.
		hints := &storage.SelectHints{Start: 0, End: math.MaxInt64, Step: interval}
		seriesSet := q.Select(ctx, true, hints, labels.MustNewMatcher(labels.MatchEqual, labels.MetricName, "test_metric"))

		// Collect the iterator for the series.
		var iterators []chunks.Iterator
		for seriesSet.Next() {
			iterators = append(iterators, seriesSet.At().Iterator(nil))
		}
		require.NoError(t, seriesSet.Err())
		require.Len(t, iterators, 1)
		iterator := iterators[0]

		// Check that we can still successfully read all samples.
		samplesRead := 0
		for iterator.Next() {
			samplesRead += iterator.At().Chunk.NumSamples()
		}

		require.NoError(t, iterator.Err())
		require.Equal(t, samplesWritten, samplesRead)
	}

	testQuerier(querierCreatedBeforeCompaction)

	require.False(t, compactionComplete.Load(), "compaction completed before closing querier created before compaction")
	require.NoError(t, querierCreatedBeforeCompaction.Close())
	require.Eventually(t, compactionComplete.Load, time.Second, 10*time.Millisecond, "compaction should complete after querier created before compaction was closed, and not wait for querier created after compaction")

	// Use the querier created after compaction and confirm it returns the expected results (ie. from the disk block created from OOO head and in-order head) without error.
	testQuerier(querierCreatedAfterCompaction)
	require.NoError(t, querierCreatedAfterCompaction.Close())
}

func TestQuerierShouldNotFailIfOOOCompactionOccursAfterSelecting(t *testing.T) {
	opts := DefaultOptions()
	opts.OutOfOrderTimeWindow = 3 * DefaultBlockDuration
	db := openTestDB(t, opts, nil)
	defer func() {
		require.NoError(t, db.Close())
	}()

	// Disable compactions so we can control it.
	db.DisableCompactions()

	metric := labels.FromStrings(labels.MetricName, "test_metric")
	ctx := context.Background()
	interval := int64(15 * time.Second / time.Millisecond)
	ts := int64(0)
	samplesWritten := 0

	// Capture the first timestamp - this will be the timestamp of the OOO sample we'll append below.
	oooTS := ts
	ts += interval

	// Push samples after the OOO sample we'll write below.
	for ; ts < 10*interval; ts += interval {
		app := db.Appender(ctx)
		_, err := app.Append(0, metric, ts, float64(ts))
		require.NoError(t, err)
		require.NoError(t, app.Commit())
		samplesWritten++
	}

	// Push a single OOO sample.
	app := db.Appender(ctx)
	_, err := app.Append(0, metric, oooTS, float64(ts))
	require.NoError(t, err)
	require.NoError(t, app.Commit())
	samplesWritten++

	// Get a querier.
	querier, err := db.ChunkQuerier(0, math.MaxInt64)
	require.NoError(t, err)

	// Query back the series.
	hints := &storage.SelectHints{Start: 0, End: math.MaxInt64, Step: interval}
	seriesSet := querier.Select(ctx, true, hints, labels.MustNewMatcher(labels.MatchEqual, labels.MetricName, "test_metric"))

	// Start OOO head compaction.
	compactionComplete := atomic.NewBool(false)
	go func() {
		defer compactionComplete.Store(true)

		require.NoError(t, db.CompactOOOHead(ctx))
		require.Equal(t, float64(1), prom_testutil.ToFloat64(db.Head().metrics.chunksRemoved))
	}()

	// Give CompactOOOHead time to start work.
	// If it does not wait for the querier to be closed, then the query will return incorrect results or fail.
	time.Sleep(time.Second)
	require.False(t, compactionComplete.Load(), "compaction completed before reading chunks or closing querier")

	// Collect the iterator for the series.
	var iterators []chunks.Iterator
	for seriesSet.Next() {
		iterators = append(iterators, seriesSet.At().Iterator(nil))
	}
	require.NoError(t, seriesSet.Err())
	require.Len(t, iterators, 1)
	iterator := iterators[0]

	// Check that we can still successfully read all samples.
	samplesRead := 0
	for iterator.Next() {
		samplesRead += iterator.At().Chunk.NumSamples()
	}

	require.NoError(t, iterator.Err())
	require.Equal(t, samplesWritten, samplesRead)

	require.False(t, compactionComplete.Load(), "compaction completed before closing querier")
	require.NoError(t, querier.Close())
	require.Eventually(t, compactionComplete.Load, time.Second, 10*time.Millisecond, "compaction should complete after querier was closed")
}

func TestQuerierShouldNotFailIfOOOCompactionOccursAfterRetrievingIterators(t *testing.T) {
	opts := DefaultOptions()
	opts.OutOfOrderTimeWindow = 3 * DefaultBlockDuration
	db := openTestDB(t, opts, nil)
	defer func() {
		require.NoError(t, db.Close())
	}()

	// Disable compactions so we can control it.
	db.DisableCompactions()

	metric := labels.FromStrings(labels.MetricName, "test_metric")
	ctx := context.Background()
	interval := int64(15 * time.Second / time.Millisecond)
	ts := int64(0)
	samplesWritten := 0

	// Capture the first timestamp - this will be the timestamp of the OOO sample we'll append below.
	oooTS := ts
	ts += interval

	// Push samples after the OOO sample we'll write below.
	for ; ts < 10*interval; ts += interval {
		app := db.Appender(ctx)
		_, err := app.Append(0, metric, ts, float64(ts))
		require.NoError(t, err)
		require.NoError(t, app.Commit())
		samplesWritten++
	}

	// Push a single OOO sample.
	app := db.Appender(ctx)
	_, err := app.Append(0, metric, oooTS, float64(ts))
	require.NoError(t, err)
	require.NoError(t, app.Commit())
	samplesWritten++

	// Get a querier.
	querier, err := db.ChunkQuerier(0, math.MaxInt64)
	require.NoError(t, err)

	// Query back the series.
	hints := &storage.SelectHints{Start: 0, End: math.MaxInt64, Step: interval}
	seriesSet := querier.Select(ctx, true, hints, labels.MustNewMatcher(labels.MatchEqual, labels.MetricName, "test_metric"))

	// Collect the iterator for the series.
	var iterators []chunks.Iterator
	for seriesSet.Next() {
		iterators = append(iterators, seriesSet.At().Iterator(nil))
	}
	require.NoError(t, seriesSet.Err())
	require.Len(t, iterators, 1)
	iterator := iterators[0]

	// Start OOO head compaction.
	compactionComplete := atomic.NewBool(false)
	go func() {
		defer compactionComplete.Store(true)

		require.NoError(t, db.CompactOOOHead(ctx))
		require.Equal(t, float64(1), prom_testutil.ToFloat64(db.Head().metrics.chunksRemoved))
	}()

	// Give CompactOOOHead time to start work.
	// If it does not wait for the querier to be closed, then the query will return incorrect results or fail.
	time.Sleep(time.Second)
	require.False(t, compactionComplete.Load(), "compaction completed before reading chunks or closing querier")

	// Check that we can still successfully read all samples.
	samplesRead := 0
	for iterator.Next() {
		samplesRead += iterator.At().Chunk.NumSamples()
	}

	require.NoError(t, iterator.Err())
	require.Equal(t, samplesWritten, samplesRead)

	require.False(t, compactionComplete.Load(), "compaction completed before closing querier")
	require.NoError(t, querier.Close())
	require.Eventually(t, compactionComplete.Load, time.Second, 10*time.Millisecond, "compaction should complete after querier was closed")
}

func newTestDB(t *testing.T) *DB {
	dir := t.TempDir()

	db, err := Open(dir, nil, nil, DefaultOptions(), nil)
	require.NoError(t, err)
	t.Cleanup(func() {
		require.NoError(t, db.Close())
	})
	return db
}

func TestOOOWALWrite(t *testing.T) {
	minutes := func(m int64) int64 { return m * time.Minute.Milliseconds() }

	s := labels.NewSymbolTable()
	scratchBuilder1 := labels.NewScratchBuilderWithSymbolTable(s, 1)
	scratchBuilder1.Add("l", "v1")
	s1 := scratchBuilder1.Labels()
	scratchBuilder2 := labels.NewScratchBuilderWithSymbolTable(s, 1)
	scratchBuilder2.Add("l", "v2")
	s2 := scratchBuilder2.Labels()

	scenarios := map[string]struct {
		appendSample       func(app storage.Appender, l labels.Labels, mins int64) (storage.SeriesRef, error)
		expectedOOORecords []interface{}
		expectedInORecords []interface{}
	}{
		"float": {
			appendSample: func(app storage.Appender, l labels.Labels, mins int64) (storage.SeriesRef, error) {
				seriesRef, err := app.Append(0, l, minutes(mins), float64(mins))
				require.NoError(t, err)
				return seriesRef, nil
			},
			expectedOOORecords: []interface{}{
				// The MmapRef in this are not hand calculated, and instead taken from the test run.
				// What is important here is the order of records, and that MmapRef increases for each record.
				[]record.RefMmapMarker{
					{Ref: 1},
				},
				[]record.RefSample{
					{Ref: 1, T: minutes(40), V: 40},
				},

				[]record.RefMmapMarker{
					{Ref: 2},
				},
				[]record.RefSample{
					{Ref: 2, T: minutes(42), V: 42},
				},

				[]record.RefSample{
					{Ref: 2, T: minutes(45), V: 45},
					{Ref: 1, T: minutes(35), V: 35},
				},
				[]record.RefMmapMarker{ // 3rd sample, hence m-mapped.
					{Ref: 1, MmapRef: 0x100000000 + 8},
				},
				[]record.RefSample{
					{Ref: 1, T: minutes(36), V: 36},
					{Ref: 1, T: minutes(37), V: 37},
				},

				[]record.RefMmapMarker{ // 3rd sample, hence m-mapped.
					{Ref: 1, MmapRef: 0x100000000 + 58},
				},
				[]record.RefSample{ // Does not contain the in-order sample here.
					{Ref: 1, T: minutes(50), V: 50},
				},

				// Single commit but multiple OOO records.
				[]record.RefMmapMarker{
					{Ref: 2, MmapRef: 0x100000000 + 107},
				},
				[]record.RefSample{
					{Ref: 2, T: minutes(50), V: 50},
					{Ref: 2, T: minutes(51), V: 51},
				},
				[]record.RefMmapMarker{
					{Ref: 2, MmapRef: 0x100000000 + 156},
				},
				[]record.RefSample{
					{Ref: 2, T: minutes(52), V: 52},
					{Ref: 2, T: minutes(53), V: 53},
				},
			},
			expectedInORecords: []interface{}{
				[]record.RefSeries{
					{Ref: 1, Labels: s1},
					{Ref: 2, Labels: s2},
				},
				[]record.RefSample{
					{Ref: 1, T: minutes(60), V: 60},
					{Ref: 2, T: minutes(60), V: 60},
				},
				[]record.RefSample{
					{Ref: 1, T: minutes(40), V: 40},
				},
				[]record.RefSample{
					{Ref: 2, T: minutes(42), V: 42},
				},
				[]record.RefSample{
					{Ref: 2, T: minutes(45), V: 45},
					{Ref: 1, T: minutes(35), V: 35},
					{Ref: 1, T: minutes(36), V: 36},
					{Ref: 1, T: minutes(37), V: 37},
				},
				[]record.RefSample{ // Contains both in-order and ooo sample.
					{Ref: 1, T: minutes(50), V: 50},
					{Ref: 2, T: minutes(65), V: 65},
				},
				[]record.RefSample{
					{Ref: 2, T: minutes(50), V: 50},
					{Ref: 2, T: minutes(51), V: 51},
					{Ref: 2, T: minutes(52), V: 52},
					{Ref: 2, T: minutes(53), V: 53},
				},
			},
		},
		"integer histogram": {
			appendSample: func(app storage.Appender, l labels.Labels, mins int64) (storage.SeriesRef, error) {
				seriesRef, err := app.AppendHistogram(0, l, minutes(mins), tsdbutil.GenerateTestHistogram(mins), nil)
				require.NoError(t, err)
				return seriesRef, nil
			},
			expectedOOORecords: []interface{}{
				// The MmapRef in this are not hand calculated, and instead taken from the test run.
				// What is important here is the order of records, and that MmapRef increases for each record.
				[]record.RefMmapMarker{
					{Ref: 1},
				},
				[]record.RefHistogramSample{
					{Ref: 1, T: minutes(40), H: tsdbutil.GenerateTestHistogram(40)},
				},

				[]record.RefMmapMarker{
					{Ref: 2},
				},
				[]record.RefHistogramSample{
					{Ref: 2, T: minutes(42), H: tsdbutil.GenerateTestHistogram(42)},
				},

				[]record.RefHistogramSample{
					{Ref: 2, T: minutes(45), H: tsdbutil.GenerateTestHistogram(45)},
					{Ref: 1, T: minutes(35), H: tsdbutil.GenerateTestHistogram(35)},
				},
				[]record.RefMmapMarker{ // 3rd sample, hence m-mapped.
					{Ref: 1, MmapRef: 0x100000000 + 8},
				},
				[]record.RefHistogramSample{
					{Ref: 1, T: minutes(36), H: tsdbutil.GenerateTestHistogram(36)},
					{Ref: 1, T: minutes(37), H: tsdbutil.GenerateTestHistogram(37)},
				},

				[]record.RefMmapMarker{ // 3rd sample, hence m-mapped.
					{Ref: 1, MmapRef: 0x100000000 + 89},
				},
				[]record.RefHistogramSample{ // Does not contain the in-order sample here.
					{Ref: 1, T: minutes(50), H: tsdbutil.GenerateTestHistogram(50)},
				},

				// Single commit but multiple OOO records.
				[]record.RefMmapMarker{
					{Ref: 2, MmapRef: 0x100000000 + 172},
				},
				[]record.RefHistogramSample{
					{Ref: 2, T: minutes(50), H: tsdbutil.GenerateTestHistogram(50)},
					{Ref: 2, T: minutes(51), H: tsdbutil.GenerateTestHistogram(51)},
				},
				[]record.RefMmapMarker{
					{Ref: 2, MmapRef: 0x100000000 + 257},
				},
				[]record.RefHistogramSample{
					{Ref: 2, T: minutes(52), H: tsdbutil.GenerateTestHistogram(52)},
					{Ref: 2, T: minutes(53), H: tsdbutil.GenerateTestHistogram(53)},
				},
			},
			expectedInORecords: []interface{}{
				[]record.RefSeries{
					{Ref: 1, Labels: s1},
					{Ref: 2, Labels: s2},
				},
				[]record.RefHistogramSample{
					{Ref: 1, T: minutes(60), H: tsdbutil.GenerateTestHistogram(60)},
					{Ref: 2, T: minutes(60), H: tsdbutil.GenerateTestHistogram(60)},
				},
				[]record.RefHistogramSample{
					{Ref: 1, T: minutes(40), H: tsdbutil.GenerateTestHistogram(40)},
				},
				[]record.RefHistogramSample{
					{Ref: 2, T: minutes(42), H: tsdbutil.GenerateTestHistogram(42)},
				},
				[]record.RefHistogramSample{
					{Ref: 2, T: minutes(45), H: tsdbutil.GenerateTestHistogram(45)},
					{Ref: 1, T: minutes(35), H: tsdbutil.GenerateTestHistogram(35)},
					{Ref: 1, T: minutes(36), H: tsdbutil.GenerateTestHistogram(36)},
					{Ref: 1, T: minutes(37), H: tsdbutil.GenerateTestHistogram(37)},
				},
				[]record.RefHistogramSample{ // Contains both in-order and ooo sample.
					{Ref: 1, T: minutes(50), H: tsdbutil.GenerateTestHistogram(50)},
					{Ref: 2, T: minutes(65), H: tsdbutil.GenerateTestHistogram(65)},
				},
				[]record.RefHistogramSample{
					{Ref: 2, T: minutes(50), H: tsdbutil.GenerateTestHistogram(50)},
					{Ref: 2, T: minutes(51), H: tsdbutil.GenerateTestHistogram(51)},
					{Ref: 2, T: minutes(52), H: tsdbutil.GenerateTestHistogram(52)},
					{Ref: 2, T: minutes(53), H: tsdbutil.GenerateTestHistogram(53)},
				},
			},
		},
		"float histogram": {
			appendSample: func(app storage.Appender, l labels.Labels, mins int64) (storage.SeriesRef, error) {
				seriesRef, err := app.AppendHistogram(0, l, minutes(mins), nil, tsdbutil.GenerateTestFloatHistogram(mins))
				require.NoError(t, err)
				return seriesRef, nil
			},
			expectedOOORecords: []interface{}{
				// The MmapRef in this are not hand calculated, and instead taken from the test run.
				// What is important here is the order of records, and that MmapRef increases for each record.
				[]record.RefMmapMarker{
					{Ref: 1},
				},
				[]record.RefFloatHistogramSample{
					{Ref: 1, T: minutes(40), FH: tsdbutil.GenerateTestFloatHistogram(40)},
				},

				[]record.RefMmapMarker{
					{Ref: 2},
				},
				[]record.RefFloatHistogramSample{
					{Ref: 2, T: minutes(42), FH: tsdbutil.GenerateTestFloatHistogram(42)},
				},

				[]record.RefFloatHistogramSample{
					{Ref: 2, T: minutes(45), FH: tsdbutil.GenerateTestFloatHistogram(45)},
					{Ref: 1, T: minutes(35), FH: tsdbutil.GenerateTestFloatHistogram(35)},
				},
				[]record.RefMmapMarker{ // 3rd sample, hence m-mapped.
					{Ref: 1, MmapRef: 0x100000000 + 8},
				},
				[]record.RefFloatHistogramSample{
					{Ref: 1, T: minutes(36), FH: tsdbutil.GenerateTestFloatHistogram(36)},
					{Ref: 1, T: minutes(37), FH: tsdbutil.GenerateTestFloatHistogram(37)},
				},

				[]record.RefMmapMarker{ // 3rd sample, hence m-mapped.
					{Ref: 1, MmapRef: 0x100000000 + 177},
				},
				[]record.RefFloatHistogramSample{ // Does not contain the in-order sample here.
					{Ref: 1, T: minutes(50), FH: tsdbutil.GenerateTestFloatHistogram(50)},
				},

				// Single commit but multiple OOO records.
				[]record.RefMmapMarker{
					{Ref: 2, MmapRef: 0x100000000 + 348},
				},
				[]record.RefFloatHistogramSample{
					{Ref: 2, T: minutes(50), FH: tsdbutil.GenerateTestFloatHistogram(50)},
					{Ref: 2, T: minutes(51), FH: tsdbutil.GenerateTestFloatHistogram(51)},
				},
				[]record.RefMmapMarker{
					{Ref: 2, MmapRef: 0x100000000 + 521},
				},
				[]record.RefFloatHistogramSample{
					{Ref: 2, T: minutes(52), FH: tsdbutil.GenerateTestFloatHistogram(52)},
					{Ref: 2, T: minutes(53), FH: tsdbutil.GenerateTestFloatHistogram(53)},
				},
			},
			expectedInORecords: []interface{}{
				[]record.RefSeries{
					{Ref: 1, Labels: s1},
					{Ref: 2, Labels: s2},
				},
				[]record.RefFloatHistogramSample{
					{Ref: 1, T: minutes(60), FH: tsdbutil.GenerateTestFloatHistogram(60)},
					{Ref: 2, T: minutes(60), FH: tsdbutil.GenerateTestFloatHistogram(60)},
				},
				[]record.RefFloatHistogramSample{
					{Ref: 1, T: minutes(40), FH: tsdbutil.GenerateTestFloatHistogram(40)},
				},
				[]record.RefFloatHistogramSample{
					{Ref: 2, T: minutes(42), FH: tsdbutil.GenerateTestFloatHistogram(42)},
				},
				[]record.RefFloatHistogramSample{
					{Ref: 2, T: minutes(45), FH: tsdbutil.GenerateTestFloatHistogram(45)},
					{Ref: 1, T: minutes(35), FH: tsdbutil.GenerateTestFloatHistogram(35)},
					{Ref: 1, T: minutes(36), FH: tsdbutil.GenerateTestFloatHistogram(36)},
					{Ref: 1, T: minutes(37), FH: tsdbutil.GenerateTestFloatHistogram(37)},
				},
				[]record.RefFloatHistogramSample{ // Contains both in-order and ooo sample.
					{Ref: 1, T: minutes(50), FH: tsdbutil.GenerateTestFloatHistogram(50)},
					{Ref: 2, T: minutes(65), FH: tsdbutil.GenerateTestFloatHistogram(65)},
				},
				[]record.RefFloatHistogramSample{
					{Ref: 2, T: minutes(50), FH: tsdbutil.GenerateTestFloatHistogram(50)},
					{Ref: 2, T: minutes(51), FH: tsdbutil.GenerateTestFloatHistogram(51)},
					{Ref: 2, T: minutes(52), FH: tsdbutil.GenerateTestFloatHistogram(52)},
					{Ref: 2, T: minutes(53), FH: tsdbutil.GenerateTestFloatHistogram(53)},
				},
			},
		},
		"custom buckets histogram": {
			appendSample: func(app storage.Appender, l labels.Labels, mins int64) (storage.SeriesRef, error) {
				seriesRef, err := app.AppendHistogram(0, l, minutes(mins), tsdbutil.GenerateTestCustomBucketsHistogram(mins), nil)
				require.NoError(t, err)
				return seriesRef, nil
			},
			expectedOOORecords: []interface{}{
				// The MmapRef in this are not hand calculated, and instead taken from the test run.
				// What is important here is the order of records, and that MmapRef increases for each record.
				[]record.RefMmapMarker{
					{Ref: 1},
				},
				[]record.RefHistogramSample{
					{Ref: 1, T: minutes(40), H: tsdbutil.GenerateTestCustomBucketsHistogram(40)},
				},

				[]record.RefMmapMarker{
					{Ref: 2},
				},
				[]record.RefHistogramSample{
					{Ref: 2, T: minutes(42), H: tsdbutil.GenerateTestCustomBucketsHistogram(42)},
				},

				[]record.RefHistogramSample{
					{Ref: 2, T: minutes(45), H: tsdbutil.GenerateTestCustomBucketsHistogram(45)},
					{Ref: 1, T: minutes(35), H: tsdbutil.GenerateTestCustomBucketsHistogram(35)},
				},
				[]record.RefMmapMarker{ // 3rd sample, hence m-mapped.
					{Ref: 1, MmapRef: 0x100000000 + 8},
				},
				[]record.RefHistogramSample{
					{Ref: 1, T: minutes(36), H: tsdbutil.GenerateTestCustomBucketsHistogram(36)},
					{Ref: 1, T: minutes(37), H: tsdbutil.GenerateTestCustomBucketsHistogram(37)},
				},

				[]record.RefMmapMarker{ // 3rd sample, hence m-mapped.
					{Ref: 1, MmapRef: 0x100000000 + 82},
				},
				[]record.RefHistogramSample{ // Does not contain the in-order sample here.
					{Ref: 1, T: minutes(50), H: tsdbutil.GenerateTestCustomBucketsHistogram(50)},
				},

				// Single commit but multiple OOO records.
				[]record.RefMmapMarker{
					{Ref: 2, MmapRef: 0x100000000 + 160},
				},
				[]record.RefHistogramSample{
					{Ref: 2, T: minutes(50), H: tsdbutil.GenerateTestCustomBucketsHistogram(50)},
					{Ref: 2, T: minutes(51), H: tsdbutil.GenerateTestCustomBucketsHistogram(51)},
				},
				[]record.RefMmapMarker{
					{Ref: 2, MmapRef: 0x100000000 + 239},
				},
				[]record.RefHistogramSample{
					{Ref: 2, T: minutes(52), H: tsdbutil.GenerateTestCustomBucketsHistogram(52)},
					{Ref: 2, T: minutes(53), H: tsdbutil.GenerateTestCustomBucketsHistogram(53)},
				},
			},
			expectedInORecords: []interface{}{
				[]record.RefSeries{
					{Ref: 1, Labels: s1},
					{Ref: 2, Labels: s2},
				},
				[]record.RefHistogramSample{
					{Ref: 1, T: minutes(60), H: tsdbutil.GenerateTestCustomBucketsHistogram(60)},
					{Ref: 2, T: minutes(60), H: tsdbutil.GenerateTestCustomBucketsHistogram(60)},
				},
				[]record.RefHistogramSample{
					{Ref: 1, T: minutes(40), H: tsdbutil.GenerateTestCustomBucketsHistogram(40)},
				},
				[]record.RefHistogramSample{
					{Ref: 2, T: minutes(42), H: tsdbutil.GenerateTestCustomBucketsHistogram(42)},
				},
				[]record.RefHistogramSample{
					{Ref: 2, T: minutes(45), H: tsdbutil.GenerateTestCustomBucketsHistogram(45)},
					{Ref: 1, T: minutes(35), H: tsdbutil.GenerateTestCustomBucketsHistogram(35)},
					{Ref: 1, T: minutes(36), H: tsdbutil.GenerateTestCustomBucketsHistogram(36)},
					{Ref: 1, T: minutes(37), H: tsdbutil.GenerateTestCustomBucketsHistogram(37)},
				},
				[]record.RefHistogramSample{ // Contains both in-order and ooo sample.
					{Ref: 1, T: minutes(50), H: tsdbutil.GenerateTestCustomBucketsHistogram(50)},
					{Ref: 2, T: minutes(65), H: tsdbutil.GenerateTestCustomBucketsHistogram(65)},
				},
				[]record.RefHistogramSample{
					{Ref: 2, T: minutes(50), H: tsdbutil.GenerateTestCustomBucketsHistogram(50)},
					{Ref: 2, T: minutes(51), H: tsdbutil.GenerateTestCustomBucketsHistogram(51)},
					{Ref: 2, T: minutes(52), H: tsdbutil.GenerateTestCustomBucketsHistogram(52)},
					{Ref: 2, T: minutes(53), H: tsdbutil.GenerateTestCustomBucketsHistogram(53)},
				},
			},
		},
		"custom buckets float histogram": {
			appendSample: func(app storage.Appender, l labels.Labels, mins int64) (storage.SeriesRef, error) {
				seriesRef, err := app.AppendHistogram(0, l, minutes(mins), nil, tsdbutil.GenerateTestCustomBucketsFloatHistogram(mins))
				require.NoError(t, err)
				return seriesRef, nil
			},
			expectedOOORecords: []interface{}{
				// The MmapRef in this are not hand calculated, and instead taken from the test run.
				// What is important here is the order of records, and that MmapRef increases for each record.
				[]record.RefMmapMarker{
					{Ref: 1},
				},
				[]record.RefFloatHistogramSample{
					{Ref: 1, T: minutes(40), FH: tsdbutil.GenerateTestCustomBucketsFloatHistogram(40)},
				},

				[]record.RefMmapMarker{
					{Ref: 2},
				},
				[]record.RefFloatHistogramSample{
					{Ref: 2, T: minutes(42), FH: tsdbutil.GenerateTestCustomBucketsFloatHistogram(42)},
				},

				[]record.RefFloatHistogramSample{
					{Ref: 2, T: minutes(45), FH: tsdbutil.GenerateTestCustomBucketsFloatHistogram(45)},
					{Ref: 1, T: minutes(35), FH: tsdbutil.GenerateTestCustomBucketsFloatHistogram(35)},
				},
				[]record.RefMmapMarker{ // 3rd sample, hence m-mapped.
					{Ref: 1, MmapRef: 0x100000000 + 8},
				},
				[]record.RefFloatHistogramSample{
					{Ref: 1, T: minutes(36), FH: tsdbutil.GenerateTestCustomBucketsFloatHistogram(36)},
					{Ref: 1, T: minutes(37), FH: tsdbutil.GenerateTestCustomBucketsFloatHistogram(37)},
				},

				[]record.RefMmapMarker{ // 3rd sample, hence m-mapped.
					{Ref: 1, MmapRef: 0x100000000 + 134},
				},
				[]record.RefFloatHistogramSample{ // Does not contain the in-order sample here.
					{Ref: 1, T: minutes(50), FH: tsdbutil.GenerateTestCustomBucketsFloatHistogram(50)},
				},

				// Single commit but multiple OOO records.
				[]record.RefMmapMarker{
					{Ref: 2, MmapRef: 0x100000000 + 263},
				},
				[]record.RefFloatHistogramSample{
					{Ref: 2, T: minutes(50), FH: tsdbutil.GenerateTestCustomBucketsFloatHistogram(50)},
					{Ref: 2, T: minutes(51), FH: tsdbutil.GenerateTestCustomBucketsFloatHistogram(51)},
				},
				[]record.RefMmapMarker{
					{Ref: 2, MmapRef: 0x100000000 + 393},
				},
				[]record.RefFloatHistogramSample{
					{Ref: 2, T: minutes(52), FH: tsdbutil.GenerateTestCustomBucketsFloatHistogram(52)},
					{Ref: 2, T: minutes(53), FH: tsdbutil.GenerateTestCustomBucketsFloatHistogram(53)},
				},
			},
			expectedInORecords: []interface{}{
				[]record.RefSeries{
					{Ref: 1, Labels: s1},
					{Ref: 2, Labels: s2},
				},
				[]record.RefFloatHistogramSample{
					{Ref: 1, T: minutes(60), FH: tsdbutil.GenerateTestCustomBucketsFloatHistogram(60)},
					{Ref: 2, T: minutes(60), FH: tsdbutil.GenerateTestCustomBucketsFloatHistogram(60)},
				},
				[]record.RefFloatHistogramSample{
					{Ref: 1, T: minutes(40), FH: tsdbutil.GenerateTestCustomBucketsFloatHistogram(40)},
				},
				[]record.RefFloatHistogramSample{
					{Ref: 2, T: minutes(42), FH: tsdbutil.GenerateTestCustomBucketsFloatHistogram(42)},
				},
				[]record.RefFloatHistogramSample{
					{Ref: 2, T: minutes(45), FH: tsdbutil.GenerateTestCustomBucketsFloatHistogram(45)},
					{Ref: 1, T: minutes(35), FH: tsdbutil.GenerateTestCustomBucketsFloatHistogram(35)},
					{Ref: 1, T: minutes(36), FH: tsdbutil.GenerateTestCustomBucketsFloatHistogram(36)},
					{Ref: 1, T: minutes(37), FH: tsdbutil.GenerateTestCustomBucketsFloatHistogram(37)},
				},
				[]record.RefFloatHistogramSample{ // Contains both in-order and ooo sample.
					{Ref: 1, T: minutes(50), FH: tsdbutil.GenerateTestCustomBucketsFloatHistogram(50)},
					{Ref: 2, T: minutes(65), FH: tsdbutil.GenerateTestCustomBucketsFloatHistogram(65)},
				},
				[]record.RefFloatHistogramSample{
					{Ref: 2, T: minutes(50), FH: tsdbutil.GenerateTestCustomBucketsFloatHistogram(50)},
					{Ref: 2, T: minutes(51), FH: tsdbutil.GenerateTestCustomBucketsFloatHistogram(51)},
					{Ref: 2, T: minutes(52), FH: tsdbutil.GenerateTestCustomBucketsFloatHistogram(52)},
					{Ref: 2, T: minutes(53), FH: tsdbutil.GenerateTestCustomBucketsFloatHistogram(53)},
				},
			},
		},
	}
	for name, scenario := range scenarios {
		t.Run(name, func(t *testing.T) {
			testOOOWALWrite(t, scenario.appendSample, scenario.expectedOOORecords, scenario.expectedInORecords)
		})
	}
}

func testOOOWALWrite(t *testing.T,
	appendSample func(app storage.Appender, l labels.Labels, mins int64) (storage.SeriesRef, error),
	expectedOOORecords []interface{},
	expectedInORecords []interface{},
) {
	dir := t.TempDir()

	opts := DefaultOptions()
	opts.OutOfOrderCapMax = 2
	opts.OutOfOrderTimeWindow = 30 * time.Minute.Milliseconds()

	db, err := Open(dir, nil, nil, opts, nil)
	require.NoError(t, err)
	db.EnableNativeHistograms()

	t.Cleanup(func() {
		require.NoError(t, db.Close())
	})

	s1, s2 := labels.FromStrings("l", "v1"), labels.FromStrings("l", "v2")

	// Ingest sample at 1h.
	app := db.Appender(context.Background())
	appendSample(app, s1, 60)
	appendSample(app, s2, 60)
	require.NoError(t, app.Commit())

	// OOO for s1.
	app = db.Appender(context.Background())
	appendSample(app, s1, 40)
	require.NoError(t, app.Commit())

	// OOO for s2.
	app = db.Appender(context.Background())
	appendSample(app, s2, 42)
	require.NoError(t, app.Commit())

	// OOO for both s1 and s2 in the same commit.
	app = db.Appender(context.Background())
	appendSample(app, s2, 45)
	appendSample(app, s1, 35)
	appendSample(app, s1, 36) // m-maps.
	appendSample(app, s1, 37)
	require.NoError(t, app.Commit())

	// OOO for s1 but not for s2 in the same commit.
	app = db.Appender(context.Background())
	appendSample(app, s1, 50) // m-maps.
	appendSample(app, s2, 65)
	require.NoError(t, app.Commit())

	// Single commit has 2 times m-mapping and more samples after m-map.
	app = db.Appender(context.Background())
	appendSample(app, s2, 50) // m-maps.
	appendSample(app, s2, 51)
	appendSample(app, s2, 52) // m-maps.
	appendSample(app, s2, 53)
	require.NoError(t, app.Commit())

	getRecords := func(walDir string) []interface{} {
		sr, err := wlog.NewSegmentsReader(walDir)
		require.NoError(t, err)
		r := wlog.NewReader(sr)
		defer func() {
			require.NoError(t, sr.Close())
		}()

		var records []interface{}
		dec := record.NewDecoder(nil)
		for r.Next() {
			rec := r.Record()
			switch typ := dec.Type(rec); typ {
			case record.Series:
				series, err := dec.Series(rec, nil)
				require.NoError(t, err)
				records = append(records, series)
			case record.Samples:
				samples, err := dec.Samples(rec, nil)
				require.NoError(t, err)
				records = append(records, samples)
			case record.MmapMarkers:
				markers, err := dec.MmapMarkers(rec, nil)
				require.NoError(t, err)
				records = append(records, markers)
			case record.HistogramSamples, record.CustomBucketsHistogramSamples:
				histogramSamples, err := dec.HistogramSamples(rec, nil)
				require.NoError(t, err)
				records = append(records, histogramSamples)
			case record.FloatHistogramSamples, record.CustomBucketsFloatHistogramSamples:
				floatHistogramSamples, err := dec.FloatHistogramSamples(rec, nil)
				require.NoError(t, err)
				records = append(records, floatHistogramSamples)
			default:
				t.Fatalf("got a WAL record that is not series or samples: %v", typ)
			}
		}

		return records
	}

	// The normal WAL.
	actRecs := getRecords(path.Join(dir, "wal"))
	require.Equal(t, expectedInORecords, actRecs)

	// The WBL.
	actRecs = getRecords(path.Join(dir, wlog.WblDirName))
	require.Equal(t, expectedOOORecords, actRecs)
}

// Tests https://github.com/prometheus/prometheus/issues/10291#issuecomment-1044373110.
func TestDBPanicOnMmappingHeadChunk(t *testing.T) {
	dir := t.TempDir()
	ctx := context.Background()

	db, err := Open(dir, nil, nil, DefaultOptions(), nil)
	require.NoError(t, err)
	db.DisableCompactions()

	// Choosing scrape interval of 45s to have chunk larger than 1h.
	itvl := int64(45 * time.Second / time.Millisecond)

	lastTs := int64(0)
	addSamples := func(numSamples int) {
		app := db.Appender(context.Background())
		var ref storage.SeriesRef
		lbls := labels.FromStrings("__name__", "testing", "foo", "bar")
		for i := 0; i < numSamples; i++ {
			ref, err = app.Append(ref, lbls, lastTs, float64(lastTs))
			require.NoError(t, err)
			lastTs += itvl
			if i%10 == 0 {
				require.NoError(t, app.Commit())
				app = db.Appender(context.Background())
			}
		}
		require.NoError(t, app.Commit())
	}

	// Ingest samples upto 2h50m to make the head "about to compact".
	numSamples := int(170*time.Minute/time.Millisecond) / int(itvl)
	addSamples(numSamples)

	require.Empty(t, db.Blocks())
	require.NoError(t, db.Compact(ctx))
	require.Empty(t, db.Blocks())

	// Restarting.
	require.NoError(t, db.Close())

	db, err = Open(dir, nil, nil, DefaultOptions(), nil)
	require.NoError(t, err)
	db.DisableCompactions()

	// Ingest samples upto 20m more to make the head compact.
	numSamples = int(20*time.Minute/time.Millisecond) / int(itvl)
	addSamples(numSamples)

	require.Empty(t, db.Blocks())
	require.NoError(t, db.Compact(ctx))
	require.Len(t, db.Blocks(), 1)

	// More samples to m-map and panic.
	numSamples = int(120*time.Minute/time.Millisecond) / int(itvl)
	addSamples(numSamples)

	require.NoError(t, db.Close())
}

func TestMetadataInWAL(t *testing.T) {
	updateMetadata := func(t *testing.T, app storage.Appender, s labels.Labels, m metadata.Metadata) {
		_, err := app.UpdateMetadata(0, s, m)
		require.NoError(t, err)
	}

	db := newTestDB(t)
	ctx := context.Background()

	// Add some series so we can append metadata to them.
	app := db.Appender(ctx)
	s1 := labels.FromStrings("a", "b")
	s2 := labels.FromStrings("c", "d")
	s3 := labels.FromStrings("e", "f")
	s4 := labels.FromStrings("g", "h")

	for _, s := range []labels.Labels{s1, s2, s3, s4} {
		_, err := app.Append(0, s, 0, 0)
		require.NoError(t, err)
	}
	require.NoError(t, app.Commit())

	// Add a first round of metadata to the first three series.
	// Re-take the Appender, as the previous Commit will have it closed.
	m1 := metadata.Metadata{Type: "gauge", Unit: "unit_1", Help: "help_1"}
	m2 := metadata.Metadata{Type: "gauge", Unit: "unit_2", Help: "help_2"}
	m3 := metadata.Metadata{Type: "gauge", Unit: "unit_3", Help: "help_3"}
	app = db.Appender(ctx)
	updateMetadata(t, app, s1, m1)
	updateMetadata(t, app, s2, m2)
	updateMetadata(t, app, s3, m3)
	require.NoError(t, app.Commit())

	// Add a replicated metadata entry to the first series,
	// a completely new metadata entry for the fourth series,
	// and a changed metadata entry to the second series.
	m4 := metadata.Metadata{Type: "counter", Unit: "unit_4", Help: "help_4"}
	m5 := metadata.Metadata{Type: "counter", Unit: "unit_5", Help: "help_5"}
	app = db.Appender(ctx)
	updateMetadata(t, app, s1, m1)
	updateMetadata(t, app, s4, m4)
	updateMetadata(t, app, s2, m5)
	require.NoError(t, app.Commit())

	// Read the WAL to see if the disk storage format is correct.
	recs := readTestWAL(t, path.Join(db.Dir(), "wal"))
	var gotMetadataBlocks [][]record.RefMetadata
	for _, rec := range recs {
		if mr, ok := rec.([]record.RefMetadata); ok {
			gotMetadataBlocks = append(gotMetadataBlocks, mr)
		}
	}

	expectedMetadata := []record.RefMetadata{
		{Ref: 1, Type: record.GetMetricType(m1.Type), Unit: m1.Unit, Help: m1.Help},
		{Ref: 2, Type: record.GetMetricType(m2.Type), Unit: m2.Unit, Help: m2.Help},
		{Ref: 3, Type: record.GetMetricType(m3.Type), Unit: m3.Unit, Help: m3.Help},
		{Ref: 4, Type: record.GetMetricType(m4.Type), Unit: m4.Unit, Help: m4.Help},
		{Ref: 2, Type: record.GetMetricType(m5.Type), Unit: m5.Unit, Help: m5.Help},
	}
	require.Len(t, gotMetadataBlocks, 2)
	require.Equal(t, expectedMetadata[:3], gotMetadataBlocks[0])
	require.Equal(t, expectedMetadata[3:], gotMetadataBlocks[1])
}

func TestMetadataCheckpointingOnlyKeepsLatestEntry(t *testing.T) {
	updateMetadata := func(t *testing.T, app storage.Appender, s labels.Labels, m metadata.Metadata) {
		_, err := app.UpdateMetadata(0, s, m)
		require.NoError(t, err)
	}

	ctx := context.Background()
	numSamples := 10000
	hb, w := newTestHead(t, int64(numSamples)*10, compression.None, false)

	// Add some series so we can append metadata to them.
	app := hb.Appender(ctx)
	s1 := labels.FromStrings("a", "b")
	s2 := labels.FromStrings("c", "d")
	s3 := labels.FromStrings("e", "f")
	s4 := labels.FromStrings("g", "h")

	for _, s := range []labels.Labels{s1, s2, s3, s4} {
		_, err := app.Append(0, s, 0, 0)
		require.NoError(t, err)
	}
	require.NoError(t, app.Commit())

	// Add a first round of metadata to the first three series.
	// Re-take the Appender, as the previous Commit will have it closed.
	m1 := metadata.Metadata{Type: "gauge", Unit: "unit_1", Help: "help_1"}
	m2 := metadata.Metadata{Type: "gauge", Unit: "unit_2", Help: "help_2"}
	m3 := metadata.Metadata{Type: "gauge", Unit: "unit_3", Help: "help_3"}
	m4 := metadata.Metadata{Type: "gauge", Unit: "unit_4", Help: "help_4"}
	app = hb.Appender(ctx)
	updateMetadata(t, app, s1, m1)
	updateMetadata(t, app, s2, m2)
	updateMetadata(t, app, s3, m3)
	updateMetadata(t, app, s4, m4)
	require.NoError(t, app.Commit())

	// Update metadata for first series.
	m5 := metadata.Metadata{Type: "counter", Unit: "unit_5", Help: "help_5"}
	app = hb.Appender(ctx)
	updateMetadata(t, app, s1, m5)
	require.NoError(t, app.Commit())

	// Switch back-and-forth metadata for second series.
	// Since it ended on a new metadata record, we expect a single new entry.
	m6 := metadata.Metadata{Type: "counter", Unit: "unit_6", Help: "help_6"}

	app = hb.Appender(ctx)
	updateMetadata(t, app, s2, m6)
	require.NoError(t, app.Commit())

	app = hb.Appender(ctx)
	updateMetadata(t, app, s2, m2)
	require.NoError(t, app.Commit())

	app = hb.Appender(ctx)
	updateMetadata(t, app, s2, m6)
	require.NoError(t, app.Commit())

	app = hb.Appender(ctx)
	updateMetadata(t, app, s2, m2)
	require.NoError(t, app.Commit())

	app = hb.Appender(ctx)
	updateMetadata(t, app, s2, m6)
	require.NoError(t, app.Commit())

	// Let's create a checkpoint.
	first, last, err := wlog.Segments(w.Dir())
	require.NoError(t, err)
	keep := func(id chunks.HeadSeriesRef, _ int) bool {
		return id != 3
	}
	_, err = wlog.Checkpoint(promslog.NewNopLogger(), w, first, last-1, keep, 0)
	require.NoError(t, err)

	// Confirm there's been a checkpoint.
	cdir, _, err := wlog.LastCheckpoint(w.Dir())
	require.NoError(t, err)

	// Read in checkpoint and WAL.
	recs := readTestWAL(t, cdir)
	var gotMetadataBlocks [][]record.RefMetadata
	for _, rec := range recs {
		if mr, ok := rec.([]record.RefMetadata); ok {
			gotMetadataBlocks = append(gotMetadataBlocks, mr)
		}
	}

	// There should only be 1 metadata block present, with only the latest
	// metadata kept around.
	wantMetadata := []record.RefMetadata{
		{Ref: 1, Type: record.GetMetricType(m5.Type), Unit: m5.Unit, Help: m5.Help},
		{Ref: 2, Type: record.GetMetricType(m6.Type), Unit: m6.Unit, Help: m6.Help},
		{Ref: 4, Type: record.GetMetricType(m4.Type), Unit: m4.Unit, Help: m4.Help},
	}
	require.Len(t, gotMetadataBlocks, 1)
	require.Len(t, gotMetadataBlocks[0], 3)
	gotMetadataBlock := gotMetadataBlocks[0]

	sort.Slice(gotMetadataBlock, func(i, j int) bool { return gotMetadataBlock[i].Ref < gotMetadataBlock[j].Ref })
	require.Equal(t, wantMetadata, gotMetadataBlock)
	require.NoError(t, hb.Close())
}

func TestMetadataAssertInMemoryData(t *testing.T) {
	updateMetadata := func(t *testing.T, app storage.Appender, s labels.Labels, m metadata.Metadata) {
		_, err := app.UpdateMetadata(0, s, m)
		require.NoError(t, err)
	}

	db := openTestDB(t, nil, nil)
	ctx := context.Background()

	// Add some series so we can append metadata to them.
	app := db.Appender(ctx)
	s1 := labels.FromStrings("a", "b")
	s2 := labels.FromStrings("c", "d")
	s3 := labels.FromStrings("e", "f")
	s4 := labels.FromStrings("g", "h")

	for _, s := range []labels.Labels{s1, s2, s3, s4} {
		_, err := app.Append(0, s, 0, 0)
		require.NoError(t, err)
	}
	require.NoError(t, app.Commit())

	// Add a first round of metadata to the first three series.
	// The in-memory data held in the db Head should hold the metadata.
	m1 := metadata.Metadata{Type: "gauge", Unit: "unit_1", Help: "help_1"}
	m2 := metadata.Metadata{Type: "gauge", Unit: "unit_2", Help: "help_2"}
	m3 := metadata.Metadata{Type: "gauge", Unit: "unit_3", Help: "help_3"}
	app = db.Appender(ctx)
	updateMetadata(t, app, s1, m1)
	updateMetadata(t, app, s2, m2)
	updateMetadata(t, app, s3, m3)
	require.NoError(t, app.Commit())

	series1 := db.head.series.getByHash(s1.Hash(), s1)
	series2 := db.head.series.getByHash(s2.Hash(), s2)
	series3 := db.head.series.getByHash(s3.Hash(), s3)
	series4 := db.head.series.getByHash(s4.Hash(), s4)
	require.Equal(t, *series1.meta, m1)
	require.Equal(t, *series2.meta, m2)
	require.Equal(t, *series3.meta, m3)
	require.Nil(t, series4.meta)

	// Add a replicated metadata entry to the first series,
	// a changed metadata entry to the second series,
	// and a completely new metadata entry for the fourth series.
	// The in-memory data held in the db Head should be correctly updated.
	m4 := metadata.Metadata{Type: "counter", Unit: "unit_4", Help: "help_4"}
	m5 := metadata.Metadata{Type: "counter", Unit: "unit_5", Help: "help_5"}
	app = db.Appender(ctx)
	updateMetadata(t, app, s1, m1)
	updateMetadata(t, app, s4, m4)
	updateMetadata(t, app, s2, m5)
	require.NoError(t, app.Commit())

	series1 = db.head.series.getByHash(s1.Hash(), s1)
	series2 = db.head.series.getByHash(s2.Hash(), s2)
	series3 = db.head.series.getByHash(s3.Hash(), s3)
	series4 = db.head.series.getByHash(s4.Hash(), s4)
	require.Equal(t, *series1.meta, m1)
	require.Equal(t, *series2.meta, m5)
	require.Equal(t, *series3.meta, m3)
	require.Equal(t, *series4.meta, m4)

	require.NoError(t, db.Close())

	// Reopen the DB, replaying the WAL. The Head must have been replayed
	// correctly in memory.
	reopenDB, err := Open(db.Dir(), nil, nil, nil, nil)
	require.NoError(t, err)
	t.Cleanup(func() {
		require.NoError(t, reopenDB.Close())
	})

	_, err = reopenDB.head.wal.Size()
	require.NoError(t, err)

	require.Equal(t, *reopenDB.head.series.getByHash(s1.Hash(), s1).meta, m1)
	require.Equal(t, *reopenDB.head.series.getByHash(s2.Hash(), s2).meta, m5)
	require.Equal(t, *reopenDB.head.series.getByHash(s3.Hash(), s3).meta, m3)
	require.Equal(t, *reopenDB.head.series.getByHash(s4.Hash(), s4).meta, m4)
}

// TestMultipleEncodingsCommitOrder mainly serves to demonstrate when happens when committing a batch of samples for the
// same series when there are multiple encodings. Commit() will process all float samples before histogram samples. This
// means that if histograms are appended before floats, the histograms could be marked as OOO when they are committed.
// While possible, this shouldn't happen very often - you need the same series to be ingested as both a float and a
// histogram in a single write request.
func TestMultipleEncodingsCommitOrder(t *testing.T) {
	opts := DefaultOptions()
	opts.OutOfOrderCapMax = 30
	opts.OutOfOrderTimeWindow = 24 * time.Hour.Milliseconds()

	series1 := labels.FromStrings("foo", "bar1")

	db := openTestDB(t, opts, nil)
	db.DisableCompactions()
	db.EnableNativeHistograms()
	defer func() {
		require.NoError(t, db.Close())
	}()

	addSample := func(app storage.Appender, ts int64, valType chunkenc.ValueType) chunks.Sample {
		if valType == chunkenc.ValFloat {
			_, err := app.Append(0, labels.FromStrings("foo", "bar1"), ts, float64(ts))
			require.NoError(t, err)
			return sample{t: ts, f: float64(ts)}
		}
		if valType == chunkenc.ValHistogram {
			h := tsdbutil.GenerateTestHistogram(ts)
			_, err := app.AppendHistogram(0, labels.FromStrings("foo", "bar1"), ts, h, nil)
			require.NoError(t, err)
			return sample{t: ts, h: h}
		}
		fh := tsdbutil.GenerateTestFloatHistogram(ts)
		_, err := app.AppendHistogram(0, labels.FromStrings("foo", "bar1"), ts, nil, fh)
		require.NoError(t, err)
		return sample{t: ts, fh: fh}
	}

	verifySamples := func(minT, maxT int64, expSamples []chunks.Sample, oooCount int) {
		requireEqualOOOSamples(t, oooCount, db)

		// Verify samples querier.
		querier, err := db.Querier(minT, maxT)
		require.NoError(t, err)
		defer querier.Close()

		seriesSet := query(t, querier, labels.MustNewMatcher(labels.MatchEqual, "foo", "bar1"))
		require.Len(t, seriesSet, 1)
		gotSamples := seriesSet[series1.String()]
		requireEqualSamples(t, series1.String(), expSamples, gotSamples, requireEqualSamplesIgnoreCounterResets)

		// Verify chunks querier.
		chunkQuerier, err := db.ChunkQuerier(minT, maxT)
		require.NoError(t, err)
		defer chunkQuerier.Close()

		chks := queryChunks(t, chunkQuerier, labels.MustNewMatcher(labels.MatchEqual, "foo", "bar1"))
		require.NotNil(t, chks[series1.String()])
		require.Len(t, chks, 1)
		var gotChunkSamples []chunks.Sample
		for _, chunk := range chks[series1.String()] {
			it := chunk.Chunk.Iterator(nil)
			smpls, err := storage.ExpandSamples(it, newSample)
			require.NoError(t, err)
			gotChunkSamples = append(gotChunkSamples, smpls...)
			require.NoError(t, it.Err())
		}
		requireEqualSamples(t, series1.String(), expSamples, gotChunkSamples, requireEqualSamplesIgnoreCounterResets)
	}

	var expSamples []chunks.Sample

	// Append samples with different encoding types and then commit them at once.
	app := db.Appender(context.Background())

	for i := 100; i < 105; i++ {
		s := addSample(app, int64(i), chunkenc.ValFloat)
		expSamples = append(expSamples, s)
	}
	// These samples will be marked as OOO as their timestamps are less than the max timestamp for float samples in the
	// same batch.
	for i := 110; i < 120; i++ {
		s := addSample(app, int64(i), chunkenc.ValHistogram)
		expSamples = append(expSamples, s)
	}
	// These samples will be marked as OOO as their timestamps are less than the max timestamp for float samples in the
	// same batch.
	for i := 120; i < 130; i++ {
		s := addSample(app, int64(i), chunkenc.ValFloatHistogram)
		expSamples = append(expSamples, s)
	}
	// These samples will be marked as in-order as their timestamps are greater than the max timestamp for float
	// samples in the same batch.
	for i := 140; i < 150; i++ {
		s := addSample(app, int64(i), chunkenc.ValFloatHistogram)
		expSamples = append(expSamples, s)
	}
	// These samples will be marked as in-order, even though they're appended after the float histograms from ts 140-150
	// because float samples are processed first and these samples are in-order wrt to the float samples in the batch.
	for i := 130; i < 135; i++ {
		s := addSample(app, int64(i), chunkenc.ValFloat)
		expSamples = append(expSamples, s)
	}

	require.NoError(t, app.Commit())

	sort.Slice(expSamples, func(i, j int) bool {
		return expSamples[i].T() < expSamples[j].T()
	})

	// oooCount = 20 because the histograms from 120 - 130 and float histograms from 120 - 130 are detected as OOO.
	verifySamples(100, 150, expSamples, 20)

	// Append and commit some in-order histograms by themselves.
	app = db.Appender(context.Background())
	for i := 150; i < 160; i++ {
		s := addSample(app, int64(i), chunkenc.ValHistogram)
		expSamples = append(expSamples, s)
	}
	require.NoError(t, app.Commit())

	// oooCount remains at 20 as no new OOO samples have been added.
	verifySamples(100, 160, expSamples, 20)

	// Append and commit samples for all encoding types. This time all samples will be treated as OOO because samples
	// with newer timestamps have already been committed.
	app = db.Appender(context.Background())
	for i := 50; i < 55; i++ {
		s := addSample(app, int64(i), chunkenc.ValFloat)
		expSamples = append(expSamples, s)
	}
	for i := 60; i < 70; i++ {
		s := addSample(app, int64(i), chunkenc.ValHistogram)
		expSamples = append(expSamples, s)
	}
	for i := 70; i < 75; i++ {
		s := addSample(app, int64(i), chunkenc.ValFloat)
		expSamples = append(expSamples, s)
	}
	for i := 80; i < 90; i++ {
		s := addSample(app, int64(i), chunkenc.ValFloatHistogram)
		expSamples = append(expSamples, s)
	}
	require.NoError(t, app.Commit())

	// Sort samples again because OOO samples have been added.
	sort.Slice(expSamples, func(i, j int) bool {
		return expSamples[i].T() < expSamples[j].T()
	})

	// oooCount = 50 as we've added 30 more OOO samples.
	verifySamples(50, 160, expSamples, 50)
}

// TODO(codesome): test more samples incoming once compaction has started. To verify new samples after the start
//
//	are not included in this compaction.
func TestOOOCompaction(t *testing.T) {
	for name, scenario := range sampleTypeScenarios {
		t.Run(name, func(t *testing.T) {
			testOOOCompaction(t, scenario, false)
		})
		t.Run(name+"+extra", func(t *testing.T) {
			testOOOCompaction(t, scenario, true)
		})
	}
}

func testOOOCompaction(t *testing.T, scenario sampleTypeScenario, addExtraSamples bool) {
	dir := t.TempDir()
	ctx := context.Background()

	opts := DefaultOptions()
	opts.OutOfOrderCapMax = 30
	opts.OutOfOrderTimeWindow = 300 * time.Minute.Milliseconds()
	opts.EnableNativeHistograms = true

	db, err := Open(dir, nil, nil, opts, nil)
	require.NoError(t, err)
	db.DisableCompactions() // We want to manually call it.
	t.Cleanup(func() {
		require.NoError(t, db.Close())
	})

	series1 := labels.FromStrings("foo", "bar1")
	series2 := labels.FromStrings("foo", "bar2")

	addSample := func(fromMins, toMins int64) {
		app := db.Appender(context.Background())
		for m := fromMins; m <= toMins; m++ {
			ts := m * time.Minute.Milliseconds()
			_, _, err := scenario.appendFunc(app, series1, ts, ts)
			require.NoError(t, err)
			_, _, err = scenario.appendFunc(app, series2, ts, 2*ts)
			require.NoError(t, err)
		}
		require.NoError(t, app.Commit())
	}

	// Add an in-order samples.
	addSample(250, 300)

	// Verify that the in-memory ooo chunk is empty.
	checkEmptyOOOChunk := func(lbls labels.Labels) {
		ms, created, err := db.head.getOrCreate(lbls.Hash(), lbls, false)
		require.NoError(t, err)
		require.False(t, created)
		require.Nil(t, ms.ooo)
	}
	checkEmptyOOOChunk(series1)
	checkEmptyOOOChunk(series2)

	// Add ooo samples that creates multiple chunks.
	// 90 to 300 spans across 3 block ranges: [0, 120), [120, 240), [240, 360)
	addSample(90, 300)
	// Adding same samples to create overlapping chunks.
	// Since the active chunk won't start at 90 again, all the new
	// chunks will have different time ranges than the previous chunks.
	addSample(90, 300)

	var highest int64 = 300

	verifyDBSamples := func() {
		var series1Samples, series2Samples []chunks.Sample
		for _, r := range [][2]int64{{90, 119}, {120, 239}, {240, highest}} {
			fromMins, toMins := r[0], r[1]
			for m := fromMins; m <= toMins; m++ {
				ts := m * time.Minute.Milliseconds()
				series1Samples = append(series1Samples, scenario.sampleFunc(ts, ts))
				series2Samples = append(series2Samples, scenario.sampleFunc(ts, 2*ts))
			}
		}
		expRes := map[string][]chunks.Sample{
			series1.String(): series1Samples,
			series2.String(): series2Samples,
		}

		q, err := db.Querier(math.MinInt64, math.MaxInt64)
		require.NoError(t, err)

		actRes := query(t, q, labels.MustNewMatcher(labels.MatchRegexp, "foo", "bar.*"))
		requireEqualSeries(t, expRes, actRes, true)
	}

	verifyDBSamples() // Before any compaction.

	// Verify that the in-memory ooo chunk is not empty.
	checkNonEmptyOOOChunk := func(lbls labels.Labels) {
		ms, created, err := db.head.getOrCreate(lbls.Hash(), lbls, false)
		require.NoError(t, err)
		require.False(t, created)
		require.Positive(t, ms.ooo.oooHeadChunk.chunk.NumSamples())
		require.Len(t, ms.ooo.oooMmappedChunks, 13) // 7 original, 6 duplicate.
	}
	checkNonEmptyOOOChunk(series1)
	checkNonEmptyOOOChunk(series2)

	// No blocks before compaction.
	require.Empty(t, db.Blocks())

	// There is a 0th WBL file.
	require.NoError(t, db.head.wbl.Sync()) // syncing to make sure wbl is flushed in windows
	files, err := os.ReadDir(db.head.wbl.Dir())
	require.NoError(t, err)
	require.Len(t, files, 1)
	require.Equal(t, "00000000", files[0].Name())
	f, err := files[0].Info()
	require.NoError(t, err)
	require.Greater(t, f.Size(), int64(100))

	if addExtraSamples {
		compactOOOHeadTestingCallback = func() {
			addSample(90, 120)  // Back in time, to generate a new OOO chunk.
			addSample(300, 330) // Now some samples after the previous highest timestamp.
			addSample(300, 330) // Repeat to generate an OOO chunk at these timestamps.
		}
		highest = 330
	}

	// OOO compaction happens here.
	require.NoError(t, db.CompactOOOHead(ctx))

	// 3 blocks exist now. [0, 120), [120, 240), [240, 360)
	require.Len(t, db.Blocks(), 3)

	verifyDBSamples() // Blocks created out of OOO head now.

	// 0th WBL file will be deleted and 1st will be the only present.
	files, err = os.ReadDir(db.head.wbl.Dir())
	require.NoError(t, err)
	require.Len(t, files, 1)
	require.Equal(t, "00000001", files[0].Name())
	f, err = files[0].Info()
	require.NoError(t, err)

	if !addExtraSamples {
		require.Equal(t, int64(0), f.Size())
		// OOO stuff should not be present in the Head now.
		checkEmptyOOOChunk(series1)
		checkEmptyOOOChunk(series2)
	}

	verifySamples := func(block *Block, fromMins, toMins int64) {
		series1Samples := make([]chunks.Sample, 0, toMins-fromMins+1)
		series2Samples := make([]chunks.Sample, 0, toMins-fromMins+1)
		for m := fromMins; m <= toMins; m++ {
			ts := m * time.Minute.Milliseconds()
			series1Samples = append(series1Samples, scenario.sampleFunc(ts, ts))
			series2Samples = append(series2Samples, scenario.sampleFunc(ts, 2*ts))
		}
		expRes := map[string][]chunks.Sample{
			series1.String(): series1Samples,
			series2.String(): series2Samples,
		}

		q, err := NewBlockQuerier(block, math.MinInt64, math.MaxInt64)
		require.NoError(t, err)

		actRes := query(t, q, labels.MustNewMatcher(labels.MatchRegexp, "foo", "bar.*"))
		requireEqualSeries(t, expRes, actRes, true)
	}

	// Checking for expected data in the blocks.
	verifySamples(db.Blocks()[0], 90, 119)
	verifySamples(db.Blocks()[1], 120, 239)
	verifySamples(db.Blocks()[2], 240, 299)

	// There should be a single m-map file.
	mmapDir := mmappedChunksDir(db.head.opts.ChunkDirRoot)
	files, err = os.ReadDir(mmapDir)
	require.NoError(t, err)
	require.Len(t, files, 1)

	// Compact the in-order head and expect another block.
	// Since this is a forced compaction, this block is not aligned with 2h.
	err = db.CompactHead(NewRangeHead(db.head, 250*time.Minute.Milliseconds(), 350*time.Minute.Milliseconds()))
	require.NoError(t, err)
	require.Len(t, db.Blocks(), 4) // [0, 120), [120, 240), [240, 360), [250, 351)
	verifySamples(db.Blocks()[3], 250, highest)

	verifyDBSamples() // Blocks created out of normal and OOO head now. But not merged.

	// The compaction also clears out the old m-map files. Including
	// the file that has ooo chunks.
	files, err = os.ReadDir(mmapDir)
	require.NoError(t, err)
	require.Len(t, files, 1)
	require.Equal(t, "000001", files[0].Name())

	// This will merge overlapping block.
	require.NoError(t, db.Compact(ctx))

	require.Len(t, db.Blocks(), 3) // [0, 120), [120, 240), [240, 360)
	verifySamples(db.Blocks()[0], 90, 119)
	verifySamples(db.Blocks()[1], 120, 239)
	verifySamples(db.Blocks()[2], 240, highest) // Merged block.

	verifyDBSamples() // Final state. Blocks from normal and OOO head are merged.
}

// TestOOOCompactionWithNormalCompaction tests if OOO compaction is performed
// when the normal head's compaction is done.
func TestOOOCompactionWithNormalCompaction(t *testing.T) {
	for name, scenario := range sampleTypeScenarios {
		t.Run(name, func(t *testing.T) {
			testOOOCompactionWithNormalCompaction(t, scenario)
		})
	}
}

func testOOOCompactionWithNormalCompaction(t *testing.T, scenario sampleTypeScenario) {
	dir := t.TempDir()
	ctx := context.Background()

	opts := DefaultOptions()
	opts.OutOfOrderCapMax = 30
	opts.OutOfOrderTimeWindow = 300 * time.Minute.Milliseconds()

	db, err := Open(dir, nil, nil, opts, nil)
	require.NoError(t, err)
	db.DisableCompactions() // We want to manually call it.
	db.EnableNativeHistograms()
	t.Cleanup(func() {
		require.NoError(t, db.Close())
	})

	series1 := labels.FromStrings("foo", "bar1")
	series2 := labels.FromStrings("foo", "bar2")

	addSamples := func(fromMins, toMins int64) {
		app := db.Appender(context.Background())
		for m := fromMins; m <= toMins; m++ {
			ts := m * time.Minute.Milliseconds()
			_, _, err := scenario.appendFunc(app, series1, ts, ts)
			require.NoError(t, err)
			_, _, err = scenario.appendFunc(app, series2, ts, 2*ts)
			require.NoError(t, err)
		}
		require.NoError(t, app.Commit())
	}

	// Add an in-order samples.
	addSamples(250, 350)

	// Add ooo samples that will result into a single block.
	addSamples(90, 110)

	// Checking that ooo chunk is not empty.
	for _, lbls := range []labels.Labels{series1, series2} {
		ms, created, err := db.head.getOrCreate(lbls.Hash(), lbls, false)
		require.NoError(t, err)
		require.False(t, created)
		require.Positive(t, ms.ooo.oooHeadChunk.chunk.NumSamples())
	}

	// If the normal Head is not compacted, the OOO head compaction does not take place.
	require.NoError(t, db.Compact(ctx))
	require.Empty(t, db.Blocks())

	// Add more in-order samples in future that would trigger the compaction.
	addSamples(400, 450)

	// No blocks before compaction.
	require.Empty(t, db.Blocks())

	// Compacts normal and OOO head.
	require.NoError(t, db.Compact(ctx))

	// 2 blocks exist now. [0, 120), [250, 360)
	require.Len(t, db.Blocks(), 2)
	require.Equal(t, int64(0), db.Blocks()[0].MinTime())
	require.Equal(t, 120*time.Minute.Milliseconds(), db.Blocks()[0].MaxTime())
	require.Equal(t, 250*time.Minute.Milliseconds(), db.Blocks()[1].MinTime())
	require.Equal(t, 360*time.Minute.Milliseconds(), db.Blocks()[1].MaxTime())

	// Checking that ooo chunk is empty.
	for _, lbls := range []labels.Labels{series1, series2} {
		ms, created, err := db.head.getOrCreate(lbls.Hash(), lbls, false)
		require.NoError(t, err)
		require.False(t, created)
		require.Nil(t, ms.ooo)
	}

	verifySamples := func(block *Block, fromMins, toMins int64) {
		series1Samples := make([]chunks.Sample, 0, toMins-fromMins+1)
		series2Samples := make([]chunks.Sample, 0, toMins-fromMins+1)
		for m := fromMins; m <= toMins; m++ {
			ts := m * time.Minute.Milliseconds()
			series1Samples = append(series1Samples, scenario.sampleFunc(ts, ts))
			series2Samples = append(series2Samples, scenario.sampleFunc(ts, 2*ts))
		}
		expRes := map[string][]chunks.Sample{
			series1.String(): series1Samples,
			series2.String(): series2Samples,
		}

		q, err := NewBlockQuerier(block, math.MinInt64, math.MaxInt64)
		require.NoError(t, err)

		actRes := query(t, q, labels.MustNewMatcher(labels.MatchRegexp, "foo", "bar.*"))
		requireEqualSeries(t, expRes, actRes, true)
	}

	// Checking for expected data in the blocks.
	verifySamples(db.Blocks()[0], 90, 110)
	verifySamples(db.Blocks()[1], 250, 350)
}

// TestOOOCompactionWithDisabledWriteLog tests the scenario where the TSDB is
// configured to not have wal and wbl but its able to compact both the in-order
// and out-of-order head.
func TestOOOCompactionWithDisabledWriteLog(t *testing.T) {
	for name, scenario := range sampleTypeScenarios {
		t.Run(name, func(t *testing.T) {
			testOOOCompactionWithDisabledWriteLog(t, scenario)
		})
	}
}

func testOOOCompactionWithDisabledWriteLog(t *testing.T, scenario sampleTypeScenario) {
	dir := t.TempDir()
	ctx := context.Background()

	opts := DefaultOptions()
	opts.OutOfOrderCapMax = 30
	opts.OutOfOrderTimeWindow = 300 * time.Minute.Milliseconds()
	opts.WALSegmentSize = -1 // disabled WAL and WBL
	opts.EnableNativeHistograms = true

	db, err := Open(dir, nil, nil, opts, nil)
	require.NoError(t, err)
	db.DisableCompactions() // We want to manually call it.
	db.EnableNativeHistograms()
	t.Cleanup(func() {
		require.NoError(t, db.Close())
	})

	series1 := labels.FromStrings("foo", "bar1")
	series2 := labels.FromStrings("foo", "bar2")

	addSamples := func(fromMins, toMins int64) {
		app := db.Appender(context.Background())
		for m := fromMins; m <= toMins; m++ {
			ts := m * time.Minute.Milliseconds()
			_, _, err := scenario.appendFunc(app, series1, ts, ts)
			require.NoError(t, err)
			_, _, err = scenario.appendFunc(app, series2, ts, 2*ts)
			require.NoError(t, err)
		}
		require.NoError(t, app.Commit())
	}

	// Add an in-order samples.
	addSamples(250, 350)

	// Add ooo samples that will result into a single block.
	addSamples(90, 110)

	// Checking that ooo chunk is not empty.
	for _, lbls := range []labels.Labels{series1, series2} {
		ms, created, err := db.head.getOrCreate(lbls.Hash(), lbls, false)
		require.NoError(t, err)
		require.False(t, created)
		require.Positive(t, ms.ooo.oooHeadChunk.chunk.NumSamples())
	}

	// If the normal Head is not compacted, the OOO head compaction does not take place.
	require.NoError(t, db.Compact(ctx))
	require.Empty(t, db.Blocks())

	// Add more in-order samples in future that would trigger the compaction.
	addSamples(400, 450)

	// No blocks before compaction.
	require.Empty(t, db.Blocks())

	// Compacts normal and OOO head.
	require.NoError(t, db.Compact(ctx))

	// 2 blocks exist now. [0, 120), [250, 360)
	require.Len(t, db.Blocks(), 2)
	require.Equal(t, int64(0), db.Blocks()[0].MinTime())
	require.Equal(t, 120*time.Minute.Milliseconds(), db.Blocks()[0].MaxTime())
	require.Equal(t, 250*time.Minute.Milliseconds(), db.Blocks()[1].MinTime())
	require.Equal(t, 360*time.Minute.Milliseconds(), db.Blocks()[1].MaxTime())

	// Checking that ooo chunk is empty.
	for _, lbls := range []labels.Labels{series1, series2} {
		ms, created, err := db.head.getOrCreate(lbls.Hash(), lbls, false)
		require.NoError(t, err)
		require.False(t, created)
		require.Nil(t, ms.ooo)
	}

	verifySamples := func(block *Block, fromMins, toMins int64) {
		series1Samples := make([]chunks.Sample, 0, toMins-fromMins+1)
		series2Samples := make([]chunks.Sample, 0, toMins-fromMins+1)
		for m := fromMins; m <= toMins; m++ {
			ts := m * time.Minute.Milliseconds()
			series1Samples = append(series1Samples, scenario.sampleFunc(ts, ts))
			series2Samples = append(series2Samples, scenario.sampleFunc(ts, 2*ts))
		}
		expRes := map[string][]chunks.Sample{
			series1.String(): series1Samples,
			series2.String(): series2Samples,
		}

		q, err := NewBlockQuerier(block, math.MinInt64, math.MaxInt64)
		require.NoError(t, err)

		actRes := query(t, q, labels.MustNewMatcher(labels.MatchRegexp, "foo", "bar.*"))
		requireEqualSeries(t, expRes, actRes, true)
	}

	// Checking for expected data in the blocks.
	verifySamples(db.Blocks()[0], 90, 110)
	verifySamples(db.Blocks()[1], 250, 350)
}

// TestOOOQueryAfterRestartWithSnapshotAndRemovedWBL tests the scenario where the WBL goes
// missing after a restart while snapshot was enabled, but the query still returns the right
// data from the mmap chunks.
func TestOOOQueryAfterRestartWithSnapshotAndRemovedWBL(t *testing.T) {
	for name, scenario := range sampleTypeScenarios {
		t.Run(name, func(t *testing.T) {
			testOOOQueryAfterRestartWithSnapshotAndRemovedWBL(t, scenario)
		})
	}
}

func testOOOQueryAfterRestartWithSnapshotAndRemovedWBL(t *testing.T, scenario sampleTypeScenario) {
	dir := t.TempDir()
	ctx := context.Background()

	opts := DefaultOptions()
	opts.OutOfOrderCapMax = 10
	opts.OutOfOrderTimeWindow = 300 * time.Minute.Milliseconds()
	opts.EnableMemorySnapshotOnShutdown = true
	opts.EnableNativeHistograms = true

	db, err := Open(dir, nil, nil, opts, nil)
	require.NoError(t, err)
	db.DisableCompactions() // We want to manually call it.
	t.Cleanup(func() {
		require.NoError(t, db.Close())
	})

	series1 := labels.FromStrings("foo", "bar1")
	series2 := labels.FromStrings("foo", "bar2")

	addSamples := func(fromMins, toMins int64) {
		app := db.Appender(context.Background())
		for m := fromMins; m <= toMins; m++ {
			ts := m * time.Minute.Milliseconds()
			_, _, err := scenario.appendFunc(app, series1, ts, ts)
			require.NoError(t, err)
			_, _, err = scenario.appendFunc(app, series2, ts, 2*ts)
			require.NoError(t, err)
		}
		require.NoError(t, app.Commit())
	}

	// Add an in-order samples.
	addSamples(250, 350)

	// Add ooo samples that will result into a single block.
	addSamples(90, 110) // The sample 110 will not be in m-map chunks.

	// Checking that there are some ooo m-map chunks.
	for _, lbls := range []labels.Labels{series1, series2} {
		ms, created, err := db.head.getOrCreate(lbls.Hash(), lbls, false)
		require.NoError(t, err)
		require.False(t, created)
		require.Len(t, ms.ooo.oooMmappedChunks, 2)
		require.NotNil(t, ms.ooo.oooHeadChunk)
	}

	// Restart DB.
	require.NoError(t, db.Close())

	// For some reason wbl goes missing.
	require.NoError(t, os.RemoveAll(path.Join(dir, "wbl")))

	db, err = Open(dir, nil, nil, opts, nil)
	require.NoError(t, err)
	db.DisableCompactions() // We want to manually call it.

	// Check ooo m-map chunks again.
	for _, lbls := range []labels.Labels{series1, series2} {
		ms, created, err := db.head.getOrCreate(lbls.Hash(), lbls, false)
		require.NoError(t, err)
		require.False(t, created)
		require.Len(t, ms.ooo.oooMmappedChunks, 2)
		require.Equal(t, 109*time.Minute.Milliseconds(), ms.ooo.oooMmappedChunks[1].maxTime)
		require.Nil(t, ms.ooo.oooHeadChunk) // Because of missing wbl.
	}

	verifySamples := func(fromMins, toMins int64) {
		series1Samples := make([]chunks.Sample, 0, toMins-fromMins+1)
		series2Samples := make([]chunks.Sample, 0, toMins-fromMins+1)
		for m := fromMins; m <= toMins; m++ {
			ts := m * time.Minute.Milliseconds()
			series1Samples = append(series1Samples, scenario.sampleFunc(ts, ts))
			series2Samples = append(series2Samples, scenario.sampleFunc(ts, ts*2))
		}
		expRes := map[string][]chunks.Sample{
			series1.String(): series1Samples,
			series2.String(): series2Samples,
		}

		q, err := db.Querier(fromMins*time.Minute.Milliseconds(), toMins*time.Minute.Milliseconds())
		require.NoError(t, err)

		actRes := query(t, q, labels.MustNewMatcher(labels.MatchRegexp, "foo", "bar.*"))
		requireEqualSeries(t, expRes, actRes, true)
	}

	// Checking for expected ooo data from mmap chunks.
	verifySamples(90, 109)

	// Compaction should also work fine.
	require.Empty(t, db.Blocks())
	require.NoError(t, db.CompactOOOHead(ctx))
	require.Len(t, db.Blocks(), 1) // One block from OOO data.
	require.Equal(t, int64(0), db.Blocks()[0].MinTime())
	require.Equal(t, 120*time.Minute.Milliseconds(), db.Blocks()[0].MaxTime())

	// Checking that ooo chunk is empty in Head.
	for _, lbls := range []labels.Labels{series1, series2} {
		ms, created, err := db.head.getOrCreate(lbls.Hash(), lbls, false)
		require.NoError(t, err)
		require.False(t, created)
		require.Nil(t, ms.ooo)
	}

	verifySamples(90, 109)
}

func TestQuerierOOOQuery(t *testing.T) {
	scenarios := map[string]struct {
		appendFunc func(app storage.Appender, ts int64, counterReset bool) (storage.SeriesRef, error)
		sampleFunc func(ts int64) chunks.Sample
	}{
		"float": {
			appendFunc: func(app storage.Appender, ts int64, _ bool) (storage.SeriesRef, error) {
				return app.Append(0, labels.FromStrings("foo", "bar1"), ts, float64(ts))
			},
			sampleFunc: func(ts int64) chunks.Sample {
				return sample{t: ts, f: float64(ts)}
			},
		},
		"integer histogram": {
			appendFunc: func(app storage.Appender, ts int64, counterReset bool) (storage.SeriesRef, error) {
				h := tsdbutil.GenerateTestHistogram(ts)
				if counterReset {
					h.CounterResetHint = histogram.CounterReset
				}
				return app.AppendHistogram(0, labels.FromStrings("foo", "bar1"), ts, h, nil)
			},
			sampleFunc: func(ts int64) chunks.Sample {
				return sample{t: ts, h: tsdbutil.GenerateTestHistogram(ts)}
			},
		},
		"float histogram": {
			appendFunc: func(app storage.Appender, ts int64, counterReset bool) (storage.SeriesRef, error) {
				fh := tsdbutil.GenerateTestFloatHistogram(ts)
				if counterReset {
					fh.CounterResetHint = histogram.CounterReset
				}
				return app.AppendHistogram(0, labels.FromStrings("foo", "bar1"), ts, nil, fh)
			},
			sampleFunc: func(ts int64) chunks.Sample {
				return sample{t: ts, fh: tsdbutil.GenerateTestFloatHistogram(ts)}
			},
		},
		"integer histogram counter resets": {
			// Adding counter reset to all histograms means each histogram will have its own chunk.
			appendFunc: func(app storage.Appender, ts int64, _ bool) (storage.SeriesRef, error) {
				h := tsdbutil.GenerateTestHistogram(ts)
				h.CounterResetHint = histogram.CounterReset // For this scenario, ignore the counterReset argument.
				return app.AppendHistogram(0, labels.FromStrings("foo", "bar1"), ts, h, nil)
			},
			sampleFunc: func(ts int64) chunks.Sample {
				return sample{t: ts, h: tsdbutil.GenerateTestHistogram(ts)}
			},
		},
	}

	for name, scenario := range scenarios {
		t.Run(name, func(t *testing.T) {
			testQuerierOOOQuery(t, scenario.appendFunc, scenario.sampleFunc)
		})
	}
}

func testQuerierOOOQuery(t *testing.T,
	appendFunc func(app storage.Appender, ts int64, counterReset bool) (storage.SeriesRef, error),
	sampleFunc func(ts int64) chunks.Sample,
) {
	opts := DefaultOptions()
	opts.OutOfOrderTimeWindow = 24 * time.Hour.Milliseconds()

	series1 := labels.FromStrings("foo", "bar1")

	type filterFunc func(t int64) bool
	defaultFilterFunc := func(int64) bool { return true }

	minutes := func(m int64) int64 { return m * time.Minute.Milliseconds() }
	addSample := func(db *DB, fromMins, toMins, queryMinT, queryMaxT int64, expSamples []chunks.Sample, filter filterFunc, counterReset bool) ([]chunks.Sample, int) {
		app := db.Appender(context.Background())
		totalAppended := 0
		for m := fromMins; m <= toMins; m += time.Minute.Milliseconds() {
			if !filter(m / time.Minute.Milliseconds()) {
				continue
			}
			_, err := appendFunc(app, m, counterReset)
			if m >= queryMinT && m <= queryMaxT {
				expSamples = append(expSamples, sampleFunc(m))
			}
			require.NoError(t, err)
			totalAppended++
		}
		require.NoError(t, app.Commit())
		require.Positive(t, totalAppended, 0) // Sanity check that filter is not too zealous.
		return expSamples, totalAppended
	}

	type sampleBatch struct {
		minT         int64
		maxT         int64
		filter       filterFunc
		counterReset bool
		isOOO        bool
	}

	tests := []struct {
		name      string
		oooCap    int64
		queryMinT int64
		queryMaxT int64
		batches   []sampleBatch
	}{
		{
			name:      "query interval covering ooomint and inordermaxt returns all ingested samples",
			oooCap:    30,
			queryMinT: minutes(0),
			queryMaxT: minutes(200),
			batches: []sampleBatch{
				{
					minT:   minutes(100),
					maxT:   minutes(200),
					filter: defaultFilterFunc,
				},
				{
					minT:   minutes(0),
					maxT:   minutes(99),
					filter: defaultFilterFunc,
					isOOO:  true,
				},
			},
		},
		{
			name:      "partial query interval returns only samples within interval",
			oooCap:    30,
			queryMinT: minutes(20),
			queryMaxT: minutes(180),
			batches: []sampleBatch{
				{
					minT:   minutes(100),
					maxT:   minutes(200),
					filter: defaultFilterFunc,
				},
				{
					minT:   minutes(0),
					maxT:   minutes(99),
					filter: defaultFilterFunc,
					isOOO:  true,
				},
			},
		},
		{
			name:      "alternating OOO batches", // In order: 100-200 normal. out of order first path: 0, 2, 4, ... 98 (no counter reset), second pass: 1, 3, 5, ... 99 (with counter reset).
			queryMinT: minutes(0),
			queryMaxT: minutes(200),
			batches: []sampleBatch{
				{
					minT:   minutes(100),
					maxT:   minutes(200),
					filter: defaultFilterFunc,
				},
				{
					minT:   minutes(0),
					maxT:   minutes(99),
					filter: func(t int64) bool { return t%2 == 0 },
					isOOO:  true,
				},
				{
					minT:         minutes(0),
					maxT:         minutes(99),
					filter:       func(t int64) bool { return t%2 == 1 },
					counterReset: true,
					isOOO:        true,
				},
			},
		},
		{
			name:      "query overlapping inorder and ooo samples returns all ingested samples at the end of the interval",
			oooCap:    30,
			queryMinT: minutes(0),
			queryMaxT: minutes(200),
			batches: []sampleBatch{
				{
					minT:   minutes(100),
					maxT:   minutes(200),
					filter: func(t int64) bool { return t%2 == 0 },
					isOOO:  false,
				},
				{
					minT:   minutes(170),
					maxT:   minutes(180),
					filter: func(t int64) bool { return t%2 == 1 },
					isOOO:  true,
				},
			},
		},
		{
			name:      "query overlapping inorder and ooo in-memory samples returns all ingested samples at the beginning of the interval",
			oooCap:    30,
			queryMinT: minutes(0),
			queryMaxT: minutes(200),
			batches: []sampleBatch{
				{
					minT:   minutes(100),
					maxT:   minutes(200),
					filter: func(t int64) bool { return t%2 == 0 },
					isOOO:  false,
				},
				{
					minT:   minutes(100),
					maxT:   minutes(110),
					filter: func(t int64) bool { return t%2 == 1 },
					isOOO:  true,
				},
			},
		},
		{
			name:      "query inorder contain ooo mmapped samples returns all ingested samples at the beginning of the interval",
			oooCap:    5,
			queryMinT: minutes(0),
			queryMaxT: minutes(200),
			batches: []sampleBatch{
				{
					minT:   minutes(100),
					maxT:   minutes(200),
					filter: func(t int64) bool { return t%2 == 0 },
					isOOO:  false,
				},
				{
					minT:   minutes(101),
					maxT:   minutes(101 + (5-1)*2), // Append samples to fit in a single mmapped OOO chunk and fit inside the first in-order mmapped chunk.
					filter: func(t int64) bool { return t%2 == 1 },
					isOOO:  true,
				},
				{
					minT:   minutes(191),
					maxT:   minutes(193), // Append some more OOO samples to trigger mapping the OOO chunk, but use time 151 to not overlap with in-order head chunk.
					filter: func(t int64) bool { return t%2 == 1 },
					isOOO:  true,
				},
			},
		},
		{
			name:      "query overlapping inorder and ooo mmapped samples returns all ingested samples at the beginning of the interval",
			oooCap:    30,
			queryMinT: minutes(0),
			queryMaxT: minutes(200),
			batches: []sampleBatch{
				{
					minT:   minutes(100),
					maxT:   minutes(200),
					filter: func(t int64) bool { return t%2 == 0 },
					isOOO:  false,
				},
				{
					minT:   minutes(101),
					maxT:   minutes(101 + (30-1)*2), // Append samples to fit in a single mmapped OOO chunk and overlap the first in-order mmapped chunk.
					filter: func(t int64) bool { return t%2 == 1 },
					isOOO:  true,
				},
				{
					minT:   minutes(191),
					maxT:   minutes(193), // Append some more OOO samples to trigger mapping the OOO chunk, but use time 151 to not overlap with in-order head chunk.
					filter: func(t int64) bool { return t%2 == 1 },
					isOOO:  true,
				},
			},
		},
	}
	for _, tc := range tests {
		t.Run(fmt.Sprintf("name=%s", tc.name), func(t *testing.T) {
			opts.OutOfOrderCapMax = tc.oooCap
			db := openTestDB(t, opts, nil)
			db.DisableCompactions()
			db.EnableNativeHistograms()
			defer func() {
				require.NoError(t, db.Close())
			}()

			var expSamples []chunks.Sample
			var oooSamples, appendedCount int

			for _, batch := range tc.batches {
				expSamples, appendedCount = addSample(db, batch.minT, batch.maxT, tc.queryMinT, tc.queryMaxT, expSamples, batch.filter, batch.counterReset)
				if batch.isOOO {
					oooSamples += appendedCount
				}
			}

			sort.Slice(expSamples, func(i, j int) bool {
				return expSamples[i].T() < expSamples[j].T()
			})

			querier, err := db.Querier(tc.queryMinT, tc.queryMaxT)
			require.NoError(t, err)
			defer querier.Close()

			seriesSet := query(t, querier, labels.MustNewMatcher(labels.MatchEqual, "foo", "bar1"))
			gotSamples := seriesSet[series1.String()]
			require.NotNil(t, gotSamples)
			require.Len(t, seriesSet, 1)
			requireEqualSamples(t, series1.String(), expSamples, gotSamples, requireEqualSamplesIgnoreCounterResets)
			requireEqualOOOSamples(t, oooSamples, db)
		})
	}
}

func TestChunkQuerierOOOQuery(t *testing.T) {
	nBucketHistogram := func(n int64) *histogram.Histogram {
		h := &histogram.Histogram{
			Count: uint64(n),
			Sum:   float64(n),
		}
		if n == 0 {
			h.PositiveSpans = []histogram.Span{}
			h.PositiveBuckets = []int64{}
			return h
		}
		h.PositiveSpans = []histogram.Span{{Offset: 0, Length: uint32(n)}}
		h.PositiveBuckets = make([]int64, n)
		h.PositiveBuckets[0] = 1
		return h
	}

	scenarios := map[string]struct {
		appendFunc       func(app storage.Appender, ts int64, counterReset bool) (storage.SeriesRef, error)
		sampleFunc       func(ts int64) chunks.Sample
		checkInUseBucket bool
	}{
		"float": {
			appendFunc: func(app storage.Appender, ts int64, _ bool) (storage.SeriesRef, error) {
				return app.Append(0, labels.FromStrings("foo", "bar1"), ts, float64(ts))
			},
			sampleFunc: func(ts int64) chunks.Sample {
				return sample{t: ts, f: float64(ts)}
			},
		},
		"integer histogram": {
			appendFunc: func(app storage.Appender, ts int64, counterReset bool) (storage.SeriesRef, error) {
				h := tsdbutil.GenerateTestHistogram(ts)
				if counterReset {
					h.CounterResetHint = histogram.CounterReset
				}
				return app.AppendHistogram(0, labels.FromStrings("foo", "bar1"), ts, h, nil)
			},
			sampleFunc: func(ts int64) chunks.Sample {
				return sample{t: ts, h: tsdbutil.GenerateTestHistogram(ts)}
			},
		},
		"float histogram": {
			appendFunc: func(app storage.Appender, ts int64, counterReset bool) (storage.SeriesRef, error) {
				fh := tsdbutil.GenerateTestFloatHistogram(ts)
				if counterReset {
					fh.CounterResetHint = histogram.CounterReset
				}
				return app.AppendHistogram(0, labels.FromStrings("foo", "bar1"), ts, nil, fh)
			},
			sampleFunc: func(ts int64) chunks.Sample {
				return sample{t: ts, fh: tsdbutil.GenerateTestFloatHistogram(ts)}
			},
		},
		"integer histogram counter resets": {
			// Adding counter reset to all histograms means each histogram will have its own chunk.
			appendFunc: func(app storage.Appender, ts int64, _ bool) (storage.SeriesRef, error) {
				h := tsdbutil.GenerateTestHistogram(ts)
				h.CounterResetHint = histogram.CounterReset // For this scenario, ignore the counterReset argument.
				return app.AppendHistogram(0, labels.FromStrings("foo", "bar1"), ts, h, nil)
			},
			sampleFunc: func(ts int64) chunks.Sample {
				return sample{t: ts, h: tsdbutil.GenerateTestHistogram(ts)}
			},
		},
		"integer histogram with recode": {
			// Histograms have increasing number of buckets so their chunks are recoded.
			appendFunc: func(app storage.Appender, ts int64, _ bool) (storage.SeriesRef, error) {
				n := ts / time.Minute.Milliseconds()
				return app.AppendHistogram(0, labels.FromStrings("foo", "bar1"), ts, nBucketHistogram(n), nil)
			},
			sampleFunc: func(ts int64) chunks.Sample {
				n := ts / time.Minute.Milliseconds()
				return sample{t: ts, h: nBucketHistogram(n)}
			},
			// Only check in-use buckets for this scenario.
			// Recoding adds empty buckets.
			checkInUseBucket: true,
		},
	}
	for name, scenario := range scenarios {
		t.Run(name, func(t *testing.T) {
			testChunkQuerierOOOQuery(t, scenario.appendFunc, scenario.sampleFunc, scenario.checkInUseBucket)
		})
	}
}

func testChunkQuerierOOOQuery(t *testing.T,
	appendFunc func(app storage.Appender, ts int64, counterReset bool) (storage.SeriesRef, error),
	sampleFunc func(ts int64) chunks.Sample,
	checkInUseBuckets bool,
) {
	opts := DefaultOptions()
	opts.OutOfOrderCapMax = 30
	opts.OutOfOrderTimeWindow = 24 * time.Hour.Milliseconds()

	series1 := labels.FromStrings("foo", "bar1")

	type filterFunc func(t int64) bool
	defaultFilterFunc := func(int64) bool { return true }

	minutes := func(m int64) int64 { return m * time.Minute.Milliseconds() }
	addSample := func(db *DB, fromMins, toMins, queryMinT, queryMaxT int64, expSamples []chunks.Sample, filter filterFunc, counterReset bool) ([]chunks.Sample, int) {
		app := db.Appender(context.Background())
		totalAppended := 0
		for m := fromMins; m <= toMins; m += time.Minute.Milliseconds() {
			if !filter(m / time.Minute.Milliseconds()) {
				continue
			}
			_, err := appendFunc(app, m, counterReset)
			if m >= queryMinT && m <= queryMaxT {
				expSamples = append(expSamples, sampleFunc(m))
			}
			require.NoError(t, err)
			totalAppended++
		}
		require.NoError(t, app.Commit())
		require.Positive(t, totalAppended) // Sanity check that filter is not too zealous.
		return expSamples, totalAppended
	}

	type sampleBatch struct {
		minT         int64
		maxT         int64
		filter       filterFunc
		counterReset bool
		isOOO        bool
	}

	tests := []struct {
		name      string
		oooCap    int64
		queryMinT int64
		queryMaxT int64
		batches   []sampleBatch
	}{
		{
			name:      "query interval covering ooomint and inordermaxt returns all ingested samples",
			oooCap:    30,
			queryMinT: minutes(0),
			queryMaxT: minutes(200),
			batches: []sampleBatch{
				{
					minT:   minutes(100),
					maxT:   minutes(200),
					filter: defaultFilterFunc,
				},
				{
					minT:   minutes(0),
					maxT:   minutes(99),
					filter: defaultFilterFunc,
					isOOO:  true,
				},
			},
		},
		{
			name:      "partial query interval returns only samples within interval",
			oooCap:    30,
			queryMinT: minutes(20),
			queryMaxT: minutes(180),
			batches: []sampleBatch{
				{
					minT:   minutes(100),
					maxT:   minutes(200),
					filter: defaultFilterFunc,
				},
				{
					minT:   minutes(0),
					maxT:   minutes(99),
					filter: defaultFilterFunc,
					isOOO:  true,
				},
			},
		},
		{
			name:      "alternating OOO batches", // In order: 100-200 normal. out of order first path: 0, 2, 4, ... 98 (no counter reset), second pass: 1, 3, 5, ... 99 (with counter reset).
			queryMinT: minutes(0),
			queryMaxT: minutes(200),
			batches: []sampleBatch{
				{
					minT:   minutes(100),
					maxT:   minutes(200),
					filter: defaultFilterFunc,
				},
				{
					minT:   minutes(0),
					maxT:   minutes(99),
					filter: func(t int64) bool { return t%2 == 0 },
					isOOO:  true,
				},
				{
					minT:         minutes(0),
					maxT:         minutes(99),
					filter:       func(t int64) bool { return t%2 == 1 },
					counterReset: true,
					isOOO:        true,
				},
			},
		},
		{
			name:      "query overlapping inorder and ooo samples returns all ingested samples at the end of the interval",
			oooCap:    30,
			queryMinT: minutes(0),
			queryMaxT: minutes(200),
			batches: []sampleBatch{
				{
					minT:   minutes(100),
					maxT:   minutes(200),
					filter: func(t int64) bool { return t%2 == 0 },
					isOOO:  false,
				},
				{
					minT:   minutes(170),
					maxT:   minutes(180),
					filter: func(t int64) bool { return t%2 == 1 },
					isOOO:  true,
				},
			},
		},
		{
			name:      "query overlapping inorder and ooo in-memory samples returns all ingested samples at the beginning of the interval",
			oooCap:    30,
			queryMinT: minutes(0),
			queryMaxT: minutes(200),
			batches: []sampleBatch{
				{
					minT:   minutes(100),
					maxT:   minutes(200),
					filter: func(t int64) bool { return t%2 == 0 },
					isOOO:  false,
				},
				{
					minT:   minutes(100),
					maxT:   minutes(110),
					filter: func(t int64) bool { return t%2 == 1 },
					isOOO:  true,
				},
			},
		},
		{
			name:      "query inorder contain ooo mmapped samples returns all ingested samples at the beginning of the interval",
			oooCap:    5,
			queryMinT: minutes(0),
			queryMaxT: minutes(200),
			batches: []sampleBatch{
				{
					minT:   minutes(100),
					maxT:   minutes(200),
					filter: func(t int64) bool { return t%2 == 0 },
					isOOO:  false,
				},
				{
					minT:   minutes(101),
					maxT:   minutes(101 + (5-1)*2), // Append samples to fit in a single mmapped OOO chunk and fit inside the first in-order mmapped chunk.
					filter: func(t int64) bool { return t%2 == 1 },
					isOOO:  true,
				},
				{
					minT:   minutes(191),
					maxT:   minutes(193), // Append some more OOO samples to trigger mapping the OOO chunk, but use time 151 to not overlap with in-order head chunk.
					filter: func(t int64) bool { return t%2 == 1 },
					isOOO:  true,
				},
			},
		},
		{
			name:      "query overlapping inorder and ooo mmapped samples returns all ingested samples at the beginning of the interval",
			oooCap:    30,
			queryMinT: minutes(0),
			queryMaxT: minutes(200),
			batches: []sampleBatch{
				{
					minT:   minutes(100),
					maxT:   minutes(200),
					filter: func(t int64) bool { return t%2 == 0 },
					isOOO:  false,
				},
				{
					minT:   minutes(101),
					maxT:   minutes(101 + (30-1)*2), // Append samples to fit in a single mmapped OOO chunk and overlap the first in-order mmapped chunk.
					filter: func(t int64) bool { return t%2 == 1 },
					isOOO:  true,
				},
				{
					minT:   minutes(191),
					maxT:   minutes(193), // Append some more OOO samples to trigger mapping the OOO chunk, but use time 151 to not overlap with in-order head chunk.
					filter: func(t int64) bool { return t%2 == 1 },
					isOOO:  true,
				},
			},
		},
	}
	for _, tc := range tests {
		t.Run(fmt.Sprintf("name=%s", tc.name), func(t *testing.T) {
			opts.OutOfOrderCapMax = tc.oooCap
			db := openTestDB(t, opts, nil)
			db.DisableCompactions()
			db.EnableNativeHistograms()
			defer func() {
				require.NoError(t, db.Close())
			}()

			var expSamples []chunks.Sample
			var oooSamples, appendedCount int

			for _, batch := range tc.batches {
				expSamples, appendedCount = addSample(db, batch.minT, batch.maxT, tc.queryMinT, tc.queryMaxT, expSamples, batch.filter, batch.counterReset)
				if batch.isOOO {
					oooSamples += appendedCount
				}
			}

			sort.Slice(expSamples, func(i, j int) bool {
				return expSamples[i].T() < expSamples[j].T()
			})

			querier, err := db.ChunkQuerier(tc.queryMinT, tc.queryMaxT)
			require.NoError(t, err)
			defer querier.Close()

			chks := queryChunks(t, querier, labels.MustNewMatcher(labels.MatchEqual, "foo", "bar1"))
			require.NotNil(t, chks[series1.String()])
			require.Len(t, chks, 1)
			requireEqualOOOSamples(t, oooSamples, db)
			var gotSamples []chunks.Sample
			for _, chunk := range chks[series1.String()] {
				it := chunk.Chunk.Iterator(nil)
				smpls, err := storage.ExpandSamples(it, newSample)
				require.NoError(t, err)

				// Verify that no sample is outside the chunk's time range.
				for i, s := range smpls {
					switch i {
					case 0:
						require.Equal(t, chunk.MinTime, s.T(), "first sample %v not at chunk min time %v", s, chunk.MinTime)
					case len(smpls) - 1:
						require.Equal(t, chunk.MaxTime, s.T(), "last sample %v not at chunk max time %v", s, chunk.MaxTime)
					default:
						require.GreaterOrEqual(t, s.T(), chunk.MinTime, "sample %v before chunk min time %v", s, chunk.MinTime)
						require.LessOrEqual(t, s.T(), chunk.MaxTime, "sample %v after chunk max time %v", s, chunk.MaxTime)
					}
				}

				gotSamples = append(gotSamples, smpls...)
				require.NoError(t, it.Err())
			}
			if checkInUseBuckets {
				requireEqualSamples(t, series1.String(), expSamples, gotSamples, requireEqualSamplesIgnoreCounterResets, requireEqualSamplesInUseBucketCompare)
			} else {
				requireEqualSamples(t, series1.String(), expSamples, gotSamples, requireEqualSamplesIgnoreCounterResets)
			}
		})
	}
}

// TestOOONativeHistogramsWithCounterResets verifies the counter reset headers for in-order and out-of-order samples
// upon ingestion. Note that when the counter reset(s) occur in OOO samples, the header is set to UnknownCounterReset
// rather than CounterReset. This is because with OOO native histogram samples, it cannot be definitely
// determined if a counter reset occurred because the samples are not consecutive, and another sample
// could potentially come in that would change the status of the header. In this case, the UnknownCounterReset
// headers would be re-checked at query time and updated as needed. However, this test is checking the counter
// reset headers at the time of storage.
func TestOOONativeHistogramsWithCounterResets(t *testing.T) {
	for name, scenario := range sampleTypeScenarios {
		t.Run(name, func(t *testing.T) {
			if name == intHistogram || name == floatHistogram {
				testOOONativeHistogramsWithCounterResets(t, scenario)
			}
		})
	}
}

func testOOONativeHistogramsWithCounterResets(t *testing.T, scenario sampleTypeScenario) {
	opts := DefaultOptions()
	opts.OutOfOrderCapMax = 30
	opts.OutOfOrderTimeWindow = 24 * time.Hour.Milliseconds()

	type resetFunc func(v int64) bool
	defaultResetFunc := func(int64) bool { return false }

	lbls := labels.FromStrings("foo", "bar1")
	minutes := func(m int64) int64 { return m * time.Minute.Milliseconds() }

	type sampleBatch struct {
		from                 int64
		until                int64
		shouldReset          resetFunc
		expCounterResetHints []histogram.CounterResetHint
	}

	tests := []struct {
		name            string
		queryMin        int64
		queryMax        int64
		batches         []sampleBatch
		expectedSamples []chunks.Sample
	}{
		{
			name:     "Counter reset within in-order samples",
			queryMin: minutes(40),
			queryMax: minutes(55),
			batches: []sampleBatch{
				// In-order samples
				{
					from:  40,
					until: 50,
					shouldReset: func(v int64) bool {
						return v == 45
					},
					expCounterResetHints: []histogram.CounterResetHint{histogram.UnknownCounterReset, histogram.NotCounterReset, histogram.NotCounterReset, histogram.NotCounterReset, histogram.NotCounterReset, histogram.UnknownCounterReset, histogram.NotCounterReset, histogram.NotCounterReset, histogram.NotCounterReset, histogram.NotCounterReset},
				},
			},
		},
		{
			name:     "Counter reset right at beginning of OOO samples",
			queryMin: minutes(40),
			queryMax: minutes(55),
			batches: []sampleBatch{
				// In-order samples
				{
					from:                 40,
					until:                45,
					shouldReset:          defaultResetFunc,
					expCounterResetHints: []histogram.CounterResetHint{histogram.UnknownCounterReset, histogram.NotCounterReset, histogram.NotCounterReset, histogram.NotCounterReset, histogram.NotCounterReset},
				},
				{
					from:                 50,
					until:                55,
					shouldReset:          defaultResetFunc,
					expCounterResetHints: []histogram.CounterResetHint{histogram.UnknownCounterReset, histogram.NotCounterReset, histogram.NotCounterReset, histogram.NotCounterReset, histogram.NotCounterReset},
				},
				// OOO samples
				{
					from:  45,
					until: 50,
					shouldReset: func(v int64) bool {
						return v == 45
					},
					expCounterResetHints: []histogram.CounterResetHint{histogram.UnknownCounterReset, histogram.NotCounterReset, histogram.NotCounterReset, histogram.NotCounterReset, histogram.NotCounterReset},
				},
			},
		},
		{
			name:     "Counter resets in both in-order and OOO samples",
			queryMin: minutes(40),
			queryMax: minutes(55),
			batches: []sampleBatch{
				// In-order samples
				{
					from:  40,
					until: 45,
					shouldReset: func(v int64) bool {
						return v == 44
					},
					expCounterResetHints: []histogram.CounterResetHint{histogram.UnknownCounterReset, histogram.NotCounterReset, histogram.NotCounterReset, histogram.NotCounterReset, histogram.UnknownCounterReset},
				},
				{
					from:                 50,
					until:                55,
					shouldReset:          defaultResetFunc,
					expCounterResetHints: []histogram.CounterResetHint{histogram.UnknownCounterReset, histogram.NotCounterReset, histogram.NotCounterReset, histogram.NotCounterReset, histogram.NotCounterReset},
				},
				// OOO samples
				{
					from:  45,
					until: 50,
					shouldReset: func(v int64) bool {
						return v == 49
					},
					expCounterResetHints: []histogram.CounterResetHint{histogram.UnknownCounterReset, histogram.NotCounterReset, histogram.NotCounterReset, histogram.NotCounterReset, histogram.UnknownCounterReset},
				},
			},
		},
	}
	for _, tc := range tests {
		t.Run(fmt.Sprintf("name=%s", tc.name), func(t *testing.T) {
			db := openTestDB(t, opts, nil)
			db.DisableCompactions()
			defer func() {
				require.NoError(t, db.Close())
			}()

			app := db.Appender(context.Background())

			expSamples := make(map[string][]chunks.Sample)

			for _, batch := range tc.batches {
				j := batch.from
				smplIdx := 0
				for i := batch.from; i < batch.until; i++ {
					resetCount := batch.shouldReset(i)
					if resetCount {
						j = 0
					}
					_, s, err := scenario.appendFunc(app, lbls, minutes(i), j)
					require.NoError(t, err)
					if s.Type() == chunkenc.ValHistogram {
						s.H().CounterResetHint = batch.expCounterResetHints[smplIdx]
					} else if s.Type() == chunkenc.ValFloatHistogram {
						s.FH().CounterResetHint = batch.expCounterResetHints[smplIdx]
					}
					expSamples[lbls.String()] = append(expSamples[lbls.String()], s)
					j++
					smplIdx++
				}
			}

			require.NoError(t, app.Commit())

			for k, v := range expSamples {
				sort.Slice(v, func(i, j int) bool {
					return v[i].T() < v[j].T()
				})
				expSamples[k] = v
			}

			querier, err := db.Querier(tc.queryMin, tc.queryMax)
			require.NoError(t, err)
			defer querier.Close()

			seriesSet := query(t, querier, labels.MustNewMatcher(labels.MatchEqual, "foo", "bar1"))
			require.NotNil(t, seriesSet[lbls.String()])
			require.Len(t, seriesSet, 1)
			requireEqualSeries(t, expSamples, seriesSet, false)
		})
	}
}

func TestOOOInterleavedImplicitCounterResets(t *testing.T) {
	for name, scenario := range sampleTypeScenarios {
		t.Run(name, func(t *testing.T) {
			testOOOInterleavedImplicitCounterResets(t, name, scenario)
		})
	}
}

func testOOOInterleavedImplicitCounterResets(t *testing.T, name string, scenario sampleTypeScenario) {
	var appendFunc func(app storage.Appender, ts, v int64) error

	if scenario.sampleType != sampleMetricTypeHistogram {
		return
	}

	switch name {
	case intHistogram:
		appendFunc = func(app storage.Appender, ts, v int64) error {
			h := &histogram.Histogram{
				Count:           uint64(v),
				Sum:             float64(v),
				PositiveSpans:   []histogram.Span{{Offset: 0, Length: 1}},
				PositiveBuckets: []int64{v},
			}
			_, err := app.AppendHistogram(0, labels.FromStrings("foo", "bar1"), ts, h, nil)
			return err
		}
	case floatHistogram:
		appendFunc = func(app storage.Appender, ts, v int64) error {
			fh := &histogram.FloatHistogram{
				Count:           float64(v),
				Sum:             float64(v),
				PositiveSpans:   []histogram.Span{{Offset: 0, Length: 1}},
				PositiveBuckets: []float64{float64(v)},
			}
			_, err := app.AppendHistogram(0, labels.FromStrings("foo", "bar1"), ts, nil, fh)
			return err
		}
	case customBucketsIntHistogram:
		appendFunc = func(app storage.Appender, ts, v int64) error {
			h := &histogram.Histogram{
				Schema:          -53,
				Count:           uint64(v),
				Sum:             float64(v),
				PositiveSpans:   []histogram.Span{{Offset: 0, Length: 1}},
				PositiveBuckets: []int64{v},
				CustomValues:    []float64{float64(1), float64(2), float64(3)},
			}
			_, err := app.AppendHistogram(0, labels.FromStrings("foo", "bar1"), ts, h, nil)
			return err
		}
	case customBucketsFloatHistogram:
		appendFunc = func(app storage.Appender, ts, v int64) error {
			fh := &histogram.FloatHistogram{
				Schema:          -53,
				Count:           float64(v),
				Sum:             float64(v),
				PositiveSpans:   []histogram.Span{{Offset: 0, Length: 1}},
				PositiveBuckets: []float64{float64(v)},
				CustomValues:    []float64{float64(1), float64(2), float64(3)},
			}
			_, err := app.AppendHistogram(0, labels.FromStrings("foo", "bar1"), ts, nil, fh)
			return err
		}
	case gaugeIntHistogram, gaugeFloatHistogram:
		return
	}

	// Not a sample, we're encoding an integer counter that we convert to a
	// histogram with a single bucket.
	type tsValue struct {
		ts int64
		v  int64
	}

	type expectedTsValue struct {
		ts   int64
		v    int64
		hint histogram.CounterResetHint
	}

	type expectedChunk struct {
		hint histogram.CounterResetHint
		size int
	}

	cases := map[string]struct {
		samples []tsValue
		oooCap  int64
		// The expected samples with counter reset.
		expectedSamples []expectedTsValue
		// The expected counter reset hint for each chunk.
		expectedChunks []expectedChunk
	}{
		"counter reset in-order cleared by in-memory OOO chunk": {
			samples: []tsValue{
				{1, 40}, // New in In-order. I1.
				{4, 30}, // In-order counter reset. I2.
				{2, 40}, // New in OOO. O1.
				{3, 10}, // OOO counter reset. O2.
			},
			oooCap: 30,
			// Expect all to be set to UnknownCounterReset because we switch between
			// in-order and out-of-order samples.
			expectedSamples: []expectedTsValue{
				{1, 40, histogram.UnknownCounterReset}, // I1.
				{2, 40, histogram.UnknownCounterReset}, // O1.
				{3, 10, histogram.UnknownCounterReset}, // O2.
				{4, 30, histogram.UnknownCounterReset}, // I2. Counter reset cleared by iterator change.
			},
			expectedChunks: []expectedChunk{
				{histogram.UnknownCounterReset, 1}, // I1.
				{histogram.UnknownCounterReset, 1}, // O1.
				{histogram.UnknownCounterReset, 1}, // O2.
				{histogram.UnknownCounterReset, 1}, // I2.
			},
		},
		"counter reset in OOO mmapped chunk cleared by in-memory ooo chunk": {
			samples: []tsValue{
				{8, 30}, // In-order, new chunk. I1.
				{1, 10}, // OOO, new chunk (will be mmapped). MO1.
				{2, 20}, // OOO, no reset (will be mmapped). MO1.
				{3, 30}, // OOO, no reset (will be mmapped). MO1.
				{5, 20}, // OOO, reset (will be mmapped). MO2.
				{6, 10}, // OOO, reset (will be mmapped). MO3.
				{7, 20}, // OOO, no reset (will be mmapped). MO3.
				{4, 10}, // OOO, inserted into memory, triggers mmap. O1.
			},
			oooCap: 6,
			expectedSamples: []expectedTsValue{
				{1, 10, histogram.UnknownCounterReset}, // MO1.
				{2, 20, histogram.NotCounterReset},     // MO1.
				{3, 30, histogram.NotCounterReset},     // MO1.
				{4, 10, histogram.UnknownCounterReset}, // O1. Counter reset cleared by iterator change.
				{5, 20, histogram.UnknownCounterReset}, // MO2.
				{6, 10, histogram.UnknownCounterReset}, // MO3.
				{7, 20, histogram.NotCounterReset},     // MO3.
				{8, 30, histogram.UnknownCounterReset}, // I1.
			},
			expectedChunks: []expectedChunk{
				{histogram.UnknownCounterReset, 3}, // MO1.
				{histogram.UnknownCounterReset, 1}, // O1.
				{histogram.UnknownCounterReset, 1}, // MO2.
				{histogram.UnknownCounterReset, 2}, // MO3.
				{histogram.UnknownCounterReset, 1}, // I1.
			},
		},
		"counter reset in OOO mmapped chunk cleared by another OOO mmapped chunk": {
			samples: []tsValue{
				{8, 100}, // In-order, new chunk. I1.
				{1, 50},  // OOO, new chunk (will be mmapped). MO1.
				{5, 40},  // OOO, reset (will be mmapped). MO2.
				{6, 50},  // OOO, no reset (will be mmapped). MO2.
				{2, 10},  // OOO, new chunk no reset (will be mmapped). MO3.
				{3, 20},  // OOO, no reset (will be mmapped). MO3.
				{4, 30},  // OOO, no reset (will be mmapped). MO3.
				{7, 60},  // OOO, no reset in memory. O1.
			},
			oooCap: 3,
			expectedSamples: []expectedTsValue{
				{1, 50, histogram.UnknownCounterReset},  // MO1.
				{2, 10, histogram.UnknownCounterReset},  // MO3.
				{3, 20, histogram.NotCounterReset},      // MO3.
				{4, 30, histogram.NotCounterReset},      // MO3.
				{5, 40, histogram.UnknownCounterReset},  // MO2.
				{6, 50, histogram.NotCounterReset},      // MO2.
				{7, 60, histogram.UnknownCounterReset},  // O1.
				{8, 100, histogram.UnknownCounterReset}, // I1.
			},
			expectedChunks: []expectedChunk{
				{histogram.UnknownCounterReset, 1}, // MO1.
				{histogram.UnknownCounterReset, 3}, // MO3.
				{histogram.UnknownCounterReset, 2}, // MO2.
				{histogram.UnknownCounterReset, 1}, // O1.
				{histogram.UnknownCounterReset, 1}, // I1.
			},
		},
	}

	for tcName, tc := range cases {
		t.Run(tcName, func(t *testing.T) {
			opts := DefaultOptions()
			opts.OutOfOrderCapMax = tc.oooCap
			opts.OutOfOrderTimeWindow = 24 * time.Hour.Milliseconds()

			db := openTestDB(t, opts, nil)
			db.DisableCompactions()
			defer func() {
				require.NoError(t, db.Close())
			}()

			app := db.Appender(context.Background())
			for _, s := range tc.samples {
				require.NoError(t, appendFunc(app, s.ts, s.v))
			}
			require.NoError(t, app.Commit())

			t.Run("querier", func(t *testing.T) {
				querier, err := db.Querier(0, 10)
				require.NoError(t, err)
				defer querier.Close()

				seriesSet := query(t, querier, labels.MustNewMatcher(labels.MatchEqual, "foo", "bar1"))
				require.Len(t, seriesSet, 1)
				samples, ok := seriesSet["{foo=\"bar1\"}"]
				require.True(t, ok)
				require.Len(t, samples, len(tc.samples))
				require.Len(t, samples, len(tc.expectedSamples))

				// We expect all unknown counter resets because we clear the counter reset
				// hint when we switch between in-order and out-of-order samples.
				for i, s := range samples {
					switch name {
					case intHistogram:
						require.Equal(t, tc.expectedSamples[i].hint, s.H().CounterResetHint, "sample %d", i)
						require.Equal(t, tc.expectedSamples[i].v, int64(s.H().Count), "sample %d", i)
					case floatHistogram:
						require.Equal(t, tc.expectedSamples[i].hint, s.FH().CounterResetHint, "sample %d", i)
						require.Equal(t, tc.expectedSamples[i].v, int64(s.FH().Count), "sample %d", i)
					case customBucketsIntHistogram:
						require.Equal(t, tc.expectedSamples[i].hint, s.H().CounterResetHint, "sample %d", i)
						require.Equal(t, tc.expectedSamples[i].v, int64(s.H().Count), "sample %d", i)
					case customBucketsFloatHistogram:
						require.Equal(t, tc.expectedSamples[i].hint, s.FH().CounterResetHint, "sample %d", i)
						require.Equal(t, tc.expectedSamples[i].v, int64(s.FH().Count), "sample %d", i)
					default:
						t.Fatalf("unexpected sample type %s", name)
					}
				}
			})

			t.Run("chunk-querier", func(t *testing.T) {
				querier, err := db.ChunkQuerier(0, 10)
				require.NoError(t, err)
				defer querier.Close()

				chunkSet := queryAndExpandChunks(t, querier, labels.MustNewMatcher(labels.MatchEqual, "foo", "bar1"))
				require.Len(t, chunkSet, 1)
				chunks, ok := chunkSet["{foo=\"bar1\"}"]
				require.True(t, ok)
				require.Len(t, chunks, len(tc.expectedChunks))
				idx := 0
				for i, samples := range chunks {
					require.Len(t, samples, tc.expectedChunks[i].size)
					for j, s := range samples {
						expectHint := tc.expectedChunks[i].hint
						if j > 0 {
							expectHint = histogram.NotCounterReset
						}
						switch name {
						case intHistogram:
							require.Equal(t, expectHint, s.H().CounterResetHint, "sample %d", idx)
							require.Equal(t, tc.expectedSamples[idx].v, int64(s.H().Count), "sample %d", idx)
						case floatHistogram:
							require.Equal(t, expectHint, s.FH().CounterResetHint, "sample %d", idx)
							require.Equal(t, tc.expectedSamples[idx].v, int64(s.FH().Count), "sample %d", idx)
						case customBucketsIntHistogram:
							require.Equal(t, expectHint, s.H().CounterResetHint, "sample %d", idx)
							require.Equal(t, tc.expectedSamples[idx].v, int64(s.H().Count), "sample %d", idx)
						case customBucketsFloatHistogram:
							require.Equal(t, expectHint, s.FH().CounterResetHint, "sample %d", idx)
							require.Equal(t, tc.expectedSamples[idx].v, int64(s.FH().Count), "sample %d", idx)
						default:
							t.Fatalf("unexpected sample type %s", name)
						}
						idx++
					}
				}
			})
		})
	}
}

func TestOOOAppendAndQuery(t *testing.T) {
	for name, scenario := range sampleTypeScenarios {
		t.Run(name, func(t *testing.T) {
			testOOOAppendAndQuery(t, scenario)
		})
	}
}

func testOOOAppendAndQuery(t *testing.T, scenario sampleTypeScenario) {
	opts := DefaultOptions()
	opts.OutOfOrderCapMax = 30
	opts.OutOfOrderTimeWindow = 4 * time.Hour.Milliseconds()

	db := openTestDB(t, opts, nil)
	db.DisableCompactions()
	db.EnableNativeHistograms()
	t.Cleanup(func() {
		require.NoError(t, db.Close())
	})

	s1 := labels.FromStrings("foo", "bar1")
	s2 := labels.FromStrings("foo", "bar2")

	minutes := func(m int64) int64 { return m * time.Minute.Milliseconds() }
	appendedSamples := make(map[string][]chunks.Sample)
	totalSamples := 0
	addSample := func(lbls labels.Labels, fromMins, toMins int64, faceError bool) {
		app := db.Appender(context.Background())
		key := lbls.String()
		from, to := minutes(fromMins), minutes(toMins)
		for m := from; m <= to; m += time.Minute.Milliseconds() {
			val := rand.Intn(1000)
			_, s, err := scenario.appendFunc(app, lbls, m, int64(val))
			if faceError {
				require.Error(t, err)
			} else {
				require.NoError(t, err)
				appendedSamples[key] = append(appendedSamples[key], s)
				totalSamples++
			}
		}
		if faceError {
			require.NoError(t, app.Rollback())
		} else {
			require.NoError(t, app.Commit())
		}
	}

	testQuery := func(from, to int64) {
		querier, err := db.Querier(from, to)
		require.NoError(t, err)

		seriesSet := query(t, querier, labels.MustNewMatcher(labels.MatchRegexp, "foo", "bar."))

		for k, v := range appendedSamples {
			sort.Slice(v, func(i, j int) bool {
				return v[i].T() < v[j].T()
			})
			appendedSamples[k] = v
		}

		expSamples := make(map[string][]chunks.Sample)
		for k, samples := range appendedSamples {
			for _, s := range samples {
				if s.T() < from {
					continue
				}
				if s.T() > to {
					continue
				}
				expSamples[k] = append(expSamples[k], s)
			}
		}
		requireEqualSeries(t, expSamples, seriesSet, true)
		requireEqualOOOSamples(t, totalSamples-2, db)
	}

	verifyOOOMinMaxTimes := func(expMin, expMax int64) {
		require.Equal(t, minutes(expMin), db.head.MinOOOTime())
		require.Equal(t, minutes(expMax), db.head.MaxOOOTime())
	}

	// In-order samples.
	addSample(s1, 300, 300, false)
	addSample(s2, 290, 290, false)
	require.Equal(t, float64(2), prom_testutil.ToFloat64(db.head.metrics.chunksCreated))
	testQuery(math.MinInt64, math.MaxInt64)

	// Some ooo samples.
	addSample(s1, 250, 260, false)
	addSample(s2, 255, 265, false)
	verifyOOOMinMaxTimes(250, 265)
	testQuery(math.MinInt64, math.MaxInt64)
	testQuery(minutes(250), minutes(265)) // Test querying ooo data time range.
	testQuery(minutes(290), minutes(300)) // Test querying in-order data time range.
	testQuery(minutes(250), minutes(300)) // Test querying the entire range.

	// Out of time window.
	addSample(s1, 59, 59, true)
	addSample(s2, 49, 49, true)
	verifyOOOMinMaxTimes(250, 265)
	testQuery(math.MinInt64, math.MaxInt64)

	// At the edge of time window, also it would be "out of bound" without the ooo support.
	addSample(s1, 60, 65, false)
	verifyOOOMinMaxTimes(60, 265)
	testQuery(math.MinInt64, math.MaxInt64)

	// This sample is not within the time window w.r.t. the head's maxt, but it is within the window
	// w.r.t. the series' maxt. But we consider only head's maxt.
	addSample(s2, 59, 59, true)
	verifyOOOMinMaxTimes(60, 265)
	testQuery(math.MinInt64, math.MaxInt64)

	// Now the sample is within time window w.r.t. the head's maxt.
	addSample(s2, 60, 65, false)
	verifyOOOMinMaxTimes(60, 265)
	testQuery(math.MinInt64, math.MaxInt64)

	// Out of time window again.
	addSample(s1, 59, 59, true)
	addSample(s2, 49, 49, true)
	testQuery(math.MinInt64, math.MaxInt64)

	// Generating some m-map chunks. The m-map chunks here are in such a way
	// that when sorted w.r.t. mint, the last chunk's maxt is not the overall maxt
	// of the merged chunk. This tests a bug fixed in https://github.com/grafana/mimir-prometheus/pull/238/.
	require.Equal(t, float64(4), prom_testutil.ToFloat64(db.head.metrics.chunksCreated))
	addSample(s1, 180, 249, false)
	require.Equal(t, float64(6), prom_testutil.ToFloat64(db.head.metrics.chunksCreated))
	verifyOOOMinMaxTimes(60, 265)
	testQuery(math.MinInt64, math.MaxInt64)
}

func TestOOODisabled(t *testing.T) {
	for name, scenario := range sampleTypeScenarios {
		t.Run(name, func(t *testing.T) {
			testOOODisabled(t, scenario)
		})
	}
}

func testOOODisabled(t *testing.T, scenario sampleTypeScenario) {
	opts := DefaultOptions()
	opts.OutOfOrderTimeWindow = 0
	db := openTestDB(t, opts, nil)
	db.DisableCompactions()
	db.EnableNativeHistograms()
	t.Cleanup(func() {
		require.NoError(t, db.Close())
	})

	s1 := labels.FromStrings("foo", "bar1")
	minutes := func(m int64) int64 { return m * time.Minute.Milliseconds() }
	expSamples := make(map[string][]chunks.Sample)
	totalSamples := 0
	failedSamples := 0

	addSample := func(db *DB, lbls labels.Labels, fromMins, toMins int64, faceError bool) {
		app := db.Appender(context.Background())
		key := lbls.String()
		from, to := minutes(fromMins), minutes(toMins)
		for m := from; m <= to; m += time.Minute.Milliseconds() {
			_, _, err := scenario.appendFunc(app, lbls, m, m)
			if faceError {
				require.Error(t, err)
				failedSamples++
			} else {
				require.NoError(t, err)
				expSamples[key] = append(expSamples[key], scenario.sampleFunc(m, m))
				totalSamples++
			}
		}
		if faceError {
			require.NoError(t, app.Rollback())
		} else {
			require.NoError(t, app.Commit())
		}
	}

	addSample(db, s1, 300, 300, false) // In-order samples.
	addSample(db, s1, 250, 260, true)  // Some ooo samples.
	addSample(db, s1, 59, 59, true)    // Out of time window.
	addSample(db, s1, 60, 65, true)    // At the edge of time window, also it would be "out of bound" without the ooo support.
	addSample(db, s1, 59, 59, true)    // Out of time window again.
	addSample(db, s1, 301, 310, false) // More in-order samples.

	querier, err := db.Querier(math.MinInt64, math.MaxInt64)
	require.NoError(t, err)

	seriesSet := query(t, querier, labels.MustNewMatcher(labels.MatchRegexp, "foo", "bar."))
	requireEqualSeries(t, expSamples, seriesSet, true)
	requireEqualOOOSamples(t, 0, db)
	require.Equal(t, float64(failedSamples),
		prom_testutil.ToFloat64(db.head.metrics.outOfOrderSamples.WithLabelValues(scenario.sampleType))+prom_testutil.ToFloat64(db.head.metrics.outOfBoundSamples.WithLabelValues(scenario.sampleType)),
		"number of ooo/oob samples mismatch")

	// Verifying that no OOO artifacts were generated.
	_, err = os.ReadDir(path.Join(db.Dir(), wlog.WblDirName))
	require.True(t, os.IsNotExist(err))

	ms, created, err := db.head.getOrCreate(s1.Hash(), s1, false)
	require.NoError(t, err)
	require.False(t, created)
	require.NotNil(t, ms)
	require.Nil(t, ms.ooo)
}

func TestWBLAndMmapReplay(t *testing.T) {
	for name, scenario := range sampleTypeScenarios {
		t.Run(name, func(t *testing.T) {
			testWBLAndMmapReplay(t, scenario)
		})
	}
}

func testWBLAndMmapReplay(t *testing.T, scenario sampleTypeScenario) {
	opts := DefaultOptions()
	opts.OutOfOrderCapMax = 30
	opts.OutOfOrderTimeWindow = 4 * time.Hour.Milliseconds()
	opts.EnableNativeHistograms = true

	db := openTestDB(t, opts, nil)
	db.DisableCompactions()
	t.Cleanup(func() {
		require.NoError(t, db.Close())
	})

	s1 := labels.FromStrings("foo", "bar1")

	minutes := func(m int64) int64 { return m * time.Minute.Milliseconds() }
	expSamples := make(map[string][]chunks.Sample)
	totalSamples := 0
	addSample := func(lbls labels.Labels, fromMins, toMins int64) {
		app := db.Appender(context.Background())
		key := lbls.String()
		from, to := minutes(fromMins), minutes(toMins)
		for m := from; m <= to; m += time.Minute.Milliseconds() {
			val := rand.Intn(1000)
			_, s, err := scenario.appendFunc(app, lbls, m, int64(val))
			require.NoError(t, err)
			expSamples[key] = append(expSamples[key], s)
			totalSamples++
		}
		require.NoError(t, app.Commit())
	}

	testQuery := func(exp map[string][]chunks.Sample) {
		querier, err := db.Querier(math.MinInt64, math.MaxInt64)
		require.NoError(t, err)

		seriesSet := query(t, querier, labels.MustNewMatcher(labels.MatchRegexp, "foo", "bar."))

		for k, v := range exp {
			sort.Slice(v, func(i, j int) bool {
				return v[i].T() < v[j].T()
			})
			exp[k] = v
		}
		requireEqualSeries(t, exp, seriesSet, true)
	}

	// In-order samples.
	addSample(s1, 300, 300)
	require.Equal(t, float64(1), prom_testutil.ToFloat64(db.head.metrics.chunksCreated))

	// Some ooo samples.
	addSample(s1, 250, 260)
	addSample(s1, 195, 249) // This creates some m-map chunks.
	require.Equal(t, float64(4), prom_testutil.ToFloat64(db.head.metrics.chunksCreated))
	testQuery(expSamples)
	oooMint, oooMaxt := minutes(195), minutes(260)

	// Collect the samples only present in the ooo m-map chunks.
	ms, created, err := db.head.getOrCreate(s1.Hash(), s1, false)
	require.False(t, created)
	require.NoError(t, err)
	var s1MmapSamples []chunks.Sample
	for _, mc := range ms.ooo.oooMmappedChunks {
		chk, err := db.head.chunkDiskMapper.Chunk(mc.ref)
		require.NoError(t, err)
		it := chk.Iterator(nil)
		smpls, err := storage.ExpandSamples(it, newSample)
		require.NoError(t, err)
		s1MmapSamples = append(s1MmapSamples, smpls...)
	}
	require.NotEmpty(t, s1MmapSamples)

	require.NoError(t, db.Close())

	// Making a copy of original state of WBL and Mmap files to use it later.
	mmapDir := mmappedChunksDir(db.head.opts.ChunkDirRoot)
	wblDir := db.head.wbl.Dir()
	originalWblDir := filepath.Join(t.TempDir(), "original_wbl")
	originalMmapDir := filepath.Join(t.TempDir(), "original_mmap")
	require.NoError(t, fileutil.CopyDirs(wblDir, originalWblDir))
	require.NoError(t, fileutil.CopyDirs(mmapDir, originalMmapDir))
	resetWBLToOriginal := func() {
		require.NoError(t, os.RemoveAll(wblDir))
		require.NoError(t, fileutil.CopyDirs(originalWblDir, wblDir))
	}
	resetMmapToOriginal := func() {
		require.NoError(t, os.RemoveAll(mmapDir))
		require.NoError(t, fileutil.CopyDirs(originalMmapDir, mmapDir))
	}

	t.Run("Restart DB with both WBL and M-map files for ooo data", func(t *testing.T) {
		db, err = Open(db.dir, nil, nil, opts, nil)
		require.NoError(t, err)
		require.Equal(t, oooMint, db.head.MinOOOTime())
		require.Equal(t, oooMaxt, db.head.MaxOOOTime())
		testQuery(expSamples)
		require.NoError(t, db.Close())
	})

	t.Run("Restart DB with only WBL for ooo data", func(t *testing.T) {
		require.NoError(t, os.RemoveAll(mmapDir))

		db, err = Open(db.dir, nil, nil, opts, nil)
		require.NoError(t, err)
		require.Equal(t, oooMint, db.head.MinOOOTime())
		require.Equal(t, oooMaxt, db.head.MaxOOOTime())
		testQuery(expSamples)
		require.NoError(t, db.Close())
	})

	t.Run("Restart DB with only M-map files for ooo data", func(t *testing.T) {
		require.NoError(t, os.RemoveAll(wblDir))
		resetMmapToOriginal()

		db, err = Open(db.dir, nil, nil, opts, nil)
		require.NoError(t, err)
		require.Equal(t, oooMint, db.head.MinOOOTime())
		require.Equal(t, oooMaxt, db.head.MaxOOOTime())
		inOrderSample := expSamples[s1.String()][len(expSamples[s1.String()])-1]
		testQuery(map[string][]chunks.Sample{
			s1.String(): append(s1MmapSamples, inOrderSample),
		})
		require.NoError(t, db.Close())
	})

	t.Run("Restart DB with WBL+Mmap while increasing the OOOCapMax", func(t *testing.T) {
		resetWBLToOriginal()
		resetMmapToOriginal()

		opts.OutOfOrderCapMax = 60
		db, err = Open(db.dir, nil, nil, opts, nil)
		require.NoError(t, err)
		require.Equal(t, oooMint, db.head.MinOOOTime())
		require.Equal(t, oooMaxt, db.head.MaxOOOTime())
		testQuery(expSamples)
		require.NoError(t, db.Close())
	})

	t.Run("Restart DB with WBL+Mmap while decreasing the OOOCapMax", func(t *testing.T) {
		resetMmapToOriginal() // We need to reset because new duplicate chunks can be written above.

		opts.OutOfOrderCapMax = 10
		db, err = Open(db.dir, nil, nil, opts, nil)
		require.NoError(t, err)
		require.Equal(t, oooMint, db.head.MinOOOTime())
		require.Equal(t, oooMaxt, db.head.MaxOOOTime())
		testQuery(expSamples)
		require.NoError(t, db.Close())
	})

	t.Run("Restart DB with WBL+Mmap while having no m-map markers in WBL", func(t *testing.T) {
		resetMmapToOriginal() // We neet to reset because new duplicate chunks can be written above.

		// Removing m-map markers in WBL by rewriting it.
		newWbl, err := wlog.New(promslog.NewNopLogger(), nil, filepath.Join(t.TempDir(), "new_wbl"), compression.None)
		require.NoError(t, err)
		sr, err := wlog.NewSegmentsReader(originalWblDir)
		require.NoError(t, err)
		dec := record.NewDecoder(labels.NewSymbolTable())
		r, markers, addedRecs := wlog.NewReader(sr), 0, 0
		for r.Next() {
			rec := r.Record()
			if dec.Type(rec) == record.MmapMarkers {
				markers++
				continue
			}
			addedRecs++
			require.NoError(t, newWbl.Log(rec))
		}
		require.Positive(t, markers)
		require.Positive(t, addedRecs)
		require.NoError(t, newWbl.Close())
		require.NoError(t, sr.Close())
		require.NoError(t, os.RemoveAll(wblDir))
		require.NoError(t, os.Rename(newWbl.Dir(), wblDir))

		opts.OutOfOrderCapMax = 30
		db, err = Open(db.dir, nil, nil, opts, nil)
		require.NoError(t, err)
		require.Equal(t, oooMint, db.head.MinOOOTime())
		require.Equal(t, oooMaxt, db.head.MaxOOOTime())
		testQuery(expSamples)
	})
}

func TestOOOHistogramCompactionWithCounterResets(t *testing.T) {
	for _, floatHistogram := range []bool{false, true} {
		dir := t.TempDir()
		ctx := context.Background()

		opts := DefaultOptions()
		opts.OutOfOrderCapMax = 30
		opts.OutOfOrderTimeWindow = 500 * time.Minute.Milliseconds()

		db, err := Open(dir, nil, nil, opts, nil)
		require.NoError(t, err)
		db.DisableCompactions() // We want to manually call it.
		db.EnableNativeHistograms()
		t.Cleanup(func() {
			require.NoError(t, db.Close())
		})

		series1 := labels.FromStrings("foo", "bar1")
		series2 := labels.FromStrings("foo", "bar2")

		var series1ExpSamplesPreCompact, series2ExpSamplesPreCompact, series1ExpSamplesPostCompact, series2ExpSamplesPostCompact []chunks.Sample

		addSample := func(ts int64, l labels.Labels, val int, hint histogram.CounterResetHint) sample {
			app := db.Appender(context.Background())
			tsMs := ts * time.Minute.Milliseconds()
			if floatHistogram {
				h := tsdbutil.GenerateTestFloatHistogram(int64(val))
				h.CounterResetHint = hint
				_, err = app.AppendHistogram(0, l, tsMs, nil, h)
				require.NoError(t, err)
				require.NoError(t, app.Commit())
				return sample{t: tsMs, fh: h.Copy()}
			}

			h := tsdbutil.GenerateTestHistogram(int64(val))
			h.CounterResetHint = hint
			_, err = app.AppendHistogram(0, l, tsMs, h, nil)
			require.NoError(t, err)
			require.NoError(t, app.Commit())
			return sample{t: tsMs, h: h.Copy()}
		}

		// Add an in-order sample to each series.
		s := addSample(520, series1, 1000000, histogram.UnknownCounterReset)
		series1ExpSamplesPreCompact = append(series1ExpSamplesPreCompact, s)
		series1ExpSamplesPostCompact = append(series1ExpSamplesPostCompact, s)

		s = addSample(520, series2, 1000000, histogram.UnknownCounterReset)
		series2ExpSamplesPreCompact = append(series2ExpSamplesPreCompact, s)
		series2ExpSamplesPostCompact = append(series2ExpSamplesPostCompact, s)

		// Verify that the in-memory ooo chunk is empty.
		checkEmptyOOOChunk := func(lbls labels.Labels) {
			ms, created, err := db.head.getOrCreate(lbls.Hash(), lbls, false)
			require.NoError(t, err)
			require.False(t, created)
			require.Nil(t, ms.ooo)
		}

		checkEmptyOOOChunk(series1)
		checkEmptyOOOChunk(series2)

		// Add samples for series1. There are three head chunks that will be created:
		// Chunk 1 - Samples between 100 - 440. One explicit counter reset at ts 250.
		// Chunk 2 - Samples between 105 - 395. Overlaps with Chunk 1. One detected counter reset at ts 165.
		// Chunk 3 - Samples between 480 - 509. All within one block boundary. One detected counter reset at 490.

		// Chunk 1.
		// First add 10 samples.
		for i := 100; i < 200; i += 10 {
			s = addSample(int64(i), series1, 100000+i, histogram.UnknownCounterReset)
			// Before compaction, all the samples have UnknownCounterReset even though they've been added to the same
			// chunk. This is because they overlap with the samples from chunk two and when merging two chunks on read,
			// the header is set as unknown when the next sample is not in the same chunk as the previous one.
			series1ExpSamplesPreCompact = append(series1ExpSamplesPreCompact, s)
			// After compaction, samples from multiple mmapped chunks will be merged, so there won't be any overlapping
			// chunks. Therefore, most samples will have the NotCounterReset header.
			// 100 is the first sample in the first chunk in the blocks, so is still set to UnknownCounterReset.
			// 120 is a block boundary - after compaction, 120 will be the first sample in a chunk, so is still set to
			// UnknownCounterReset.
			if i > 100 && i != 120 {
				s = copyWithCounterReset(s, histogram.NotCounterReset)
			}
			series1ExpSamplesPostCompact = append(series1ExpSamplesPostCompact, s)
		}
		// Explicit counter reset - the counter reset header is set to CounterReset but the value is higher
		// than for the previous timestamp. Explicit counter reset headers are actually ignored though, so when reading
		// the sample back you actually get unknown/not counter reset. This is as the chainSampleIterator ignores
		// existing headers and sets the header as UnknownCounterReset if the next sample is not in the same chunk as
		// the previous one, and counter resets always create a new chunk.
		// This case has been added to document what's happening, though it might not be the ideal behavior.
		s = addSample(250, series1, 100000+250, histogram.CounterReset)
		series1ExpSamplesPreCompact = append(series1ExpSamplesPreCompact, copyWithCounterReset(s, histogram.UnknownCounterReset))
		series1ExpSamplesPostCompact = append(series1ExpSamplesPostCompact, copyWithCounterReset(s, histogram.NotCounterReset))

		// Add 19 more samples to complete a chunk.
		for i := 260; i < 450; i += 10 {
			s = addSample(int64(i), series1, 100000+i, histogram.UnknownCounterReset)
			// The samples with timestamp less than 410 overlap with the samples from chunk 2, so before compaction,
			// they're all UnknownCounterReset. Samples greater than or equal to 410 don't overlap with other chunks
			// so they're always detected as NotCounterReset pre and post compaction.
			if i >= 410 {
				s = copyWithCounterReset(s, histogram.NotCounterReset)
			}
			series1ExpSamplesPreCompact = append(series1ExpSamplesPreCompact, s)
			//
			// 360 is a block boundary, so after compaction its header is still UnknownCounterReset.
			if i != 360 {
				s = copyWithCounterReset(s, histogram.NotCounterReset)
			}
			series1ExpSamplesPostCompact = append(series1ExpSamplesPostCompact, s)
		}

		// Chunk 2.
		// Add six OOO samples.
		for i := 105; i < 165; i += 10 {
			s = addSample(int64(i), series1, 100000+i, histogram.UnknownCounterReset)
			// Samples overlap with chunk 1 so before compaction all headers are UnknownCounterReset.
			series1ExpSamplesPreCompact = append(series1ExpSamplesPreCompact, s)
			series1ExpSamplesPostCompact = append(series1ExpSamplesPostCompact, copyWithCounterReset(s, histogram.NotCounterReset))
		}

		// Add sample that will be detected as a counter reset.
		s = addSample(165, series1, 100000, histogram.UnknownCounterReset)
		// Before compaction, sample has an UnknownCounterReset header due to the chainSampleIterator.
		series1ExpSamplesPreCompact = append(series1ExpSamplesPreCompact, s)
		// After compaction, the sample's counter reset is still UnknownCounterReset as we cannot trust CounterReset
		// headers in chunks at the moment, so when reading the first sample in a chunk, its hint is set to
		// UnknownCounterReset.
		series1ExpSamplesPostCompact = append(series1ExpSamplesPostCompact, s)

		// Add 23 more samples to complete a chunk.
		for i := 175; i < 405; i += 10 {
			s = addSample(int64(i), series1, 100000+i, histogram.UnknownCounterReset)
			// Samples between 205-255 overlap with chunk 1 so before compaction those samples will have the
			// UnknownCounterReset header.
			if i >= 205 && i < 255 {
				s = copyWithCounterReset(s, histogram.NotCounterReset)
			}
			series1ExpSamplesPreCompact = append(series1ExpSamplesPreCompact, s)
			// 245 is the first sample >= the block boundary at 240, so it's still UnknownCounterReset after compaction.
			if i != 245 {
				s = copyWithCounterReset(s, histogram.NotCounterReset)
			} else {
				s = copyWithCounterReset(s, histogram.UnknownCounterReset)
			}
			series1ExpSamplesPostCompact = append(series1ExpSamplesPostCompact, s)
		}

		// Chunk 3.
		for i := 480; i < 490; i++ {
			s = addSample(int64(i), series1, 100000+i, histogram.UnknownCounterReset)
			// No overlapping samples in other chunks, so all other samples will already be detected as NotCounterReset
			// before compaction.
			if i > 480 {
				s = copyWithCounterReset(s, histogram.NotCounterReset)
			}
			series1ExpSamplesPreCompact = append(series1ExpSamplesPreCompact, s)
			// 480 is block boundary.
			if i == 480 {
				s = copyWithCounterReset(s, histogram.UnknownCounterReset)
			}
			series1ExpSamplesPostCompact = append(series1ExpSamplesPostCompact, s)
		}
		// Counter reset.
		s = addSample(int64(490), series1, 100000, histogram.UnknownCounterReset)
		series1ExpSamplesPreCompact = append(series1ExpSamplesPreCompact, s)
		series1ExpSamplesPostCompact = append(series1ExpSamplesPostCompact, s)
		// Add some more samples after the counter reset.
		for i := 491; i < 510; i++ {
			s = addSample(int64(i), series1, 100000+i, histogram.UnknownCounterReset)
			s = copyWithCounterReset(s, histogram.NotCounterReset)
			series1ExpSamplesPreCompact = append(series1ExpSamplesPreCompact, s)
			series1ExpSamplesPostCompact = append(series1ExpSamplesPostCompact, s)
		}

		// Add samples for series2 - one chunk with one detected counter reset at 300.
		for i := 200; i < 300; i += 10 {
			s = addSample(int64(i), series2, 100000+i, histogram.UnknownCounterReset)
			if i > 200 {
				s = copyWithCounterReset(s, histogram.NotCounterReset)
			}
			series2ExpSamplesPreCompact = append(series2ExpSamplesPreCompact, s)
			if i == 240 {
				s = copyWithCounterReset(s, histogram.UnknownCounterReset)
			}
			series2ExpSamplesPostCompact = append(series2ExpSamplesPostCompact, s)
		}
		// Counter reset.
		s = addSample(int64(300), series2, 100000, histogram.UnknownCounterReset)
		series2ExpSamplesPreCompact = append(series2ExpSamplesPreCompact, s)
		series2ExpSamplesPostCompact = append(series2ExpSamplesPostCompact, s)
		// Add some more samples after the counter reset.
		for i := 310; i < 500; i += 10 {
			s := addSample(int64(i), series2, 100000+i, histogram.UnknownCounterReset)
			s = copyWithCounterReset(s, histogram.NotCounterReset)
			series2ExpSamplesPreCompact = append(series2ExpSamplesPreCompact, s)
			// 360 and 480 are block boundaries.
			if i == 360 || i == 480 {
				s = copyWithCounterReset(s, histogram.UnknownCounterReset)
			}
			series2ExpSamplesPostCompact = append(series2ExpSamplesPostCompact, s)
		}

		// Sort samples (as OOO samples not added in time-order).
		sort.Slice(series1ExpSamplesPreCompact, func(i, j int) bool {
			return series1ExpSamplesPreCompact[i].T() < series1ExpSamplesPreCompact[j].T()
		})
		sort.Slice(series1ExpSamplesPostCompact, func(i, j int) bool {
			return series1ExpSamplesPostCompact[i].T() < series1ExpSamplesPostCompact[j].T()
		})
		sort.Slice(series2ExpSamplesPreCompact, func(i, j int) bool {
			return series2ExpSamplesPreCompact[i].T() < series2ExpSamplesPreCompact[j].T()
		})
		sort.Slice(series2ExpSamplesPostCompact, func(i, j int) bool {
			return series2ExpSamplesPostCompact[i].T() < series2ExpSamplesPostCompact[j].T()
		})

		verifyDBSamples := func(s1Samples, s2Samples []chunks.Sample) {
			expRes := map[string][]chunks.Sample{
				series1.String(): s1Samples,
				series2.String(): s2Samples,
			}

			q, err := db.Querier(math.MinInt64, math.MaxInt64)
			require.NoError(t, err)
			actRes := query(t, q, labels.MustNewMatcher(labels.MatchRegexp, "foo", "bar.*"))
			requireEqualSeries(t, expRes, actRes, false)
		}

		// Verify DB samples before compaction.
		verifyDBSamples(series1ExpSamplesPreCompact, series2ExpSamplesPreCompact)

		// Verify that the in-memory ooo chunk is not empty.
		checkNonEmptyOOOChunk := func(lbls labels.Labels) {
			ms, created, err := db.head.getOrCreate(lbls.Hash(), lbls, false)
			require.NoError(t, err)
			require.False(t, created)
			require.Positive(t, ms.ooo.oooHeadChunk.chunk.NumSamples())
		}

		checkNonEmptyOOOChunk(series1)
		checkNonEmptyOOOChunk(series2)

		// No blocks before compaction.
		require.Empty(t, db.Blocks())

		// There is a 0th WBL file.
		require.NoError(t, db.head.wbl.Sync()) // syncing to make sure wbl is flushed in windows
		files, err := os.ReadDir(db.head.wbl.Dir())
		require.NoError(t, err)
		require.Len(t, files, 1)
		require.Equal(t, "00000000", files[0].Name())
		f, err := files[0].Info()
		require.NoError(t, err)
		require.Greater(t, f.Size(), int64(100))

		// OOO compaction happens here.
		require.NoError(t, db.CompactOOOHead(ctx))

		// Check that blocks are created after compaction.
		require.Len(t, db.Blocks(), 5)

		// Check samples after compaction.
		verifyDBSamples(series1ExpSamplesPostCompact, series2ExpSamplesPostCompact)

		// 0th WBL file will be deleted and 1st will be the only present.
		files, err = os.ReadDir(db.head.wbl.Dir())
		require.NoError(t, err)
		require.Len(t, files, 1)
		require.Equal(t, "00000001", files[0].Name())
		f, err = files[0].Info()
		require.NoError(t, err)
		require.Equal(t, int64(0), f.Size())

		// OOO stuff should not be present in the Head now.
		checkEmptyOOOChunk(series1)
		checkEmptyOOOChunk(series2)

		verifyBlockSamples := func(block *Block, fromMins, toMins int64) {
			var series1Samples, series2Samples []chunks.Sample

			for _, s := range series1ExpSamplesPostCompact {
				if s.T() >= fromMins*time.Minute.Milliseconds() {
					// Samples should be sorted, so break out of loop when we reach a timestamp that's too big.
					if s.T() > toMins*time.Minute.Milliseconds() {
						break
					}
					series1Samples = append(series1Samples, s)
				}
			}
			for _, s := range series2ExpSamplesPostCompact {
				if s.T() >= fromMins*time.Minute.Milliseconds() {
					// Samples should be sorted, so break out of loop when we reach a timestamp that's too big.
					if s.T() > toMins*time.Minute.Milliseconds() {
						break
					}
					series2Samples = append(series2Samples, s)
				}
			}

			expRes := map[string][]chunks.Sample{}
			if len(series1Samples) != 0 {
				expRes[series1.String()] = series1Samples
			}
			if len(series2Samples) != 0 {
				expRes[series2.String()] = series2Samples
			}

			q, err := NewBlockQuerier(block, math.MinInt64, math.MaxInt64)
			require.NoError(t, err)

			actRes := query(t, q, labels.MustNewMatcher(labels.MatchRegexp, "foo", "bar.*"))
			requireEqualSeries(t, expRes, actRes, false)
		}

		// Checking for expected data in the blocks.
		verifyBlockSamples(db.Blocks()[0], 100, 119)
		verifyBlockSamples(db.Blocks()[1], 120, 239)
		verifyBlockSamples(db.Blocks()[2], 240, 359)
		verifyBlockSamples(db.Blocks()[3], 360, 479)
		verifyBlockSamples(db.Blocks()[4], 480, 509)

		// There should be a single m-map file.
		mmapDir := mmappedChunksDir(db.head.opts.ChunkDirRoot)
		files, err = os.ReadDir(mmapDir)
		require.NoError(t, err)
		require.Len(t, files, 1)

		// Compact the in-order head and expect another block.
		// Since this is a forced compaction, this block is not aligned with 2h.
		err = db.CompactHead(NewRangeHead(db.head, 500*time.Minute.Milliseconds(), 550*time.Minute.Milliseconds()))
		require.NoError(t, err)
		require.Len(t, db.Blocks(), 6)
		verifyBlockSamples(db.Blocks()[5], 520, 520)

		// Blocks created out of normal and OOO head now. But not merged.
		verifyDBSamples(series1ExpSamplesPostCompact, series2ExpSamplesPostCompact)

		// The compaction also clears out the old m-map files. Including
		// the file that has ooo chunks.
		files, err = os.ReadDir(mmapDir)
		require.NoError(t, err)
		require.Len(t, files, 1)
		require.Equal(t, "000001", files[0].Name())

		// This will merge overlapping block.
		require.NoError(t, db.Compact(ctx))

		require.Len(t, db.Blocks(), 5)
		verifyBlockSamples(db.Blocks()[0], 100, 119)
		verifyBlockSamples(db.Blocks()[1], 120, 239)
		verifyBlockSamples(db.Blocks()[2], 240, 359)
		verifyBlockSamples(db.Blocks()[3], 360, 479)
		verifyBlockSamples(db.Blocks()[4], 480, 520) // Merged block.

		// Final state. Blocks from normal and OOO head are merged.
		verifyDBSamples(series1ExpSamplesPostCompact, series2ExpSamplesPostCompact)
	}
}

func TestInterleavedInOrderAndOOOHistogramCompactionWithCounterResets(t *testing.T) {
	for _, floatHistogram := range []bool{false, true} {
		dir := t.TempDir()
		ctx := context.Background()

		opts := DefaultOptions()
		opts.OutOfOrderCapMax = 30
		opts.OutOfOrderTimeWindow = 500 * time.Minute.Milliseconds()

		db, err := Open(dir, nil, nil, opts, nil)
		require.NoError(t, err)
		db.DisableCompactions() // We want to manually call it.
		db.EnableNativeHistograms()
		t.Cleanup(func() {
			require.NoError(t, db.Close())
		})

		series1 := labels.FromStrings("foo", "bar1")

		addSample := func(ts int64, l labels.Labels, val int) sample {
			app := db.Appender(context.Background())
			tsMs := ts
			if floatHistogram {
				h := tsdbutil.GenerateTestFloatHistogram(int64(val))
				_, err = app.AppendHistogram(0, l, tsMs, nil, h)
				require.NoError(t, err)
				require.NoError(t, app.Commit())
				return sample{t: tsMs, fh: h.Copy()}
			}

			h := tsdbutil.GenerateTestHistogram(int64(val))
			_, err = app.AppendHistogram(0, l, tsMs, h, nil)
			require.NoError(t, err)
			require.NoError(t, app.Commit())
			return sample{t: tsMs, h: h.Copy()}
		}

		var expSamples []chunks.Sample

		s := addSample(0, series1, 0)
		expSamples = append(expSamples, s)
		s = addSample(1, series1, 10)
		expSamples = append(expSamples, copyWithCounterReset(s, histogram.NotCounterReset))
		s = addSample(3, series1, 3)
		expSamples = append(expSamples, copyWithCounterReset(s, histogram.UnknownCounterReset))
		s = addSample(2, series1, 0)
		expSamples = append(expSamples, copyWithCounterReset(s, histogram.UnknownCounterReset))

		// Sort samples (as OOO samples not added in time-order).
		sort.Slice(expSamples, func(i, j int) bool {
			return expSamples[i].T() < expSamples[j].T()
		})

		verifyDBSamples := func(s1Samples []chunks.Sample) {
			t.Helper()
			expRes := map[string][]chunks.Sample{
				series1.String(): s1Samples,
			}

			q, err := db.Querier(math.MinInt64, math.MaxInt64)
			require.NoError(t, err)
			actRes := query(t, q, labels.MustNewMatcher(labels.MatchRegexp, "foo", "bar.*"))
			requireEqualSeries(t, expRes, actRes, false)
		}

		// Verify DB samples before compaction.
		verifyDBSamples(expSamples)

		require.NoError(t, db.CompactOOOHead(ctx))

		// Check samples after OOO compaction.
		verifyDBSamples(expSamples)

		// Checking for expected data in the blocks.
		// Check that blocks are created after compaction.
		require.Len(t, db.Blocks(), 1)

		// Compact the in-order head and expect another block.
		// Since this is a forced compaction, this block is not aligned with 2h.
		err = db.CompactHead(NewRangeHead(db.head, 0, 3))
		require.NoError(t, err)
		require.Len(t, db.Blocks(), 2)

		// Blocks created out of normal and OOO head now. But not merged.
		verifyDBSamples(expSamples)

		// This will merge overlapping block.
		require.NoError(t, db.Compact(ctx))

		require.Len(t, db.Blocks(), 1)

		// Final state. Blocks from normal and OOO head are merged.
		verifyDBSamples(expSamples)
	}
}

func copyWithCounterReset(s sample, hint histogram.CounterResetHint) sample {
	if s.h != nil {
		h := s.h.Copy()
		h.CounterResetHint = hint
		return sample{t: s.t, h: h}
	}

	h := s.fh.Copy()
	h.CounterResetHint = hint
	return sample{t: s.t, fh: h}
}

func TestOOOCompactionFailure(t *testing.T) {
	for name, scenario := range sampleTypeScenarios {
		t.Run(name, func(t *testing.T) {
			testOOOCompactionFailure(t, scenario)
		})
	}
}

func testOOOCompactionFailure(t *testing.T, scenario sampleTypeScenario) {
	dir := t.TempDir()
	ctx := context.Background()

	opts := DefaultOptions()
	opts.OutOfOrderCapMax = 30
	opts.OutOfOrderTimeWindow = 300 * time.Minute.Milliseconds()

	db, err := Open(dir, nil, nil, opts, nil)
	require.NoError(t, err)
	db.DisableCompactions() // We want to manually call it.
	db.EnableNativeHistograms()
	t.Cleanup(func() {
		require.NoError(t, db.Close())
	})

	series1 := labels.FromStrings("foo", "bar1")

	addSample := func(fromMins, toMins int64) {
		app := db.Appender(context.Background())
		for m := fromMins; m <= toMins; m++ {
			ts := m * time.Minute.Milliseconds()
			_, _, err := scenario.appendFunc(app, series1, ts, ts)
			require.NoError(t, err)
		}
		require.NoError(t, app.Commit())
	}

	// Add an in-order samples.
	addSample(250, 350)

	// Add ooo samples that creates multiple chunks.
	addSample(90, 310)

	// No blocks before compaction.
	require.Empty(t, db.Blocks())

	// There is a 0th WBL file.
	verifyFirstWBLFileIs0 := func(count int) {
		require.NoError(t, db.head.wbl.Sync()) // Syncing to make sure wbl is flushed in windows.
		files, err := os.ReadDir(db.head.wbl.Dir())
		require.NoError(t, err)
		require.Len(t, files, count)
		require.Equal(t, "00000000", files[0].Name())
		f, err := files[0].Info()
		require.NoError(t, err)
		require.Greater(t, f.Size(), int64(100))
	}
	verifyFirstWBLFileIs0(1)

	verifyMmapFiles := func(exp ...string) {
		mmapDir := mmappedChunksDir(db.head.opts.ChunkDirRoot)
		files, err := os.ReadDir(mmapDir)
		require.NoError(t, err)
		require.Len(t, files, len(exp))
		for i, f := range files {
			require.Equal(t, exp[i], f.Name())
		}
	}

	verifyMmapFiles("000001")

	// OOO compaction fails 5 times.
	originalCompactor := db.compactor
	db.compactor = &mockCompactorFailing{t: t}
	for i := 0; i < 5; i++ {
		require.Error(t, db.CompactOOOHead(ctx))
	}
	require.Empty(t, db.Blocks())

	// M-map files don't change after failed compaction.
	verifyMmapFiles("000001")

	// Because of 5 compaction attempts, there are 6 files now.
	verifyFirstWBLFileIs0(6)

	db.compactor = originalCompactor
	require.NoError(t, db.CompactOOOHead(ctx))
	oldBlocks := db.Blocks()
	require.Len(t, db.Blocks(), 3)

	// Check that the ooo chunks were removed.
	ms, created, err := db.head.getOrCreate(series1.Hash(), series1, false)
	require.NoError(t, err)
	require.False(t, created)
	require.Nil(t, ms.ooo)

	// The failed compaction should not have left the ooo Head corrupted.
	// Hence, expect no new blocks with another OOO compaction call.
	require.NoError(t, db.CompactOOOHead(ctx))
	require.Len(t, db.Blocks(), 3)
	require.Equal(t, oldBlocks, db.Blocks())

	// There should be a single m-map file.
	verifyMmapFiles("000001")

	// All but last WBL file will be deleted.
	// 8 files in total (starting at 0) because of 7 compaction calls.
	files, err := os.ReadDir(db.head.wbl.Dir())
	require.NoError(t, err)
	require.Len(t, files, 1)
	require.Equal(t, "00000007", files[0].Name())
	f, err := files[0].Info()
	require.NoError(t, err)
	require.Equal(t, int64(0), f.Size())

	verifySamples := func(block *Block, fromMins, toMins int64) {
		series1Samples := make([]chunks.Sample, 0, toMins-fromMins+1)
		for m := fromMins; m <= toMins; m++ {
			ts := m * time.Minute.Milliseconds()
			series1Samples = append(series1Samples, scenario.sampleFunc(ts, ts))
		}
		expRes := map[string][]chunks.Sample{
			series1.String(): series1Samples,
		}

		q, err := NewBlockQuerier(block, math.MinInt64, math.MaxInt64)
		require.NoError(t, err)
		actRes := query(t, q, labels.MustNewMatcher(labels.MatchRegexp, "foo", "bar.*"))
		requireEqualSeries(t, expRes, actRes, true)
	}

	// Checking for expected data in the blocks.
	verifySamples(db.Blocks()[0], 90, 119)
	verifySamples(db.Blocks()[1], 120, 239)
	verifySamples(db.Blocks()[2], 240, 310)

	// Compact the in-order head and expect another block.
	// Since this is a forced compaction, this block is not aligned with 2h.
	err = db.CompactHead(NewRangeHead(db.head, 250*time.Minute.Milliseconds(), 350*time.Minute.Milliseconds()))
	require.NoError(t, err)
	require.Len(t, db.Blocks(), 4) // [0, 120), [120, 240), [240, 360), [250, 351)
	verifySamples(db.Blocks()[3], 250, 350)

	// The compaction also clears out the old m-map files. Including
	// the file that has ooo chunks.
	verifyMmapFiles("000001")
}

func TestWBLCorruption(t *testing.T) {
	dir := t.TempDir()

	opts := DefaultOptions()
	opts.OutOfOrderCapMax = 30
	opts.OutOfOrderTimeWindow = 300 * time.Minute.Milliseconds()

	db, err := Open(dir, nil, nil, opts, nil)
	require.NoError(t, err)
	db.DisableCompactions()
	t.Cleanup(func() {
		require.NoError(t, db.Close())
	})

	series1 := labels.FromStrings("foo", "bar1")
	var allSamples, expAfterRestart []chunks.Sample
	addSamples := func(fromMins, toMins int64, afterRestart bool) {
		app := db.Appender(context.Background())
		for m := fromMins; m <= toMins; m++ {
			ts := m * time.Minute.Milliseconds()
			_, err := app.Append(0, series1, ts, float64(ts))
			require.NoError(t, err)
			allSamples = append(allSamples, sample{t: ts, f: float64(ts)})
			if afterRestart {
				expAfterRestart = append(expAfterRestart, sample{t: ts, f: float64(ts)})
			}
		}
		require.NoError(t, app.Commit())
	}

	// Add an in-order samples.
	addSamples(340, 350, true)

	// OOO samples.
	addSamples(90, 99, true)
	addSamples(100, 119, true)
	addSamples(120, 130, true)

	// Moving onto the second file.
	_, err = db.head.wbl.NextSegment()
	require.NoError(t, err)

	// More OOO samples.
	addSamples(200, 230, true)
	addSamples(240, 255, true)

	// We corrupt WBL after the sample at 255. So everything added later
	// should be deleted after replay.

	// Checking where we corrupt it.
	require.NoError(t, db.head.wbl.Sync()) // Syncing to make sure wbl is flushed in windows.
	files, err := os.ReadDir(db.head.wbl.Dir())
	require.NoError(t, err)
	require.Len(t, files, 2)
	f1, err := files[1].Info()
	require.NoError(t, err)
	corruptIndex := f1.Size()
	corruptFilePath := path.Join(db.head.wbl.Dir(), files[1].Name())

	// Corrupt the WBL by adding a malformed record.
	require.NoError(t, db.head.wbl.Log([]byte{byte(record.Samples), 99, 9, 99, 9, 99, 9, 99}))

	// More samples after the corruption point.
	addSamples(260, 280, false)
	addSamples(290, 300, false)

	// Another file.
	_, err = db.head.wbl.NextSegment()
	require.NoError(t, err)

	addSamples(310, 320, false)

	// Verifying that we have data after corruption point.
	require.NoError(t, db.head.wbl.Sync()) // Syncing to make sure wbl is flushed in windows.
	files, err = os.ReadDir(db.head.wbl.Dir())
	require.NoError(t, err)
	require.Len(t, files, 3)
	f1, err = files[1].Info()
	require.NoError(t, err)
	require.Greater(t, f1.Size(), corruptIndex)
	f0, err := files[0].Info()
	require.NoError(t, err)
	require.Greater(t, f0.Size(), int64(100))
	f2, err := files[2].Info()
	require.NoError(t, err)
	require.Greater(t, f2.Size(), int64(100))

	verifySamples := func(expSamples []chunks.Sample) {
		sort.Slice(expSamples, func(i, j int) bool {
			return expSamples[i].T() < expSamples[j].T()
		})

		expRes := map[string][]chunks.Sample{
			series1.String(): expSamples,
		}

		q, err := db.Querier(math.MinInt64, math.MaxInt64)
		require.NoError(t, err)

		actRes := query(t, q, labels.MustNewMatcher(labels.MatchRegexp, "foo", "bar.*"))
		require.Equal(t, expRes, actRes)
	}

	verifySamples(allSamples)

	require.NoError(t, db.Close())

	// We want everything to be replayed from the WBL. So we delete the m-map files.
	require.NoError(t, os.RemoveAll(mmappedChunksDir(db.head.opts.ChunkDirRoot)))

	// Restart does the replay and repair.
	db, err = Open(db.dir, nil, nil, opts, nil)
	require.NoError(t, err)
	require.Equal(t, 1.0, prom_testutil.ToFloat64(db.head.metrics.walCorruptionsTotal))
	require.Less(t, len(expAfterRestart), len(allSamples))
	verifySamples(expAfterRestart)

	// Verify that it did the repair on disk.
	files, err = os.ReadDir(db.head.wbl.Dir())
	require.NoError(t, err)
	require.Len(t, files, 3)
	f0, err = files[0].Info()
	require.NoError(t, err)
	require.Greater(t, f0.Size(), int64(100))
	f2, err = files[2].Info()
	require.NoError(t, err)
	require.Equal(t, int64(0), f2.Size())
	require.Equal(t, corruptFilePath, path.Join(db.head.wbl.Dir(), files[1].Name()))

	// Verifying that everything after the corruption point is set to 0.
	b, err := os.ReadFile(corruptFilePath)
	require.NoError(t, err)
	sum := 0
	for _, val := range b[corruptIndex:] {
		sum += int(val)
	}
	require.Equal(t, 0, sum)

	// Another restart, everything normal with no repair.
	require.NoError(t, db.Close())
	db, err = Open(db.dir, nil, nil, opts, nil)
	require.NoError(t, err)
	require.Equal(t, 0.0, prom_testutil.ToFloat64(db.head.metrics.walCorruptionsTotal))
	verifySamples(expAfterRestart)
}

func TestOOOMmapCorruption(t *testing.T) {
	for name, scenario := range sampleTypeScenarios {
		t.Run(name, func(t *testing.T) {
			testOOOMmapCorruption(t, scenario)
		})
	}
}

func testOOOMmapCorruption(t *testing.T, scenario sampleTypeScenario) {
	dir := t.TempDir()

	opts := DefaultOptions()
	opts.OutOfOrderCapMax = 10
	opts.OutOfOrderTimeWindow = 300 * time.Minute.Milliseconds()
	opts.EnableNativeHistograms = true

	db, err := Open(dir, nil, nil, opts, nil)
	require.NoError(t, err)
	db.DisableCompactions()
	t.Cleanup(func() {
		require.NoError(t, db.Close())
	})

	series1 := labels.FromStrings("foo", "bar1")
	var allSamples, expInMmapChunks []chunks.Sample
	addSamples := func(fromMins, toMins int64, inMmapAfterCorruption bool) {
		app := db.Appender(context.Background())
		for m := fromMins; m <= toMins; m++ {
			ts := m * time.Minute.Milliseconds()
			_, s, err := scenario.appendFunc(app, series1, ts, ts)
			require.NoError(t, err)
			allSamples = append(allSamples, s)
			if inMmapAfterCorruption {
				expInMmapChunks = append(expInMmapChunks, s)
			}
		}
		require.NoError(t, app.Commit())
	}

	// Add an in-order samples.
	addSamples(340, 350, true)

	// OOO samples.
	addSamples(90, 99, true)
	addSamples(100, 109, true)
	// This sample m-maps a chunk. But 120 goes into a new chunk.
	addSamples(120, 120, false)

	// Second m-map file. We will corrupt this file. Sample 120 goes into this new file.
	require.NoError(t, db.head.chunkDiskMapper.CutNewFile())

	// More OOO samples.
	addSamples(200, 230, false)
	addSamples(240, 255, false)

	require.NoError(t, db.head.chunkDiskMapper.CutNewFile())
	addSamples(260, 290, false)

	verifySamples := func(expSamples []chunks.Sample) {
		sort.Slice(expSamples, func(i, j int) bool {
			return expSamples[i].T() < expSamples[j].T()
		})

		expRes := map[string][]chunks.Sample{
			series1.String(): expSamples,
		}

		q, err := db.Querier(math.MinInt64, math.MaxInt64)
		require.NoError(t, err)

		actRes := query(t, q, labels.MustNewMatcher(labels.MatchRegexp, "foo", "bar.*"))
		requireEqualSeries(t, expRes, actRes, true)
	}

	verifySamples(allSamples)

	// Verifying existing files.
	mmapDir := mmappedChunksDir(db.head.opts.ChunkDirRoot)
	files, err := os.ReadDir(mmapDir)
	require.NoError(t, err)
	require.Len(t, files, 3)

	// Corrupting the 2nd file.
	f, err := os.OpenFile(path.Join(mmapDir, files[1].Name()), os.O_RDWR, 0o666)
	require.NoError(t, err)
	_, err = f.WriteAt([]byte{99, 9, 99, 9, 99}, 20)
	require.NoError(t, err)
	require.NoError(t, f.Close())
	firstFileName := files[0].Name()

	require.NoError(t, db.Close())

	// Moving OOO WBL to use it later.
	wblDir := db.head.wbl.Dir()
	wblDirTmp := path.Join(t.TempDir(), "wbl_tmp")
	require.NoError(t, os.Rename(wblDir, wblDirTmp))

	// Restart does the replay and repair of m-map files.
	db, err = Open(db.dir, nil, nil, opts, nil)
	require.NoError(t, err)
	require.Equal(t, 1.0, prom_testutil.ToFloat64(db.head.metrics.mmapChunkCorruptionTotal))
	require.Less(t, len(expInMmapChunks), len(allSamples))

	// Since there is no WBL, only samples from m-map chunks comes in the query.
	verifySamples(expInMmapChunks)

	// Verify that it did the repair on disk. All files from the point of corruption
	// should be deleted.
	files, err = os.ReadDir(mmapDir)
	require.NoError(t, err)
	require.Len(t, files, 1)
	f0, err := files[0].Info()
	require.NoError(t, err)
	require.Greater(t, f0.Size(), int64(100))
	require.Equal(t, firstFileName, files[0].Name())

	// Another restart, everything normal with no repair.
	require.NoError(t, db.Close())
	db, err = Open(db.dir, nil, nil, opts, nil)
	require.NoError(t, err)
	require.Equal(t, 0.0, prom_testutil.ToFloat64(db.head.metrics.mmapChunkCorruptionTotal))
	verifySamples(expInMmapChunks)

	// Restart again with the WBL, all samples should be present now.
	require.NoError(t, db.Close())
	require.NoError(t, os.RemoveAll(wblDir))
	require.NoError(t, os.Rename(wblDirTmp, wblDir))
	db, err = Open(db.dir, nil, nil, opts, nil)
	require.NoError(t, err)
	verifySamples(allSamples)
}

func TestOutOfOrderRuntimeConfig(t *testing.T) {
	for name, scenario := range sampleTypeScenarios {
		t.Run(name, func(t *testing.T) {
			testOutOfOrderRuntimeConfig(t, scenario)
		})
	}
}

func testOutOfOrderRuntimeConfig(t *testing.T, scenario sampleTypeScenario) {
	ctx := context.Background()

	getDB := func(oooTimeWindow int64) *DB {
		dir := t.TempDir()

		opts := DefaultOptions()
		opts.OutOfOrderTimeWindow = oooTimeWindow
		opts.EnableNativeHistograms = true

		db, err := Open(dir, nil, nil, opts, nil)
		require.NoError(t, err)
		db.DisableCompactions()
		t.Cleanup(func() {
			require.NoError(t, db.Close())
		})

		return db
	}

	makeConfig := func(oooTimeWindow int) *config.Config {
		return &config.Config{
			StorageConfig: config.StorageConfig{
				TSDBConfig: &config.TSDBConfig{
					OutOfOrderTimeWindow: int64(oooTimeWindow) * time.Minute.Milliseconds(),
				},
			},
		}
	}

	series1 := labels.FromStrings("foo", "bar1")
	addSamples := func(t *testing.T, db *DB, fromMins, toMins int64, success bool, allSamples []chunks.Sample) []chunks.Sample {
		app := db.Appender(context.Background())
		for m := fromMins; m <= toMins; m++ {
			ts := m * time.Minute.Milliseconds()
			_, s, err := scenario.appendFunc(app, series1, ts, ts)
			if success {
				require.NoError(t, err)
				allSamples = append(allSamples, s)
			} else {
				require.Error(t, err)
			}
		}
		require.NoError(t, app.Commit())
		return allSamples
	}

	verifySamples := func(t *testing.T, db *DB, expSamples []chunks.Sample) {
		sort.Slice(expSamples, func(i, j int) bool {
			return expSamples[i].T() < expSamples[j].T()
		})

		expRes := map[string][]chunks.Sample{
			series1.String(): expSamples,
		}

		q, err := db.Querier(math.MinInt64, math.MaxInt64)
		require.NoError(t, err)

		actRes := query(t, q, labels.MustNewMatcher(labels.MatchRegexp, "foo", "bar.*"))
		requireEqualSeries(t, expRes, actRes, true)
	}

	doOOOCompaction := func(t *testing.T, db *DB) {
		// WBL is not empty.
		size, err := db.head.wbl.Size()
		require.NoError(t, err)
		require.Positive(t, size)

		require.Empty(t, db.Blocks())
		require.NoError(t, db.CompactOOOHead(ctx))
		require.NotEmpty(t, db.Blocks())

		// WBL is empty.
		size, err = db.head.wbl.Size()
		require.NoError(t, err)
		require.Equal(t, int64(0), size)
	}

	t.Run("increase time window", func(t *testing.T) {
		var allSamples []chunks.Sample
		db := getDB(30 * time.Minute.Milliseconds())

		// In-order.
		allSamples = addSamples(t, db, 300, 310, true, allSamples)

		// OOO upto 30m old is success.
		allSamples = addSamples(t, db, 281, 290, true, allSamples)

		// OOO of 59m old fails.
		s := addSamples(t, db, 251, 260, false, nil)
		require.Empty(t, s)
		verifySamples(t, db, allSamples)

		oldWblPtr := fmt.Sprintf("%p", db.head.wbl)

		// Increase time window and try adding again.
		err := db.ApplyConfig(makeConfig(60))
		require.NoError(t, err)
		allSamples = addSamples(t, db, 251, 260, true, allSamples)

		// WBL does not change.
		newWblPtr := fmt.Sprintf("%p", db.head.wbl)
		require.Equal(t, oldWblPtr, newWblPtr)

		doOOOCompaction(t, db)
		verifySamples(t, db, allSamples)
	})

	t.Run("decrease time window and increase again", func(t *testing.T) {
		var allSamples []chunks.Sample
		db := getDB(60 * time.Minute.Milliseconds())

		// In-order.
		allSamples = addSamples(t, db, 300, 310, true, allSamples)

		// OOO upto 59m old is success.
		allSamples = addSamples(t, db, 251, 260, true, allSamples)

		oldWblPtr := fmt.Sprintf("%p", db.head.wbl)
		// Decrease time window.
		err := db.ApplyConfig(makeConfig(30))
		require.NoError(t, err)

		// OOO of 49m old fails.
		s := addSamples(t, db, 261, 270, false, nil)
		require.Empty(t, s)

		// WBL does not change.
		newWblPtr := fmt.Sprintf("%p", db.head.wbl)
		require.Equal(t, oldWblPtr, newWblPtr)

		verifySamples(t, db, allSamples)

		// Increase time window again and check
		err = db.ApplyConfig(makeConfig(60))
		require.NoError(t, err)
		allSamples = addSamples(t, db, 261, 270, true, allSamples)
		verifySamples(t, db, allSamples)

		// WBL does not change.
		newWblPtr = fmt.Sprintf("%p", db.head.wbl)
		require.Equal(t, oldWblPtr, newWblPtr)

		doOOOCompaction(t, db)
		verifySamples(t, db, allSamples)
	})

	t.Run("disabled to enabled", func(t *testing.T) {
		var allSamples []chunks.Sample
		db := getDB(0)

		// In-order.
		allSamples = addSamples(t, db, 300, 310, true, allSamples)

		// OOO fails.
		s := addSamples(t, db, 251, 260, false, nil)
		require.Empty(t, s)
		verifySamples(t, db, allSamples)

		require.Nil(t, db.head.wbl)

		// Increase time window and try adding again.
		err := db.ApplyConfig(makeConfig(60))
		require.NoError(t, err)
		allSamples = addSamples(t, db, 251, 260, true, allSamples)

		// WBL gets created.
		require.NotNil(t, db.head.wbl)

		verifySamples(t, db, allSamples)

		// OOO compaction works now.
		doOOOCompaction(t, db)
		verifySamples(t, db, allSamples)
	})

	t.Run("enabled to disabled", func(t *testing.T) {
		var allSamples []chunks.Sample
		db := getDB(60 * time.Minute.Milliseconds())

		// In-order.
		allSamples = addSamples(t, db, 300, 310, true, allSamples)

		// OOO upto 59m old is success.
		allSamples = addSamples(t, db, 251, 260, true, allSamples)

		oldWblPtr := fmt.Sprintf("%p", db.head.wbl)
		// Time Window to 0, hence disabled.
		err := db.ApplyConfig(makeConfig(0))
		require.NoError(t, err)

		// OOO within old time window fails.
		s := addSamples(t, db, 290, 309, false, nil)
		require.Empty(t, s)

		// WBL does not change and is not removed.
		newWblPtr := fmt.Sprintf("%p", db.head.wbl)
		require.Equal(t, oldWblPtr, newWblPtr)

		verifySamples(t, db, allSamples)

		// Compaction still works after disabling with WBL cleanup.
		doOOOCompaction(t, db)
		verifySamples(t, db, allSamples)
	})

	t.Run("disabled to disabled", func(t *testing.T) {
		var allSamples []chunks.Sample
		db := getDB(0)

		// In-order.
		allSamples = addSamples(t, db, 300, 310, true, allSamples)

		// OOO fails.
		s := addSamples(t, db, 290, 309, false, nil)
		require.Empty(t, s)
		verifySamples(t, db, allSamples)
		require.Nil(t, db.head.wbl)

		// Time window to 0.
		err := db.ApplyConfig(makeConfig(0))
		require.NoError(t, err)

		// OOO still fails.
		s = addSamples(t, db, 290, 309, false, nil)
		require.Empty(t, s)
		verifySamples(t, db, allSamples)
		require.Nil(t, db.head.wbl)
	})
}

func TestNoGapAfterRestartWithOOO(t *testing.T) {
	for name, scenario := range sampleTypeScenarios {
		t.Run(name, func(t *testing.T) {
			testNoGapAfterRestartWithOOO(t, scenario)
		})
	}
}

func testNoGapAfterRestartWithOOO(t *testing.T, scenario sampleTypeScenario) {
	series1 := labels.FromStrings("foo", "bar1")
	addSamples := func(t *testing.T, db *DB, fromMins, toMins int64, success bool) {
		app := db.Appender(context.Background())
		for m := fromMins; m <= toMins; m++ {
			ts := m * time.Minute.Milliseconds()
			_, _, err := scenario.appendFunc(app, series1, ts, ts)
			if success {
				require.NoError(t, err)
			} else {
				require.Error(t, err)
			}
		}
		require.NoError(t, app.Commit())
	}

	verifySamples := func(t *testing.T, db *DB, fromMins, toMins int64) {
		var expSamples []chunks.Sample
		for m := fromMins; m <= toMins; m++ {
			ts := m * time.Minute.Milliseconds()
			expSamples = append(expSamples, scenario.sampleFunc(ts, ts))
		}

		expRes := map[string][]chunks.Sample{
			series1.String(): expSamples,
		}

		q, err := db.Querier(math.MinInt64, math.MaxInt64)
		require.NoError(t, err)

		actRes := query(t, q, labels.MustNewMatcher(labels.MatchRegexp, "foo", "bar.*"))
		requireEqualSeries(t, expRes, actRes, true)
	}

	cases := []struct {
		inOrderMint, inOrderMaxt int64
		oooMint, oooMaxt         int64
		// After compaction.
		blockRanges        [][2]int64
		headMint, headMaxt int64
	}{
		{
			300, 490,
			489, 489,
			[][2]int64{{300, 360}, {480, 600}},
			360, 490,
		},
		{
			300, 490,
			479, 479,
			[][2]int64{{300, 360}, {360, 480}},
			360, 490,
		},
	}

	for i, c := range cases {
		t.Run(fmt.Sprintf("case=%d", i), func(t *testing.T) {
			dir := t.TempDir()
			ctx := context.Background()

			opts := DefaultOptions()
			opts.OutOfOrderTimeWindow = 30 * time.Minute.Milliseconds()
			opts.EnableNativeHistograms = true

			db, err := Open(dir, nil, nil, opts, nil)
			require.NoError(t, err)
			db.DisableCompactions()
			t.Cleanup(func() {
				require.NoError(t, db.Close())
			})

			// 3h10m=190m worth in-order data.
			addSamples(t, db, c.inOrderMint, c.inOrderMaxt, true)
			verifySamples(t, db, c.inOrderMint, c.inOrderMaxt)

			// One ooo samples.
			addSamples(t, db, c.oooMint, c.oooMaxt, true)
			verifySamples(t, db, c.inOrderMint, c.inOrderMaxt)

			// We get 2 blocks. 1 from OOO, 1 from in-order.
			require.NoError(t, db.Compact(ctx))
			verifyBlockRanges := func() {
				blocks := db.Blocks()
				require.Len(t, blocks, len(c.blockRanges))
				for j, br := range c.blockRanges {
					require.Equal(t, br[0]*time.Minute.Milliseconds(), blocks[j].MinTime())
					require.Equal(t, br[1]*time.Minute.Milliseconds(), blocks[j].MaxTime())
				}
			}
			verifyBlockRanges()
			require.Equal(t, c.headMint*time.Minute.Milliseconds(), db.head.MinTime())
			require.Equal(t, c.headMaxt*time.Minute.Milliseconds(), db.head.MaxTime())

			// Restart and expect all samples to be present.
			require.NoError(t, db.Close())

			db, err = Open(dir, nil, nil, opts, nil)
			require.NoError(t, err)
			db.DisableCompactions()

			verifyBlockRanges()
			require.Equal(t, c.headMint*time.Minute.Milliseconds(), db.head.MinTime())
			require.Equal(t, c.headMaxt*time.Minute.Milliseconds(), db.head.MaxTime())
			verifySamples(t, db, c.inOrderMint, c.inOrderMaxt)
		})
	}
}

func TestWblReplayAfterOOODisableAndRestart(t *testing.T) {
	for name, scenario := range sampleTypeScenarios {
		t.Run(name, func(t *testing.T) {
			testWblReplayAfterOOODisableAndRestart(t, scenario)
		})
	}
}

func testWblReplayAfterOOODisableAndRestart(t *testing.T, scenario sampleTypeScenario) {
	dir := t.TempDir()

	opts := DefaultOptions()
	opts.OutOfOrderTimeWindow = 60 * time.Minute.Milliseconds()
	opts.EnableNativeHistograms = true

	db, err := Open(dir, nil, nil, opts, nil)
	require.NoError(t, err)
	db.DisableCompactions()
	t.Cleanup(func() {
		require.NoError(t, db.Close())
	})

	series1 := labels.FromStrings("foo", "bar1")
	var allSamples []chunks.Sample
	addSamples := func(fromMins, toMins int64) {
		app := db.Appender(context.Background())
		for m := fromMins; m <= toMins; m++ {
			ts := m * time.Minute.Milliseconds()
			_, s, err := scenario.appendFunc(app, series1, ts, ts)
			require.NoError(t, err)
			allSamples = append(allSamples, s)
		}
		require.NoError(t, app.Commit())
	}

	// In-order samples.
	addSamples(290, 300)
	// OOO samples.
	addSamples(250, 260)

	verifySamples := func(expSamples []chunks.Sample) {
		sort.Slice(expSamples, func(i, j int) bool {
			return expSamples[i].T() < expSamples[j].T()
		})

		expRes := map[string][]chunks.Sample{
			series1.String(): expSamples,
		}

		q, err := db.Querier(math.MinInt64, math.MaxInt64)
		require.NoError(t, err)

		actRes := query(t, q, labels.MustNewMatcher(labels.MatchRegexp, "foo", "bar.*"))
		requireEqualSeries(t, expRes, actRes, true)
	}

	verifySamples(allSamples)

	// Restart DB with OOO disabled.
	require.NoError(t, db.Close())
	opts.OutOfOrderTimeWindow = 0
	db, err = Open(db.dir, nil, nil, opts, nil)
	require.NoError(t, err)

	// We can still query OOO samples when OOO is disabled.
	verifySamples(allSamples)
}

func TestPanicOnApplyConfig(t *testing.T) {
	for name, scenario := range sampleTypeScenarios {
		t.Run(name, func(t *testing.T) {
			testPanicOnApplyConfig(t, scenario)
		})
	}
}

func testPanicOnApplyConfig(t *testing.T, scenario sampleTypeScenario) {
	dir := t.TempDir()

	opts := DefaultOptions()
	opts.OutOfOrderTimeWindow = 60 * time.Minute.Milliseconds()
	opts.EnableNativeHistograms = true

	db, err := Open(dir, nil, nil, opts, nil)
	require.NoError(t, err)
	db.DisableCompactions()
	t.Cleanup(func() {
		require.NoError(t, db.Close())
	})

	series1 := labels.FromStrings("foo", "bar1")
	var allSamples []chunks.Sample
	addSamples := func(fromMins, toMins int64) {
		app := db.Appender(context.Background())
		for m := fromMins; m <= toMins; m++ {
			ts := m * time.Minute.Milliseconds()
			_, s, err := scenario.appendFunc(app, series1, ts, ts)
			require.NoError(t, err)
			allSamples = append(allSamples, s)
		}
		require.NoError(t, app.Commit())
	}

	// In-order samples.
	addSamples(290, 300)
	// OOO samples.
	addSamples(250, 260)

	// Restart DB with OOO disabled.
	require.NoError(t, db.Close())
	opts.OutOfOrderTimeWindow = 0
	db, err = Open(db.dir, nil, prometheus.NewRegistry(), opts, nil)
	require.NoError(t, err)

	// ApplyConfig with OOO enabled and expect no panic.
	err = db.ApplyConfig(&config.Config{
		StorageConfig: config.StorageConfig{
			TSDBConfig: &config.TSDBConfig{
				OutOfOrderTimeWindow: 60 * time.Minute.Milliseconds(),
			},
		},
	})
	require.NoError(t, err)
}

func TestDiskFillingUpAfterDisablingOOO(t *testing.T) {
	for name, scenario := range sampleTypeScenarios {
		t.Run(name, func(t *testing.T) {
			testDiskFillingUpAfterDisablingOOO(t, scenario)
		})
	}
}

func testDiskFillingUpAfterDisablingOOO(t *testing.T, scenario sampleTypeScenario) {
	dir := t.TempDir()
	ctx := context.Background()

	opts := DefaultOptions()
	opts.OutOfOrderTimeWindow = 60 * time.Minute.Milliseconds()
	opts.EnableNativeHistograms = true

	db, err := Open(dir, nil, nil, opts, nil)
	require.NoError(t, err)
	db.DisableCompactions()
	t.Cleanup(func() {
		require.NoError(t, db.Close())
	})

	series1 := labels.FromStrings("foo", "bar1")
	var allSamples []chunks.Sample
	addSamples := func(fromMins, toMins int64) {
		app := db.Appender(context.Background())
		for m := fromMins; m <= toMins; m++ {
			ts := m * time.Minute.Milliseconds()
			_, s, err := scenario.appendFunc(app, series1, ts, ts)
			require.NoError(t, err)
			allSamples = append(allSamples, s)
		}
		require.NoError(t, app.Commit())
	}

	// In-order samples.
	addSamples(290, 300)
	// OOO samples.
	addSamples(250, 299)

	// Restart DB with OOO disabled.
	require.NoError(t, db.Close())
	opts.OutOfOrderTimeWindow = 0
	db, err = Open(db.dir, nil, prometheus.NewRegistry(), opts, nil)
	require.NoError(t, err)
	db.DisableCompactions()

	ms := db.head.series.getByHash(series1.Hash(), series1)
	require.NotEmpty(t, ms.ooo.oooMmappedChunks, "OOO mmap chunk was not replayed")

	checkMmapFileContents := func(contains, notContains []string) {
		mmapDir := mmappedChunksDir(db.head.opts.ChunkDirRoot)
		files, err := os.ReadDir(mmapDir)
		require.NoError(t, err)

		fnames := make([]string, 0, len(files))
		for _, f := range files {
			fnames = append(fnames, f.Name())
		}

		for _, f := range contains {
			require.Contains(t, fnames, f)
		}
		for _, f := range notContains {
			require.NotContains(t, fnames, f)
		}
	}

	// Add in-order samples until ready for compaction..
	addSamples(301, 500)

	// Check that m-map files gets deleted properly after compactions.

	db.head.mmapHeadChunks()
	checkMmapFileContents([]string{"000001", "000002"}, nil)
	require.NoError(t, db.Compact(ctx))
	checkMmapFileContents([]string{"000002"}, []string{"000001"})
	require.Nil(t, ms.ooo, "OOO mmap chunk was not compacted")

	addSamples(501, 650)
	db.head.mmapHeadChunks()
	checkMmapFileContents([]string{"000002", "000003"}, []string{"000001"})
	require.NoError(t, db.Compact(ctx))
	checkMmapFileContents(nil, []string{"000001", "000002", "000003"})

	// Verify that WBL is empty.
	files, err := os.ReadDir(db.head.wbl.Dir())
	require.NoError(t, err)
	require.Len(t, files, 1) // Last empty file after compaction.
	finfo, err := files[0].Info()
	require.NoError(t, err)
	require.Equal(t, int64(0), finfo.Size())
}

func TestHistogramAppendAndQuery(t *testing.T) {
	t.Run("integer histograms", func(t *testing.T) {
		testHistogramAppendAndQueryHelper(t, false)
	})
	t.Run("float histograms", func(t *testing.T) {
		testHistogramAppendAndQueryHelper(t, true)
	})
}

func testHistogramAppendAndQueryHelper(t *testing.T, floatHistogram bool) {
	t.Helper()
	db := openTestDB(t, nil, nil)
	minute := func(m int) int64 { return int64(m) * time.Minute.Milliseconds() }
	t.Cleanup(func() {
		require.NoError(t, db.Close())
	})

	ctx := context.Background()
	appendHistogram := func(t *testing.T,
		lbls labels.Labels, tsMinute int, h *histogram.Histogram,
		exp *[]chunks.Sample, expCRH histogram.CounterResetHint,
	) {
		t.Helper()
		var err error
		app := db.Appender(ctx)
		if floatHistogram {
			_, err = app.AppendHistogram(0, lbls, minute(tsMinute), nil, h.ToFloat(nil))
			efh := h.ToFloat(nil)
			efh.CounterResetHint = expCRH
			*exp = append(*exp, sample{t: minute(tsMinute), fh: efh})
		} else {
			_, err = app.AppendHistogram(0, lbls, minute(tsMinute), h.Copy(), nil)
			eh := h.Copy()
			eh.CounterResetHint = expCRH
			*exp = append(*exp, sample{t: minute(tsMinute), h: eh})
		}
		require.NoError(t, err)
		require.NoError(t, app.Commit())
	}
	appendFloat := func(t *testing.T, lbls labels.Labels, tsMinute int, val float64, exp *[]chunks.Sample) {
		t.Helper()
		app := db.Appender(ctx)
		_, err := app.Append(0, lbls, minute(tsMinute), val)
		require.NoError(t, err)
		require.NoError(t, app.Commit())
		*exp = append(*exp, sample{t: minute(tsMinute), f: val})
	}

	testQuery := func(t *testing.T, name, value string, exp map[string][]chunks.Sample) {
		t.Helper()
		q, err := db.Querier(math.MinInt64, math.MaxInt64)
		require.NoError(t, err)
		act := query(t, q, labels.MustNewMatcher(labels.MatchRegexp, name, value))
		require.Equal(t, exp, act)
	}

	baseH := &histogram.Histogram{
		Count:         15,
		ZeroCount:     4,
		ZeroThreshold: 0.001,
		Sum:           35.5,
		Schema:        1,
		PositiveSpans: []histogram.Span{
			{Offset: 0, Length: 2},
			{Offset: 2, Length: 2},
		},
		PositiveBuckets: []int64{1, 1, -1, 0},
		NegativeSpans: []histogram.Span{
			{Offset: 0, Length: 1},
			{Offset: 1, Length: 2},
		},
		NegativeBuckets: []int64{1, 2, -1},
	}

	var (
		series1                = labels.FromStrings("foo", "bar1")
		series2                = labels.FromStrings("foo", "bar2")
		series3                = labels.FromStrings("foo", "bar3")
		series4                = labels.FromStrings("foo", "bar4")
		exp1, exp2, exp3, exp4 []chunks.Sample
	)

	// TODO(codesome): test everything for negative buckets as well.
	t.Run("series with only histograms", func(t *testing.T) {
		h := baseH.Copy() // This is shared across all sub tests.

		appendHistogram(t, series1, 100, h, &exp1, histogram.UnknownCounterReset)
		testQuery(t, "foo", "bar1", map[string][]chunks.Sample{series1.String(): exp1})

		h.PositiveBuckets[0]++
		h.NegativeBuckets[0] += 2
		h.Count += 10
		appendHistogram(t, series1, 101, h, &exp1, histogram.NotCounterReset)
		testQuery(t, "foo", "bar1", map[string][]chunks.Sample{series1.String(): exp1})

		t.Run("changing schema", func(t *testing.T) {
			h.Schema = 2
			appendHistogram(t, series1, 102, h, &exp1, histogram.UnknownCounterReset)
			testQuery(t, "foo", "bar1", map[string][]chunks.Sample{series1.String(): exp1})

			// Schema back to old.
			h.Schema = 1
			appendHistogram(t, series1, 103, h, &exp1, histogram.UnknownCounterReset)
			testQuery(t, "foo", "bar1", map[string][]chunks.Sample{series1.String(): exp1})
		})

		t.Run("new buckets incoming", func(t *testing.T) {
			// In the previous unit test, during the last histogram append, we
			// changed the schema and  that caused a new chunk creation. Because
			// of the next append the layout of the last histogram will change
			// because the chunk will be re-encoded. So this forces us to modify
			// the last histogram in exp1 so when we query we get the expected
			// results.
			if floatHistogram {
				lh := exp1[len(exp1)-1].FH().Copy()
				lh.PositiveSpans[1].Length++
				lh.PositiveBuckets = append(lh.PositiveBuckets, 0)
				exp1[len(exp1)-1] = sample{t: exp1[len(exp1)-1].T(), fh: lh}
			} else {
				lh := exp1[len(exp1)-1].H().Copy()
				lh.PositiveSpans[1].Length++
				lh.PositiveBuckets = append(lh.PositiveBuckets, -2) // -2 makes the last bucket 0.
				exp1[len(exp1)-1] = sample{t: exp1[len(exp1)-1].T(), h: lh}
			}

			// This histogram with new bucket at the end causes the re-encoding of the previous histogram.
			// Hence the previous histogram is recoded into this new layout.
			// But the query returns the histogram from the in-memory buffer, hence we don't see the recode here yet.
			h.PositiveSpans[1].Length++
			h.PositiveBuckets = append(h.PositiveBuckets, 1)
			h.Count += 3
			appendHistogram(t, series1, 104, h, &exp1, histogram.NotCounterReset)
			testQuery(t, "foo", "bar1", map[string][]chunks.Sample{series1.String(): exp1})

			// Because of the previous two histograms being on the active chunk,
			// and the next append is only adding a new bucket, the active chunk
			// will be re-encoded to the new layout.
			if floatHistogram {
				lh := exp1[len(exp1)-2].FH().Copy()
				lh.PositiveSpans[0].Length++
				lh.PositiveSpans[1].Offset--
				lh.PositiveBuckets = []float64{2, 3, 0, 2, 2, 0}
				exp1[len(exp1)-2] = sample{t: exp1[len(exp1)-2].T(), fh: lh}

				lh = exp1[len(exp1)-1].FH().Copy()
				lh.PositiveSpans[0].Length++
				lh.PositiveSpans[1].Offset--
				lh.PositiveBuckets = []float64{2, 3, 0, 2, 2, 3}
				exp1[len(exp1)-1] = sample{t: exp1[len(exp1)-1].T(), fh: lh}
			} else {
				lh := exp1[len(exp1)-2].H().Copy()
				lh.PositiveSpans[0].Length++
				lh.PositiveSpans[1].Offset--
				lh.PositiveBuckets = []int64{2, 1, -3, 2, 0, -2}
				exp1[len(exp1)-2] = sample{t: exp1[len(exp1)-2].T(), h: lh}

				lh = exp1[len(exp1)-1].H().Copy()
				lh.PositiveSpans[0].Length++
				lh.PositiveSpans[1].Offset--
				lh.PositiveBuckets = []int64{2, 1, -3, 2, 0, 1}
				exp1[len(exp1)-1] = sample{t: exp1[len(exp1)-1].T(), h: lh}
			}

			// Now we add the new buckets in between. Empty bucket is again not present for the old histogram.
			h.PositiveSpans[0].Length++
			h.PositiveSpans[1].Offset--
			h.Count += 3
			// {2, 1, -1, 0, 1} -> {2, 1, 0, -1, 0, 1}
			h.PositiveBuckets = append(h.PositiveBuckets[:2], append([]int64{0}, h.PositiveBuckets[2:]...)...)
			appendHistogram(t, series1, 105, h, &exp1, histogram.NotCounterReset)
			testQuery(t, "foo", "bar1", map[string][]chunks.Sample{series1.String(): exp1})

			// We add 4 more histograms to clear out the buffer and see the re-encoded histograms.
			appendHistogram(t, series1, 106, h, &exp1, histogram.NotCounterReset)
			appendHistogram(t, series1, 107, h, &exp1, histogram.NotCounterReset)
			appendHistogram(t, series1, 108, h, &exp1, histogram.NotCounterReset)
			appendHistogram(t, series1, 109, h, &exp1, histogram.NotCounterReset)

			// Update the expected histograms to reflect the re-encoding.
			if floatHistogram {
				l := len(exp1)
				h7 := exp1[l-7].FH()
				h7.PositiveSpans = exp1[l-1].FH().PositiveSpans
				h7.PositiveBuckets = []float64{2, 3, 0, 2, 2, 0}
				exp1[l-7] = sample{t: exp1[l-7].T(), fh: h7}

				h6 := exp1[l-6].FH()
				h6.PositiveSpans = exp1[l-1].FH().PositiveSpans
				h6.PositiveBuckets = []float64{2, 3, 0, 2, 2, 3}
				exp1[l-6] = sample{t: exp1[l-6].T(), fh: h6}
			} else {
				l := len(exp1)
				h7 := exp1[l-7].H()
				h7.PositiveSpans = exp1[l-1].H().PositiveSpans
				h7.PositiveBuckets = []int64{2, 1, -3, 2, 0, -2} // -3 and -2 are the empty buckets.
				exp1[l-7] = sample{t: exp1[l-7].T(), h: h7}

				h6 := exp1[l-6].H()
				h6.PositiveSpans = exp1[l-1].H().PositiveSpans
				h6.PositiveBuckets = []int64{2, 1, -3, 2, 0, 1} // -3 is the empty bucket.
				exp1[l-6] = sample{t: exp1[l-6].T(), h: h6}
			}

			testQuery(t, "foo", "bar1", map[string][]chunks.Sample{series1.String(): exp1})
		})

		t.Run("buckets disappearing", func(t *testing.T) {
			h.PositiveSpans[1].Length--
			h.PositiveBuckets = h.PositiveBuckets[:len(h.PositiveBuckets)-1]
			h.Count -= 3
			appendHistogram(t, series1, 110, h, &exp1, histogram.UnknownCounterReset)
			testQuery(t, "foo", "bar1", map[string][]chunks.Sample{series1.String(): exp1})
		})
	})

	t.Run("series starting with float and then getting histograms", func(t *testing.T) {
		appendFloat(t, series2, 100, 100, &exp2)
		appendFloat(t, series2, 101, 101, &exp2)
		appendFloat(t, series2, 102, 102, &exp2)
		testQuery(t, "foo", "bar2", map[string][]chunks.Sample{series2.String(): exp2})

		h := baseH.Copy()
		appendHistogram(t, series2, 103, h, &exp2, histogram.UnknownCounterReset)
		appendHistogram(t, series2, 104, h, &exp2, histogram.NotCounterReset)
		appendHistogram(t, series2, 105, h, &exp2, histogram.NotCounterReset)
		testQuery(t, "foo", "bar2", map[string][]chunks.Sample{series2.String(): exp2})

		// Switching between float and histograms again.
		appendFloat(t, series2, 106, 106, &exp2)
		appendFloat(t, series2, 107, 107, &exp2)
		testQuery(t, "foo", "bar2", map[string][]chunks.Sample{series2.String(): exp2})

		appendHistogram(t, series2, 108, h, &exp2, histogram.UnknownCounterReset)
		appendHistogram(t, series2, 109, h, &exp2, histogram.NotCounterReset)
		testQuery(t, "foo", "bar2", map[string][]chunks.Sample{series2.String(): exp2})
	})

	t.Run("series starting with histogram and then getting float", func(t *testing.T) {
		h := baseH.Copy()
		appendHistogram(t, series3, 101, h, &exp3, histogram.UnknownCounterReset)
		appendHistogram(t, series3, 102, h, &exp3, histogram.NotCounterReset)
		appendHistogram(t, series3, 103, h, &exp3, histogram.NotCounterReset)
		testQuery(t, "foo", "bar3", map[string][]chunks.Sample{series3.String(): exp3})

		appendFloat(t, series3, 104, 100, &exp3)
		appendFloat(t, series3, 105, 101, &exp3)
		appendFloat(t, series3, 106, 102, &exp3)
		testQuery(t, "foo", "bar3", map[string][]chunks.Sample{series3.String(): exp3})

		// Switching between histogram and float again.
		appendHistogram(t, series3, 107, h, &exp3, histogram.UnknownCounterReset)
		appendHistogram(t, series3, 108, h, &exp3, histogram.NotCounterReset)
		testQuery(t, "foo", "bar3", map[string][]chunks.Sample{series3.String(): exp3})

		appendFloat(t, series3, 109, 106, &exp3)
		appendFloat(t, series3, 110, 107, &exp3)
		testQuery(t, "foo", "bar3", map[string][]chunks.Sample{series3.String(): exp3})
	})

	t.Run("query mix of histogram and float series", func(t *testing.T) {
		// A float only series.
		appendFloat(t, series4, 100, 100, &exp4)
		appendFloat(t, series4, 101, 101, &exp4)
		appendFloat(t, series4, 102, 102, &exp4)

		testQuery(t, "foo", "bar.*", map[string][]chunks.Sample{
			series1.String(): exp1,
			series2.String(): exp2,
			series3.String(): exp3,
			series4.String(): exp4,
		})
	})
}

func TestQueryHistogramFromBlocksWithCompaction(t *testing.T) {
	minute := func(m int) int64 { return int64(m) * time.Minute.Milliseconds() }

	testBlockQuerying := func(t *testing.T, blockSeries ...[]storage.Series) {
		t.Helper()

		opts := DefaultOptions()
		db := openTestDB(t, opts, nil)
		t.Cleanup(func() {
			require.NoError(t, db.Close())
		})

		var it chunkenc.Iterator
		exp := make(map[string][]chunks.Sample)
		for _, series := range blockSeries {
			createBlock(t, db.Dir(), series)

			for _, s := range series {
				lbls := s.Labels().String()
				slice := exp[lbls]
				it = s.Iterator(it)
				smpls, err := storage.ExpandSamples(it, nil)
				require.NoError(t, err)
				slice = append(slice, smpls...)
				sort.Slice(slice, func(i, j int) bool {
					return slice[i].T() < slice[j].T()
				})
				exp[lbls] = slice
			}
		}

		require.Empty(t, db.Blocks())
		require.NoError(t, db.reload())
		require.Len(t, db.Blocks(), len(blockSeries))

		q, err := db.Querier(math.MinInt64, math.MaxInt64)
		require.NoError(t, err)
		res := query(t, q, labels.MustNewMatcher(labels.MatchRegexp, "__name__", ".*"))
		compareSeries(t, exp, res)

		// Compact all the blocks together and query again.
		blocks := db.Blocks()
		blockDirs := make([]string, 0, len(blocks))
		for _, b := range blocks {
			blockDirs = append(blockDirs, b.Dir())
		}
		ids, err := db.compactor.Compact(db.Dir(), blockDirs, blocks)
		require.NoError(t, err)
		require.Len(t, ids, 1)
		require.NoError(t, db.reload())
		require.Len(t, db.Blocks(), 1)

		q, err = db.Querier(math.MinInt64, math.MaxInt64)
		require.NoError(t, err)
		res = query(t, q, labels.MustNewMatcher(labels.MatchRegexp, "__name__", ".*"))

		// After compaction, we do not require "unknown" counter resets
		// due to origin from different overlapping chunks anymore.
		for _, ss := range exp {
			for i, s := range ss[1:] {
				if s.Type() == chunkenc.ValHistogram && ss[i].Type() == chunkenc.ValHistogram && s.H().CounterResetHint == histogram.UnknownCounterReset {
					s.H().CounterResetHint = histogram.NotCounterReset
				}
				if s.Type() == chunkenc.ValFloatHistogram && ss[i].Type() == chunkenc.ValFloatHistogram && s.FH().CounterResetHint == histogram.UnknownCounterReset {
					s.FH().CounterResetHint = histogram.NotCounterReset
				}
			}
		}
		compareSeries(t, exp, res)
	}

	for _, floatHistogram := range []bool{false, true} {
		t.Run(fmt.Sprintf("floatHistogram=%t", floatHistogram), func(t *testing.T) {
			t.Run("serial blocks with only histograms", func(t *testing.T) {
				testBlockQuerying(t,
					genHistogramSeries(10, 5, minute(0), minute(119), minute(1), floatHistogram),
					genHistogramSeries(10, 5, minute(120), minute(239), minute(1), floatHistogram),
					genHistogramSeries(10, 5, minute(240), minute(359), minute(1), floatHistogram),
				)
			})

			t.Run("serial blocks with either histograms or floats in a block and not both", func(t *testing.T) {
				testBlockQuerying(t,
					genHistogramSeries(10, 5, minute(0), minute(119), minute(1), floatHistogram),
					genSeriesFromSampleGenerator(10, 5, minute(120), minute(239), minute(1), func(ts int64) chunks.Sample {
						return sample{t: ts, f: rand.Float64()}
					}),
					genHistogramSeries(10, 5, minute(240), minute(359), minute(1), floatHistogram),
				)
			})

			t.Run("serial blocks with mix of histograms and float64", func(t *testing.T) {
				testBlockQuerying(t,
					genHistogramAndFloatSeries(10, 5, minute(0), minute(60), minute(1), floatHistogram),
					genHistogramSeries(10, 5, minute(61), minute(120), minute(1), floatHistogram),
					genHistogramAndFloatSeries(10, 5, minute(121), minute(180), minute(1), floatHistogram),
					genSeriesFromSampleGenerator(10, 5, minute(181), minute(240), minute(1), func(ts int64) chunks.Sample {
						return sample{t: ts, f: rand.Float64()}
					}),
				)
			})

			t.Run("overlapping blocks with only histograms", func(t *testing.T) {
				testBlockQuerying(t,
					genHistogramSeries(10, 5, minute(0), minute(120), minute(3), floatHistogram),
					genHistogramSeries(10, 5, minute(1), minute(120), minute(3), floatHistogram),
					genHistogramSeries(10, 5, minute(2), minute(120), minute(3), floatHistogram),
				)
			})

			t.Run("overlapping blocks with only histograms and only float in a series", func(t *testing.T) {
				testBlockQuerying(t,
					genHistogramSeries(10, 5, minute(0), minute(120), minute(3), floatHistogram),
					genSeriesFromSampleGenerator(10, 5, minute(1), minute(120), minute(3), func(ts int64) chunks.Sample {
						return sample{t: ts, f: rand.Float64()}
					}),
					genHistogramSeries(10, 5, minute(2), minute(120), minute(3), floatHistogram),
				)
			})

			t.Run("overlapping blocks with mix of histograms and float64", func(t *testing.T) {
				testBlockQuerying(t,
					genHistogramAndFloatSeries(10, 5, minute(0), minute(60), minute(3), floatHistogram),
					genHistogramSeries(10, 5, minute(46), minute(100), minute(3), floatHistogram),
					genHistogramAndFloatSeries(10, 5, minute(89), minute(140), minute(3), floatHistogram),
					genSeriesFromSampleGenerator(10, 5, minute(126), minute(200), minute(3), func(ts int64) chunks.Sample {
						return sample{t: ts, f: rand.Float64()}
					}),
				)
			})
		})
	}
}

func TestNativeHistogramFlag(t *testing.T) {
	dir := t.TempDir()
	db, err := Open(dir, nil, nil, nil, nil)
	require.NoError(t, err)
	t.Cleanup(func() {
		require.NoError(t, db.Close())
	})
	h := &histogram.Histogram{
		Count:         9,
		ZeroCount:     4,
		ZeroThreshold: 0.001,
		Sum:           35.5,
		Schema:        1,
		PositiveSpans: []histogram.Span{
			{Offset: 0, Length: 2},
			{Offset: 2, Length: 2},
		},
		PositiveBuckets: []int64{1, 1, -1, 0},
	}

	l := labels.FromStrings("foo", "bar")

	app := db.Appender(context.Background())

	// Disabled by default.
	_, err = app.AppendHistogram(0, l, 100, h, nil)
	require.Equal(t, storage.ErrNativeHistogramsDisabled, err)
	_, err = app.AppendHistogram(0, l, 105, nil, h.ToFloat(nil))
	require.Equal(t, storage.ErrNativeHistogramsDisabled, err)

	// Enable and append.
	db.EnableNativeHistograms()
	_, err = app.AppendHistogram(0, l, 200, h, nil)
	require.NoError(t, err)
	_, err = app.AppendHistogram(0, l, 205, nil, h.ToFloat(nil))
	require.NoError(t, err)

	db.DisableNativeHistograms()
	_, err = app.AppendHistogram(0, l, 300, h, nil)
	require.Equal(t, storage.ErrNativeHistogramsDisabled, err)
	_, err = app.AppendHistogram(0, l, 305, nil, h.ToFloat(nil))
	require.Equal(t, storage.ErrNativeHistogramsDisabled, err)

	require.NoError(t, app.Commit())

	q, err := db.Querier(math.MinInt, math.MaxInt64)
	require.NoError(t, err)
	act := query(t, q, labels.MustNewMatcher(labels.MatchEqual, "foo", "bar"))
	require.Equal(t, map[string][]chunks.Sample{
		l.String(): {sample{t: 200, h: h}, sample{t: 205, fh: h.ToFloat(nil)}},
	}, act)
}

func TestOOONativeHistogramsSettings(t *testing.T) {
	h := &histogram.Histogram{
		Count:         9,
		ZeroCount:     4,
		ZeroThreshold: 0.001,
		Sum:           35.5,
		Schema:        1,
		PositiveSpans: []histogram.Span{
			{Offset: 0, Length: 2},
			{Offset: 2, Length: 2},
		},
		PositiveBuckets: []int64{1, 1, -1, 0},
	}

	l := labels.FromStrings("foo", "bar")

	t.Run("Test OOO native histograms if OOO is disabled and Native Histograms is enabled", func(t *testing.T) {
		opts := DefaultOptions()
		opts.OutOfOrderTimeWindow = 0
		db := openTestDB(t, opts, []int64{100})
		defer func() {
			require.NoError(t, db.Close())
		}()

		db.EnableNativeHistograms()

		app := db.Appender(context.Background())
		_, err := app.AppendHistogram(0, l, 100, h, nil)
		require.NoError(t, err)

		_, err = app.AppendHistogram(0, l, 50, h, nil)
		require.NoError(t, err) // The OOO sample is not detected until it is committed, so no error is returned

		require.NoError(t, app.Commit())

		q, err := db.Querier(math.MinInt, math.MaxInt64)
		require.NoError(t, err)
		act := query(t, q, labels.MustNewMatcher(labels.MatchEqual, "foo", "bar"))
		require.Equal(t, map[string][]chunks.Sample{
			l.String(): {sample{t: 100, h: h}},
		}, act)
	})
	t.Run("Test OOO Native Histograms if OOO is enabled and Native Histograms are disabled", func(t *testing.T) {
		opts := DefaultOptions()
		opts.OutOfOrderTimeWindow = 100
		db := openTestDB(t, opts, []int64{100})
		defer func() {
			require.NoError(t, db.Close())
		}()

		db.DisableNativeHistograms()

		// Attempt to add an in-order sample
		app := db.Appender(context.Background())
		_, err := app.AppendHistogram(0, l, 200, h, nil)
		require.Equal(t, storage.ErrNativeHistogramsDisabled, err)

		// Attempt to add an OOO sample
		_, err = app.AppendHistogram(0, l, 100, h, nil)
		require.Equal(t, storage.ErrNativeHistogramsDisabled, err)

		require.NoError(t, app.Commit())

		q, err := db.Querier(math.MinInt, math.MaxInt64)
		require.NoError(t, err)
		act := query(t, q, labels.MustNewMatcher(labels.MatchEqual, "foo", "bar"))
		require.Equal(t, map[string][]chunks.Sample{}, act)
	})
	t.Run("Test OOO native histograms when both OOO and Native Histograms are enabled", func(t *testing.T) {
		opts := DefaultOptions()
		opts.OutOfOrderTimeWindow = 100
		db := openTestDB(t, opts, []int64{100})
		defer func() {
			require.NoError(t, db.Close())
		}()

		db.EnableNativeHistograms()

		// Add in-order samples
		app := db.Appender(context.Background())
		_, err := app.AppendHistogram(0, l, 200, h, nil)
		require.NoError(t, err)

		// Add OOO samples
		_, err = app.AppendHistogram(0, l, 100, h, nil)
		require.NoError(t, err)
		_, err = app.AppendHistogram(0, l, 150, h, nil)
		require.NoError(t, err)

		require.NoError(t, app.Commit())

		q, err := db.Querier(math.MinInt, math.MaxInt64)
		require.NoError(t, err)
		act := query(t, q, labels.MustNewMatcher(labels.MatchEqual, "foo", "bar"))
		requireEqualSeries(t, map[string][]chunks.Sample{
			l.String(): {sample{t: 100, h: h}, sample{t: 150, h: h}, sample{t: 200, h: h}},
		}, act, true)
	})
}

// compareSeries essentially replaces `require.Equal(t, expected, actual)` in
// situations where the actual series might contain more counter reset hints
// "unknown" than the expected series. This can easily happen for long series
// that trigger new chunks. This function therefore tolerates counter reset
// hints "CounterReset" and "NotCounterReset" in an expected series where the
// actual series contains a counter reset hint "UnknownCounterReset".
// "GaugeType" hints are still strictly checked, and any "UnknownCounterReset"
// in an expected series has to be matched precisely by the actual series.
func compareSeries(t require.TestingT, expected, actual map[string][]chunks.Sample) {
	if len(expected) != len(actual) {
		// The reason for the difference is not the counter reset hints
		// (alone), so let's use the pretty diffing by the require
		// package.
		require.Equal(t, expected, actual, "number of series differs")
	}
	for key, expSamples := range expected {
		actSamples, ok := actual[key]
		if !ok {
			require.Equal(t, expected, actual, "expected series %q not found", key)
		}
		if len(expSamples) != len(actSamples) {
			require.Equal(t, expSamples, actSamples, "number of samples for series %q differs", key)
		}

		for i, eS := range expSamples {
			aS := actSamples[i]

			// Must use the interface as Equal does not work when actual types differ
			// not only does the type differ, but chunk.Sample.FH() interface may auto convert from chunk.Sample.H()!
			require.Equal(t, eS.T(), aS.T(), "timestamp of sample %d in series %q differs", i, key)

			require.Equal(t, eS.Type(), aS.Type(), "type of sample %d in series %q differs", i, key)

			switch eS.Type() {
			case chunkenc.ValFloat:
				require.Equal(t, eS.F(), aS.F(), "sample %d in series %q differs", i, key)
			case chunkenc.ValHistogram:
				eH, aH := eS.H(), aS.H()
				if aH.CounterResetHint == histogram.UnknownCounterReset {
					eH = eH.Copy()
					// It is always safe to set the counter reset hint to UnknownCounterReset
					eH.CounterResetHint = histogram.UnknownCounterReset
					eS = sample{t: eS.T(), h: eH}
				}
				require.Equal(t, eH, aH, "histogram sample %d in series %q differs", i, key)

			case chunkenc.ValFloatHistogram:
				eFH, aFH := eS.FH(), aS.FH()
				if aFH.CounterResetHint == histogram.UnknownCounterReset {
					eFH = eFH.Copy()
					// It is always safe to set the counter reset hint to UnknownCounterReset
					eFH.CounterResetHint = histogram.UnknownCounterReset
					eS = sample{t: eS.T(), fh: eFH}
				}
				require.Equal(t, eFH, aFH, "float histogram sample %d in series %q differs", i, key)
			}
		}
	}
}

// TestChunkQuerierReadWriteRace looks for any possible race between appending
// samples and reading chunks because the head chunk that is being appended to
// can be read in parallel and we should be able to make a copy of the chunk without
// worrying about the parallel write.
func TestChunkQuerierReadWriteRace(t *testing.T) {
	db := openTestDB(t, nil, nil)
	defer func() {
		require.NoError(t, db.Close())
	}()

	lbls := labels.FromStrings("foo", "bar")

	writer := func() error {
		<-time.After(5 * time.Millisecond) // Initial pause while readers start.
		ts := 0
		for i := 0; i < 500; i++ {
			app := db.Appender(context.Background())
			for j := 0; j < 10; j++ {
				ts++
				_, err := app.Append(0, lbls, int64(ts), float64(ts*100))
				if err != nil {
					return err
				}
			}
			err := app.Commit()
			if err != nil {
				return err
			}
			<-time.After(time.Millisecond)
		}
		return nil
	}

	reader := func() {
		querier, err := db.ChunkQuerier(math.MinInt64, math.MaxInt64)
		require.NoError(t, err)
		defer func(q storage.ChunkQuerier) {
			require.NoError(t, q.Close())
		}(querier)
		ss := querier.Select(context.Background(), false, nil, labels.MustNewMatcher(labels.MatchEqual, "foo", "bar"))
		for ss.Next() {
			cs := ss.At()
			it := cs.Iterator(nil)
			for it.Next() {
				m := it.At()
				b := m.Chunk.Bytes()
				bb := make([]byte, len(b))
				copy(bb, b) // This copying of chunk bytes detects any race.
			}
		}
		require.NoError(t, ss.Err())
	}

	ch := make(chan struct{})
	var writerErr error
	go func() {
		defer close(ch)
		writerErr = writer()
	}()

Outer:
	for {
		reader()
		select {
		case <-ch:
			break Outer
		default:
		}
	}

	require.NoError(t, writerErr)
}

type mockCompactorFn struct {
	planFn    func() ([]string, error)
	compactFn func() ([]ulid.ULID, error)
	writeFn   func() ([]ulid.ULID, error)
}

func (c *mockCompactorFn) Plan(string) ([]string, error) {
	return c.planFn()
}

func (c *mockCompactorFn) Compact(string, []string, []*Block) ([]ulid.ULID, error) {
	return c.compactFn()
}

<<<<<<< HEAD
func (c *mockCompactorFn) CompactOOO(_ string, _ *OOOCompactionHead) (result []ulid.ULID, err error) {
	panic("implement me")
}

func (c *mockCompactorFn) Write(_ string, _ BlockReader, _, _ int64, _ *BlockMeta) ([]ulid.ULID, error) {
=======
func (c *mockCompactorFn) Write(string, BlockReader, int64, int64, *BlockMeta) ([]ulid.ULID, error) {
>>>>>>> 1e4144a4
	return c.writeFn()
}

// Regression test for https://github.com/prometheus/prometheus/pull/13754
func TestAbortBlockCompactions(t *testing.T) {
	// Create a test DB
	db := openTestDB(t, nil, nil)
	defer func() {
		require.NoError(t, db.Close())
	}()
	// It should NOT be compactable at the beginning of the test
	require.False(t, db.head.compactable(), "head should NOT be compactable")

	// Track the number of compactions run inside db.compactBlocks()
	var compactions int

	// Use a mock compactor with custom Plan() implementation
	db.compactor = &mockCompactorFn{
		planFn: func() ([]string, error) {
			// On every Plan() run increment compactions. After 4 compactions
			// update HEAD to make it compactable to force an exit from db.compactBlocks() loop.
			compactions++
			if compactions > 3 {
				chunkRange := db.head.chunkRange.Load()
				db.head.minTime.Store(0)
				db.head.maxTime.Store(chunkRange * 2)
				require.True(t, db.head.compactable(), "head should be compactable")
			}
			// Our custom Plan() will always return something to compact.
			return []string{"1", "2", "3"}, nil
		},
		compactFn: func() ([]ulid.ULID, error) {
			return []ulid.ULID{}, nil
		},
		writeFn: func() ([]ulid.ULID, error) {
			return []ulid.ULID{}, nil
		},
	}

	err := db.Compact(context.Background())
	require.NoError(t, err)
	require.True(t, db.head.compactable(), "head should be compactable")
	require.Equal(t, 4, compactions, "expected 4 compactions to be completed")
}

func TestNewCompactorFunc(t *testing.T) {
	opts := DefaultOptions()
	block1 := ulid.MustNew(1, nil)
	block2 := ulid.MustNew(2, nil)
	opts.NewCompactorFunc = func(context.Context, prometheus.Registerer, *slog.Logger, []int64, chunkenc.Pool, *Options) (Compactor, error) {
		return &mockCompactorFn{
			planFn: func() ([]string, error) {
				return []string{block1.String(), block2.String()}, nil
			},
			compactFn: func() ([]ulid.ULID, error) {
				return []ulid.ULID{block1}, nil
			},
			writeFn: func() ([]ulid.ULID, error) {
				return []ulid.ULID{block2}, nil
			},
		}, nil
	}
	db := openTestDB(t, opts, nil)
	defer func() {
		require.NoError(t, db.Close())
	}()
	plans, err := db.compactor.Plan("")
	require.NoError(t, err)
	require.Equal(t, []string{block1.String(), block2.String()}, plans)
	ulids, err := db.compactor.Compact("", nil, nil)
	require.NoError(t, err)
	require.Len(t, ulids, 1)
	require.Equal(t, block1, ulids[0])
	ulids, err = db.compactor.Write("", nil, 0, 1, nil)
	require.NoError(t, err)
	require.Len(t, ulids, 1)
	require.Equal(t, block2, ulids[0])
}

func TestCompactHeadWithoutTruncation(t *testing.T) {
	setupDB := func() *DB {
		db := openTestDB(t, nil, nil)
		t.Cleanup(func() {
			require.NoError(t, db.Close())
		})
		db.DisableCompactions()

		// Add samples to the head.
		lbls := labels.FromStrings("foo", "bar")
		app := db.Appender(context.Background())
		_, err := app.Append(0, lbls, 0, 0)
		require.NoError(t, err)
		_, err = app.Append(0, lbls, DefaultBlockDuration/2, float64(DefaultBlockDuration/2))
		require.NoError(t, err)
		_, err = app.Append(0, lbls, DefaultBlockDuration-1, float64(DefaultBlockDuration-1))
		require.NoError(t, err)
		_, err = app.Append(0, lbls, 2*DefaultBlockDuration, float64(2*DefaultBlockDuration))
		require.NoError(t, err)
		require.NoError(t, app.Commit())

		return db
	}

	testQuery := func(db *DB, expSamples []chunks.Sample) {
		rh := NewRangeHead(db.Head(), math.MinInt64, math.MaxInt64)
		q, err := NewBlockQuerier(rh, math.MinInt64, math.MaxInt64)
		require.NoError(t, err)
		ss := query(t, q, labels.MustNewMatcher(labels.MatchEqual, "foo", "bar"))
		require.Equal(t, map[string][]chunks.Sample{`{foo="bar"}`: expSamples}, ss)
	}

	{ // Compact the head with truncation.
		db := setupDB()
		rh := NewRangeHead(db.Head(), 0, DefaultBlockDuration-1)
		require.NoError(t, db.CompactHead(rh))
		// Samples got truncated from the head.
		testQuery(db, []chunks.Sample{
			sample{t: 2 * DefaultBlockDuration, f: float64(2 * DefaultBlockDuration)},
		})
	}

	{ // Compact the head without truncation.
		db := setupDB()
		rh := NewRangeHead(db.Head(), 0, DefaultBlockDuration-1)
		require.NoError(t, db.CompactHeadWithoutTruncation(rh))
		// All samples still exist in the head.
		testQuery(db, []chunks.Sample{
			sample{t: 0, f: 0},
			sample{t: DefaultBlockDuration / 2, f: float64(DefaultBlockDuration / 2)},
			sample{t: DefaultBlockDuration - 1, f: float64(DefaultBlockDuration - 1)},
			sample{t: 2 * DefaultBlockDuration, f: float64(2 * DefaultBlockDuration)},
		})
	}
}

func TestBlockQuerierAndBlockChunkQuerier(t *testing.T) {
	opts := DefaultOptions()
	opts.BlockQuerierFunc = func(b BlockReader, mint, maxt int64) (storage.Querier, error) {
		// Only block with hints can be queried.
		if len(b.Meta().Compaction.Hints) > 0 {
			return NewBlockQuerier(b, mint, maxt)
		}
		return storage.NoopQuerier(), nil
	}
	opts.BlockChunkQuerierFunc = func(b BlockReader, mint, maxt int64) (storage.ChunkQuerier, error) {
		// Only level 4 compaction block can be queried.
		if b.Meta().Compaction.Level == 4 {
			return NewBlockChunkQuerier(b, mint, maxt)
		}
		return storage.NoopChunkedQuerier(), nil
	}

	db := openTestDB(t, opts, nil)
	defer func() {
		require.NoError(t, db.Close())
	}()

	metas := []BlockMeta{
		{Compaction: BlockMetaCompaction{Hints: []string{"test-hint"}}},
		{Compaction: BlockMetaCompaction{Level: 4}},
	}
	for i := range metas {
		// Include blockID into series to identify which block got touched.
		serieses := []storage.Series{storage.NewListSeries(labels.FromMap(map[string]string{"block": fmt.Sprintf("block-%d", i), labels.MetricName: "test_metric"}), []chunks.Sample{sample{t: 0, f: 1}})}
		blockDir := createBlock(t, db.Dir(), serieses)
		b, err := OpenBlock(db.logger, blockDir, db.chunkPool, nil)
		require.NoError(t, err)

		// Overwrite meta.json with compaction section for testing purpose.
		b.meta.Compaction = metas[i].Compaction
		_, err = writeMetaFile(db.logger, blockDir, &b.meta)
		require.NoError(t, err)
		require.NoError(t, b.Close())
	}
	require.NoError(t, db.reloadBlocks())
	require.Len(t, db.Blocks(), 2)

	querier, err := db.Querier(0, 500)
	require.NoError(t, err)
	defer querier.Close()
	matcher := labels.MustNewMatcher(labels.MatchEqual, labels.MetricName, "test_metric")
	seriesSet := querier.Select(context.Background(), false, nil, matcher)
	count := 0
	var lbls labels.Labels
	for seriesSet.Next() {
		count++
		lbls = seriesSet.At().Labels()
	}
	require.NoError(t, seriesSet.Err())
	require.Equal(t, 1, count)
	// Make sure only block-0 is queried.
	require.Equal(t, "block-0", lbls.Get("block"))

	chunkQuerier, err := db.ChunkQuerier(0, 500)
	require.NoError(t, err)
	defer chunkQuerier.Close()
	css := chunkQuerier.Select(context.Background(), false, nil, matcher)
	count = 0
	// Reset lbls variable.
	lbls = labels.EmptyLabels()
	for css.Next() {
		count++
		lbls = css.At().Labels()
	}
	require.NoError(t, css.Err())
	require.Equal(t, 1, count)
	// Make sure only block-1 is queried.
	require.Equal(t, "block-1", lbls.Get("block"))
}

func TestGenerateCompactionDelay(t *testing.T) {
	assertDelay := func(delay time.Duration, expectedMaxPercentDelay int) {
		t.Helper()
		require.GreaterOrEqual(t, delay, time.Duration(0))
		// Expect to generate a delay up to MaxPercentDelay of the head chunk range
		require.LessOrEqual(t, delay, (time.Duration(60000*expectedMaxPercentDelay/100) * time.Millisecond))
	}

	opts := DefaultOptions()
	cases := []struct {
		compactionDelayPercent int
	}{
		{
			compactionDelayPercent: 1,
		},
		{
			compactionDelayPercent: 10,
		},
		{
			compactionDelayPercent: 60,
		},
		{
			compactionDelayPercent: 100,
		},
	}

	opts.EnableDelayedCompaction = true

	for _, c := range cases {
		opts.CompactionDelayMaxPercent = c.compactionDelayPercent
		db := openTestDB(t, opts, []int64{60000})
		defer func() {
			require.NoError(t, db.Close())
		}()
		// The offset is generated and changed while opening.
		assertDelay(db.opts.CompactionDelay, c.compactionDelayPercent)

		for i := 0; i < 1000; i++ {
			assertDelay(db.generateCompactionDelay(), c.compactionDelayPercent)
		}
	}
}

type blockedResponseRecorder struct {
	r *httptest.ResponseRecorder

	// writeBlocked is used to block writing until the test wants it to resume.
	writeBlocked chan struct{}
	// writeStarted is closed by blockedResponseRecorder to signal that writing has started.
	writeStarted chan struct{}
}

func (br *blockedResponseRecorder) Write(buf []byte) (int, error) {
	select {
	case <-br.writeStarted:
	default:
		close(br.writeStarted)
	}

	<-br.writeBlocked
	return br.r.Write(buf)
}

func (br *blockedResponseRecorder) Header() http.Header { return br.r.Header() }

func (br *blockedResponseRecorder) WriteHeader(code int) { br.r.WriteHeader(code) }

func (br *blockedResponseRecorder) Flush() { br.r.Flush() }

// TestBlockClosingBlockedDuringRemoteRead ensures that a TSDB Block is not closed while it is being queried
// through remote read. This is a regression test for https://github.com/prometheus/prometheus/issues/14422.
// TODO: Ideally, this should reside in storage/remote/read_handler_test.go once the necessary TSDB utils are accessible there.
func TestBlockClosingBlockedDuringRemoteRead(t *testing.T) {
	dir := t.TempDir()

	createBlock(t, dir, genSeries(2, 1, 0, 10))
	db, err := Open(dir, nil, nil, nil, nil)
	require.NoError(t, err)
	// No error checking as manually closing the block is supposed to make this fail.
	defer db.Close()

	readAPI := remote.NewReadHandler(nil, nil, db, func() config.Config {
		return config.Config{}
	},
		0, 1, 0,
	)

	matcher, err := labels.NewMatcher(labels.MatchRegexp, "__name__", ".*")
	require.NoError(t, err)

	query, err := remote.ToQuery(0, 10, []*labels.Matcher{matcher}, nil)
	require.NoError(t, err)

	req := &prompb.ReadRequest{
		Queries:               []*prompb.Query{query},
		AcceptedResponseTypes: []prompb.ReadRequest_ResponseType{prompb.ReadRequest_STREAMED_XOR_CHUNKS},
	}
	data, err := proto.Marshal(req)
	require.NoError(t, err)

	request, err := http.NewRequest(http.MethodPost, "", bytes.NewBuffer(snappy.Encode(nil, data)))
	require.NoError(t, err)

	blockedRecorder := &blockedResponseRecorder{
		r:            httptest.NewRecorder(),
		writeBlocked: make(chan struct{}),
		writeStarted: make(chan struct{}),
	}

	readDone := make(chan struct{})
	go func() {
		readAPI.ServeHTTP(blockedRecorder, request)
		require.Equal(t, http.StatusOK, blockedRecorder.r.Code)
		close(readDone)
	}()

	// Wait for the read API to start streaming data.
	<-blockedRecorder.writeStarted

	// Try to close the queried block.
	blockClosed := make(chan struct{})
	go func() {
		for _, block := range db.Blocks() {
			block.Close()
		}
		close(blockClosed)
	}()

	// Closing the queried block should block.
	// Wait a little bit to make sure of that.
	select {
	case <-time.After(100 * time.Millisecond):
	case <-readDone:
		require.Fail(t, "read API should still be streaming data.")
	case <-blockClosed:
		require.Fail(t, "Block shouldn't get closed while being queried.")
	}

	// Resume the read API data streaming.
	close(blockedRecorder.writeBlocked)
	<-readDone

	// The block should be no longer needed and closing it should end.
	select {
	case <-time.After(10 * time.Millisecond):
		require.Fail(t, "Closing the block timed out.")
	case <-blockClosed:
	}
}

func TestBiggerBlocksForOldOOOData(t *testing.T) {
	var (
		ctx  = context.Background()
		lbls = labels.FromStrings("foo", "bar")

		day  = 24 * time.Hour.Milliseconds()
		hour = time.Hour.Milliseconds()

		currTs       = time.Now().UnixMilli()
		currDayStart = day * (currTs / day)

		expOOOSamples []chunks.Sample
	)

	opts := DefaultOptions()
	opts.OutOfOrderTimeWindow = 10 * day
	opts.EnableBiggerOOOBlockForOldSamples = true
	db := openTestDB(t, opts, nil)
	db.DisableCompactions()
	t.Cleanup(func() {
		require.NoError(t, db.Close())
	})

	// 1 in-order sample.
	app := db.Appender(ctx)
	inOrderTs := currDayStart + (6 * hour)
	ref, err := app.Append(0, lbls, inOrderTs, float64(inOrderTs))
	require.NoError(t, err)
	require.NoError(t, app.Commit())

	// OOO samples till 5 days ago.
	for ts := currDayStart - (5 * day); ts < inOrderTs; ts += hour {
		app = db.Appender(ctx)
		_, err := app.Append(ref, lbls, ts, float64(ts))
		require.NoError(t, err)
		require.NoError(t, app.Commit())
		expOOOSamples = append(expOOOSamples, sample{t: ts, f: float64(ts)})
	}

	require.Empty(t, db.Blocks())
	require.NoError(t, db.CompactOOOHead(ctx))
	// 5 OOO blocks from the last 5 days + 3 OOO blocks for the 6h of curr day (2h blocks)
	require.Len(t, db.Blocks(), 8)

	// Check that blocks are alright.
	// Move all the blocks to a new DB and check for all OOO samples
	// getting into the new DB and the old DB only has the in-order sample.
	newDB := openTestDB(t, opts, nil)
	t.Cleanup(func() {
		require.NoError(t, newDB.Close())
	})
	for _, b := range db.Blocks() {
		err := os.Rename(b.Dir(), path.Join(newDB.Dir(), b.Meta().ULID.String()))
		require.NoError(t, err)
	}

	require.NoError(t, db.reloadBlocks())
	require.NoError(t, newDB.reloadBlocks())
	require.Empty(t, db.Blocks())
	require.Len(t, newDB.Blocks(), 8)

	// Only in-order sample in the old DB.
	querier, err := db.Querier(inOrderTs-6*day, inOrderTs+1)
	require.NoError(t, err)
	seriesSet := query(t, querier, labels.MustNewMatcher(labels.MatchEqual, "foo", "bar"))
	require.Equal(t, map[string][]chunks.Sample{`{foo="bar"}`: {sample{t: inOrderTs, f: float64(inOrderTs)}}}, seriesSet)

	// All OOO samples in the new DB.
	querier, err = newDB.Querier(inOrderTs-6*day, inOrderTs+1)
	require.NoError(t, err)
	seriesSet = query(t, querier, labels.MustNewMatcher(labels.MatchEqual, "foo", "bar"))
	require.Equal(t, map[string][]chunks.Sample{`{foo="bar"}`: expOOOSamples}, seriesSet)
}<|MERGE_RESOLUTION|>--- conflicted
+++ resolved
@@ -9227,15 +9227,11 @@
 	return c.compactFn()
 }
 
-<<<<<<< HEAD
 func (c *mockCompactorFn) CompactOOO(_ string, _ *OOOCompactionHead) (result []ulid.ULID, err error) {
 	panic("implement me")
 }
 
-func (c *mockCompactorFn) Write(_ string, _ BlockReader, _, _ int64, _ *BlockMeta) ([]ulid.ULID, error) {
-=======
 func (c *mockCompactorFn) Write(string, BlockReader, int64, int64, *BlockMeta) ([]ulid.ULID, error) {
->>>>>>> 1e4144a4
 	return c.writeFn()
 }
 
