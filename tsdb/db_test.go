--- conflicted
+++ resolved
@@ -3713,7 +3713,6 @@
 	require.NoError(t, db.Close())
 }
 
-<<<<<<< HEAD
 // TODO(codesome): test more samples incoming once compaction has started. To verify new samples after the start
 //   are not included in this compaction.
 func TestOOOCompaction(t *testing.T) {
@@ -5353,7 +5352,8 @@
 
 	// We can still query OOO samples when OOO is disabled.
 	verifySamples(allSamples)
-=======
+}
+
 func TestMetadataInWAL(t *testing.T) {
 	updateMetadata := func(t *testing.T, app storage.Appender, s labels.Labels, m metadata.Metadata) {
 		_, err := app.UpdateMetadata(0, s, m)
@@ -5603,5 +5603,4 @@
 	require.Equal(t, reopenDB.head.series.getByHash(s2.Hash(), s2).meta, m5)
 	require.Equal(t, reopenDB.head.series.getByHash(s3.Hash(), s3).meta, m3)
 	require.Equal(t, reopenDB.head.series.getByHash(s4.Hash(), s4).meta, m4)
->>>>>>> dd0a11ae
 }