--- conflicted
+++ resolved
@@ -3066,21 +3066,13 @@
 
 	// Open a DB and append data to the WAL.
 	tsdbCfg := &Options{
-<<<<<<< HEAD
 		RetentionDuration:                    int64(time.Hour * 24 * 15 / time.Millisecond),
 		NoLockfile:                           true,
 		MinBlockDuration:                     int64(time.Hour * 2 / time.Millisecond),
 		MaxBlockDuration:                     int64(time.Hour * 2 / time.Millisecond),
-		WALCompression:                       wlog.CompressionSnappy,
+		WALCompression:                       compression.Snappy,
 		HeadPostingsForMatchersCacheMetrics:  NewPostingsForMatchersCacheMetrics(nil),
 		BlockPostingsForMatchersCacheMetrics: NewPostingsForMatchersCacheMetrics(nil),
-=======
-		RetentionDuration: int64(time.Hour * 24 * 15 / time.Millisecond),
-		NoLockfile:        true,
-		MinBlockDuration:  int64(time.Hour * 2 / time.Millisecond),
-		MaxBlockDuration:  int64(time.Hour * 2 / time.Millisecond),
-		WALCompression:    compression.Snappy,
->>>>>>> 9cc47419
 	}
 
 	db, err := Open(dbDir, promslog.NewNopLogger(), prometheus.NewRegistry(), tsdbCfg, nil)
