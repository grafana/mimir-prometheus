// Copyright 2017 The Prometheus Authors
// Licensed under the Apache License, Version 2.0 (the "License");
// you may not use this file except in compliance with the License.
// You may obtain a copy of the License at
//
// http://www.apache.org/licenses/LICENSE-2.0
//
// Unless required by applicable law or agreed to in writing, software
// distributed under the License is distributed on an "AS IS" BASIS,
// WITHOUT WARRANTIES OR CONDITIONS OF ANY KIND, either express or implied.
// See the License for the specific language governing permissions and
// limitations under the License.

package tsdb

import (
	"math"
	"sort"

	"github.com/pkg/errors"

	"github.com/prometheus/prometheus/pkg/labels"
	"github.com/prometheus/prometheus/storage"
	"github.com/prometheus/prometheus/tsdb/chunkenc"
	"github.com/prometheus/prometheus/tsdb/chunks"
	tsdb_errors "github.com/prometheus/prometheus/tsdb/errors"
	"github.com/prometheus/prometheus/tsdb/index"
	"github.com/prometheus/prometheus/tsdb/tombstones"
)

type blockBaseQuerier struct {
	index      IndexReader
	chunks     ChunkReader
	tombstones tombstones.Reader

	closed bool

	mint, maxt int64
}

func newBlockBaseQuerier(b BlockReader, mint, maxt int64) (*blockBaseQuerier, error) {
	indexr, err := b.Index()
	if err != nil {
		return nil, errors.Wrap(err, "open index reader")
	}
	chunkr, err := b.Chunks()
	if err != nil {
		indexr.Close()
		return nil, errors.Wrap(err, "open chunk reader")
	}
	tombsr, err := b.Tombstones()
	if err != nil {
		indexr.Close()
		chunkr.Close()
		return nil, errors.Wrap(err, "open tombstone reader")
	}

	if tombsr == nil {
		tombsr = tombstones.NewMemTombstones()
	}
	return &blockBaseQuerier{
		mint:       mint,
		maxt:       maxt,
		index:      indexr,
		chunks:     chunkr,
		tombstones: tombsr,
	}, nil
}

func (q *blockBaseQuerier) LabelValues(name string, matchers ...*labels.Matcher) ([]string, storage.Warnings, error) {
	res, err := q.index.SortedLabelValues(name, matchers...)
	return res, nil, err
}

func (q *blockBaseQuerier) LabelNames(matchers ...*labels.Matcher) ([]string, storage.Warnings, error) {
	res, err := q.index.LabelNames(matchers...)
	return res, nil, err
}

func (q *blockBaseQuerier) Close() error {
	if q.closed {
		return errors.New("block querier already closed")
	}

	errs := tsdb_errors.NewMulti(
		q.index.Close(),
		q.chunks.Close(),
		q.tombstones.Close(),
	)
	q.closed = true
	return errs.Err()
}

type blockQuerier struct {
	*blockBaseQuerier
}

// NewBlockQuerier returns a querier against the block reader and requested min and max time range.
func NewBlockQuerier(b BlockReader, mint, maxt int64) (storage.Querier, error) {
	q, err := newBlockBaseQuerier(b, mint, maxt)
	if err != nil {
		return nil, err
	}
	return &blockQuerier{blockBaseQuerier: q}, nil
}

func (q *blockQuerier) Select(sortSeries bool, hints *storage.SelectHints, ms ...*labels.Matcher) storage.SeriesSet {
	mint := q.mint
	maxt := q.maxt
<<<<<<< HEAD
	sharded := hints != nil && hints.ShardCount > 0
	p, err := q.index.PostingsForMatchers(sharded, ms...)
=======
	disableTrimming := false

	p, err := PostingsForMatchers(q.index, ms...)
>>>>>>> 9f5ff5b2
	if err != nil {
		return storage.ErrSeriesSet(err)
	}
	if sharded {
		p = q.index.ShardedPostings(p, hints.ShardIndex, hints.ShardCount)
	}
	if sortSeries {
		p = q.index.SortedPostings(p)
	}

	if hints != nil {
		mint = hints.Start
		maxt = hints.End
		disableTrimming = hints.DisableTrimming
		if hints.Func == "series" {
			// When you're only looking up metadata (for example series API), you don't need to load any chunks.
			return newBlockSeriesSet(q.index, newNopChunkReader(), q.tombstones, p, mint, maxt, disableTrimming)
		}
	}

	return newBlockSeriesSet(q.index, q.chunks, q.tombstones, p, mint, maxt, disableTrimming)
}

// blockChunkQuerier provides chunk querying access to a single block database.
type blockChunkQuerier struct {
	*blockBaseQuerier
}

// NewBlockChunkQuerier returns a chunk querier against the block reader and requested min and max time range.
func NewBlockChunkQuerier(b BlockReader, mint, maxt int64) (storage.ChunkQuerier, error) {
	q, err := newBlockBaseQuerier(b, mint, maxt)
	if err != nil {
		return nil, err
	}
	return &blockChunkQuerier{blockBaseQuerier: q}, nil
}

func (q *blockChunkQuerier) Select(sortSeries bool, hints *storage.SelectHints, ms ...*labels.Matcher) storage.ChunkSeriesSet {
	mint := q.mint
	maxt := q.maxt
	disableTrimming := false
	if hints != nil {
		mint = hints.Start
		maxt = hints.End
		disableTrimming = hints.DisableTrimming
	}
	sharded := hints != nil && hints.ShardCount > 0
	p, err := q.index.PostingsForMatchers(sharded, ms...)
	if err != nil {
		return storage.ErrChunkSeriesSet(err)
	}
	if sharded {
		p = q.index.ShardedPostings(p, hints.ShardIndex, hints.ShardCount)
	}
	if sortSeries {
		p = q.index.SortedPostings(p)
	}
	return newBlockChunkSeriesSet(q.index, q.chunks, q.tombstones, p, mint, maxt, disableTrimming)
}

// PostingsForMatchers assembles a single postings iterator against the index reader
// based on the given matchers. The resulting postings are not ordered by series.
func PostingsForMatchers(ix IndexPostingsReader, ms ...*labels.Matcher) (index.Postings, error) {
	var its, notIts []index.Postings
	// See which label must be non-empty.
	// Optimization for case like {l=~".", l!="1"}.
	labelMustBeSet := make(map[string]bool, len(ms))
	for _, m := range ms {
		if !m.Matches("") {
			labelMustBeSet[m.Name] = true
		}
	}

	for _, m := range ms {
		if labelMustBeSet[m.Name] {
			// If this matcher must be non-empty, we can be smarter.
			matchesEmpty := m.Matches("")
			isNot := m.Type == labels.MatchNotEqual || m.Type == labels.MatchNotRegexp
			if isNot && matchesEmpty { // l!="foo"
				// If the label can't be empty and is a Not and the inner matcher
				// doesn't match empty, then subtract it out at the end.
				inverse, err := m.Inverse()
				if err != nil {
					return nil, err
				}

				it, err := postingsForMatcher(ix, inverse)
				if err != nil {
					return nil, err
				}
				notIts = append(notIts, it)
			} else if isNot && !matchesEmpty { // l!=""
				// If the label can't be empty and is a Not, but the inner matcher can
				// be empty we need to use inversePostingsForMatcher.
				inverse, err := m.Inverse()
				if err != nil {
					return nil, err
				}

				it, err := inversePostingsForMatcher(ix, inverse)
				if err != nil {
					return nil, err
				}
				its = append(its, it)
			} else { // l="a"
				// Non-Not matcher, use normal postingsForMatcher.
				it, err := postingsForMatcher(ix, m)
				if err != nil {
					return nil, err
				}
				its = append(its, it)
			}
		} else { // l=""
			// If the matchers for a labelname selects an empty value, it selects all
			// the series which don't have the label name set too. See:
			// https://github.com/prometheus/prometheus/issues/3575 and
			// https://github.com/prometheus/prometheus/pull/3578#issuecomment-351653555
			it, err := inversePostingsForMatcher(ix, m)
			if err != nil {
				return nil, err
			}
			notIts = append(notIts, it)
		}
	}

	// If there's nothing to subtract from, add in everything and remove the notIts later.
	if len(its) == 0 && len(notIts) != 0 {
		k, v := index.AllPostingsKey()
		allPostings, err := ix.Postings(k, v)
		if err != nil {
			return nil, err
		}
		its = append(its, allPostings)
	}

	it := index.Intersect(its...)

	for _, n := range notIts {
		it = index.Without(it, n)
	}

	return it, nil
}

func postingsForMatcher(ix IndexPostingsReader, m *labels.Matcher) (index.Postings, error) {
	// This method will not return postings for missing labels.

	// Fast-path for equal matching.
	if m.Type == labels.MatchEqual {
		return ix.Postings(m.Name, m.Value)
	}

	// Fast-path for set matching.
	if m.Type == labels.MatchRegexp {
		setMatches := m.SetMatches()
		if len(setMatches) > 0 {
			sort.Strings(setMatches)
			return ix.Postings(m.Name, setMatches...)
		}
	}

	vals, err := ix.LabelValues(m.Name)
	if err != nil {
		return nil, err
	}

	var res []string
	lastVal, isSorted := "", true
	for _, val := range vals {
		if m.Matches(val) {
			res = append(res, val)
			if isSorted && val < lastVal {
				isSorted = false
			}
			lastVal = val
		}
	}

	if len(res) == 0 {
		return index.EmptyPostings(), nil
	}

	if !isSorted {
		sort.Strings(res)
	}
	return ix.Postings(m.Name, res...)
}

// inversePostingsForMatcher returns the postings for the series with the label name set but not matching the matcher.
func inversePostingsForMatcher(ix IndexPostingsReader, m *labels.Matcher) (index.Postings, error) {
	vals, err := ix.LabelValues(m.Name)
	if err != nil {
		return nil, err
	}

	var res []string
	lastVal, isSorted := "", true
	for _, val := range vals {
		if !m.Matches(val) {
			res = append(res, val)
			if isSorted && val < lastVal {
				isSorted = false
			}
			lastVal = val
		}
	}

	if !isSorted {
		sort.Strings(res)
	}
	return ix.Postings(m.Name, res...)
}

func labelValuesWithMatchers(r IndexReader, name string, matchers ...*labels.Matcher) ([]string, error) {
	// We're only interested in metrics which have the label <name>.
	requireLabel, err := labels.NewMatcher(labels.MatchNotEqual, name, "")
	if err != nil {
		return nil, errors.Wrapf(err, "Failed to instantiate label matcher")
	}

	var p index.Postings
	p, err = r.PostingsForMatchers(false, append(matchers, requireLabel)...)
	if err != nil {
		return nil, err
	}

	dedupe := map[string]interface{}{}
	for p.Next() {
		v, err := r.LabelValueFor(p.At(), name)
		if err != nil {
			if err == storage.ErrNotFound {
				continue
			}

			return nil, err
		}
		dedupe[v] = nil
	}

	if err = p.Err(); err != nil {
		return nil, err
	}

	values := make([]string, 0, len(dedupe))
	for value := range dedupe {
		values = append(values, value)
	}

	return values, nil
}

func labelNamesWithMatchers(r IndexReader, matchers ...*labels.Matcher) ([]string, error) {
	p, err := r.PostingsForMatchers(false, matchers...)
	if err != nil {
		return nil, err
	}

	var postings []uint64
	for p.Next() {
		postings = append(postings, p.At())
	}
	if p.Err() != nil {
		return nil, errors.Wrapf(p.Err(), "postings for label names with matchers")
	}

	return r.LabelNamesFor(postings...)
}

// blockBaseSeriesSet allows to iterate over all series in the single block.
// Iterated series are trimmed with given min and max time as well as tombstones.
// See newBlockSeriesSet and newBlockChunkSeriesSet to use it for either sample or chunk iterating.
type blockBaseSeriesSet struct {
	p               index.Postings
	index           IndexReader
	chunks          ChunkReader
	tombstones      tombstones.Reader
	mint, maxt      int64
	disableTrimming bool

	currIterFn func() *populateWithDelGenericSeriesIterator
	currLabels labels.Labels

	bufChks []chunks.Meta
	bufLbls labels.Labels
	err     error
}

func (b *blockBaseSeriesSet) Next() bool {
	for b.p.Next() {
		if err := b.index.Series(b.p.At(), &b.bufLbls, &b.bufChks); err != nil {
			// Postings may be stale. Skip if no underlying series exists.
			if errors.Cause(err) == storage.ErrNotFound {
				continue
			}
			b.err = errors.Wrapf(err, "get series %d", b.p.At())
			return false
		}

		if len(b.bufChks) == 0 {
			continue
		}

		intervals, err := b.tombstones.Get(b.p.At())
		if err != nil {
			b.err = errors.Wrap(err, "get tombstones")
			return false
		}

		// NOTE:
		// * block time range is half-open: [meta.MinTime, meta.MaxTime).
		// * chunks are both closed: [chk.MinTime, chk.MaxTime].
		// * requested time ranges are closed: [req.Start, req.End].

		var trimFront, trimBack bool

		// Copy chunks as iterables are reusable.
		chks := make([]chunks.Meta, 0, len(b.bufChks))

		// Prefilter chunks and pick those which are not entirely deleted or totally outside of the requested range.
		for _, chk := range b.bufChks {
			if chk.MaxTime < b.mint {
				continue
			}
			if chk.MinTime > b.maxt {
				continue
			}

			if !(tombstones.Interval{Mint: chk.MinTime, Maxt: chk.MaxTime}.IsSubrange(intervals)) {
				chks = append(chks, chk)
			}

			// If still not entirely deleted, check if trim is needed based on requested time range.
			if !b.disableTrimming {
				if chk.MinTime < b.mint {
					trimFront = true
				}
				if chk.MaxTime > b.maxt {
					trimBack = true
				}
			}
		}

		if len(chks) == 0 {
			continue
		}

		if trimFront {
			intervals = intervals.Add(tombstones.Interval{Mint: math.MinInt64, Maxt: b.mint - 1})
		}
		if trimBack {
			intervals = intervals.Add(tombstones.Interval{Mint: b.maxt + 1, Maxt: math.MaxInt64})
		}

		b.currLabels = make(labels.Labels, len(b.bufLbls))
		copy(b.currLabels, b.bufLbls)

		b.currIterFn = func() *populateWithDelGenericSeriesIterator {
			return newPopulateWithDelGenericSeriesIterator(b.chunks, chks, intervals)
		}
		return true
	}
	return false
}

func (b *blockBaseSeriesSet) Err() error {
	if b.err != nil {
		return b.err
	}
	return b.p.Err()
}

func (b *blockBaseSeriesSet) Warnings() storage.Warnings { return nil }

// populateWithDelGenericSeriesIterator allows to iterate over given chunk metas. In each iteration it ensures
// that chunks are trimmed based on given tombstones interval if any.
//
// populateWithDelGenericSeriesIterator assumes that chunks that would be fully removed by intervals are filtered out in previous phase.
//
// On each iteration currChkMeta is available. If currDelIter is not nil, it means that chunk iterator in currChkMeta
// is invalid and chunk rewrite is needed, currDelIter should be used.
type populateWithDelGenericSeriesIterator struct {
	chunks ChunkReader
	// chks are expected to be sorted by minTime and should be related to the same, single series.
	chks []chunks.Meta

	i         int
	err       error
	bufIter   *DeletedIterator
	intervals tombstones.Intervals

	currDelIter chunkenc.Iterator
	currChkMeta chunks.Meta
}

func newPopulateWithDelGenericSeriesIterator(
	chunks ChunkReader,
	chks []chunks.Meta,
	intervals tombstones.Intervals,
) *populateWithDelGenericSeriesIterator {
	return &populateWithDelGenericSeriesIterator{
		chunks:    chunks,
		chks:      chks,
		i:         -1,
		bufIter:   &DeletedIterator{},
		intervals: intervals,
	}
}

func (p *populateWithDelGenericSeriesIterator) next() bool {
	if p.err != nil || p.i >= len(p.chks)-1 {
		return false
	}

	p.i++
	p.currChkMeta = p.chks[p.i]

	p.currChkMeta.Chunk, p.err = p.chunks.Chunk(p.currChkMeta.Ref)
	if p.err != nil {
		p.err = errors.Wrapf(p.err, "cannot populate chunk %d", p.currChkMeta.Ref)
		return false
	}

	p.bufIter.Intervals = p.bufIter.Intervals[:0]
	for _, interval := range p.intervals {
		if p.currChkMeta.OverlapsClosedInterval(interval.Mint, interval.Maxt) {
			p.bufIter.Intervals = p.bufIter.Intervals.Add(interval)
		}
	}

	// Re-encode head chunks that are still open (being appended to) or
	// outside the compacted MaxTime range.
	// The chunk.Bytes() method is not safe for open chunks hence the re-encoding.
	// This happens when snapshotting the head block or just fetching chunks from TSDB.
	//
	// TODO think how to avoid the typecasting to verify when it is head block.
	_, isSafeChunk := p.currChkMeta.Chunk.(*safeChunk)
	if len(p.bufIter.Intervals) == 0 && !(isSafeChunk && p.currChkMeta.MaxTime == math.MaxInt64) {
		// If there are no overlap with deletion intervals AND it's NOT an "open" head chunk, we can take chunk as it is.
		p.currDelIter = nil
		return true
	}

	// We don't want full chunk or it's potentially still opened, take just part of it.
	p.bufIter.Iter = p.currChkMeta.Chunk.Iterator(nil)
	p.currDelIter = p.bufIter
	return true
}

func (p *populateWithDelGenericSeriesIterator) Err() error { return p.err }

func (p *populateWithDelGenericSeriesIterator) toSeriesIterator() chunkenc.Iterator {
	return &populateWithDelSeriesIterator{populateWithDelGenericSeriesIterator: p}
}

func (p *populateWithDelGenericSeriesIterator) toChunkSeriesIterator() chunks.Iterator {
	return &populateWithDelChunkSeriesIterator{populateWithDelGenericSeriesIterator: p}
}

// populateWithDelSeriesIterator allows to iterate over samples for the single series.
type populateWithDelSeriesIterator struct {
	*populateWithDelGenericSeriesIterator

	curr chunkenc.Iterator
}

func (p *populateWithDelSeriesIterator) Next() bool {
	if p.curr != nil && p.curr.Next() {
		return true
	}

	for p.next() {
		if p.currDelIter != nil {
			p.curr = p.currDelIter
		} else {
			p.curr = p.currChkMeta.Chunk.Iterator(nil)
		}
		if p.curr.Next() {
			return true
		}
	}
	return false
}

func (p *populateWithDelSeriesIterator) Seek(t int64) bool {
	if p.curr != nil && p.curr.Seek(t) {
		return true
	}
	for p.Next() {
		if p.curr.Seek(t) {
			return true
		}
	}
	return false
}

func (p *populateWithDelSeriesIterator) At() (int64, float64) { return p.curr.At() }

func (p *populateWithDelSeriesIterator) Err() error {
	if err := p.populateWithDelGenericSeriesIterator.Err(); err != nil {
		return err
	}
	if p.curr != nil {
		return p.curr.Err()
	}
	return nil
}

type populateWithDelChunkSeriesIterator struct {
	*populateWithDelGenericSeriesIterator

	curr chunks.Meta
}

func (p *populateWithDelChunkSeriesIterator) Next() bool {
	if !p.next() {
		return false
	}

	p.curr = p.currChkMeta
	if p.currDelIter == nil {
		return true
	}

	// Re-encode the chunk if iterator is provider. This means that it has some samples to be deleted or chunk is opened.
	newChunk := chunkenc.NewXORChunk()
	app, err := newChunk.Appender()
	if err != nil {
		p.err = err
		return false
	}

	if !p.currDelIter.Next() {
		if err := p.currDelIter.Err(); err != nil {
			p.err = errors.Wrap(err, "iterate chunk while re-encoding")
			return false
		}

		// Empty chunk, this should not happen, as we assume full deletions being filtered before this iterator.
		p.err = errors.Wrap(err, "populateWithDelChunkSeriesIterator: unexpected empty chunk found while rewriting chunk")
		return false
	}

	t, v := p.currDelIter.At()
	p.curr.MinTime = t
	app.Append(t, v)

	for p.currDelIter.Next() {
		t, v = p.currDelIter.At()
		app.Append(t, v)
	}
	if err := p.currDelIter.Err(); err != nil {
		p.err = errors.Wrap(err, "iterate chunk while re-encoding")
		return false
	}

	p.curr.Chunk = newChunk
	p.curr.MaxTime = t
	return true
}

func (p *populateWithDelChunkSeriesIterator) At() chunks.Meta { return p.curr }

// blockSeriesSet allows to iterate over sorted, populated series with applied tombstones.
// Series with all deleted chunks are still present as Series with no samples.
// Samples from chunks are also trimmed to requested min and max time.
type blockSeriesSet struct {
	blockBaseSeriesSet
}

func newBlockSeriesSet(i IndexReader, c ChunkReader, t tombstones.Reader, p index.Postings, mint, maxt int64, disableTrimming bool) storage.SeriesSet {
	return &blockSeriesSet{
		blockBaseSeriesSet{
			index:           i,
			chunks:          c,
			tombstones:      t,
			p:               p,
			mint:            mint,
			maxt:            maxt,
			disableTrimming: disableTrimming,
			bufLbls:         make(labels.Labels, 0, 10),
		},
	}
}

func (b *blockSeriesSet) At() storage.Series {
	// At can be looped over before iterating, so save the current value locally.
	currIterFn := b.currIterFn
	return &storage.SeriesEntry{
		Lset: b.currLabels,
		SampleIteratorFn: func() chunkenc.Iterator {
			return currIterFn().toSeriesIterator()
		},
	}
}

// blockChunkSeriesSet allows to iterate over sorted, populated series with applied tombstones.
// Series with all deleted chunks are still present as Labelled iterator with no chunks.
// Chunks are also trimmed to requested [min and max] (keeping samples with min and max timestamps).
type blockChunkSeriesSet struct {
	blockBaseSeriesSet
}

func newBlockChunkSeriesSet(i IndexReader, c ChunkReader, t tombstones.Reader, p index.Postings, mint, maxt int64, disableTrimming bool) storage.ChunkSeriesSet {
	return &blockChunkSeriesSet{
		blockBaseSeriesSet{
			index:           i,
			chunks:          c,
			tombstones:      t,
			p:               p,
			mint:            mint,
			maxt:            maxt,
			disableTrimming: disableTrimming,
			bufLbls:         make(labels.Labels, 0, 10),
		},
	}
}

func (b *blockChunkSeriesSet) At() storage.ChunkSeries {
	// At can be looped over before iterating, so save the current value locally.
	currIterFn := b.currIterFn
	return &storage.ChunkSeriesEntry{
		Lset: b.currLabels,
		ChunkIteratorFn: func() chunks.Iterator {
			return currIterFn().toChunkSeriesIterator()
		},
	}
}

// NewMergedStringIter returns string iterator that allows to merge symbols on demand and stream result.
func NewMergedStringIter(a, b index.StringIter) index.StringIter {
	return &mergedStringIter{a: a, b: b, aok: a.Next(), bok: b.Next()}
}

type mergedStringIter struct {
	a        index.StringIter
	b        index.StringIter
	aok, bok bool
	cur      string
}

func (m *mergedStringIter) Next() bool {
	if (!m.aok && !m.bok) || (m.Err() != nil) {
		return false
	}

	if !m.aok {
		m.cur = m.b.At()
		m.bok = m.b.Next()
	} else if !m.bok {
		m.cur = m.a.At()
		m.aok = m.a.Next()
	} else if m.b.At() > m.a.At() {
		m.cur = m.a.At()
		m.aok = m.a.Next()
	} else if m.a.At() > m.b.At() {
		m.cur = m.b.At()
		m.bok = m.b.Next()
	} else { // Equal.
		m.cur = m.b.At()
		m.aok = m.a.Next()
		m.bok = m.b.Next()
	}

	return true
}
func (m mergedStringIter) At() string { return m.cur }
func (m mergedStringIter) Err() error {
	if m.a.Err() != nil {
		return m.a.Err()
	}
	return m.b.Err()
}

// DeletedIterator wraps chunk Iterator and makes sure any deleted metrics are not returned.
type DeletedIterator struct {
	// Iter is an Iterator to be wrapped.
	Iter chunkenc.Iterator
	// Intervals are the deletion intervals.
	Intervals tombstones.Intervals
}

func (it *DeletedIterator) At() (int64, float64) {
	return it.Iter.At()
}

func (it *DeletedIterator) Seek(t int64) bool {
	if it.Iter.Err() != nil {
		return false
	}
	if ok := it.Iter.Seek(t); !ok {
		return false
	}

	// Now double check if the entry falls into a deleted interval.
	ts, _ := it.At()
	for _, itv := range it.Intervals {
		if ts < itv.Mint {
			return true
		}

		if ts > itv.Maxt {
			it.Intervals = it.Intervals[1:]
			continue
		}

		// We're in the middle of an interval, we can now call Next().
		return it.Next()
	}

	// The timestamp is greater than all the deleted intervals.
	return true
}

func (it *DeletedIterator) Next() bool {
Outer:
	for it.Iter.Next() {
		ts, _ := it.Iter.At()

		for _, tr := range it.Intervals {
			if tr.InBounds(ts) {
				continue Outer
			}

			if ts <= tr.Maxt {
				return true
			}
			it.Intervals = it.Intervals[1:]
		}
		return true
	}
	return false
}

func (it *DeletedIterator) Err() error { return it.Iter.Err() }

type nopChunkReader struct {
	emptyChunk chunkenc.Chunk
}

func newNopChunkReader() ChunkReader {
	return nopChunkReader{
		emptyChunk: chunkenc.NewXORChunk(),
	}
}

func (cr nopChunkReader) Chunk(ref uint64) (chunkenc.Chunk, error) { return cr.emptyChunk, nil }

func (cr nopChunkReader) Close() error { return nil }<|MERGE_RESOLUTION|>--- conflicted
+++ resolved
@@ -107,14 +107,9 @@
 func (q *blockQuerier) Select(sortSeries bool, hints *storage.SelectHints, ms ...*labels.Matcher) storage.SeriesSet {
 	mint := q.mint
 	maxt := q.maxt
-<<<<<<< HEAD
+	disableTrimming := false
 	sharded := hints != nil && hints.ShardCount > 0
 	p, err := q.index.PostingsForMatchers(sharded, ms...)
-=======
-	disableTrimming := false
-
-	p, err := PostingsForMatchers(q.index, ms...)
->>>>>>> 9f5ff5b2
 	if err != nil {
 		return storage.ErrSeriesSet(err)
 	}
