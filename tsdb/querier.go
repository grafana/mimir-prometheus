// Copyright 2017 The Prometheus Authors
// Licensed under the Apache License, Version 2.0 (the "License");
// you may not use this file except in compliance with the License.
// You may obtain a copy of the License at
//
// http://www.apache.org/licenses/LICENSE-2.0
//
// Unless required by applicable law or agreed to in writing, software
// distributed under the License is distributed on an "AS IS" BASIS,
// WITHOUT WARRANTIES OR CONDITIONS OF ANY KIND, either express or implied.
// See the License for the specific language governing permissions and
// limitations under the License.

package tsdb

import (
	"context"
	"errors"
	"fmt"
	"math"
	"slices"

	"github.com/oklog/ulid"

	"github.com/prometheus/prometheus/model/histogram"
	"github.com/prometheus/prometheus/model/labels"
	"github.com/prometheus/prometheus/storage"
	"github.com/prometheus/prometheus/tsdb/chunkenc"
	"github.com/prometheus/prometheus/tsdb/chunks"
	tsdb_errors "github.com/prometheus/prometheus/tsdb/errors"
	"github.com/prometheus/prometheus/tsdb/index"
	"github.com/prometheus/prometheus/tsdb/tombstones"
	"github.com/prometheus/prometheus/util/annotations"
)

// checkContextEveryNIterations is used in some tight loops to check if the context is done.
const checkContextEveryNIterations = 100

type blockBaseQuerier struct {
	blockID    ulid.ULID
	index      IndexReader
	chunks     ChunkReader
	tombstones tombstones.Reader

	closed bool

	mint, maxt int64
}

func newBlockBaseQuerier(b BlockReader, mint, maxt int64) (*blockBaseQuerier, error) {
	indexr, err := b.Index()
	if err != nil {
		return nil, fmt.Errorf("open index reader: %w", err)
	}
	chunkr, err := b.Chunks()
	if err != nil {
		indexr.Close()
		return nil, fmt.Errorf("open chunk reader: %w", err)
	}
	tombsr, err := b.Tombstones()
	if err != nil {
		indexr.Close()
		chunkr.Close()
		return nil, fmt.Errorf("open tombstone reader: %w", err)
	}

	if tombsr == nil {
		tombsr = tombstones.NewMemTombstones()
	}
	return &blockBaseQuerier{
		blockID:    b.Meta().ULID,
		mint:       mint,
		maxt:       maxt,
		index:      indexr,
		chunks:     chunkr,
		tombstones: tombsr,
	}, nil
}

func (q *blockBaseQuerier) LabelValues(ctx context.Context, name string, matchers ...*labels.Matcher) ([]string, annotations.Annotations, error) {
	res, err := q.index.SortedLabelValues(ctx, name, matchers...)
	return res, nil, err
}

func (q *blockBaseQuerier) LabelNames(ctx context.Context, matchers ...*labels.Matcher) ([]string, annotations.Annotations, error) {
	res, err := q.index.LabelNames(ctx, matchers...)
	return res, nil, err
}

func (q *blockBaseQuerier) Close() error {
	if q.closed {
		return errors.New("block querier already closed")
	}

	errs := tsdb_errors.NewMulti(
		q.index.Close(),
		q.chunks.Close(),
		q.tombstones.Close(),
	)
	q.closed = true
	return errs.Err()
}

type blockQuerier struct {
	*blockBaseQuerier
}

// NewBlockQuerier returns a querier against the block reader and requested min and max time range.
func NewBlockQuerier(b BlockReader, mint, maxt int64) (storage.Querier, error) {
	q, err := newBlockBaseQuerier(b, mint, maxt)
	if err != nil {
		return nil, err
	}
	return &blockQuerier{blockBaseQuerier: q}, nil
}

func (q *blockQuerier) Select(ctx context.Context, sortSeries bool, hints *storage.SelectHints, ms ...*labels.Matcher) storage.SeriesSet {
	mint := q.mint
	maxt := q.maxt
	disableTrimming := false
	sharded := hints != nil && hints.ShardCount > 0
	p, err := q.index.PostingsForMatchers(ctx, sharded, ms...)
	if err != nil {
		return storage.ErrSeriesSet(err)
	}
	if sharded {
		p = q.index.ShardedPostings(p, hints.ShardIndex, hints.ShardCount)
	}
	if sortSeries {
		p = q.index.SortedPostings(p)
	}

	if hints != nil {
		mint = hints.Start
		maxt = hints.End
		disableTrimming = hints.DisableTrimming
		if hints.Func == "series" {
			// When you're only looking up metadata (for example series API), you don't need to load any chunks.
			return newBlockSeriesSet(q.index, newNopChunkReader(), q.tombstones, p, mint, maxt, disableTrimming)
		}
	}

	return newBlockSeriesSet(q.index, q.chunks, q.tombstones, p, mint, maxt, disableTrimming)
}

// blockChunkQuerier provides chunk querying access to a single block database.
type blockChunkQuerier struct {
	*blockBaseQuerier
}

// NewBlockChunkQuerier returns a chunk querier against the block reader and requested min and max time range.
func NewBlockChunkQuerier(b BlockReader, mint, maxt int64) (storage.ChunkQuerier, error) {
	q, err := newBlockBaseQuerier(b, mint, maxt)
	if err != nil {
		return nil, err
	}
	return &blockChunkQuerier{blockBaseQuerier: q}, nil
}

func (q *blockChunkQuerier) Select(ctx context.Context, sortSeries bool, hints *storage.SelectHints, ms ...*labels.Matcher) storage.ChunkSeriesSet {
	mint := q.mint
	maxt := q.maxt
	disableTrimming := false
	sharded := hints != nil && hints.ShardCount > 0

	if hints != nil {
		mint = hints.Start
		maxt = hints.End
		disableTrimming = hints.DisableTrimming
	}
	p, err := q.index.PostingsForMatchers(ctx, sharded, ms...)
	if err != nil {
		return storage.ErrChunkSeriesSet(err)
	}
	if sharded {
		p = q.index.ShardedPostings(p, hints.ShardIndex, hints.ShardCount)
	}
	if sortSeries {
		p = q.index.SortedPostings(p)
	}
	return NewBlockChunkSeriesSet(q.blockID, q.index, q.chunks, q.tombstones, p, mint, maxt, disableTrimming)
}

// PostingsForMatchers assembles a single postings iterator against the index reader
// based on the given matchers. The resulting postings are not ordered by series.
func PostingsForMatchers(ctx context.Context, ix IndexPostingsReader, ms ...*labels.Matcher) (index.Postings, error) {
	var its, notIts []index.Postings
	// See which label must be non-empty.
	// Optimization for case like {l=~".", l!="1"}.
	labelMustBeSet := make(map[string]bool, len(ms))
	for _, m := range ms {
		if !m.Matches("") {
			labelMustBeSet[m.Name] = true
		}
	}
	isSubtractingMatcher := func(m *labels.Matcher) bool {
		if !labelMustBeSet[m.Name] {
			return true
		}
		return (m.Type == labels.MatchNotEqual || m.Type == labels.MatchNotRegexp) && m.Matches("")
	}
	hasSubtractingMatchers, hasIntersectingMatchers := false, false
	for _, m := range ms {
		if isSubtractingMatcher(m) {
			hasSubtractingMatchers = true
		} else {
			hasIntersectingMatchers = true
		}
	}

	if hasSubtractingMatchers && !hasIntersectingMatchers {
		// If there's nothing to subtract from, add in everything and remove the notIts later.
		// We prefer to get AllPostings so that the base of subtraction (i.e. allPostings)
		// doesn't include series that may be added to the index reader during this function call.
		k, v := index.AllPostingsKey()
		allPostings, err := ix.Postings(ctx, k, v)
		if err != nil {
			return nil, err
		}
		its = append(its, allPostings)
	}

	// Sort matchers to have the intersecting matchers first.
	// This way the base for subtraction is smaller and
	// there is no chance that the set we subtract from
	// contains postings of series that didn't exist when
	// we constructed the set we subtract by.
	slices.SortStableFunc(ms, func(i, j *labels.Matcher) int {
		if !isSubtractingMatcher(i) && isSubtractingMatcher(j) {
			return -1
		}

		return +1
	})

	for _, m := range ms {
		if ctx.Err() != nil {
			return nil, ctx.Err()
		}
		switch {
		case m.Name == "" && m.Value == "": // Special-case for AllPostings, used in tests at least.
			k, v := index.AllPostingsKey()
			allPostings, err := ix.Postings(ctx, k, v)
			if err != nil {
				return nil, err
			}
			its = append(its, allPostings)
		case labelMustBeSet[m.Name]:
			// If this matcher must be non-empty, we can be smarter.
			matchesEmpty := m.Matches("")
			isNot := m.Type == labels.MatchNotEqual || m.Type == labels.MatchNotRegexp
			switch {
			case isNot && matchesEmpty: // l!="foo"
				// If the label can't be empty and is a Not and the inner matcher
				// doesn't match empty, then subtract it out at the end.
				inverse, err := m.Inverse()
				if err != nil {
					return nil, err
				}

				it, err := postingsForMatcher(ctx, ix, inverse)
				if err != nil {
					return nil, err
				}
				notIts = append(notIts, it)
			case isNot && !matchesEmpty: // l!=""
				// If the label can't be empty and is a Not, but the inner matcher can
				// be empty we need to use inversePostingsForMatcher.
				inverse, err := m.Inverse()
				if err != nil {
					return nil, err
				}

				it, err := inversePostingsForMatcher(ctx, ix, inverse)
				if err != nil {
					return nil, err
				}
				if index.IsEmptyPostingsType(it) {
					return index.EmptyPostings(), nil
				}
				its = append(its, it)
			default: // l="a"
				// Non-Not matcher, use normal postingsForMatcher.
				it, err := postingsForMatcher(ctx, ix, m)
				if err != nil {
					return nil, err
				}
				if index.IsEmptyPostingsType(it) {
					return index.EmptyPostings(), nil
				}
				its = append(its, it)
			}
		default: // l=""
			// If the matchers for a labelname selects an empty value, it selects all
			// the series which don't have the label name set too. See:
			// https://github.com/prometheus/prometheus/issues/3575 and
			// https://github.com/prometheus/prometheus/pull/3578#issuecomment-351653555
			it, err := inversePostingsForMatcher(ctx, ix, m)
			if err != nil {
				return nil, err
			}
			notIts = append(notIts, it)
		}
	}

	it := index.Intersect(its...)

	for _, n := range notIts {
		it = index.Without(it, n)
	}

	return it, nil
}

func postingsForMatcher(ctx context.Context, ix IndexPostingsReader, m *labels.Matcher) (index.Postings, error) {
	// This method will not return postings for missing labels.

	// Fast-path for equal matching.
	if m.Type == labels.MatchEqual {
		return ix.Postings(ctx, m.Name, m.Value)
	}

	// Fast-path for set matching.
	if m.Type == labels.MatchRegexp {
		setMatches := m.SetMatches()
		if len(setMatches) > 0 {
			return ix.Postings(ctx, m.Name, setMatches...)
		}
	}

	it := ix.PostingsForLabelMatching(ctx, m.Name, m.Matches)
	return it, it.Err()
}

// inversePostingsForMatcher returns the postings for the series with the label name set but not matching the matcher.
func inversePostingsForMatcher(ctx context.Context, ix IndexPostingsReader, m *labels.Matcher) (index.Postings, error) {
	// Fast-path for MatchNotRegexp matching.
	// Inverse of a MatchNotRegexp is MatchRegexp (double negation).
	// Fast-path for set matching.
	if m.Type == labels.MatchNotRegexp {
		setMatches := m.SetMatches()
		if len(setMatches) > 0 {
			return ix.Postings(ctx, m.Name, setMatches...)
		}
	}

	// Fast-path for MatchNotEqual matching.
	// Inverse of a MatchNotEqual is MatchEqual (double negation).
	if m.Type == labels.MatchNotEqual {
		return ix.Postings(ctx, m.Name, m.Value)
	}

	vals, err := ix.LabelValues(ctx, m.Name)
	if err != nil {
		return nil, err
	}

	res := vals[:0]
	// If the inverse match is ="", we just want all the values.
	if m.Type == labels.MatchEqual && m.Value == "" {
		res = vals
	} else {
		count := 1
		for _, val := range vals {
<<<<<<< HEAD
			if count%100 == 0 && ctx.Err() != nil {
=======
			if count%checkContextEveryNIterations == 0 && ctx.Err() != nil {
>>>>>>> fdaafdb0
				return nil, ctx.Err()
			}
			count++
			if !m.Matches(val) {
				res = append(res, val)
			}
		}
	}

	return ix.Postings(ctx, m.Name, res...)
}

const maxExpandedPostingsFactor = 100 // Division factor for maximum number of matched series.

func labelValuesWithMatchers(ctx context.Context, r IndexReader, name string, matchers ...*labels.Matcher) ([]string, error) {
	allValues, err := r.LabelValues(ctx, name)
	if err != nil {
		return nil, fmt.Errorf("fetching values of label %s: %w", name, err)
	}

	// If we have a matcher for the label name, we can filter out values that don't match
	// before we fetch postings. This is especially useful for labels with many values.
	// e.g. __name__ with a selector like {__name__="xyz"}
	hasMatchersForOtherLabels := false
	for _, m := range matchers {
		if m.Name != name {
			hasMatchersForOtherLabels = true
			continue
		}

		// re-use the allValues slice to avoid allocations
		// this is safe because the iteration is always ahead of the append
		filteredValues := allValues[:0]
		count := 1
<<<<<<< HEAD

		for _, v := range allValues {
			if count%100 == 0 && ctx.Err() != nil {
				return nil, ctx.Err()
			}
			count++

=======
		for _, v := range allValues {
			if count%checkContextEveryNIterations == 0 && ctx.Err() != nil {
				return nil, ctx.Err()
			}
			count++
>>>>>>> fdaafdb0
			if m.Matches(v) {
				filteredValues = append(filteredValues, v)
			}
		}
		allValues = filteredValues
	}

	if len(allValues) == 0 {
		return nil, nil
	}

	// If we don't have any matchers for other labels, then we're done.
	if !hasMatchersForOtherLabels {
		return allValues, nil
	}

	p, err := r.PostingsForMatchers(ctx, false, matchers...)
	if err != nil {
		return nil, fmt.Errorf("fetching postings for matchers: %w", err)
	}

	// Let's see if expanded postings for matchers have smaller cardinality than label values.
	// Since computing label values from series is expensive, we apply a limit on number of expanded
	// postings (and series).
	maxExpandedPostings := len(allValues) / maxExpandedPostingsFactor
	if maxExpandedPostings > 0 {
		// Add space for one extra posting when checking if we expanded all postings.
		expanded := make([]storage.SeriesRef, 0, maxExpandedPostings+1)

		// Call p.Next() even if len(expanded) == maxExpandedPostings. This tells us if there are more postings or not.
		for len(expanded) <= maxExpandedPostings && p.Next() {
			expanded = append(expanded, p.At())
		}

		if len(expanded) <= maxExpandedPostings {
			// When we're here, p.Next() must have returned false, so we need to check for errors.
			if err := p.Err(); err != nil {
				return nil, fmt.Errorf("expanding postings for matchers: %w", err)
			}

			// We have expanded all the postings -- all returned label values will be from these series only.
			// (We supply allValues as a buffer for storing results. It should be big enough already, since it holds all possible label values.)
			return labelValuesFromSeries(r, name, expanded, allValues)
		}

		// If we haven't reached end of postings, we prepend our expanded postings to "p", and continue.
		p = newPrependPostings(expanded, p)
	}

	valuesPostings := make([]index.Postings, len(allValues))
	for i, value := range allValues {
		valuesPostings[i], err = r.Postings(ctx, name, value)
		if err != nil {
			return nil, fmt.Errorf("fetching postings for %s=%q: %w", name, value, err)
		}
	}
	indexes, err := index.FindIntersectingPostings(p, valuesPostings)
	if err != nil {
		return nil, fmt.Errorf("intersecting postings: %w", err)
	}

	values := make([]string, 0, len(indexes))
	for _, idx := range indexes {
		values = append(values, allValues[idx])
	}

	return values, nil
}

// labelValuesFromSeries returns all unique label values from for given label name from supplied series. Values are not sorted.
// buf is space for holding result (if it isn't big enough, it will be ignored), may be nil.
func labelValuesFromSeries(r IndexReader, labelName string, refs []storage.SeriesRef, buf []string) ([]string, error) {
	values := map[string]struct{}{}

	var builder labels.ScratchBuilder
	for _, ref := range refs {
		err := r.Series(ref, &builder, nil)
		// Postings may be stale. Skip if no underlying series exists.
		if errors.Is(err, storage.ErrNotFound) {
			continue
		}
		if err != nil {
			return nil, fmt.Errorf("label values for label %s: %w", labelName, err)
		}

		v := builder.Labels().Get(labelName)
		if v != "" {
			values[v] = struct{}{}
		}
	}

	if cap(buf) >= len(values) {
		buf = buf[:0]
	} else {
		buf = make([]string, 0, len(values))
	}
	for v := range values {
		buf = append(buf, v)
	}
	return buf, nil
}

func newPrependPostings(a []storage.SeriesRef, b index.Postings) index.Postings {
	return &prependPostings{
		ix:     -1,
		prefix: a,
		rest:   b,
	}
}

// prependPostings returns series references from "prefix" before using "rest" postings.
type prependPostings struct {
	ix     int
	prefix []storage.SeriesRef
	rest   index.Postings
}

func (p *prependPostings) Next() bool {
	p.ix++
	if p.ix < len(p.prefix) {
		return true
	}
	return p.rest.Next()
}

func (p *prependPostings) Seek(v storage.SeriesRef) bool {
	for p.ix < len(p.prefix) {
		if p.ix >= 0 && p.prefix[p.ix] >= v {
			return true
		}
		p.ix++
	}

	return p.rest.Seek(v)
}

func (p *prependPostings) At() storage.SeriesRef {
	if p.ix >= 0 && p.ix < len(p.prefix) {
		return p.prefix[p.ix]
	}
	return p.rest.At()
}

func (p *prependPostings) Err() error {
	if p.ix >= 0 && p.ix < len(p.prefix) {
		return nil
	}
	return p.rest.Err()
}

func labelNamesWithMatchers(ctx context.Context, r IndexReader, matchers ...*labels.Matcher) ([]string, error) {
	p, err := r.PostingsForMatchers(ctx, false, matchers...)
	if err != nil {
		return nil, err
	}

	var postings []storage.SeriesRef
	for p.Next() {
		postings = append(postings, p.At())
	}
	if err := p.Err(); err != nil {
		return nil, fmt.Errorf("postings for label names with matchers: %w", err)
	}

	return r.LabelNamesFor(ctx, postings...)
}

// seriesData, used inside other iterators, are updated when we move from one series to another.
type seriesData struct {
	chks      []chunks.Meta
	intervals tombstones.Intervals
	labels    labels.Labels
}

// Labels implements part of storage.Series and storage.ChunkSeries.
func (s *seriesData) Labels() labels.Labels { return s.labels }

// blockBaseSeriesSet allows to iterate over all series in the single block.
// Iterated series are trimmed with given min and max time as well as tombstones.
// See newBlockSeriesSet and NewBlockChunkSeriesSet to use it for either sample or chunk iterating.
type blockBaseSeriesSet struct {
	blockID         ulid.ULID
	p               index.Postings
	index           IndexReader
	chunks          ChunkReader
	tombstones      tombstones.Reader
	mint, maxt      int64
	disableTrimming bool

	curr seriesData

	bufChks []chunks.Meta
	builder labels.ScratchBuilder
	err     error
}

func (b *blockBaseSeriesSet) Next() bool {
	for b.p.Next() {
		if err := b.index.Series(b.p.At(), &b.builder, &b.bufChks); err != nil {
			// Postings may be stale. Skip if no underlying series exists.
			if errors.Is(err, storage.ErrNotFound) {
				continue
			}
			b.err = fmt.Errorf("get series %d: %w", b.p.At(), err)
			return false
		}

		if len(b.bufChks) == 0 {
			continue
		}

		intervals, err := b.tombstones.Get(b.p.At())
		if err != nil {
			b.err = fmt.Errorf("get tombstones: %w", err)
			return false
		}

		// NOTE:
		// * block time range is half-open: [meta.MinTime, meta.MaxTime).
		// * chunks are both closed: [chk.MinTime, chk.MaxTime].
		// * requested time ranges are closed: [req.Start, req.End].

		var trimFront, trimBack bool

		// Copy chunks as iterables are reusable.
		// Count those in range to size allocation (roughly - ignoring tombstones).
		nChks := 0
		for _, chk := range b.bufChks {
			if !(chk.MaxTime < b.mint || chk.MinTime > b.maxt) {
				nChks++
			}
		}
		chks := make([]chunks.Meta, 0, nChks)

		// Prefilter chunks and pick those which are not entirely deleted or totally outside of the requested range.
		for _, chk := range b.bufChks {
			if chk.MaxTime < b.mint {
				continue
			}
			if chk.MinTime > b.maxt {
				continue
			}
			if (tombstones.Interval{Mint: chk.MinTime, Maxt: chk.MaxTime}.IsSubrange(intervals)) {
				continue
			}
			chks = append(chks, chk)

			// If still not entirely deleted, check if trim is needed based on requested time range.
			if !b.disableTrimming {
				if chk.MinTime < b.mint {
					trimFront = true
				}
				if chk.MaxTime > b.maxt {
					trimBack = true
				}
			}
		}

		if len(chks) == 0 {
			continue
		}

		if trimFront {
			intervals = intervals.Add(tombstones.Interval{Mint: math.MinInt64, Maxt: b.mint - 1})
		}
		if trimBack {
			intervals = intervals.Add(tombstones.Interval{Mint: b.maxt + 1, Maxt: math.MaxInt64})
		}

		b.curr.labels = b.builder.Labels()
		b.curr.chks = chks
		b.curr.intervals = intervals
		return true
	}
	return false
}

func (b *blockBaseSeriesSet) Err() error {
	if b.err != nil {
		return b.err
	}
	return b.p.Err()
}

func (b *blockBaseSeriesSet) Warnings() annotations.Annotations { return nil }

// populateWithDelGenericSeriesIterator allows to iterate over given chunk
// metas. In each iteration it ensures that chunks are trimmed based on given
// tombstones interval if any.
//
// populateWithDelGenericSeriesIterator assumes that chunks that would be fully
// removed by intervals are filtered out in previous phase.
//
// On each iteration currMeta is available. If currDelIter is not nil, it
// means that the chunk in currMeta is invalid and a chunk rewrite is needed,
// for which currDelIter should be used.
type populateWithDelGenericSeriesIterator struct {
	blockID ulid.ULID
	cr      ChunkReader
	// metas are expected to be sorted by minTime and should be related to
	// the same, single series.
	// It's possible for a single chunks.Meta to refer to multiple chunks.
	// cr.ChunkOrIterator() would return an iterable and a nil chunk in this
	// case.
	metas []chunks.Meta

	i         int // Index into metas; -1 if not started yet.
	err       error
	bufIter   DeletedIterator // Retained for memory re-use. currDelIter may point here.
	intervals tombstones.Intervals

	currDelIter chunkenc.Iterator
	// currMeta is the current chunks.Meta from metas. currMeta.Chunk is set to
	// the chunk returned from cr.ChunkOrIterable(). As that can return a nil
	// chunk, currMeta.Chunk is not always guaranteed to be set.
	currMeta chunks.Meta
}

func (p *populateWithDelGenericSeriesIterator) reset(blockID ulid.ULID, cr ChunkReader, chks []chunks.Meta, intervals tombstones.Intervals) {
	p.blockID = blockID
	p.cr = cr
	p.metas = chks
	p.i = -1
	p.err = nil
	// Note we don't touch p.bufIter.Iter; it is holding on to an iterator we might reuse in next().
	p.bufIter.Intervals = p.bufIter.Intervals[:0]
	p.intervals = intervals
	p.currDelIter = nil
	p.currMeta = chunks.Meta{}
}

// If copyHeadChunk is true, then the head chunk (i.e. the in-memory chunk of the TSDB)
// is deep copied to avoid races between reads and copying chunk bytes.
// However, if the deletion intervals overlaps with the head chunk, then the head chunk is
// not copied irrespective of copyHeadChunk because it will be re-encoded later anyway.
func (p *populateWithDelGenericSeriesIterator) next(copyHeadChunk bool) bool {
	if p.err != nil || p.i >= len(p.metas)-1 {
		return false
	}

	p.i++
	p.currMeta = p.metas[p.i]

	p.bufIter.Intervals = p.bufIter.Intervals[:0]
	for _, interval := range p.intervals {
		if p.currMeta.OverlapsClosedInterval(interval.Mint, interval.Maxt) {
			p.bufIter.Intervals = p.bufIter.Intervals.Add(interval)
		}
	}

	hcr, ok := p.cr.(*headChunkReader)
	var iterable chunkenc.Iterable
	if ok && copyHeadChunk && len(p.bufIter.Intervals) == 0 {
		// ChunkWithCopy will copy the head chunk.
		var maxt int64
		p.currMeta.Chunk, maxt, p.err = hcr.ChunkWithCopy(p.currMeta)
		// For the in-memory head chunk the index reader sets maxt as MaxInt64. We fix it here.
		p.currMeta.MaxTime = maxt
	} else {
		p.currMeta.Chunk, iterable, p.err = p.cr.ChunkOrIterable(p.currMeta)
	}

	if p.err != nil {
		p.err = fmt.Errorf("cannot populate chunk %d from block %s: %w", p.currMeta.Ref, p.blockID.String(), p.err)
		return false
	}

	// Use the single chunk if possible.
	if p.currMeta.Chunk != nil {
		if len(p.bufIter.Intervals) == 0 {
			// If there is no overlap with deletion intervals and a single chunk is
			// returned, we can take chunk as it is.
			p.currDelIter = nil
			return true
		}
		// Otherwise we need to iterate over the samples in the single chunk
		// and create new chunks.
		p.bufIter.Iter = p.currMeta.Chunk.Iterator(p.bufIter.Iter)
		p.currDelIter = &p.bufIter
		return true
	}

	// Otherwise, use the iterable to create an iterator.
	p.bufIter.Iter = iterable.Iterator(p.bufIter.Iter)
	p.currDelIter = &p.bufIter
	return true
}

func (p *populateWithDelGenericSeriesIterator) Err() error { return p.err }

type blockSeriesEntry struct {
	chunks  ChunkReader
	blockID ulid.ULID
	seriesData
}

func (s *blockSeriesEntry) Iterator(it chunkenc.Iterator) chunkenc.Iterator {
	pi, ok := it.(*populateWithDelSeriesIterator)
	if !ok {
		pi = &populateWithDelSeriesIterator{}
	}
	pi.reset(s.blockID, s.chunks, s.chks, s.intervals)
	return pi
}

type chunkSeriesEntry struct {
	chunks  ChunkReader
	blockID ulid.ULID
	seriesData
}

func (s *chunkSeriesEntry) Iterator(it chunks.Iterator) chunks.Iterator {
	pi, ok := it.(*populateWithDelChunkSeriesIterator)
	if !ok {
		pi = &populateWithDelChunkSeriesIterator{}
	}
	pi.reset(s.blockID, s.chunks, s.chks, s.intervals)
	return pi
}

func (s *chunkSeriesEntry) ChunkCount() (int, error) {
	return len(s.chks), nil
}

// populateWithDelSeriesIterator allows to iterate over samples for the single series.
type populateWithDelSeriesIterator struct {
	populateWithDelGenericSeriesIterator

	curr chunkenc.Iterator
}

func (p *populateWithDelSeriesIterator) reset(blockID ulid.ULID, cr ChunkReader, chks []chunks.Meta, intervals tombstones.Intervals) {
	p.populateWithDelGenericSeriesIterator.reset(blockID, cr, chks, intervals)
	p.curr = nil
}

func (p *populateWithDelSeriesIterator) Next() chunkenc.ValueType {
	if p.curr != nil {
		if valueType := p.curr.Next(); valueType != chunkenc.ValNone {
			return valueType
		}
	}

	for p.next(false) {
		if p.currDelIter != nil {
			p.curr = p.currDelIter
		} else {
			p.curr = p.currMeta.Chunk.Iterator(p.curr)
		}
		if valueType := p.curr.Next(); valueType != chunkenc.ValNone {
			return valueType
		}
	}
	return chunkenc.ValNone
}

func (p *populateWithDelSeriesIterator) Seek(t int64) chunkenc.ValueType {
	if p.curr != nil {
		if valueType := p.curr.Seek(t); valueType != chunkenc.ValNone {
			return valueType
		}
	}
	for p.Next() != chunkenc.ValNone {
		if valueType := p.curr.Seek(t); valueType != chunkenc.ValNone {
			return valueType
		}
	}
	return chunkenc.ValNone
}

func (p *populateWithDelSeriesIterator) At() (int64, float64) {
	return p.curr.At()
}

func (p *populateWithDelSeriesIterator) AtHistogram(h *histogram.Histogram) (int64, *histogram.Histogram) {
	return p.curr.AtHistogram(h)
}

func (p *populateWithDelSeriesIterator) AtFloatHistogram(fh *histogram.FloatHistogram) (int64, *histogram.FloatHistogram) {
	return p.curr.AtFloatHistogram(fh)
}

func (p *populateWithDelSeriesIterator) AtT() int64 {
	return p.curr.AtT()
}

func (p *populateWithDelSeriesIterator) Err() error {
	if err := p.populateWithDelGenericSeriesIterator.Err(); err != nil {
		return err
	}
	if p.curr != nil {
		return p.curr.Err()
	}
	return nil
}

type populateWithDelChunkSeriesIterator struct {
	populateWithDelGenericSeriesIterator

	// currMetaWithChunk is current meta with its chunk field set. This meta
	// is guaranteed to map to a single chunk. This differs from
	// populateWithDelGenericSeriesIterator.currMeta as that
	// could refer to multiple chunks.
	currMetaWithChunk chunks.Meta

	// chunksFromIterable stores the chunks created from iterating through
	// the iterable returned by cr.ChunkOrIterable() (with deleted samples
	// removed).
	chunksFromIterable    []chunks.Meta
	chunksFromIterableIdx int
}

func (p *populateWithDelChunkSeriesIterator) reset(blockID ulid.ULID, cr ChunkReader, chks []chunks.Meta, intervals tombstones.Intervals) {
	p.populateWithDelGenericSeriesIterator.reset(blockID, cr, chks, intervals)
	p.currMetaWithChunk = chunks.Meta{}
	p.chunksFromIterable = p.chunksFromIterable[:0]
	p.chunksFromIterableIdx = -1
}

func (p *populateWithDelChunkSeriesIterator) Next() bool {
	if p.currMeta.Chunk == nil {
		// If we've been creating chunks from the iterable, check if there are
		// any more chunks to iterate through.
		if p.chunksFromIterableIdx < len(p.chunksFromIterable)-1 {
			p.chunksFromIterableIdx++
			p.currMetaWithChunk = p.chunksFromIterable[p.chunksFromIterableIdx]
			return true
		}
	}

	// Move to the next chunk/deletion iterator.
	// This is a for loop as if the current p.currDelIter returns no samples
	// (which means a chunk won't be created), there still might be more
	// samples/chunks from the rest of p.metas.
	for p.next(true) {
		if p.currDelIter == nil {
			p.currMetaWithChunk = p.currMeta
			return true
		}

		if p.currMeta.Chunk != nil {
			// If ChunkOrIterable() returned a non-nil chunk, the samples in
			// p.currDelIter will only form one chunk, as the only change
			// p.currDelIter might make is deleting some samples.
			if p.populateCurrForSingleChunk() {
				return true
			}
		} else {
			// If ChunkOrIterable() returned an iterable, multiple chunks may be
			// created from the samples in p.currDelIter.
			if p.populateChunksFromIterable() {
				return true
			}
		}
	}
	return false
}

// populateCurrForSingleChunk sets the fields within p.currMetaWithChunk. This
// should be called if the samples in p.currDelIter only form one chunk.
func (p *populateWithDelChunkSeriesIterator) populateCurrForSingleChunk() bool {
	valueType := p.currDelIter.Next()
	if valueType == chunkenc.ValNone {
		if err := p.currDelIter.Err(); err != nil {
			p.err = fmt.Errorf("iterate chunk while re-encoding: %w", err)
		}
		return false
	}
	p.currMetaWithChunk.MinTime = p.currDelIter.AtT()

	// Re-encode the chunk if iterator is provided. This means that it has
	// some samples to be deleted or chunk is opened.
	var (
		newChunk chunkenc.Chunk
		app      chunkenc.Appender
		t        int64
		err      error
	)
	switch valueType {
	case chunkenc.ValHistogram:
		newChunk = chunkenc.NewHistogramChunk()
		if app, err = newChunk.Appender(); err != nil {
			break
		}
		for vt := valueType; vt != chunkenc.ValNone; vt = p.currDelIter.Next() {
			if vt != chunkenc.ValHistogram {
				err = fmt.Errorf("found value type %v in histogram chunk", vt)
				break
			}
			var h *histogram.Histogram
			t, h = p.currDelIter.AtHistogram(nil)
			_, _, app, err = app.AppendHistogram(nil, t, h, true)
			if err != nil {
				break
			}
		}
	case chunkenc.ValFloat:
		newChunk = chunkenc.NewXORChunk()
		if app, err = newChunk.Appender(); err != nil {
			break
		}
		for vt := valueType; vt != chunkenc.ValNone; vt = p.currDelIter.Next() {
			if vt != chunkenc.ValFloat {
				err = fmt.Errorf("found value type %v in float chunk", vt)
				break
			}
			var v float64
			t, v = p.currDelIter.At()
			app.Append(t, v)
		}
	case chunkenc.ValFloatHistogram:
		newChunk = chunkenc.NewFloatHistogramChunk()
		if app, err = newChunk.Appender(); err != nil {
			break
		}
		for vt := valueType; vt != chunkenc.ValNone; vt = p.currDelIter.Next() {
			if vt != chunkenc.ValFloatHistogram {
				err = fmt.Errorf("found value type %v in histogram chunk", vt)
				break
			}
			var h *histogram.FloatHistogram
			t, h = p.currDelIter.AtFloatHistogram(nil)
			_, _, app, err = app.AppendFloatHistogram(nil, t, h, true)
			if err != nil {
				break
			}
		}
	default:
		err = fmt.Errorf("populateCurrForSingleChunk: value type %v unsupported", valueType)
	}

	if err != nil {
		p.err = fmt.Errorf("iterate chunk while re-encoding: %w", err)
		return false
	}
	if err := p.currDelIter.Err(); err != nil {
		p.err = fmt.Errorf("iterate chunk while re-encoding: %w", err)
		return false
	}

	p.currMetaWithChunk.Chunk = newChunk
	p.currMetaWithChunk.MaxTime = t
	return true
}

// populateChunksFromIterable reads the samples from currDelIter to create
// chunks for chunksFromIterable. It also sets p.currMetaWithChunk to the first
// chunk.
func (p *populateWithDelChunkSeriesIterator) populateChunksFromIterable() bool {
	p.chunksFromIterable = p.chunksFromIterable[:0]
	p.chunksFromIterableIdx = -1

	firstValueType := p.currDelIter.Next()
	if firstValueType == chunkenc.ValNone {
		if err := p.currDelIter.Err(); err != nil {
			p.err = fmt.Errorf("populateChunksFromIterable: no samples could be read: %w", err)
			return false
		}
		return false
	}

	var (
		// t is the timestamp for the current sample.
		t     int64
		cmint int64
		cmaxt int64

		currentChunk chunkenc.Chunk

		app chunkenc.Appender

		newChunk chunkenc.Chunk
		recoded  bool

		err error
	)

	prevValueType := chunkenc.ValNone

	for currentValueType := firstValueType; currentValueType != chunkenc.ValNone; currentValueType = p.currDelIter.Next() {
		// Check if the encoding has changed (i.e. we need to create a new
		// chunk as chunks can't have multiple encoding types).
		// For the first sample, the following condition will always be true as
		// ValNoneNone != ValFloat | ValHistogram | ValFloatHistogram.
		if currentValueType != prevValueType {
			if prevValueType != chunkenc.ValNone {
				p.chunksFromIterable = append(p.chunksFromIterable, chunks.Meta{Chunk: currentChunk, MinTime: cmint, MaxTime: cmaxt})
			}
			cmint = p.currDelIter.AtT()
			if currentChunk, err = currentValueType.NewChunk(); err != nil {
				break
			}
			if app, err = currentChunk.Appender(); err != nil {
				break
			}
		}

		switch currentValueType {
		case chunkenc.ValFloat:
			{
				var v float64
				t, v = p.currDelIter.At()
				app.Append(t, v)
			}
		case chunkenc.ValHistogram:
			{
				var v *histogram.Histogram
				t, v = p.currDelIter.AtHistogram(nil)
				// No need to set prevApp as AppendHistogram will set the
				// counter reset header for the appender that's returned.
				newChunk, recoded, app, err = app.AppendHistogram(nil, t, v, false)
			}
		case chunkenc.ValFloatHistogram:
			{
				var v *histogram.FloatHistogram
				t, v = p.currDelIter.AtFloatHistogram(nil)
				// No need to set prevApp as AppendHistogram will set the
				// counter reset header for the appender that's returned.
				newChunk, recoded, app, err = app.AppendFloatHistogram(nil, t, v, false)
			}
		}

		if err != nil {
			break
		}

		if newChunk != nil {
			if !recoded {
				p.chunksFromIterable = append(p.chunksFromIterable, chunks.Meta{Chunk: currentChunk, MinTime: cmint, MaxTime: cmaxt})
			}
			currentChunk = newChunk
			cmint = t
		}

		cmaxt = t
		prevValueType = currentValueType
	}

	if err != nil {
		p.err = fmt.Errorf("populateChunksFromIterable: error when writing new chunks: %w", err)
		return false
	}
	if err = p.currDelIter.Err(); err != nil {
		p.err = fmt.Errorf("populateChunksFromIterable: currDelIter error when writing new chunks: %w", err)
		return false
	}

	if prevValueType != chunkenc.ValNone {
		p.chunksFromIterable = append(p.chunksFromIterable, chunks.Meta{Chunk: currentChunk, MinTime: cmint, MaxTime: cmaxt})
	}

	if len(p.chunksFromIterable) == 0 {
		return false
	}

	p.currMetaWithChunk = p.chunksFromIterable[0]
	p.chunksFromIterableIdx = 0
	return true
}

func (p *populateWithDelChunkSeriesIterator) At() chunks.Meta { return p.currMetaWithChunk }

// blockSeriesSet allows to iterate over sorted, populated series with applied tombstones.
// Series with all deleted chunks are still present as Series with no samples.
// Samples from chunks are also trimmed to requested min and max time.
type blockSeriesSet struct {
	blockBaseSeriesSet
}

func newBlockSeriesSet(i IndexReader, c ChunkReader, t tombstones.Reader, p index.Postings, mint, maxt int64, disableTrimming bool) storage.SeriesSet {
	return &blockSeriesSet{
		blockBaseSeriesSet{
			index:           i,
			chunks:          c,
			tombstones:      t,
			p:               p,
			mint:            mint,
			maxt:            maxt,
			disableTrimming: disableTrimming,
		},
	}
}

func (b *blockSeriesSet) At() storage.Series {
	// At can be looped over before iterating, so save the current values locally.
	return &blockSeriesEntry{
		chunks:     b.chunks,
		blockID:    b.blockID,
		seriesData: b.curr,
	}
}

// blockChunkSeriesSet allows to iterate over sorted, populated series with applied tombstones.
// Series with all deleted chunks are still present as Labelled iterator with no chunks.
// Chunks are also trimmed to requested [min and max] (keeping samples with min and max timestamps).
type blockChunkSeriesSet struct {
	blockBaseSeriesSet
}

func NewBlockChunkSeriesSet(id ulid.ULID, i IndexReader, c ChunkReader, t tombstones.Reader, p index.Postings, mint, maxt int64, disableTrimming bool) storage.ChunkSeriesSet {
	return &blockChunkSeriesSet{
		blockBaseSeriesSet{
			blockID:         id,
			index:           i,
			chunks:          c,
			tombstones:      t,
			p:               p,
			mint:            mint,
			maxt:            maxt,
			disableTrimming: disableTrimming,
		},
	}
}

func (b *blockChunkSeriesSet) At() storage.ChunkSeries {
	// At can be looped over before iterating, so save the current values locally.
	return &chunkSeriesEntry{
		chunks:     b.chunks,
		blockID:    b.blockID,
		seriesData: b.curr,
	}
}

// NewMergedStringIter returns string iterator that allows to merge symbols on demand and stream result.
func NewMergedStringIter(a, b index.StringIter) index.StringIter {
	return &mergedStringIter{a: a, b: b, aok: a.Next(), bok: b.Next()}
}

type mergedStringIter struct {
	a        index.StringIter
	b        index.StringIter
	aok, bok bool
	cur      string
	err      error
}

func (m *mergedStringIter) Next() bool {
	if (!m.aok && !m.bok) || (m.Err() != nil) {
		return false
	}
	switch {
	case !m.aok:
		m.cur = m.b.At()
		m.bok = m.b.Next()
		m.err = m.b.Err()
	case !m.bok:
		m.cur = m.a.At()
		m.aok = m.a.Next()
		m.err = m.a.Err()
	case m.b.At() > m.a.At():
		m.cur = m.a.At()
		m.aok = m.a.Next()
		m.err = m.a.Err()
	case m.a.At() > m.b.At():
		m.cur = m.b.At()
		m.bok = m.b.Next()
		m.err = m.b.Err()
	default: // Equal.
		m.cur = m.b.At()
		m.aok = m.a.Next()
		m.err = m.a.Err()
		m.bok = m.b.Next()
		if m.err == nil {
			m.err = m.b.Err()
		}
	}

	return true
}
func (m mergedStringIter) At() string { return m.cur }
func (m mergedStringIter) Err() error {
	return m.err
}

// DeletedIterator wraps chunk Iterator and makes sure any deleted metrics are not returned.
type DeletedIterator struct {
	// Iter is an Iterator to be wrapped.
	Iter chunkenc.Iterator
	// Intervals are the deletion intervals.
	Intervals tombstones.Intervals
}

func (it *DeletedIterator) At() (int64, float64) {
	return it.Iter.At()
}

func (it *DeletedIterator) AtHistogram(h *histogram.Histogram) (int64, *histogram.Histogram) {
	t, h := it.Iter.AtHistogram(h)
	return t, h
}

func (it *DeletedIterator) AtFloatHistogram(fh *histogram.FloatHistogram) (int64, *histogram.FloatHistogram) {
	t, h := it.Iter.AtFloatHistogram(fh)
	return t, h
}

func (it *DeletedIterator) AtT() int64 {
	return it.Iter.AtT()
}

func (it *DeletedIterator) Seek(t int64) chunkenc.ValueType {
	if it.Iter.Err() != nil {
		return chunkenc.ValNone
	}
	valueType := it.Iter.Seek(t)
	if valueType == chunkenc.ValNone {
		return chunkenc.ValNone
	}

	// Now double check if the entry falls into a deleted interval.
	ts := it.AtT()
	for _, itv := range it.Intervals {
		if ts < itv.Mint {
			return valueType
		}

		if ts > itv.Maxt {
			it.Intervals = it.Intervals[1:]
			continue
		}

		// We're in the middle of an interval, we can now call Next().
		return it.Next()
	}

	// The timestamp is greater than all the deleted intervals.
	return valueType
}

func (it *DeletedIterator) Next() chunkenc.ValueType {
Outer:
	for valueType := it.Iter.Next(); valueType != chunkenc.ValNone; valueType = it.Iter.Next() {
		ts := it.AtT()
		for _, tr := range it.Intervals {
			if tr.InBounds(ts) {
				continue Outer
			}

			if ts <= tr.Maxt {
				return valueType
			}
			it.Intervals = it.Intervals[1:]
		}
		return valueType
	}
	return chunkenc.ValNone
}

func (it *DeletedIterator) Err() error { return it.Iter.Err() }

type nopChunkReader struct {
	emptyChunk chunkenc.Chunk
}

func newNopChunkReader() ChunkReader {
	return nopChunkReader{
		emptyChunk: chunkenc.NewXORChunk(),
	}
}

func (cr nopChunkReader) ChunkOrIterable(chunks.Meta) (chunkenc.Chunk, chunkenc.Iterable, error) {
	return cr.emptyChunk, nil, nil
}

func (cr nopChunkReader) Close() error { return nil }<|MERGE_RESOLUTION|>--- conflicted
+++ resolved
@@ -362,11 +362,7 @@
 	} else {
 		count := 1
 		for _, val := range vals {
-<<<<<<< HEAD
-			if count%100 == 0 && ctx.Err() != nil {
-=======
 			if count%checkContextEveryNIterations == 0 && ctx.Err() != nil {
->>>>>>> fdaafdb0
 				return nil, ctx.Err()
 			}
 			count++
@@ -401,21 +397,11 @@
 		// this is safe because the iteration is always ahead of the append
 		filteredValues := allValues[:0]
 		count := 1
-<<<<<<< HEAD
-
-		for _, v := range allValues {
-			if count%100 == 0 && ctx.Err() != nil {
-				return nil, ctx.Err()
-			}
-			count++
-
-=======
 		for _, v := range allValues {
 			if count%checkContextEveryNIterations == 0 && ctx.Err() != nil {
 				return nil, ctx.Err()
 			}
 			count++
->>>>>>> fdaafdb0
 			if m.Matches(v) {
 				filteredValues = append(filteredValues, v)
 			}
