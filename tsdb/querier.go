// Copyright 2017 The Prometheus Authors
// Licensed under the Apache License, Version 2.0 (the "License");
// you may not use this file except in compliance with the License.
// You may obtain a copy of the License at
//
// http://www.apache.org/licenses/LICENSE-2.0
//
// Unless required by applicable law or agreed to in writing, software
// distributed under the License is distributed on an "AS IS" BASIS,
// WITHOUT WARRANTIES OR CONDITIONS OF ANY KIND, either express or implied.
// See the License for the specific language governing permissions and
// limitations under the License.

package tsdb

import (
	"context"
	"errors"
	"fmt"
	"math"
	"regexp"
	"slices"

	"github.com/oklog/ulid"

	"github.com/prometheus/prometheus/model/histogram"
	"github.com/prometheus/prometheus/model/labels"
	"github.com/prometheus/prometheus/storage"
	"github.com/prometheus/prometheus/tsdb/chunkenc"
	"github.com/prometheus/prometheus/tsdb/chunks"
	tsdb_errors "github.com/prometheus/prometheus/tsdb/errors"
	"github.com/prometheus/prometheus/tsdb/index"
	"github.com/prometheus/prometheus/tsdb/tombstones"
	"github.com/prometheus/prometheus/util/annotations"
)

// checkContextEveryNIterations is used in some tight loops to check if the context is done.
const checkContextEveryNIterations = 100
const metaDataPrefix = `^__metadata__`

type blockBaseQuerier struct {
	blockID    ulid.ULID
	index      IndexReader
	chunks     ChunkReader
	tombstones tombstones.Reader

	closed bool

	mint, maxt int64
}

func newBlockBaseQuerier(b BlockReader, mint, maxt int64) (*blockBaseQuerier, error) {
	indexr, err := b.Index()
	if err != nil {
		return nil, fmt.Errorf("open index reader: %w", err)
	}
	chunkr, err := b.Chunks()
	if err != nil {
		indexr.Close()
		return nil, fmt.Errorf("open chunk reader: %w", err)
	}
	tombsr, err := b.Tombstones()
	if err != nil {
		indexr.Close()
		chunkr.Close()
		return nil, fmt.Errorf("open tombstone reader: %w", err)
	}

	if tombsr == nil {
		tombsr = tombstones.NewMemTombstones()
	}
	return &blockBaseQuerier{
		blockID:    b.Meta().ULID,
		mint:       mint,
		maxt:       maxt,
		index:      indexr,
		chunks:     chunkr,
		tombstones: tombsr,
	}, nil
}

func (q *blockBaseQuerier) LabelValues(ctx context.Context, name string, hints *storage.LabelHints, matchers ...*labels.Matcher) ([]string, annotations.Annotations, error) {
	res, err := q.index.SortedLabelValues(ctx, name, matchers...)
	return res, nil, err
}

func (q *blockBaseQuerier) LabelNames(ctx context.Context, hints *storage.LabelHints, matchers ...*labels.Matcher) ([]string, annotations.Annotations, error) {
	res, err := q.index.LabelNames(ctx, matchers...)
	return res, nil, err
}

func (q *blockBaseQuerier) Close() error {
	if q.closed {
		return errors.New("block querier already closed")
	}

	errs := tsdb_errors.NewMulti(
		q.index.Close(),
		q.chunks.Close(),
		q.tombstones.Close(),
	)
	q.closed = true
	return errs.Err()
}

type blockQuerier struct {
	*blockBaseQuerier
}

// NewBlockQuerier returns a querier against the block reader and requested min and max time range.
func NewBlockQuerier(b BlockReader, mint, maxt int64) (storage.Querier, error) {
	q, err := newBlockBaseQuerier(b, mint, maxt)
	if err != nil {
		return nil, err
	}
	return &blockQuerier{blockBaseQuerier: q}, nil
}

func (q *blockQuerier) Select(ctx context.Context, sortSeries bool, hints *storage.SelectHints, ms ...*labels.Matcher) storage.SeriesSet {
	mint := q.mint
	maxt := q.maxt
	disableTrimming := false
	sharded := hints != nil && hints.ShardCount > 0
	// here we get the posting matches metadata
	re, _ := regexp.Compile(metaDataPrefix)

	// get the label matchers related to metadata
	metaMatchers := make([]*labels.Matcher, 0)
	normalMatchers := make([]*labels.Matcher, 0)
	for _, m := range ms {
		if re.MatchString(m.Name) {
			metaMatchers = append(metaMatchers, m)
		} else {
			normalMatchers = append(normalMatchers, m)
		}
	}
	var p index.Postings
	var err error
	if len(metaMatchers) > 0 {
<<<<<<< HEAD
		// TODO: here we need to query metadata store to get the metas, they are not normal postings
		// this is not right for the moment
=======
		// here we need to intersect the metadata matchers with normal matchers
		// get the metadata matchers
>>>>>>> e611fa44
		mp, err := q.index.PostingsForMatchers(ctx, sharded, metaMatchers...)
		if err != nil {
			return storage.ErrSeriesSet(err)
		}

		// get the normal matchers
		np, err := q.index.PostingsForMatchers(ctx, sharded, normalMatchers...)
		if err != nil {
			return storage.ErrSeriesSet(err)
		}
		// intersect the metadata matchers with normal matchers
		p = index.MetaIntersect(mp, np)

	} else {
		p, err = q.index.PostingsForMatchers(ctx, sharded, metaMatchers...)
		if err != nil {
			return storage.ErrSeriesSet(err)
		}
	}
	if sharded {
		p = q.index.ShardedPostings(p, hints.ShardIndex, hints.ShardCount)
	}
	if sortSeries {
		p = q.index.SortedPostings(p)
	}

	if hints != nil {
		mint = hints.Start
		maxt = hints.End
		disableTrimming = hints.DisableTrimming
		if hints.Func == "series" {
			// When you're only looking up metadata (for example series API), you don't need to load any chunks.
			return newBlockSeriesSet(q.index, newNopChunkReader(), q.tombstones, p, mint, maxt, disableTrimming)
		}
	}

	return newBlockSeriesSet(q.index, q.chunks, q.tombstones, p, mint, maxt, disableTrimming)
}

// blockChunkQuerier provides chunk querying access to a single block database.
type blockChunkQuerier struct {
	*blockBaseQuerier
}

// NewBlockChunkQuerier returns a chunk querier against the block reader and requested min and max time range.
func NewBlockChunkQuerier(b BlockReader, mint, maxt int64) (storage.ChunkQuerier, error) {
	q, err := newBlockBaseQuerier(b, mint, maxt)
	if err != nil {
		return nil, err
	}
	return &blockChunkQuerier{blockBaseQuerier: q}, nil
}

func (q *blockChunkQuerier) Select(ctx context.Context, sortSeries bool, hints *storage.SelectHints, ms ...*labels.Matcher) storage.ChunkSeriesSet {
	mint := q.mint
	maxt := q.maxt
	disableTrimming := false
	sharded := hints != nil && hints.ShardCount > 0

	if hints != nil {
		mint = hints.Start
		maxt = hints.End
		disableTrimming = hints.DisableTrimming
	}
	p, err := q.index.PostingsForMatchers(ctx, sharded, ms...)
	if err != nil {
		return storage.ErrChunkSeriesSet(err)
	}
	if sharded {
		p = q.index.ShardedPostings(p, hints.ShardIndex, hints.ShardCount)
	}
	if sortSeries {
		p = q.index.SortedPostings(p)
	}
	return NewBlockChunkSeriesSet(q.blockID, q.index, q.chunks, q.tombstones, p, mint, maxt, disableTrimming)
}

// PostingsForMatchers assembles a single postings iterator against the index reader
// based on the given matchers. The resulting postings are not ordered by series.
func PostingsForMatchers(ctx context.Context, ix IndexPostingsReader, ms ...*labels.Matcher) (index.Postings, error) {
	var its, notIts []index.Postings
	// See which label must be non-empty.
	// Optimization for case like {l=~".", l!="1"}.
	labelMustBeSet := make(map[string]bool, len(ms))
	for _, m := range ms {
		if !m.Matches("") {
			labelMustBeSet[m.Name] = true
		}
	}
	isSubtractingMatcher := func(m *labels.Matcher) bool {
		if !labelMustBeSet[m.Name] {
			return true
		}
		return (m.Type == labels.MatchNotEqual || m.Type == labels.MatchNotRegexp) && m.Matches("")
	}
	hasSubtractingMatchers, hasIntersectingMatchers := false, false
	for _, m := range ms {
		if isSubtractingMatcher(m) {
			hasSubtractingMatchers = true
		} else {
			hasIntersectingMatchers = true
		}
	}

	if hasSubtractingMatchers && !hasIntersectingMatchers {
		// If there's nothing to subtract from, add in everything and remove the notIts later.
		// We prefer to get AllPostings so that the base of subtraction (i.e. allPostings)
		// doesn't include series that may be added to the index reader during this function call.
		k, v := index.AllPostingsKey()
		allPostings, err := ix.Postings(ctx, k, v)
		if err != nil {
			return nil, err
		}
		its = append(its, allPostings)
	}

	// Sort matchers to have the intersecting matchers first.
	// This way the base for subtraction is smaller and
	// there is no chance that the set we subtract from
	// contains postings of series that didn't exist when
	// we constructed the set we subtract by.
	slices.SortStableFunc(ms, func(i, j *labels.Matcher) int {
		if !isSubtractingMatcher(i) && isSubtractingMatcher(j) {
			return -1
		}

		return +1
	})

	for _, m := range ms {
		if ctx.Err() != nil {
			return nil, ctx.Err()
		}
		switch {
		case m.Name == "" && m.Value == "": // Special-case for AllPostings, used in tests at least.
			k, v := index.AllPostingsKey()
			allPostings, err := ix.Postings(ctx, k, v)
			if err != nil {
				return nil, err
			}
			its = append(its, allPostings)
		case labelMustBeSet[m.Name]:
			// If this matcher must be non-empty, we can be smarter.
			matchesEmpty := m.Matches("")
			isNot := m.Type == labels.MatchNotEqual || m.Type == labels.MatchNotRegexp
			switch {
			case isNot && matchesEmpty: // l!="foo"
				// If the label can't be empty and is a Not and the inner matcher
				// doesn't match empty, then subtract it out at the end.
				inverse, err := m.Inverse()
				if err != nil {
					return nil, err
				}

				it, err := postingsForMatcher(ctx, ix, inverse)
				if err != nil {
					return nil, err
				}
				notIts = append(notIts, it)
			case isNot && !matchesEmpty: // l!=""
				// If the label can't be empty and is a Not, but the inner matcher can
				// be empty we need to use inversePostingsForMatcher.
				inverse, err := m.Inverse()
				if err != nil {
					return nil, err
				}

				it, err := inversePostingsForMatcher(ctx, ix, inverse)
				if err != nil {
					return nil, err
				}
				if index.IsEmptyPostingsType(it) {
					return index.EmptyPostings(), nil
				}
				its = append(its, it)
			default: // l="a"
				// Non-Not matcher, use normal postingsForMatcher.
				it, err := postingsForMatcher(ctx, ix, m)
				if err != nil {
					return nil, err
				}
				if index.IsEmptyPostingsType(it) {
					return index.EmptyPostings(), nil
				}
				its = append(its, it)
			}
		default: // l=""
			// If the matchers for a labelname selects an empty value, it selects all
			// the series which don't have the label name set too. See:
			// https://github.com/prometheus/prometheus/issues/3575 and
			// https://github.com/prometheus/prometheus/pull/3578#issuecomment-351653555
			it, err := inversePostingsForMatcher(ctx, ix, m)
			if err != nil {
				return nil, err
			}
			notIts = append(notIts, it)
		}
	}

	it := index.Intersect(its...)

	for _, n := range notIts {
		it = index.Without(it, n)
	}

	return it, nil
}

func postingsForMatcher(ctx context.Context, ix IndexPostingsReader, m *labels.Matcher) (index.Postings, error) {
	// This method will not return postings for missing labels.

	// Fast-path for equal matching.
	if m.Type == labels.MatchEqual {
		return ix.Postings(ctx, m.Name, m.Value)
	}

	// Fast-path for set matching.
	if m.Type == labels.MatchRegexp {
		setMatches := m.SetMatches()
		if len(setMatches) > 0 {
			return ix.Postings(ctx, m.Name, setMatches...)
		}
	}

	it := ix.PostingsForLabelMatching(ctx, m.Name, m.Matches)
	return it, it.Err()
}

// inversePostingsForMatcher returns the postings for the series with the label name set but not matching the matcher.
func inversePostingsForMatcher(ctx context.Context, ix IndexPostingsReader, m *labels.Matcher) (index.Postings, error) {
	// Fast-path for MatchNotRegexp matching.
	// Inverse of a MatchNotRegexp is MatchRegexp (double negation).
	// Fast-path for set matching.
	if m.Type == labels.MatchNotRegexp {
		setMatches := m.SetMatches()
		if len(setMatches) > 0 {
			return ix.Postings(ctx, m.Name, setMatches...)
		}
	}

	// Fast-path for MatchNotEqual matching.
	// Inverse of a MatchNotEqual is MatchEqual (double negation).
	if m.Type == labels.MatchNotEqual {
		return ix.Postings(ctx, m.Name, m.Value)
	}

	vals, err := ix.LabelValues(ctx, m.Name)
	if err != nil {
		return nil, err
	}

	res := vals[:0]
	// If the match before inversion was !="" or !~"", we just want all the values.
	if m.Value == "" && (m.Type == labels.MatchRegexp || m.Type == labels.MatchEqual) {
		res = vals
	} else {
		count := 1
		for _, val := range vals {
			if count%checkContextEveryNIterations == 0 && ctx.Err() != nil {
				return nil, ctx.Err()
			}
			count++
			if !m.Matches(val) {
				res = append(res, val)
			}
		}
	}

	return ix.Postings(ctx, m.Name, res...)
}

const maxExpandedPostingsFactor = 100 // Division factor for maximum number of matched series.

func labelValuesWithMatchers(ctx context.Context, r IndexReader, name string, matchers ...*labels.Matcher) ([]string, error) {
	allValues, err := r.LabelValues(ctx, name)
	if err != nil {
		return nil, fmt.Errorf("fetching values of label %s: %w", name, err)
	}

	// If we have a matcher for the label name, we can filter out values that don't match
	// before we fetch postings. This is especially useful for labels with many values.
	// e.g. __name__ with a selector like {__name__="xyz"}
	hasMatchersForOtherLabels := false
	for _, m := range matchers {
		if m.Name != name {
			hasMatchersForOtherLabels = true
			continue
		}

		// re-use the allValues slice to avoid allocations
		// this is safe because the iteration is always ahead of the append
		filteredValues := allValues[:0]
		count := 1
		for _, v := range allValues {
			if count%checkContextEveryNIterations == 0 && ctx.Err() != nil {
				return nil, ctx.Err()
			}
			count++
			if m.Matches(v) {
				filteredValues = append(filteredValues, v)
			}
		}
		allValues = filteredValues
	}

	if len(allValues) == 0 {
		return nil, nil
	}

	// If we don't have any matchers for other labels, then we're done.
	if !hasMatchersForOtherLabels {
		return allValues, nil
	}

	p, err := r.PostingsForMatchers(ctx, false, matchers...)
	if err != nil {
		return nil, fmt.Errorf("fetching postings for matchers: %w", err)
	}

	// Let's see if expanded postings for matchers have smaller cardinality than label values.
	// Since computing label values from series is expensive, we apply a limit on number of expanded
	// postings (and series).
	maxExpandedPostings := len(allValues) / maxExpandedPostingsFactor
	if maxExpandedPostings > 0 {
		// Add space for one extra posting when checking if we expanded all postings.
		expanded := make([]storage.SeriesRef, 0, maxExpandedPostings+1)

		// Call p.Next() even if len(expanded) == maxExpandedPostings. This tells us if there are more postings or not.
		for len(expanded) <= maxExpandedPostings && p.Next() {
			expanded = append(expanded, p.At())
		}

		if len(expanded) <= maxExpandedPostings {
			// When we're here, p.Next() must have returned false, so we need to check for errors.
			if err := p.Err(); err != nil {
				return nil, fmt.Errorf("expanding postings for matchers: %w", err)
			}

			// We have expanded all the postings -- all returned label values will be from these series only.
			// (We supply allValues as a buffer for storing results. It should be big enough already, since it holds all possible label values.)
			return labelValuesFromSeries(r, name, expanded, allValues)
		}

		// If we haven't reached end of postings, we prepend our expanded postings to "p", and continue.
		p = newPrependPostings(expanded, p)
	}

	valuesPostings := make([]index.Postings, len(allValues))
	for i, value := range allValues {
		valuesPostings[i], err = r.Postings(ctx, name, value)
		if err != nil {
			return nil, fmt.Errorf("fetching postings for %s=%q: %w", name, value, err)
		}
	}
	indexes, err := index.FindIntersectingPostings(p, valuesPostings)
	if err != nil {
		return nil, fmt.Errorf("intersecting postings: %w", err)
	}

	values := make([]string, 0, len(indexes))
	for _, idx := range indexes {
		values = append(values, allValues[idx])
	}

	return values, nil
}

// labelValuesFromSeries returns all unique label values from for given label name from supplied series. Values are not sorted.
// buf is space for holding result (if it isn't big enough, it will be ignored), may be nil.
func labelValuesFromSeries(r IndexReader, labelName string, refs []storage.SeriesRef, buf []string) ([]string, error) {
	values := map[string]struct{}{}

	var builder labels.ScratchBuilder
	for _, ref := range refs {
		err := r.Series(ref, &builder, nil)
		// Postings may be stale. Skip if no underlying series exists.
		if errors.Is(err, storage.ErrNotFound) {
			continue
		}
		if err != nil {
			return nil, fmt.Errorf("label values for label %s: %w", labelName, err)
		}

		v := builder.Labels().Get(labelName)
		if v != "" {
			values[v] = struct{}{}
		}
	}

	if cap(buf) >= len(values) {
		buf = buf[:0]
	} else {
		buf = make([]string, 0, len(values))
	}
	for v := range values {
		buf = append(buf, v)
	}
	return buf, nil
}

func newPrependPostings(a []storage.SeriesRef, b index.Postings) index.Postings {
	return &prependPostings{
		ix:     -1,
		prefix: a,
		rest:   b,
	}
}

// prependPostings returns series references from "prefix" before using "rest" postings.
type prependPostings struct {
	ix     int
	prefix []storage.SeriesRef
	rest   index.Postings
}

func (p *prependPostings) Next() bool {
	p.ix++
	if p.ix < len(p.prefix) {
		return true
	}
	return p.rest.Next()
}

func (p *prependPostings) Seek(v storage.SeriesRef) bool {
	for p.ix < len(p.prefix) {
		if p.ix >= 0 && p.prefix[p.ix] >= v {
			return true
		}
		p.ix++
	}

	return p.rest.Seek(v)
}

func (p *prependPostings) At() storage.SeriesRef {
	if p.ix >= 0 && p.ix < len(p.prefix) {
		return p.prefix[p.ix]
	}
	return p.rest.At()
}

func (p *prependPostings) Err() error {
	if p.ix >= 0 && p.ix < len(p.prefix) {
		return nil
	}
	return p.rest.Err()
}

func labelNamesWithMatchers(ctx context.Context, r IndexReader, matchers ...*labels.Matcher) ([]string, error) {
	p, err := r.PostingsForMatchers(ctx, false, matchers...)
	if err != nil {
		return nil, err
	}
	return r.LabelNamesFor(ctx, p)
}

// seriesData, used inside other iterators, are updated when we move from one series to another.
type seriesData struct {
	chks      []chunks.Meta
	intervals tombstones.Intervals
	labels    labels.Labels
}

// Labels implements part of storage.Series and storage.ChunkSeries.
func (s *seriesData) Labels() labels.Labels { return s.labels }

// blockBaseSeriesSet allows to iterate over all series in the single block.
// Iterated series are trimmed with given min and max time as well as tombstones.
// See newBlockSeriesSet and NewBlockChunkSeriesSet to use it for either sample or chunk iterating.
type blockBaseSeriesSet struct {
	blockID         ulid.ULID
	p               index.Postings
	index           IndexReader
	chunks          ChunkReader
	tombstones      tombstones.Reader
	mint, maxt      int64
	disableTrimming bool

	curr seriesData

	bufChks []chunks.Meta
	builder labels.ScratchBuilder
	err     error
}

func (b *blockBaseSeriesSet) Next() bool {
	for b.p.Next() {
		if err := b.index.Series(b.p.At(), &b.builder, &b.bufChks); err != nil {
			// Postings may be stale. Skip if no underlying series exists.
			if errors.Is(err, storage.ErrNotFound) {
				continue
			}
			b.err = fmt.Errorf("get series %d: %w", b.p.At(), err)
			return false
		}

		if len(b.bufChks) == 0 {
			continue
		}

		intervals, err := b.tombstones.Get(b.p.At())
		if err != nil {
			b.err = fmt.Errorf("get tombstones: %w", err)
			return false
		}

		// NOTE:
		// * block time range is half-open: [meta.MinTime, meta.MaxTime).
		// * chunks are both closed: [chk.MinTime, chk.MaxTime].
		// * requested time ranges are closed: [req.Start, req.End].

		var trimFront, trimBack bool

		// Copy chunks as iterables are reusable.
		// Count those in range to size allocation (roughly - ignoring tombstones).
		nChks := 0
		for _, chk := range b.bufChks {
			if !(chk.MaxTime < b.mint || chk.MinTime > b.maxt) {
				nChks++
			}
		}
		chks := make([]chunks.Meta, 0, nChks)

		// Prefilter chunks and pick those which are not entirely deleted or totally outside of the requested range.
		for _, chk := range b.bufChks {
			if chk.MaxTime < b.mint {
				continue
			}
			if chk.MinTime > b.maxt {
				continue
			}
			if (tombstones.Interval{Mint: chk.MinTime, Maxt: chk.MaxTime}.IsSubrange(intervals)) {
				continue
			}
			chks = append(chks, chk)

			// If still not entirely deleted, check if trim is needed based on requested time range.
			if !b.disableTrimming {
				if chk.MinTime < b.mint {
					trimFront = true
				}
				if chk.MaxTime > b.maxt {
					trimBack = true
				}
			}
		}

		if len(chks) == 0 {
			continue
		}

		if trimFront {
			intervals = intervals.Add(tombstones.Interval{Mint: math.MinInt64, Maxt: b.mint - 1})
		}
		if trimBack {
			intervals = intervals.Add(tombstones.Interval{Mint: b.maxt + 1, Maxt: math.MaxInt64})
		}

		b.curr.labels = b.builder.Labels()
		b.curr.chks = chks
		b.curr.intervals = intervals
		return true
	}
	return false
}

func (b *blockBaseSeriesSet) Err() error {
	if b.err != nil {
		return b.err
	}
	return b.p.Err()
}

func (b *blockBaseSeriesSet) Warnings() annotations.Annotations { return nil }

// populateWithDelGenericSeriesIterator allows to iterate over given chunk
// metas. In each iteration it ensures that chunks are trimmed based on given
// tombstones interval if any.
//
// populateWithDelGenericSeriesIterator assumes that chunks that would be fully
// removed by intervals are filtered out in previous phase.
//
// On each iteration currMeta is available. If currDelIter is not nil, it
// means that the chunk in currMeta is invalid and a chunk rewrite is needed,
// for which currDelIter should be used.
type populateWithDelGenericSeriesIterator struct {
	blockID ulid.ULID
	cr      ChunkReader
	// metas are expected to be sorted by minTime and should be related to
	// the same, single series.
	// It's possible for a single chunks.Meta to refer to multiple chunks.
	// cr.ChunkOrIterator() would return an iterable and a nil chunk in this
	// case.
	metas []chunks.Meta

	i         int // Index into metas; -1 if not started yet.
	err       error
	bufIter   DeletedIterator // Retained for memory re-use. currDelIter may point here.
	intervals tombstones.Intervals

	currDelIter chunkenc.Iterator
	// currMeta is the current chunks.Meta from metas. currMeta.Chunk is set to
	// the chunk returned from cr.ChunkOrIterable(). As that can return a nil
	// chunk, currMeta.Chunk is not always guaranteed to be set.
	currMeta chunks.Meta
}

func (p *populateWithDelGenericSeriesIterator) reset(blockID ulid.ULID, cr ChunkReader, chks []chunks.Meta, intervals tombstones.Intervals) {
	p.blockID = blockID
	p.cr = cr
	p.metas = chks
	p.i = -1
	p.err = nil
	// Note we don't touch p.bufIter.Iter; it is holding on to an iterator we might reuse in next().
	p.bufIter.Intervals = p.bufIter.Intervals[:0]
	p.intervals = intervals
	p.currDelIter = nil
	p.currMeta = chunks.Meta{}
}

// If copyHeadChunk is true, then the head chunk (i.e. the in-memory chunk of the TSDB)
// is deep copied to avoid races between reads and copying chunk bytes.
// However, if the deletion intervals overlaps with the head chunk, then the head chunk is
// not copied irrespective of copyHeadChunk because it will be re-encoded later anyway.
func (p *populateWithDelGenericSeriesIterator) next(copyHeadChunk bool) bool {
	if p.err != nil || p.i >= len(p.metas)-1 {
		return false
	}

	p.i++
	p.currMeta = p.metas[p.i]

	p.bufIter.Intervals = p.bufIter.Intervals[:0]
	for _, interval := range p.intervals {
		if p.currMeta.OverlapsClosedInterval(interval.Mint, interval.Maxt) {
			p.bufIter.Intervals = p.bufIter.Intervals.Add(interval)
		}
	}

	hcr, ok := p.cr.(*headChunkReader)
	var iterable chunkenc.Iterable
	if ok && copyHeadChunk && len(p.bufIter.Intervals) == 0 {
		// ChunkWithCopy will copy the head chunk.
		var maxt int64
		p.currMeta.Chunk, maxt, p.err = hcr.ChunkWithCopy(p.currMeta)
		// For the in-memory head chunk the index reader sets maxt as MaxInt64. We fix it here.
		p.currMeta.MaxTime = maxt
	} else {
		p.currMeta.Chunk, iterable, p.err = p.cr.ChunkOrIterable(p.currMeta)
	}

	if p.err != nil {
		p.err = fmt.Errorf("cannot populate chunk %d from block %s: %w", p.currMeta.Ref, p.blockID.String(), p.err)
		return false
	}

	// Use the single chunk if possible.
	if p.currMeta.Chunk != nil {
		if len(p.bufIter.Intervals) == 0 {
			// If there is no overlap with deletion intervals and a single chunk is
			// returned, we can take chunk as it is.
			p.currDelIter = nil
			return true
		}
		// Otherwise we need to iterate over the samples in the single chunk
		// and create new chunks.
		p.bufIter.Iter = p.currMeta.Chunk.Iterator(p.bufIter.Iter)
		p.currDelIter = &p.bufIter
		return true
	}

	// Otherwise, use the iterable to create an iterator.
	p.bufIter.Iter = iterable.Iterator(p.bufIter.Iter)
	p.currDelIter = &p.bufIter
	return true
}

func (p *populateWithDelGenericSeriesIterator) Err() error { return p.err }

type blockSeriesEntry struct {
	chunks  ChunkReader
	blockID ulid.ULID
	seriesData
}

func (s *blockSeriesEntry) Iterator(it chunkenc.Iterator) chunkenc.Iterator {
	pi, ok := it.(*populateWithDelSeriesIterator)
	if !ok {
		pi = &populateWithDelSeriesIterator{}
	}
	pi.reset(s.blockID, s.chunks, s.chks, s.intervals)
	return pi
}

type chunkSeriesEntry struct {
	chunks  ChunkReader
	blockID ulid.ULID
	seriesData
}

func (s *chunkSeriesEntry) Iterator(it chunks.Iterator) chunks.Iterator {
	pi, ok := it.(*populateWithDelChunkSeriesIterator)
	if !ok {
		pi = &populateWithDelChunkSeriesIterator{}
	}
	pi.reset(s.blockID, s.chunks, s.chks, s.intervals)
	return pi
}

func (s *chunkSeriesEntry) ChunkCount() (int, error) {
	return len(s.chks), nil
}

// populateWithDelSeriesIterator allows to iterate over samples for the single series.
type populateWithDelSeriesIterator struct {
	populateWithDelGenericSeriesIterator

	curr chunkenc.Iterator
}

func (p *populateWithDelSeriesIterator) reset(blockID ulid.ULID, cr ChunkReader, chks []chunks.Meta, intervals tombstones.Intervals) {
	p.populateWithDelGenericSeriesIterator.reset(blockID, cr, chks, intervals)
	p.curr = nil
}

func (p *populateWithDelSeriesIterator) Next() chunkenc.ValueType {
	if p.curr != nil {
		if valueType := p.curr.Next(); valueType != chunkenc.ValNone {
			return valueType
		}
	}

	for p.next(false) {
		if p.currDelIter != nil {
			p.curr = p.currDelIter
		} else {
			p.curr = p.currMeta.Chunk.Iterator(p.curr)
		}
		if valueType := p.curr.Next(); valueType != chunkenc.ValNone {
			return valueType
		}
	}
	return chunkenc.ValNone
}

func (p *populateWithDelSeriesIterator) Seek(t int64) chunkenc.ValueType {
	if p.curr != nil {
		if valueType := p.curr.Seek(t); valueType != chunkenc.ValNone {
			return valueType
		}
	}
	for p.Next() != chunkenc.ValNone {
		if valueType := p.curr.Seek(t); valueType != chunkenc.ValNone {
			return valueType
		}
	}
	return chunkenc.ValNone
}

func (p *populateWithDelSeriesIterator) At() (int64, float64) {
	return p.curr.At()
}

func (p *populateWithDelSeriesIterator) AtHistogram(h *histogram.Histogram) (int64, *histogram.Histogram) {
	return p.curr.AtHistogram(h)
}

func (p *populateWithDelSeriesIterator) AtFloatHistogram(fh *histogram.FloatHistogram) (int64, *histogram.FloatHistogram) {
	return p.curr.AtFloatHistogram(fh)
}

func (p *populateWithDelSeriesIterator) AtT() int64 {
	return p.curr.AtT()
}

func (p *populateWithDelSeriesIterator) Err() error {
	if err := p.populateWithDelGenericSeriesIterator.Err(); err != nil {
		return err
	}
	if p.curr != nil {
		return p.curr.Err()
	}
	return nil
}

type populateWithDelChunkSeriesIterator struct {
	populateWithDelGenericSeriesIterator

	// currMetaWithChunk is current meta with its chunk field set. This meta
	// is guaranteed to map to a single chunk. This differs from
	// populateWithDelGenericSeriesIterator.currMeta as that
	// could refer to multiple chunks.
	currMetaWithChunk chunks.Meta

	// chunksFromIterable stores the chunks created from iterating through
	// the iterable returned by cr.ChunkOrIterable() (with deleted samples
	// removed).
	chunksFromIterable    []chunks.Meta
	chunksFromIterableIdx int
}

func (p *populateWithDelChunkSeriesIterator) reset(blockID ulid.ULID, cr ChunkReader, chks []chunks.Meta, intervals tombstones.Intervals) {
	p.populateWithDelGenericSeriesIterator.reset(blockID, cr, chks, intervals)
	p.currMetaWithChunk = chunks.Meta{}
	p.chunksFromIterable = p.chunksFromIterable[:0]
	p.chunksFromIterableIdx = -1
}

func (p *populateWithDelChunkSeriesIterator) Next() bool {
	if p.currMeta.Chunk == nil {
		// If we've been creating chunks from the iterable, check if there are
		// any more chunks to iterate through.
		if p.chunksFromIterableIdx < len(p.chunksFromIterable)-1 {
			p.chunksFromIterableIdx++
			p.currMetaWithChunk = p.chunksFromIterable[p.chunksFromIterableIdx]
			return true
		}
	}

	// Move to the next chunk/deletion iterator.
	// This is a for loop as if the current p.currDelIter returns no samples
	// (which means a chunk won't be created), there still might be more
	// samples/chunks from the rest of p.metas.
	for p.next(true) {
		if p.currDelIter == nil {
			p.currMetaWithChunk = p.currMeta
			return true
		}

		if p.currMeta.Chunk != nil {
			// If ChunkOrIterable() returned a non-nil chunk, the samples in
			// p.currDelIter will only form one chunk, as the only change
			// p.currDelIter might make is deleting some samples.
			if p.populateCurrForSingleChunk() {
				return true
			}
		} else {
			// If ChunkOrIterable() returned an iterable, multiple chunks may be
			// created from the samples in p.currDelIter.
			if p.populateChunksFromIterable() {
				return true
			}
		}
	}
	return false
}

// populateCurrForSingleChunk sets the fields within p.currMetaWithChunk. This
// should be called if the samples in p.currDelIter only form one chunk.
func (p *populateWithDelChunkSeriesIterator) populateCurrForSingleChunk() bool {
	valueType := p.currDelIter.Next()
	if valueType == chunkenc.ValNone {
		if err := p.currDelIter.Err(); err != nil {
			p.err = fmt.Errorf("iterate chunk while re-encoding: %w", err)
		}
		return false
	}
	p.currMetaWithChunk.MinTime = p.currDelIter.AtT()

	// Re-encode the chunk if iterator is provided. This means that it has
	// some samples to be deleted or chunk is opened.
	var (
		newChunk chunkenc.Chunk
		app      chunkenc.Appender
		t        int64
		err      error
	)
	switch valueType {
	case chunkenc.ValHistogram:
		newChunk = chunkenc.NewHistogramChunk()
		if app, err = newChunk.Appender(); err != nil {
			break
		}
		for vt := valueType; vt != chunkenc.ValNone; vt = p.currDelIter.Next() {
			if vt != chunkenc.ValHistogram {
				err = fmt.Errorf("found value type %v in histogram chunk", vt)
				break
			}
			var h *histogram.Histogram
			t, h = p.currDelIter.AtHistogram(nil)
			_, _, app, err = app.AppendHistogram(nil, t, h, true)
			if err != nil {
				break
			}
		}
	case chunkenc.ValFloat:
		newChunk = chunkenc.NewXORChunk()
		if app, err = newChunk.Appender(); err != nil {
			break
		}
		for vt := valueType; vt != chunkenc.ValNone; vt = p.currDelIter.Next() {
			if vt != chunkenc.ValFloat {
				err = fmt.Errorf("found value type %v in float chunk", vt)
				break
			}
			var v float64
			t, v = p.currDelIter.At()
			app.Append(t, v)
		}
	case chunkenc.ValFloatHistogram:
		newChunk = chunkenc.NewFloatHistogramChunk()
		if app, err = newChunk.Appender(); err != nil {
			break
		}
		for vt := valueType; vt != chunkenc.ValNone; vt = p.currDelIter.Next() {
			if vt != chunkenc.ValFloatHistogram {
				err = fmt.Errorf("found value type %v in histogram chunk", vt)
				break
			}
			var h *histogram.FloatHistogram
			t, h = p.currDelIter.AtFloatHistogram(nil)
			_, _, app, err = app.AppendFloatHistogram(nil, t, h, true)
			if err != nil {
				break
			}
		}
	default:
		err = fmt.Errorf("populateCurrForSingleChunk: value type %v unsupported", valueType)
	}

	if err != nil {
		p.err = fmt.Errorf("iterate chunk while re-encoding: %w", err)
		return false
	}
	if err := p.currDelIter.Err(); err != nil {
		p.err = fmt.Errorf("iterate chunk while re-encoding: %w", err)
		return false
	}

	p.currMetaWithChunk.Chunk = newChunk
	p.currMetaWithChunk.MaxTime = t
	return true
}

// populateChunksFromIterable reads the samples from currDelIter to create
// chunks for chunksFromIterable. It also sets p.currMetaWithChunk to the first
// chunk.
func (p *populateWithDelChunkSeriesIterator) populateChunksFromIterable() bool {
	p.chunksFromIterable = p.chunksFromIterable[:0]
	p.chunksFromIterableIdx = -1

	firstValueType := p.currDelIter.Next()
	if firstValueType == chunkenc.ValNone {
		if err := p.currDelIter.Err(); err != nil {
			p.err = fmt.Errorf("populateChunksFromIterable: no samples could be read: %w", err)
			return false
		}
		return false
	}

	var (
		// t is the timestamp for the current sample.
		t     int64
		cmint int64
		cmaxt int64

		currentChunk chunkenc.Chunk

		app chunkenc.Appender

		newChunk chunkenc.Chunk
		recoded  bool

		err error
	)

	prevValueType := chunkenc.ValNone

	for currentValueType := firstValueType; currentValueType != chunkenc.ValNone; currentValueType = p.currDelIter.Next() {
		// Check if the encoding has changed (i.e. we need to create a new
		// chunk as chunks can't have multiple encoding types).
		// For the first sample, the following condition will always be true as
		// ValNoneNone != ValFloat | ValHistogram | ValFloatHistogram.
		if currentValueType != prevValueType {
			if prevValueType != chunkenc.ValNone {
				p.chunksFromIterable = append(p.chunksFromIterable, chunks.Meta{Chunk: currentChunk, MinTime: cmint, MaxTime: cmaxt})
			}
			cmint = p.currDelIter.AtT()
			if currentChunk, err = currentValueType.NewChunk(); err != nil {
				break
			}
			if app, err = currentChunk.Appender(); err != nil {
				break
			}
		}

		switch currentValueType {
		case chunkenc.ValFloat:
			{
				var v float64
				t, v = p.currDelIter.At()
				app.Append(t, v)
			}
		case chunkenc.ValHistogram:
			{
				var v *histogram.Histogram
				t, v = p.currDelIter.AtHistogram(nil)
				// No need to set prevApp as AppendHistogram will set the
				// counter reset header for the appender that's returned.
				newChunk, recoded, app, err = app.AppendHistogram(nil, t, v, false)
			}
		case chunkenc.ValFloatHistogram:
			{
				var v *histogram.FloatHistogram
				t, v = p.currDelIter.AtFloatHistogram(nil)
				// No need to set prevApp as AppendHistogram will set the
				// counter reset header for the appender that's returned.
				newChunk, recoded, app, err = app.AppendFloatHistogram(nil, t, v, false)
			}
		}

		if err != nil {
			break
		}

		if newChunk != nil {
			if !recoded {
				p.chunksFromIterable = append(p.chunksFromIterable, chunks.Meta{Chunk: currentChunk, MinTime: cmint, MaxTime: cmaxt})
			}
			currentChunk = newChunk
			cmint = t
		}

		cmaxt = t
		prevValueType = currentValueType
	}

	if err != nil {
		p.err = fmt.Errorf("populateChunksFromIterable: error when writing new chunks: %w", err)
		return false
	}
	if err = p.currDelIter.Err(); err != nil {
		p.err = fmt.Errorf("populateChunksFromIterable: currDelIter error when writing new chunks: %w", err)
		return false
	}

	if prevValueType != chunkenc.ValNone {
		p.chunksFromIterable = append(p.chunksFromIterable, chunks.Meta{Chunk: currentChunk, MinTime: cmint, MaxTime: cmaxt})
	}

	if len(p.chunksFromIterable) == 0 {
		return false
	}

	p.currMetaWithChunk = p.chunksFromIterable[0]
	p.chunksFromIterableIdx = 0
	return true
}

func (p *populateWithDelChunkSeriesIterator) At() chunks.Meta { return p.currMetaWithChunk }

// blockSeriesSet allows to iterate over sorted, populated series with applied tombstones.
// Series with all deleted chunks are still present as Series with no samples.
// Samples from chunks are also trimmed to requested min and max time.
type blockSeriesSet struct {
	blockBaseSeriesSet
}

func newBlockSeriesSet(i IndexReader, c ChunkReader, t tombstones.Reader, p index.Postings, mint, maxt int64, disableTrimming bool) storage.SeriesSet {
	return &blockSeriesSet{
		blockBaseSeriesSet{
			index:           i,
			chunks:          c,
			tombstones:      t,
			p:               p,
			mint:            mint,
			maxt:            maxt,
			disableTrimming: disableTrimming,
		},
	}
}

func (b *blockSeriesSet) At() storage.Series {
	// At can be looped over before iterating, so save the current values locally.
	return &blockSeriesEntry{
		chunks:     b.chunks,
		blockID:    b.blockID,
		seriesData: b.curr,
	}
}

// blockChunkSeriesSet allows to iterate over sorted, populated series with applied tombstones.
// Series with all deleted chunks are still present as Labelled iterator with no chunks.
// Chunks are also trimmed to requested [min and max] (keeping samples with min and max timestamps).
type blockChunkSeriesSet struct {
	blockBaseSeriesSet
}

func NewBlockChunkSeriesSet(id ulid.ULID, i IndexReader, c ChunkReader, t tombstones.Reader, p index.Postings, mint, maxt int64, disableTrimming bool) storage.ChunkSeriesSet {
	return &blockChunkSeriesSet{
		blockBaseSeriesSet{
			blockID:         id,
			index:           i,
			chunks:          c,
			tombstones:      t,
			p:               p,
			mint:            mint,
			maxt:            maxt,
			disableTrimming: disableTrimming,
		},
	}
}

func (b *blockChunkSeriesSet) At() storage.ChunkSeries {
	// At can be looped over before iterating, so save the current values locally.
	return &chunkSeriesEntry{
		chunks:     b.chunks,
		blockID:    b.blockID,
		seriesData: b.curr,
	}
}

// NewMergedStringIter returns string iterator that allows to merge symbols on demand and stream result.
func NewMergedStringIter(a, b index.StringIter) index.StringIter {
	return &mergedStringIter{a: a, b: b, aok: a.Next(), bok: b.Next()}
}

type mergedStringIter struct {
	a        index.StringIter
	b        index.StringIter
	aok, bok bool
	cur      string
	err      error
}

func (m *mergedStringIter) Next() bool {
	if (!m.aok && !m.bok) || (m.Err() != nil) {
		return false
	}
	switch {
	case !m.aok:
		m.cur = m.b.At()
		m.bok = m.b.Next()
		m.err = m.b.Err()
	case !m.bok:
		m.cur = m.a.At()
		m.aok = m.a.Next()
		m.err = m.a.Err()
	case m.b.At() > m.a.At():
		m.cur = m.a.At()
		m.aok = m.a.Next()
		m.err = m.a.Err()
	case m.a.At() > m.b.At():
		m.cur = m.b.At()
		m.bok = m.b.Next()
		m.err = m.b.Err()
	default: // Equal.
		m.cur = m.b.At()
		m.aok = m.a.Next()
		m.err = m.a.Err()
		m.bok = m.b.Next()
		if m.err == nil {
			m.err = m.b.Err()
		}
	}

	return true
}
func (m mergedStringIter) At() string { return m.cur }
func (m mergedStringIter) Err() error {
	return m.err
}

// DeletedIterator wraps chunk Iterator and makes sure any deleted metrics are not returned.
type DeletedIterator struct {
	// Iter is an Iterator to be wrapped.
	Iter chunkenc.Iterator
	// Intervals are the deletion intervals.
	Intervals tombstones.Intervals
}

func (it *DeletedIterator) At() (int64, float64) {
	return it.Iter.At()
}

func (it *DeletedIterator) AtHistogram(h *histogram.Histogram) (int64, *histogram.Histogram) {
	t, h := it.Iter.AtHistogram(h)
	return t, h
}

func (it *DeletedIterator) AtFloatHistogram(fh *histogram.FloatHistogram) (int64, *histogram.FloatHistogram) {
	t, h := it.Iter.AtFloatHistogram(fh)
	return t, h
}

func (it *DeletedIterator) AtT() int64 {
	return it.Iter.AtT()
}

func (it *DeletedIterator) Seek(t int64) chunkenc.ValueType {
	if it.Iter.Err() != nil {
		return chunkenc.ValNone
	}
	valueType := it.Iter.Seek(t)
	if valueType == chunkenc.ValNone {
		return chunkenc.ValNone
	}

	// Now double check if the entry falls into a deleted interval.
	ts := it.AtT()
	for _, itv := range it.Intervals {
		if ts < itv.Mint {
			return valueType
		}

		if ts > itv.Maxt {
			it.Intervals = it.Intervals[1:]
			continue
		}

		// We're in the middle of an interval, we can now call Next().
		return it.Next()
	}

	// The timestamp is greater than all the deleted intervals.
	return valueType
}

func (it *DeletedIterator) Next() chunkenc.ValueType {
Outer:
	for valueType := it.Iter.Next(); valueType != chunkenc.ValNone; valueType = it.Iter.Next() {
		ts := it.AtT()
		for _, tr := range it.Intervals {
			if tr.InBounds(ts) {
				continue Outer
			}

			if ts <= tr.Maxt {
				return valueType
			}
			it.Intervals = it.Intervals[1:]
		}
		return valueType
	}
	return chunkenc.ValNone
}

func (it *DeletedIterator) Err() error { return it.Iter.Err() }

type nopChunkReader struct {
	emptyChunk chunkenc.Chunk
}

func newNopChunkReader() ChunkReader {
	return nopChunkReader{
		emptyChunk: chunkenc.NewXORChunk(),
	}
}

func (cr nopChunkReader) ChunkOrIterable(chunks.Meta) (chunkenc.Chunk, chunkenc.Iterable, error) {
	return cr.emptyChunk, nil, nil
}

func (cr nopChunkReader) Close() error { return nil }<|MERGE_RESOLUTION|>--- conflicted
+++ resolved
@@ -18,8 +18,9 @@
 	"errors"
 	"fmt"
 	"math"
-	"regexp"
 	"slices"
+
+	"github.com/grafana/regexp"
 
 	"github.com/oklog/ulid"
 
@@ -35,8 +36,10 @@
 )
 
 // checkContextEveryNIterations is used in some tight loops to check if the context is done.
-const checkContextEveryNIterations = 100
-const metaDataPrefix = `^__metadata__`
+const (
+	checkContextEveryNIterations = 100
+	metaDataPrefix               = `^__metadata__`
+)
 
 type blockBaseQuerier struct {
 	blockID    ulid.ULID
@@ -122,7 +125,7 @@
 	disableTrimming := false
 	sharded := hints != nil && hints.ShardCount > 0
 	// here we get the posting matches metadata
-	re, _ := regexp.Compile(metaDataPrefix)
+	re := regexp.MustCompile(metaDataPrefix)
 
 	// get the label matchers related to metadata
 	metaMatchers := make([]*labels.Matcher, 0)
@@ -137,13 +140,8 @@
 	var p index.Postings
 	var err error
 	if len(metaMatchers) > 0 {
-<<<<<<< HEAD
 		// TODO: here we need to query metadata store to get the metas, they are not normal postings
 		// this is not right for the moment
-=======
-		// here we need to intersect the metadata matchers with normal matchers
-		// get the metadata matchers
->>>>>>> e611fa44
 		mp, err := q.index.PostingsForMatchers(ctx, sharded, metaMatchers...)
 		if err != nil {
 			return storage.ErrSeriesSet(err)
@@ -156,7 +154,6 @@
 		}
 		// intersect the metadata matchers with normal matchers
 		p = index.MetaIntersect(mp, np)
-
 	} else {
 		p, err = q.index.PostingsForMatchers(ctx, sharded, metaMatchers...)
 		if err != nil {
@@ -515,7 +512,6 @@
 // buf is space for holding result (if it isn't big enough, it will be ignored), may be nil.
 func labelValuesFromSeries(r IndexReader, labelName string, refs []storage.SeriesRef, buf []string) ([]string, error) {
 	values := map[string]struct{}{}
-
 	var builder labels.ScratchBuilder
 	for _, ref := range refs {
 		err := r.Series(ref, &builder, nil)
