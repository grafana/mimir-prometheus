--- conflicted
+++ resolved
@@ -362,26 +362,6 @@
 							}
 						}
 
-<<<<<<< HEAD
-					// Write mmapped chunks.
-					if c.mmappedChunkT != 0 {
-						chunkDiskMapper, err := chunks.NewChunkDiskMapper(nil, mmappedChunksDir(dir), chunkenc.NewPool(), chunks.DefaultWriteBufferSize, chunks.DefaultWriteQueueSize)
-						require.NoError(b, err)
-						cOpts := chunkOpts{
-							chunkDiskMapper: chunkDiskMapper,
-							chunkRange:      c.mmappedChunkT,
-							samplesPerChunk: DefaultSamplesPerChunk,
-						}
-						for k := 0; k < c.batches*c.seriesPerBatch; k++ {
-							// Create one mmapped chunk per series, with one sample at the given time.
-							s := newMemSeries(labels.Labels{}, chunks.HeadSeriesRef(k)*101, 0, 0, 0, defaultIsolationDisabled)
-							s.append(c.mmappedChunkT, 42, 0, cOpts)
-							// There's only one head chunk because only a single sample is appended. mmapChunks()
-							// ignores the latest chunk, so we need to cut a new head chunk to guarantee the chunk with
-							// the sample at c.mmappedChunkT is mmapped.
-							s.cutNewHeadChunk(c.mmappedChunkT, chunkenc.EncXOR, c.mmappedChunkT)
-							s.mmapChunks(chunkDiskMapper)
-=======
 						// Write mmapped chunks.
 						if c.mmappedChunkT != 0 {
 							chunkDiskMapper, err := chunks.NewChunkDiskMapper(nil, mmappedChunksDir(dir), chunkenc.NewPool(), chunks.DefaultWriteBufferSize, chunks.DefaultWriteQueueSize)
@@ -393,7 +373,7 @@
 							}
 							for k := 0; k < c.batches*c.seriesPerBatch; k++ {
 								// Create one mmapped chunk per series, with one sample at the given time.
-								s := newMemSeries(labels.Labels{}, chunks.HeadSeriesRef(k)*101, 0, defaultIsolationDisabled)
+								s := newMemSeries(labels.Labels{}, chunks.HeadSeriesRef(k)*101, 0, 0, 0, defaultIsolationDisabled)
 								s.append(c.mmappedChunkT, 42, 0, cOpts)
 								// There's only one head chunk because only a single sample is appended. mmapChunks()
 								// ignores the latest chunk, so we need to cut a new head chunk to guarantee the chunk with
@@ -402,7 +382,6 @@
 								s.mmapChunks(chunkDiskMapper)
 							}
 							require.NoError(b, chunkDiskMapper.Close())
->>>>>>> 9cc47419
 						}
 
 						// Write exemplars.
@@ -902,11 +881,7 @@
 
 	for _, tc := range cases {
 		t.Run(tc.name, func(t *testing.T) {
-<<<<<<< HEAD
-			h, _ := newTestHead(t, 1000, wlog.CompressionNone, false)
-=======
 			h, _ := newTestHead(t, 1000, compression.None, false)
->>>>>>> 9cc47419
 			t.Cleanup(func() {
 				require.NoError(t, h.Close())
 			})
