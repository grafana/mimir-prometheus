--- conflicted
+++ resolved
@@ -64,11 +64,7 @@
 	h, err := NewHead(nil, nil, wlog, nil, opts, nil)
 	require.NoError(t, err)
 
-<<<<<<< HEAD
-	require.NoError(t, h.chunkDiskMapper.IterateAllChunks(func(_ chunks.HeadSeriesRef, _ chunks.ChunkDiskMapperRef, _, _ int64, _ uint16, _ bool) error {
-=======
 	require.NoError(t, h.chunkDiskMapper.IterateAllChunks(func(_ chunks.HeadSeriesRef, _ chunks.ChunkDiskMapperRef, _, _ int64, _ uint16, _ chunkenc.Encoding) error {
->>>>>>> f78acd19
 		return nil
 	}))
 
@@ -1622,12 +1618,8 @@
 		opts := DefaultHeadOptions()
 		opts.ChunkRange = chunkRange
 		opts.ChunkDirRoot = dir
-<<<<<<< HEAD
+		opts.ChunkWriteQueueSize = 1 // We need to set this option so that we use the async queue. Upstream prometheus uses the queue directly.
 		h, err := NewHead(nil, nil, w, nil, opts, nil)
-=======
-		opts.ChunkWriteQueueSize = 1 // We need to set this option so that we use the async queue. Upstream prometheus uses the queue directly.
-		h, err := NewHead(nil, nil, w, opts, nil)
->>>>>>> f78acd19
 		require.NoError(t, err)
 		require.Equal(t, 0.0, prom_testutil.ToFloat64(h.metrics.mmapChunkCorruptionTotal))
 		require.NoError(t, h.Init(math.MinInt64))
@@ -3191,7 +3183,6 @@
 	require.Greater(t, offset, 0)
 }
 
-<<<<<<< HEAD
 // TODO(codesome): Needs test for ooo WAL repair.
 func TestOOOWalReplay(t *testing.T) {
 	dir := t.TempDir()
@@ -3349,7 +3340,9 @@
 	copy(actMmapChunks, ms.oooMmappedChunks)
 
 	require.Equal(t, expMmapChunks, actMmapChunks)
-=======
+	require.NoError(t, h.Close())
+}
+
 func TestHeadInit_DiscardChunksWithUnsupportedEncoding(t *testing.T) {
 	h, _ := newTestHead(t, 1000, false)
 	defer func() {
@@ -3396,7 +3389,7 @@
 
 	wlog, err := wal.NewSize(nil, nil, filepath.Join(h.opts.ChunkDirRoot, "wal"), 32768, false)
 	require.NoError(t, err)
-	h, err = NewHead(nil, nil, wlog, h.opts, nil)
+	h, err = NewHead(nil, nil, wlog, nil, h.opts, nil)
 	require.NoError(t, err)
 	require.NoError(t, h.Init(0))
 
@@ -3438,7 +3431,7 @@
 	opts.EnableExemplarStorage = true
 	opts.MaxExemplars.Store(config.DefaultExemplarsConfig.MaxExemplars)
 
-	h, err := NewHead(nil, nil, wlog, opts, nil)
+	h, err := NewHead(nil, nil, wlog, nil, opts, nil)
 	require.NoError(t, err)
 	require.NoError(t, h.Init(0))
 
@@ -3472,7 +3465,7 @@
 	require.NoError(t, err)
 	require.NoError(t, f.Close())
 
-	h, err = NewHead(nil, nil, wlog, opts, nil)
+	h, err = NewHead(nil, nil, wlog, nil, opts, nil)
 	require.NoError(t, err)
 	require.NoError(t, h.Init(0))
 
@@ -3497,7 +3490,7 @@
 		opts.EnableMemorySnapshotOnShutdown = true
 		opts.MaxExemplars.Store(config.DefaultExemplarsConfig.MaxExemplars)
 
-		h, err = NewHead(nil, nil, wlog, opts, nil)
+		h, err = NewHead(nil, nil, wlog, nil, opts, nil)
 		require.NoError(t, err)
 		require.NoError(t, h.Init(0))
 	}
@@ -3556,7 +3549,6 @@
 	require.NoError(t, err)
 	res := query(t, q, labels.MustNewMatcher(labels.MatchEqual, "__name__", "testing"))
 	require.Equal(t, map[string][]tsdbutil.Sample{lbls.String(): expSamples}, res)
->>>>>>> f78acd19
 
 	require.NoError(t, h.Close())
 }