--- conflicted
+++ resolved
@@ -1399,11 +1399,7 @@
 					err = errors.Cause(initErr) // So that we can pick up errors even if wrapped.
 					_, corrErr := err.(*wal.CorruptionErr)
 					require.True(t, corrErr, "reading the wal didn't return corruption error")
-<<<<<<< HEAD
-					require.NoError(t, h.Close())
-=======
 					require.NoError(t, h.Close()) // Head will close the wal as well.
->>>>>>> edd05d70
 				}
 
 				// Open the db to trigger a repair.
