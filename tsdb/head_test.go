// Copyright 2017 The Prometheus Authors
// Licensed under the Apache License, Version 2.0 (the "License");
// you may not use this file except in compliance with the License.
// You may obtain a copy of the License at
//
// http://www.apache.org/licenses/LICENSE-2.0
//
// Unless required by applicable law or agreed to in writing, software
// distributed under the License is distributed on an "AS IS" BASIS,
// WITHOUT WARRANTIES OR CONDITIONS OF ANY KIND, either express or implied.
// See the License for the specific language governing permissions and
// limitations under the License.

package tsdb

import (
	"context"
	"fmt"
	"io"
	"io/ioutil"
	"math"
	"math/rand"
	"os"
	"path"
	"path/filepath"
	"sort"
	"strconv"
	"strings"
	"sync"
	"testing"
	"time"

	"github.com/pkg/errors"
	"github.com/prometheus/client_golang/prometheus"
	prom_testutil "github.com/prometheus/client_golang/prometheus/testutil"
	"github.com/stretchr/testify/require"
	"go.uber.org/atomic"
	"golang.org/x/sync/errgroup"

	"github.com/prometheus/prometheus/config"
	"github.com/prometheus/prometheus/model/exemplar"
	"github.com/prometheus/prometheus/model/labels"
	"github.com/prometheus/prometheus/storage"
	"github.com/prometheus/prometheus/tsdb/chunkenc"
	"github.com/prometheus/prometheus/tsdb/chunks"
	"github.com/prometheus/prometheus/tsdb/index"
	"github.com/prometheus/prometheus/tsdb/record"
	"github.com/prometheus/prometheus/tsdb/tombstones"
	"github.com/prometheus/prometheus/tsdb/tsdbutil"
	"github.com/prometheus/prometheus/tsdb/wal"
)

func newTestHead(t testing.TB, chunkRange int64, compressWAL bool) (*Head, *wal.WAL) {
	dir := t.TempDir()
	wlog, err := wal.NewSize(nil, nil, filepath.Join(dir, "wal"), 32768, compressWAL)
	require.NoError(t, err)

	opts := DefaultHeadOptions()
	opts.ChunkRange = chunkRange
	opts.ChunkDirRoot = dir
	opts.EnableExemplarStorage = true
	opts.MaxExemplars.Store(config.DefaultExemplarsConfig.MaxExemplars)

	h, err := NewHead(nil, nil, wlog, nil, opts, nil)
	require.NoError(t, err)

<<<<<<< HEAD
	require.NoError(t, h.chunkDiskMapper.IterateAllChunks(func(_ chunks.HeadSeriesRef, _ chunks.ChunkDiskMapperRef, _, _ int64, _ uint16, _ bool) error {
=======
	require.NoError(t, h.chunkDiskMapper.IterateAllChunks(func(_ chunks.HeadSeriesRef, _ chunks.ChunkDiskMapperRef, _, _ int64, _ uint16, _ chunkenc.Encoding) error {
>>>>>>> 19bfb1e6
		return nil
	}))

	return h, wlog
}

func BenchmarkCreateSeries(b *testing.B) {
	series := genSeries(b.N, 10, 0, 0)
	h, _ := newTestHead(b, 10000, false)
	defer func() {
		require.NoError(b, h.Close())
	}()

	b.ReportAllocs()
	b.ResetTimer()

	for _, s := range series {
		h.getOrCreate(s.Labels().Hash(), s.Labels())
	}
}

func populateTestWAL(t testing.TB, w *wal.WAL, recs []interface{}) {
	var enc record.Encoder
	for _, r := range recs {
		switch v := r.(type) {
		case []record.RefSeries:
			require.NoError(t, w.Log(enc.Series(v, nil)))
		case []record.RefSample:
			require.NoError(t, w.Log(enc.Samples(v, nil)))
		case []tombstones.Stone:
			require.NoError(t, w.Log(enc.Tombstones(v, nil)))
		case []record.RefExemplar:
			require.NoError(t, w.Log(enc.Exemplars(v, nil)))
		}
	}
}

func readTestWAL(t testing.TB, dir string) (recs []interface{}) {
	sr, err := wal.NewSegmentsReader(dir)
	require.NoError(t, err)
	defer sr.Close()

	var dec record.Decoder
	r := wal.NewReader(sr)

	for r.Next() {
		rec := r.Record()

		switch dec.Type(rec) {
		case record.Series:
			series, err := dec.Series(rec, nil)
			require.NoError(t, err)
			recs = append(recs, series)
		case record.Samples:
			samples, err := dec.Samples(rec, nil)
			require.NoError(t, err)
			recs = append(recs, samples)
		case record.Tombstones:
			tstones, err := dec.Tombstones(rec, nil)
			require.NoError(t, err)
			recs = append(recs, tstones)
		default:
			t.Fatalf("unknown record type")
		}
	}
	require.NoError(t, r.Err())
	return recs
}

func BenchmarkLoadWAL(b *testing.B) {
	cases := []struct {
		// Total series is (batches*seriesPerBatch).
		batches          int
		seriesPerBatch   int
		samplesPerSeries int
		mmappedChunkT    int64
	}{
		{ // Less series and more samples. 2 hour WAL with 1 second scrape interval.
			batches:          10,
			seriesPerBatch:   100,
			samplesPerSeries: 7200,
		},
		{ // More series and less samples.
			batches:          10,
			seriesPerBatch:   10000,
			samplesPerSeries: 50,
		},
		{ // In between.
			batches:          10,
			seriesPerBatch:   1000,
			samplesPerSeries: 480,
		},
		{ // 2 hour WAL with 15 second scrape interval, and mmapped chunks up to last 100 samples.
			batches:          100,
			seriesPerBatch:   1000,
			samplesPerSeries: 480,
			mmappedChunkT:    3800,
		},
	}

	labelsPerSeries := 5
	// Rough estimates of most common % of samples that have an exemplar for each scrape.
	exemplarsPercentages := []float64{0, 0.5, 1, 5}
	lastExemplarsPerSeries := -1
	for _, c := range cases {
		for _, p := range exemplarsPercentages {
			exemplarsPerSeries := int(math.RoundToEven(float64(c.samplesPerSeries) * p / 100))
			// For tests with low samplesPerSeries we could end up testing with 0 exemplarsPerSeries
			// multiple times without this check.
			if exemplarsPerSeries == lastExemplarsPerSeries {
				continue
			}
			lastExemplarsPerSeries = exemplarsPerSeries
			// fmt.Println("exemplars per series: ", exemplarsPerSeries)
			b.Run(fmt.Sprintf("batches=%d,seriesPerBatch=%d,samplesPerSeries=%d,exemplarsPerSeries=%d,mmappedChunkT=%d", c.batches, c.seriesPerBatch, c.samplesPerSeries, exemplarsPerSeries, c.mmappedChunkT),
				func(b *testing.B) {
					dir := b.TempDir()

					w, err := wal.New(nil, nil, dir, false)
					require.NoError(b, err)

					// Write series.
					refSeries := make([]record.RefSeries, 0, c.seriesPerBatch)
					for k := 0; k < c.batches; k++ {
						refSeries = refSeries[:0]
						for i := k * c.seriesPerBatch; i < (k+1)*c.seriesPerBatch; i++ {
							lbls := make(map[string]string, labelsPerSeries)
							lbls[defaultLabelName] = strconv.Itoa(i)
							for j := 1; len(lbls) < labelsPerSeries; j++ {
								lbls[defaultLabelName+strconv.Itoa(j)] = defaultLabelValue + strconv.Itoa(j)
							}
							refSeries = append(refSeries, record.RefSeries{Ref: chunks.HeadSeriesRef(i) * 101, Labels: labels.FromMap(lbls)})
						}
						populateTestWAL(b, w, []interface{}{refSeries})
					}

					// Write samples.
					refSamples := make([]record.RefSample, 0, c.seriesPerBatch)
					for i := 0; i < c.samplesPerSeries; i++ {
						for j := 0; j < c.batches; j++ {
							refSamples = refSamples[:0]
							for k := j * c.seriesPerBatch; k < (j+1)*c.seriesPerBatch; k++ {
								refSamples = append(refSamples, record.RefSample{
									Ref: chunks.HeadSeriesRef(k) * 101,
									T:   int64(i) * 10,
									V:   float64(i) * 100,
								})
							}
							populateTestWAL(b, w, []interface{}{refSamples})
						}
					}

					// Write mmapped chunks.
					if c.mmappedChunkT != 0 {
						chunkDiskMapper, err := chunks.NewChunkDiskMapper(nil, mmappedChunksDir(dir), chunkenc.NewPool(), chunks.DefaultWriteBufferSize, chunks.DefaultWriteQueueSize)
						require.NoError(b, err)
						for k := 0; k < c.batches*c.seriesPerBatch; k++ {
							// Create one mmapped chunk per series, with one sample at the given time.
							lbls := labels.Labels{}
							s := newMemSeries(lbls, chunks.HeadSeriesRef(k)*101, lbls.Hash(), c.mmappedChunkT, 0, 0, 1, 0, nil, defaultIsolationDisabled)
							s.append(c.mmappedChunkT, 42, 0, chunkDiskMapper)
							s.mmapCurrentHeadChunk(chunkDiskMapper)
						}
						require.NoError(b, chunkDiskMapper.Close())
					}

					// Write exemplars.
					refExemplars := make([]record.RefExemplar, 0, c.seriesPerBatch)
					for i := 0; i < exemplarsPerSeries; i++ {
						for j := 0; j < c.batches; j++ {
							refExemplars = refExemplars[:0]
							for k := j * c.seriesPerBatch; k < (j+1)*c.seriesPerBatch; k++ {
								refExemplars = append(refExemplars, record.RefExemplar{
									Ref:    chunks.HeadSeriesRef(k) * 101,
									T:      int64(i) * 10,
									V:      float64(i) * 100,
									Labels: labels.FromStrings("traceID", fmt.Sprintf("trace-%d", i)),
								})
							}
							populateTestWAL(b, w, []interface{}{refExemplars})
						}
					}

					b.ResetTimer()

					// Load the WAL.
					for i := 0; i < b.N; i++ {
						opts := DefaultHeadOptions()
						opts.ChunkRange = 1000
						opts.ChunkDirRoot = w.Dir()
						h, err := NewHead(nil, nil, w, nil, opts, nil)
						require.NoError(b, err)
						h.Init(0)
					}
					b.StopTimer()
					w.Close()
				})
		}
	}
}

// TestHead_HighConcurrencyReadAndWrite generates 1000 series with a step of 15s and fills a whole block with samples,
// this means in total it generates 4000 chunks because with a step of 15s there are 4 chunks per block per series.
// While appending the samples to the head it concurrently queries them from multiple go routines and verifies that the
// returned results are correct.
func TestHead_HighConcurrencyReadAndWrite(t *testing.T) {
	head, _ := newTestHead(t, DefaultBlockDuration, false)
	defer func() {
		require.NoError(t, head.Close())
	}()

	seriesCnt := 1000
	readConcurrency := 2
	writeConcurrency := 10
	startTs := uint64(DefaultBlockDuration) // start at the second block relative to the unix epoch.
	qryRange := uint64(5 * time.Minute.Milliseconds())
	step := uint64(15 * time.Second / time.Millisecond)
	endTs := startTs + uint64(DefaultBlockDuration)

	labelSets := make([]labels.Labels, seriesCnt)
	for i := 0; i < seriesCnt; i++ {
		labelSets[i] = labels.FromStrings("seriesId", strconv.Itoa(i))
	}

	head.Init(0)

	g, ctx := errgroup.WithContext(context.Background())
	whileNotCanceled := func(f func() (bool, error)) error {
		for ctx.Err() == nil {
			cont, err := f()
			if err != nil {
				return err
			}
			if !cont {
				return nil
			}
		}
		return nil
	}

	// Create one channel for each write worker, the channels will be used by the coordinator
	// go routine to coordinate which timestamps each write worker has to write.
	writerTsCh := make([]chan uint64, writeConcurrency)
	for writerTsChIdx := range writerTsCh {
		writerTsCh[writerTsChIdx] = make(chan uint64)
	}

	// workerReadyWg is used to synchronize the start of the test,
	// we only start the test once all workers signal that they're ready.
	var workerReadyWg sync.WaitGroup
	workerReadyWg.Add(writeConcurrency + readConcurrency)

	// Start the write workers.
	for workerID := 0; workerID < writeConcurrency; workerID++ {
		// Create copy of workerID to be used by worker routine.
		workerID := workerID

		g.Go(func() error {
			// The label sets which this worker will write.
			workerLabelSets := labelSets[(seriesCnt/writeConcurrency)*workerID : (seriesCnt/writeConcurrency)*(workerID+1)]

			// Signal that this worker is ready.
			workerReadyWg.Done()

			return whileNotCanceled(func() (bool, error) {
				ts, ok := <-writerTsCh[workerID]
				if !ok {
					return false, nil
				}

				app := head.Appender(ctx)
				for i := 0; i < len(workerLabelSets); i++ {
					// We also use the timestamp as the sample value.
					_, err := app.Append(0, workerLabelSets[i], int64(ts), float64(ts))
					if err != nil {
						return false, fmt.Errorf("Error when appending to head: %w", err)
					}
				}

				return true, app.Commit()
			})
		})
	}

	// queryHead is a helper to query the head for a given time range and labelset.
	queryHead := func(mint, maxt uint64, label labels.Label) (map[string][]tsdbutil.Sample, error) {
		q, err := NewBlockQuerier(head, int64(mint), int64(maxt))
		if err != nil {
			return nil, err
		}
		return query(t, q, labels.MustNewMatcher(labels.MatchEqual, label.Name, label.Value)), nil
	}

	// readerTsCh will be used by the coordinator go routine to coordinate which timestamps the reader should read.
	readerTsCh := make(chan uint64)

	// Start the read workers.
	for workerID := 0; workerID < readConcurrency; workerID++ {
		// Create copy of threadID to be used by worker routine.
		workerID := workerID

		g.Go(func() error {
			querySeriesRef := (seriesCnt / readConcurrency) * workerID

			// Signal that this worker is ready.
			workerReadyWg.Done()

			return whileNotCanceled(func() (bool, error) {
				ts, ok := <-readerTsCh
				if !ok {
					return false, nil
				}

				querySeriesRef = (querySeriesRef + 1) % seriesCnt
				lbls := labelSets[querySeriesRef]
				samples, err := queryHead(ts-qryRange, ts, lbls[0])
				if err != nil {
					return false, err
				}

				if len(samples) != 1 {
					return false, fmt.Errorf("expected 1 sample, got %d", len(samples))
				}

				series := lbls.String()
				expectSampleCnt := qryRange/step + 1
				if expectSampleCnt != uint64(len(samples[series])) {
					return false, fmt.Errorf("expected %d samples, got %d", expectSampleCnt, len(samples[series]))
				}

				for sampleIdx, sample := range samples[series] {
					expectedValue := ts - qryRange + (uint64(sampleIdx) * step)
					if sample.T() != int64(expectedValue) {
						return false, fmt.Errorf("expected sample %d to have ts %d, got %d", sampleIdx, expectedValue, sample.T())
					}
					if sample.V() != float64(expectedValue) {
						return false, fmt.Errorf("expected sample %d to have value %d, got %f", sampleIdx, expectedValue, sample.V())
					}
				}

				return true, nil
			})
		})
	}

	// Start the coordinator go routine.
	g.Go(func() error {
		currTs := startTs

		defer func() {
			// End of the test, close all channels to stop the workers.
			for _, ch := range writerTsCh {
				close(ch)
			}
			close(readerTsCh)
		}()

		// Wait until all workers are ready to start the test.
		workerReadyWg.Wait()
		return whileNotCanceled(func() (bool, error) {
			// Send the current timestamp to each of the writers.
			for _, ch := range writerTsCh {
				select {
				case ch <- currTs:
				case <-ctx.Done():
					return false, nil
				}
			}

			// Once data for at least <qryRange> has been ingested, send the current timestamp to the readers.
			if currTs > startTs+qryRange {
				select {
				case readerTsCh <- currTs - step:
				case <-ctx.Done():
					return false, nil
				}
			}

			currTs += step
			if currTs > endTs {
				return false, nil
			}

			return true, nil
		})
	})

	require.NoError(t, g.Wait())
}

func TestHead_ReadWAL(t *testing.T) {
	for _, compress := range []bool{false, true} {
		t.Run(fmt.Sprintf("compress=%t", compress), func(t *testing.T) {
			entries := []interface{}{
				[]record.RefSeries{
					{Ref: 10, Labels: labels.FromStrings("a", "1")},
					{Ref: 11, Labels: labels.FromStrings("a", "2")},
					{Ref: 100, Labels: labels.FromStrings("a", "3")},
				},
				[]record.RefSample{
					{Ref: 0, T: 99, V: 1},
					{Ref: 10, T: 100, V: 2},
					{Ref: 100, T: 100, V: 3},
				},
				[]record.RefSeries{
					{Ref: 50, Labels: labels.FromStrings("a", "4")},
					// This series has two refs pointing to it.
					{Ref: 101, Labels: labels.FromStrings("a", "3")},
				},
				[]record.RefSample{
					{Ref: 10, T: 101, V: 5},
					{Ref: 50, T: 101, V: 6},
					{Ref: 101, T: 101, V: 7},
				},
				[]tombstones.Stone{
					{Ref: 0, Intervals: []tombstones.Interval{{Mint: 99, Maxt: 101}}},
				},
				[]record.RefExemplar{
					{Ref: 10, T: 100, V: 1, Labels: labels.FromStrings("traceID", "asdf")},
				},
			}

			head, w := newTestHead(t, 1000, compress)
			defer func() {
				require.NoError(t, head.Close())
			}()

			populateTestWAL(t, w, entries)

			require.NoError(t, head.Init(math.MinInt64))
			require.Equal(t, uint64(101), head.lastSeriesID.Load())

			s10 := head.series.getByID(10)
			s11 := head.series.getByID(11)
			s50 := head.series.getByID(50)
			s100 := head.series.getByID(100)

			require.Equal(t, labels.FromStrings("a", "1"), s10.lset)
			require.Equal(t, (*memSeries)(nil), s11) // Series without samples should be garbage collected at head.Init().
			require.Equal(t, labels.FromStrings("a", "4"), s50.lset)
			require.Equal(t, labels.FromStrings("a", "3"), s100.lset)

			expandChunk := func(c chunkenc.Iterator) (x []sample) {
				for c.Next() {
					t, v := c.At()
					x = append(x, sample{t: t, v: v})
				}
				require.NoError(t, c.Err())
				return x
			}
			require.Equal(t, []sample{{100, 2}, {101, 5}}, expandChunk(s10.iterator(0, nil, head.chunkDiskMapper, nil)))
			require.Equal(t, []sample{{101, 6}}, expandChunk(s50.iterator(0, nil, head.chunkDiskMapper, nil)))
			// The samples before the new series record should be discarded since a duplicate record
			// is only possible when old samples were compacted.
			require.Equal(t, []sample{{101, 7}}, expandChunk(s100.iterator(0, nil, head.chunkDiskMapper, nil)))

			q, err := head.ExemplarQuerier(context.Background())
			require.NoError(t, err)
			e, err := q.Select(0, 1000, []*labels.Matcher{labels.MustNewMatcher(labels.MatchEqual, "a", "1")})
			require.NoError(t, err)
			require.Equal(t, e[0].Exemplars[0], exemplar.Exemplar{Ts: 100, Value: 1, Labels: labels.FromStrings("traceID", "asdf")})
		})
	}
}

func TestHead_WALMultiRef(t *testing.T) {
	head, w := newTestHead(t, 1000, false)

	require.NoError(t, head.Init(0))

	app := head.Appender(context.Background())
	ref1, err := app.Append(0, labels.FromStrings("foo", "bar"), 100, 1)
	require.NoError(t, err)
	require.NoError(t, app.Commit())
	require.Equal(t, 1.0, prom_testutil.ToFloat64(head.metrics.chunksCreated))

	// Add another sample outside chunk range to mmap a chunk.
	app = head.Appender(context.Background())
	_, err = app.Append(0, labels.FromStrings("foo", "bar"), 1500, 2)
	require.NoError(t, err)
	require.NoError(t, app.Commit())
	require.Equal(t, 2.0, prom_testutil.ToFloat64(head.metrics.chunksCreated))

	require.NoError(t, head.Truncate(1600))

	app = head.Appender(context.Background())
	ref2, err := app.Append(0, labels.FromStrings("foo", "bar"), 1700, 3)
	require.NoError(t, err)
	require.NoError(t, app.Commit())
	require.Equal(t, 3.0, prom_testutil.ToFloat64(head.metrics.chunksCreated))

	// Add another sample outside chunk range to mmap a chunk.
	app = head.Appender(context.Background())
	_, err = app.Append(0, labels.FromStrings("foo", "bar"), 2000, 4)
	require.NoError(t, err)
	require.NoError(t, app.Commit())
	require.Equal(t, 4.0, prom_testutil.ToFloat64(head.metrics.chunksCreated))

	require.NotEqual(t, ref1, ref2, "Refs are the same")
	require.NoError(t, head.Close())

	w, err = wal.New(nil, nil, w.Dir(), false)
	require.NoError(t, err)

	opts := DefaultHeadOptions()
	opts.ChunkRange = 1000
	opts.ChunkDirRoot = w.Dir()
	head, err = NewHead(nil, nil, w, nil, opts, nil)
	require.NoError(t, err)
	require.NoError(t, head.Init(0))
	defer func() {
		require.NoError(t, head.Close())
	}()

	q, err := NewBlockQuerier(head, 0, 2100)
	require.NoError(t, err)
	series := query(t, q, labels.MustNewMatcher(labels.MatchEqual, "foo", "bar"))
	// The samples before the new ref should be discarded since Head truncation
	// happens only after compacting the Head.
	require.Equal(t, map[string][]tsdbutil.Sample{`{foo="bar"}`: {
		sample{1700, 3},
		sample{2000, 4},
	}}, series)
}

func TestHead_ActiveAppenders(t *testing.T) {
	head, _ := newTestHead(t, 1000, false)
	defer head.Close()

	require.NoError(t, head.Init(0))

	// First rollback with no samples.
	app := head.Appender(context.Background())
	require.Equal(t, 1.0, prom_testutil.ToFloat64(head.metrics.activeAppenders))
	require.NoError(t, app.Rollback())
	require.Equal(t, 0.0, prom_testutil.ToFloat64(head.metrics.activeAppenders))

	// Then commit with no samples.
	app = head.Appender(context.Background())
	require.NoError(t, app.Commit())
	require.Equal(t, 0.0, prom_testutil.ToFloat64(head.metrics.activeAppenders))

	// Now rollback with one sample.
	app = head.Appender(context.Background())
	_, err := app.Append(0, labels.FromStrings("foo", "bar"), 100, 1)
	require.NoError(t, err)
	require.Equal(t, 1.0, prom_testutil.ToFloat64(head.metrics.activeAppenders))
	require.NoError(t, app.Rollback())
	require.Equal(t, 0.0, prom_testutil.ToFloat64(head.metrics.activeAppenders))

	// Now commit with one sample.
	app = head.Appender(context.Background())
	_, err = app.Append(0, labels.FromStrings("foo", "bar"), 100, 1)
	require.NoError(t, err)
	require.NoError(t, app.Commit())
	require.Equal(t, 0.0, prom_testutil.ToFloat64(head.metrics.activeAppenders))
}

func TestHead_UnknownWALRecord(t *testing.T) {
	head, w := newTestHead(t, 1000, false)
	w.Log([]byte{255, 42})
	require.NoError(t, head.Init(0))
	require.NoError(t, head.Close())
}

func TestHead_Truncate(t *testing.T) {
	h, _ := newTestHead(t, 1000, false)
	defer func() {
		require.NoError(t, h.Close())
	}()

	h.initTime(0)

	s1, _, _ := h.getOrCreate(1, labels.FromStrings("a", "1", "b", "1"))
	s2, _, _ := h.getOrCreate(2, labels.FromStrings("a", "2", "b", "1"))
	s3, _, _ := h.getOrCreate(3, labels.FromStrings("a", "1", "b", "2"))
	s4, _, _ := h.getOrCreate(4, labels.FromStrings("a", "2", "b", "2", "c", "1"))

	s1.mmappedChunks = []*mmappedChunk{
		{minTime: 0, maxTime: 999},
		{minTime: 1000, maxTime: 1999},
		{minTime: 2000, maxTime: 2999},
	}
	s2.mmappedChunks = []*mmappedChunk{
		{minTime: 1000, maxTime: 1999},
		{minTime: 2000, maxTime: 2999},
		{minTime: 3000, maxTime: 3999},
	}
	s3.mmappedChunks = []*mmappedChunk{
		{minTime: 0, maxTime: 999},
		{minTime: 1000, maxTime: 1999},
	}
	s4.mmappedChunks = []*mmappedChunk{}

	// Truncation need not be aligned.
	require.NoError(t, h.Truncate(1))

	require.NoError(t, h.Truncate(2000))

	require.Equal(t, []*mmappedChunk{
		{minTime: 2000, maxTime: 2999},
	}, h.series.getByID(s1.ref).mmappedChunks)

	require.Equal(t, []*mmappedChunk{
		{minTime: 2000, maxTime: 2999},
		{minTime: 3000, maxTime: 3999},
	}, h.series.getByID(s2.ref).mmappedChunks)

	require.Nil(t, h.series.getByID(s3.ref))
	require.Nil(t, h.series.getByID(s4.ref))

	postingsA1, _ := index.ExpandPostings(h.postings.Get("a", "1"))
	postingsA2, _ := index.ExpandPostings(h.postings.Get("a", "2"))
	postingsB1, _ := index.ExpandPostings(h.postings.Get("b", "1"))
	postingsB2, _ := index.ExpandPostings(h.postings.Get("b", "2"))
	postingsC1, _ := index.ExpandPostings(h.postings.Get("c", "1"))
	postingsAll, _ := index.ExpandPostings(h.postings.Get("", ""))

	require.Equal(t, []storage.SeriesRef{storage.SeriesRef(s1.ref)}, postingsA1)
	require.Equal(t, []storage.SeriesRef{storage.SeriesRef(s2.ref)}, postingsA2)
	require.Equal(t, []storage.SeriesRef{storage.SeriesRef(s1.ref), storage.SeriesRef(s2.ref)}, postingsB1)
	require.Equal(t, []storage.SeriesRef{storage.SeriesRef(s1.ref), storage.SeriesRef(s2.ref)}, postingsAll)
	require.Nil(t, postingsB2)
	require.Nil(t, postingsC1)

	iter := h.postings.Symbols()
	symbols := []string{}
	for iter.Next() {
		symbols = append(symbols, iter.At())
	}
	require.Equal(t,
		[]string{"" /* from 'all' postings list */, "1", "2", "a", "b"},
		symbols)

	values := map[string]map[string]struct{}{}
	for _, name := range h.postings.LabelNames() {
		ss, ok := values[name]
		if !ok {
			ss = map[string]struct{}{}
			values[name] = ss
		}
		for _, value := range h.postings.LabelValues(name) {
			ss[value] = struct{}{}
		}
	}
	require.Equal(t, map[string]map[string]struct{}{
		"a": {"1": struct{}{}, "2": struct{}{}},
		"b": {"1": struct{}{}},
	}, values)
}

// Validate various behaviors brought on by firstChunkID accounting for
// garbage collected chunks.
func TestMemSeries_truncateChunks(t *testing.T) {
	dir := t.TempDir()
	// This is usually taken from the Head, but passing manually here.
	chunkDiskMapper, err := chunks.NewChunkDiskMapper(nil, dir, chunkenc.NewPool(), chunks.DefaultWriteBufferSize, chunks.DefaultWriteQueueSize)
	require.NoError(t, err)
	defer func() {
		require.NoError(t, chunkDiskMapper.Close())
	}()

	memChunkPool := sync.Pool{
		New: func() interface{} {
			return &memChunk{}
		},
	}

	lbls := labels.FromStrings("a", "b")
	s := newMemSeries(lbls, 1, lbls.Hash(), 2000, 0, 0, 1, 0, &memChunkPool, defaultIsolationDisabled)

	for i := 0; i < 4000; i += 5 {
		_, ok, _ := s.append(int64(i), float64(i), 0, chunkDiskMapper)
		require.True(t, ok, "sample append failed")
	}

	// Check that truncate removes half of the chunks and afterwards
	// that the ID of the last chunk still gives us the same chunk afterwards.
	countBefore := len(s.mmappedChunks) + 1 // +1 for the head chunk.
	lastID := s.headChunkID(countBefore - 1)
	lastChunk, _, err := s.chunk(lastID, chunkDiskMapper)
	require.NoError(t, err)
	require.NotNil(t, lastChunk)

	chk, _, err := s.chunk(0, chunkDiskMapper)
	require.NotNil(t, chk)
	require.NoError(t, err)

	s.truncateChunksBefore(2000)

	require.Equal(t, int64(2000), s.mmappedChunks[0].minTime)
	_, _, err = s.chunk(0, chunkDiskMapper)
	require.Equal(t, storage.ErrNotFound, err, "first chunks not gone")
	require.Equal(t, countBefore/2, len(s.mmappedChunks)+1) // +1 for the head chunk.
	chk, _, err = s.chunk(lastID, chunkDiskMapper)
	require.NoError(t, err)
	require.Equal(t, lastChunk, chk)

	// Validate that the series' sample buffer is applied correctly to the last chunk
	// after truncation.
	it1 := s.iterator(s.headChunkID(len(s.mmappedChunks)), nil, chunkDiskMapper, nil)
	_, ok := it1.(*memSafeIterator)
	require.True(t, ok)

	it2 := s.iterator(s.headChunkID(len(s.mmappedChunks)-1), nil, chunkDiskMapper, nil)
	_, ok = it2.(*memSafeIterator)
	require.False(t, ok, "non-last chunk incorrectly wrapped with sample buffer")
}

func TestHeadDeleteSeriesWithoutSamples(t *testing.T) {
	for _, compress := range []bool{false, true} {
		t.Run(fmt.Sprintf("compress=%t", compress), func(t *testing.T) {
			entries := []interface{}{
				[]record.RefSeries{
					{Ref: 10, Labels: labels.FromStrings("a", "1")},
				},
				[]record.RefSample{},
				[]record.RefSeries{
					{Ref: 50, Labels: labels.FromStrings("a", "2")},
				},
				[]record.RefSample{
					{Ref: 50, T: 80, V: 1},
					{Ref: 50, T: 90, V: 1},
				},
			}
			head, w := newTestHead(t, 1000, compress)
			defer func() {
				require.NoError(t, head.Close())
			}()

			populateTestWAL(t, w, entries)

			require.NoError(t, head.Init(math.MinInt64))

			require.NoError(t, head.Delete(0, 100, labels.MustNewMatcher(labels.MatchEqual, "a", "1")))
		})
	}
}

func TestHeadDeleteSimple(t *testing.T) {
	buildSmpls := func(s []int64) []sample {
		ss := make([]sample, 0, len(s))
		for _, t := range s {
			ss = append(ss, sample{t: t, v: float64(t)})
		}
		return ss
	}
	smplsAll := buildSmpls([]int64{0, 1, 2, 3, 4, 5, 6, 7, 8, 9})
	lblDefault := labels.Label{Name: "a", Value: "b"}

	cases := []struct {
		dranges    tombstones.Intervals
		addSamples []sample // Samples to add after delete.
		smplsExp   []sample
	}{
		{
			dranges:  tombstones.Intervals{{Mint: 0, Maxt: 3}},
			smplsExp: buildSmpls([]int64{4, 5, 6, 7, 8, 9}),
		},
		{
			dranges:  tombstones.Intervals{{Mint: 1, Maxt: 3}},
			smplsExp: buildSmpls([]int64{0, 4, 5, 6, 7, 8, 9}),
		},
		{
			dranges:  tombstones.Intervals{{Mint: 1, Maxt: 3}, {Mint: 4, Maxt: 7}},
			smplsExp: buildSmpls([]int64{0, 8, 9}),
		},
		{
			dranges:  tombstones.Intervals{{Mint: 1, Maxt: 3}, {Mint: 4, Maxt: 700}},
			smplsExp: buildSmpls([]int64{0}),
		},
		{ // This case is to ensure that labels and symbols are deleted.
			dranges:  tombstones.Intervals{{Mint: 0, Maxt: 9}},
			smplsExp: buildSmpls([]int64{}),
		},
		{
			dranges:    tombstones.Intervals{{Mint: 1, Maxt: 3}},
			addSamples: buildSmpls([]int64{11, 13, 15}),
			smplsExp:   buildSmpls([]int64{0, 4, 5, 6, 7, 8, 9, 11, 13, 15}),
		},
		{
			// After delete, the appended samples in the deleted range should be visible
			// as the tombstones are clamped to head min/max time.
			dranges:    tombstones.Intervals{{Mint: 7, Maxt: 20}},
			addSamples: buildSmpls([]int64{11, 13, 15}),
			smplsExp:   buildSmpls([]int64{0, 1, 2, 3, 4, 5, 6, 11, 13, 15}),
		},
	}

	for _, compress := range []bool{false, true} {
		t.Run(fmt.Sprintf("compress=%t", compress), func(t *testing.T) {
			for _, c := range cases {
				head, w := newTestHead(t, 1000, compress)

				app := head.Appender(context.Background())
				for _, smpl := range smplsAll {
					_, err := app.Append(0, labels.Labels{lblDefault}, smpl.t, smpl.v)
					require.NoError(t, err)

				}
				require.NoError(t, app.Commit())

				// Delete the ranges.
				for _, r := range c.dranges {
					require.NoError(t, head.Delete(r.Mint, r.Maxt, labels.MustNewMatcher(labels.MatchEqual, lblDefault.Name, lblDefault.Value)))
				}

				// Add more samples.
				app = head.Appender(context.Background())
				for _, smpl := range c.addSamples {
					_, err := app.Append(0, labels.Labels{lblDefault}, smpl.t, smpl.v)
					require.NoError(t, err)

				}
				require.NoError(t, app.Commit())

				// Compare the samples for both heads - before and after the reloadBlocks.
				reloadedW, err := wal.New(nil, nil, w.Dir(), compress) // Use a new wal to ensure deleted samples are gone even after a reloadBlocks.
				require.NoError(t, err)
				opts := DefaultHeadOptions()
				opts.ChunkRange = 1000
				opts.ChunkDirRoot = reloadedW.Dir()
				reloadedHead, err := NewHead(nil, nil, reloadedW, nil, opts, nil)
				require.NoError(t, err)
				require.NoError(t, reloadedHead.Init(0))

				// Compare the query results for both heads - before and after the reloadBlocks.
			Outer:
				for _, h := range []*Head{head, reloadedHead} {
					q, err := NewBlockQuerier(h, h.MinTime(), h.MaxTime())
					require.NoError(t, err)
					actSeriesSet := q.Select(false, nil, labels.MustNewMatcher(labels.MatchEqual, lblDefault.Name, lblDefault.Value))
					require.NoError(t, q.Close())
					expSeriesSet := newMockSeriesSet([]storage.Series{
						storage.NewListSeries(labels.Labels{lblDefault}, func() []tsdbutil.Sample {
							ss := make([]tsdbutil.Sample, 0, len(c.smplsExp))
							for _, s := range c.smplsExp {
								ss = append(ss, s)
							}
							return ss
						}(),
						),
					})

					for {
						eok, rok := expSeriesSet.Next(), actSeriesSet.Next()
						require.Equal(t, eok, rok)

						if !eok {
							require.NoError(t, h.Close())
							require.NoError(t, actSeriesSet.Err())
							require.Equal(t, 0, len(actSeriesSet.Warnings()))
							continue Outer
						}
						expSeries := expSeriesSet.At()
						actSeries := actSeriesSet.At()

						require.Equal(t, expSeries.Labels(), actSeries.Labels())

						smplExp, errExp := storage.ExpandSamples(expSeries.Iterator(), nil)
						smplRes, errRes := storage.ExpandSamples(actSeries.Iterator(), nil)

						require.Equal(t, errExp, errRes)
						require.Equal(t, smplExp, smplRes)
					}
				}
			}
		})
	}
}

func TestDeleteUntilCurMax(t *testing.T) {
	hb, _ := newTestHead(t, 1000000, false)
	defer func() {
		require.NoError(t, hb.Close())
	}()

	numSamples := int64(10)
	app := hb.Appender(context.Background())
	smpls := make([]float64, numSamples)
	for i := int64(0); i < numSamples; i++ {
		smpls[i] = rand.Float64()
		_, err := app.Append(0, labels.Labels{{Name: "a", Value: "b"}}, i, smpls[i])
		require.NoError(t, err)
	}
	require.NoError(t, app.Commit())
	require.NoError(t, hb.Delete(0, 10000, labels.MustNewMatcher(labels.MatchEqual, "a", "b")))

	// Test the series returns no samples. The series is cleared only after compaction.
	q, err := NewBlockQuerier(hb, 0, 100000)
	require.NoError(t, err)
	res := q.Select(false, nil, labels.MustNewMatcher(labels.MatchEqual, "a", "b"))
	require.True(t, res.Next(), "series is not present")
	s := res.At()
	it := s.Iterator()
	require.False(t, it.Next(), "expected no samples")
	for res.Next() {
	}
	require.NoError(t, res.Err())
	require.Equal(t, 0, len(res.Warnings()))

	// Add again and test for presence.
	app = hb.Appender(context.Background())
	_, err = app.Append(0, labels.Labels{{Name: "a", Value: "b"}}, 11, 1)
	require.NoError(t, err)
	require.NoError(t, app.Commit())
	q, err = NewBlockQuerier(hb, 0, 100000)
	require.NoError(t, err)
	res = q.Select(false, nil, labels.MustNewMatcher(labels.MatchEqual, "a", "b"))
	require.True(t, res.Next(), "series don't exist")
	exps := res.At()
	it = exps.Iterator()
	resSamples, err := storage.ExpandSamples(it, newSample)
	require.NoError(t, err)
	require.Equal(t, []tsdbutil.Sample{sample{11, 1}}, resSamples)
	for res.Next() {
	}
	require.NoError(t, res.Err())
	require.Equal(t, 0, len(res.Warnings()))
}

func TestDeletedSamplesAndSeriesStillInWALAfterCheckpoint(t *testing.T) {
	numSamples := 10000

	// Enough samples to cause a checkpoint.
	hb, w := newTestHead(t, int64(numSamples)*10, false)

	for i := 0; i < numSamples; i++ {
		app := hb.Appender(context.Background())
		_, err := app.Append(0, labels.Labels{{Name: "a", Value: "b"}}, int64(i), 0)
		require.NoError(t, err)
		require.NoError(t, app.Commit())
	}
	require.NoError(t, hb.Delete(0, int64(numSamples), labels.MustNewMatcher(labels.MatchEqual, "a", "b")))
	require.NoError(t, hb.Truncate(1))
	require.NoError(t, hb.Close())

	// Confirm there's been a checkpoint.
	cdir, _, err := wal.LastCheckpoint(w.Dir())
	require.NoError(t, err)
	// Read in checkpoint and WAL.
	recs := readTestWAL(t, cdir)
	recs = append(recs, readTestWAL(t, w.Dir())...)

	var series, samples, stones int
	for _, rec := range recs {
		switch rec.(type) {
		case []record.RefSeries:
			series++
		case []record.RefSample:
			samples++
		case []tombstones.Stone:
			stones++
		default:
			t.Fatalf("unknown record type")
		}
	}
	require.Equal(t, 1, series)
	require.Equal(t, 9999, samples)
	require.Equal(t, 1, stones)
}

func TestDelete_e2e(t *testing.T) {
	numDatapoints := 1000
	numRanges := 1000
	timeInterval := int64(2)
	// Create 8 series with 1000 data-points of different ranges, delete and run queries.
	lbls := [][]labels.Label{
		{
			{Name: "a", Value: "b"},
			{Name: "instance", Value: "localhost:9090"},
			{Name: "job", Value: "prometheus"},
		},
		{
			{Name: "a", Value: "b"},
			{Name: "instance", Value: "127.0.0.1:9090"},
			{Name: "job", Value: "prometheus"},
		},
		{
			{Name: "a", Value: "b"},
			{Name: "instance", Value: "127.0.0.1:9090"},
			{Name: "job", Value: "prom-k8s"},
		},
		{
			{Name: "a", Value: "b"},
			{Name: "instance", Value: "localhost:9090"},
			{Name: "job", Value: "prom-k8s"},
		},
		{
			{Name: "a", Value: "c"},
			{Name: "instance", Value: "localhost:9090"},
			{Name: "job", Value: "prometheus"},
		},
		{
			{Name: "a", Value: "c"},
			{Name: "instance", Value: "127.0.0.1:9090"},
			{Name: "job", Value: "prometheus"},
		},
		{
			{Name: "a", Value: "c"},
			{Name: "instance", Value: "127.0.0.1:9090"},
			{Name: "job", Value: "prom-k8s"},
		},
		{
			{Name: "a", Value: "c"},
			{Name: "instance", Value: "localhost:9090"},
			{Name: "job", Value: "prom-k8s"},
		},
	}
	seriesMap := map[string][]tsdbutil.Sample{}
	for _, l := range lbls {
		seriesMap[labels.New(l...).String()] = []tsdbutil.Sample{}
	}

	hb, _ := newTestHead(t, 100000, false)
	defer func() {
		require.NoError(t, hb.Close())
	}()

	app := hb.Appender(context.Background())
	for _, l := range lbls {
		ls := labels.New(l...)
		series := []tsdbutil.Sample{}
		ts := rand.Int63n(300)
		for i := 0; i < numDatapoints; i++ {
			v := rand.Float64()
			_, err := app.Append(0, ls, ts, v)
			require.NoError(t, err)
			series = append(series, sample{ts, v})
			ts += rand.Int63n(timeInterval) + 1
		}
		seriesMap[labels.New(l...).String()] = series
	}
	require.NoError(t, app.Commit())
	// Delete a time-range from each-selector.
	dels := []struct {
		ms     []*labels.Matcher
		drange tombstones.Intervals
	}{
		{
			ms:     []*labels.Matcher{labels.MustNewMatcher(labels.MatchEqual, "a", "b")},
			drange: tombstones.Intervals{{Mint: 300, Maxt: 500}, {Mint: 600, Maxt: 670}},
		},
		{
			ms: []*labels.Matcher{
				labels.MustNewMatcher(labels.MatchEqual, "a", "b"),
				labels.MustNewMatcher(labels.MatchEqual, "job", "prom-k8s"),
			},
			drange: tombstones.Intervals{{Mint: 300, Maxt: 500}, {Mint: 100, Maxt: 670}},
		},
		{
			ms: []*labels.Matcher{
				labels.MustNewMatcher(labels.MatchEqual, "a", "c"),
				labels.MustNewMatcher(labels.MatchEqual, "instance", "localhost:9090"),
				labels.MustNewMatcher(labels.MatchEqual, "job", "prometheus"),
			},
			drange: tombstones.Intervals{{Mint: 300, Maxt: 400}, {Mint: 100, Maxt: 6700}},
		},
		// TODO: Add Regexp Matchers.
	}
	for _, del := range dels {
		for _, r := range del.drange {
			require.NoError(t, hb.Delete(r.Mint, r.Maxt, del.ms...))
		}
		matched := labels.Slice{}
		for _, ls := range lbls {
			s := labels.Selector(del.ms)
			if s.Matches(ls) {
				matched = append(matched, ls)
			}
		}
		sort.Sort(matched)
		for i := 0; i < numRanges; i++ {
			q, err := NewBlockQuerier(hb, 0, 100000)
			require.NoError(t, err)
			defer q.Close()
			ss := q.Select(true, nil, del.ms...)
			// Build the mockSeriesSet.
			matchedSeries := make([]storage.Series, 0, len(matched))
			for _, m := range matched {
				smpls := seriesMap[m.String()]
				smpls = deletedSamples(smpls, del.drange)
				// Only append those series for which samples exist as mockSeriesSet
				// doesn't skip series with no samples.
				// TODO: But sometimes SeriesSet returns an empty chunkenc.Iterator
				if len(smpls) > 0 {
					matchedSeries = append(matchedSeries, storage.NewListSeries(m, smpls))
				}
			}
			expSs := newMockSeriesSet(matchedSeries)
			// Compare both SeriesSets.
			for {
				eok, rok := expSs.Next(), ss.Next()
				// Skip a series if iterator is empty.
				if rok {
					for !ss.At().Iterator().Next() {
						rok = ss.Next()
						if !rok {
							break
						}
					}
				}
				require.Equal(t, eok, rok)
				if !eok {
					break
				}
				sexp := expSs.At()
				sres := ss.At()
				require.Equal(t, sexp.Labels(), sres.Labels())
				smplExp, errExp := storage.ExpandSamples(sexp.Iterator(), nil)
				smplRes, errRes := storage.ExpandSamples(sres.Iterator(), nil)
				require.Equal(t, errExp, errRes)
				require.Equal(t, smplExp, smplRes)
			}
			require.NoError(t, ss.Err())
			require.Equal(t, 0, len(ss.Warnings()))
		}
	}
}

func boundedSamples(full []tsdbutil.Sample, mint, maxt int64) []tsdbutil.Sample {
	for len(full) > 0 {
		if full[0].T() >= mint {
			break
		}
		full = full[1:]
	}
	for i, s := range full {
		// labels.Labelinate on the first sample larger than maxt.
		if s.T() > maxt {
			return full[:i]
		}
	}
	// maxt is after highest sample.
	return full
}

func deletedSamples(full []tsdbutil.Sample, dranges tombstones.Intervals) []tsdbutil.Sample {
	ds := make([]tsdbutil.Sample, 0, len(full))
Outer:
	for _, s := range full {
		for _, r := range dranges {
			if r.InBounds(s.T()) {
				continue Outer
			}
		}
		ds = append(ds, s)
	}

	return ds
}

func TestComputeChunkEndTime(t *testing.T) {
	cases := []struct {
		start, cur, max int64
		res             int64
	}{
		{
			start: 0,
			cur:   250,
			max:   1000,
			res:   1000,
		},
		{
			start: 100,
			cur:   200,
			max:   1000,
			res:   550,
		},
		// Case where we fit floored 0 chunks. Must catch division by 0
		// and default to maximum time.
		{
			start: 0,
			cur:   500,
			max:   1000,
			res:   1000,
		},
		// Catch division by zero for cur == start. Strictly not a possible case.
		{
			start: 100,
			cur:   100,
			max:   1000,
			res:   104,
		},
	}

	for _, c := range cases {
		got := computeChunkEndTime(c.start, c.cur, c.max)
		if got != c.res {
			t.Errorf("expected %d for (start: %d, cur: %d, max: %d), got %d", c.res, c.start, c.cur, c.max, got)
		}
	}
}

func TestMemSeries_append(t *testing.T) {
	dir := t.TempDir()
	// This is usually taken from the Head, but passing manually here.
	chunkDiskMapper, err := chunks.NewChunkDiskMapper(nil, dir, chunkenc.NewPool(), chunks.DefaultWriteBufferSize, chunks.DefaultWriteQueueSize)
	require.NoError(t, err)
	defer func() {
		require.NoError(t, chunkDiskMapper.Close())
	}()

	lbls := labels.Labels{}
	s := newMemSeries(lbls, 1, lbls.Hash(), 500, 0, 0, 1, 0, nil, defaultIsolationDisabled)

	// Add first two samples at the very end of a chunk range and the next two
	// on and after it.
	// New chunk must correctly be cut at 1000.
	_, ok, chunkCreated := s.append(998, 1, 0, chunkDiskMapper)
	require.True(t, ok, "append failed")
	require.True(t, chunkCreated, "first sample created chunk")

	_, ok, chunkCreated = s.append(999, 2, 0, chunkDiskMapper)
	require.True(t, ok, "append failed")
	require.False(t, chunkCreated, "second sample should use same chunk")

	_, ok, chunkCreated = s.append(1000, 3, 0, chunkDiskMapper)
	require.True(t, ok, "append failed")
	require.True(t, chunkCreated, "expected new chunk on boundary")

	_, ok, chunkCreated = s.append(1001, 4, 0, chunkDiskMapper)
	require.True(t, ok, "append failed")
	require.False(t, chunkCreated, "second sample should use same chunk")

	require.Equal(t, 1, len(s.mmappedChunks), "there should be only 1 mmapped chunk")
	require.Equal(t, int64(998), s.mmappedChunks[0].minTime, "wrong chunk range")
	require.Equal(t, int64(999), s.mmappedChunks[0].maxTime, "wrong chunk range")
	require.Equal(t, int64(1000), s.headChunk.minTime, "wrong chunk range")
	require.Equal(t, int64(1001), s.headChunk.maxTime, "wrong chunk range")

	// Fill the range [1000,2000) with many samples. Intermediate chunks should be cut
	// at approximately 120 samples per chunk.
	for i := 1; i < 1000; i++ {
		_, ok, _ := s.append(1001+int64(i), float64(i), 0, chunkDiskMapper)
		require.True(t, ok, "append failed")
	}

	require.Greater(t, len(s.mmappedChunks)+1, 7, "expected intermediate chunks")

	// All chunks but the first and last should now be moderately full.
	for i, c := range s.mmappedChunks[1:] {
		chk, err := chunkDiskMapper.Chunk(c.ref)
		require.NoError(t, err)
		require.Greater(t, chk.NumSamples(), 100, "unexpected small chunk %d of length %d", i, chk.NumSamples())
	}
}

func TestMemSeries_append_atVariableRate(t *testing.T) {
	const samplesPerChunk = 120
	dir := t.TempDir()
	// This is usually taken from the Head, but passing manually here.
	chunkDiskMapper, err := chunks.NewChunkDiskMapper(nil, dir, chunkenc.NewPool(), chunks.DefaultWriteBufferSize, chunks.DefaultWriteQueueSize)
	require.NoError(t, err)
	t.Cleanup(func() {
		require.NoError(t, chunkDiskMapper.Close())
	})

	lbls := labels.Labels{}
	s := newMemSeries(lbls, 1, lbls.Hash(), DefaultBlockDuration, 0, nil, defaultIsolationDisabled)

	// At this slow rate, we will fill the chunk in two block durations.
	slowRate := (DefaultBlockDuration * 2) / samplesPerChunk

	var nextTs int64
	var totalAppendedSamples int
	for i := 0; i < samplesPerChunk/4; i++ {
		_, ok, _ := s.append(nextTs, float64(i), 0, chunkDiskMapper)
		require.Truef(t, ok, "slow sample %d was not appended", i)
		nextTs += slowRate
		totalAppendedSamples++
	}
	require.Equal(t, DefaultBlockDuration, s.nextAt, "after appending a samplesPerChunk/4 samples at a slow rate, we should aim to cut a new block at the default block duration %d, but it's set to %d", DefaultBlockDuration, s.nextAt)

	// Suddenly, the rate increases and we receive a sample every millisecond.
	for i := 0; i < math.MaxUint16; i++ {
		_, ok, _ := s.append(nextTs, float64(i), 0, chunkDiskMapper)
		require.Truef(t, ok, "quick sample %d was not appended", i)
		nextTs++
		totalAppendedSamples++
	}
	_, ok, chunkCreated := s.append(DefaultBlockDuration, float64(0), 0, chunkDiskMapper)
	require.True(t, ok, "new chunk sample was not appended")
	require.True(t, chunkCreated, "sample at block duration timestamp should create a new chunk")

	var totalSamplesInChunks int
	for i, c := range s.mmappedChunks {
		totalSamplesInChunks += int(c.numSamples)
		require.LessOrEqualf(t, c.numSamples, uint16(2*samplesPerChunk), "mmapped chunk %d has more than %d samples", i, 2*samplesPerChunk)
	}
	require.Equal(t, totalAppendedSamples, totalSamplesInChunks, "wrong number of samples in %d mmapped chunks", len(s.mmappedChunks))
}

func TestGCChunkAccess(t *testing.T) {
	// Put a chunk, select it. GC it and then access it.
	h, _ := newTestHead(t, 1000, false)
	defer func() {
		require.NoError(t, h.Close())
	}()

	h.initTime(0)

	s, _, _ := h.getOrCreate(1, labels.FromStrings("a", "1"))

	// Appending 2 samples for the first chunk.
	_, ok, chunkCreated := s.append(0, 0, 0, h.chunkDiskMapper)
	require.True(t, ok, "series append failed")
	require.True(t, chunkCreated, "chunks was not created")
	_, ok, chunkCreated = s.append(999, 999, 0, h.chunkDiskMapper)
	require.True(t, ok, "series append failed")
	require.False(t, chunkCreated, "chunks was created")

	// A new chunks should be created here as it's beyond the chunk range.
	_, ok, chunkCreated = s.append(1000, 1000, 0, h.chunkDiskMapper)
	require.True(t, ok, "series append failed")
	require.True(t, chunkCreated, "chunks was not created")
	_, ok, chunkCreated = s.append(1999, 1999, 0, h.chunkDiskMapper)
	require.True(t, ok, "series append failed")
	require.False(t, chunkCreated, "chunks was created")

	idx := h.indexRange(0, 1500)
	var (
		lset   labels.Labels
		chunks []chunks.Meta
	)
	require.NoError(t, idx.Series(1, &lset, &chunks))

	require.Equal(t, labels.Labels{{
		Name: "a", Value: "1",
	}}, lset)
	require.Equal(t, 2, len(chunks))

	cr, err := h.chunksRange(0, 1500, nil)
	require.NoError(t, err)
	_, err = cr.Chunk(chunks[0])
	require.NoError(t, err)
	_, err = cr.Chunk(chunks[1])
	require.NoError(t, err)

	require.NoError(t, h.Truncate(1500)) // Remove a chunk.

	_, err = cr.Chunk(chunks[0])
	require.Equal(t, storage.ErrNotFound, err)
	_, err = cr.Chunk(chunks[1])
	require.NoError(t, err)
}

func TestGCSeriesAccess(t *testing.T) {
	// Put a series, select it. GC it and then access it.
	h, _ := newTestHead(t, 1000, false)
	defer func() {
		require.NoError(t, h.Close())
	}()

	h.initTime(0)

	s, _, _ := h.getOrCreate(1, labels.FromStrings("a", "1"))

	// Appending 2 samples for the first chunk.
	_, ok, chunkCreated := s.append(0, 0, 0, h.chunkDiskMapper)
	require.True(t, ok, "series append failed")
	require.True(t, chunkCreated, "chunks was not created")
	_, ok, chunkCreated = s.append(999, 999, 0, h.chunkDiskMapper)
	require.True(t, ok, "series append failed")
	require.False(t, chunkCreated, "chunks was created")

	// A new chunks should be created here as it's beyond the chunk range.
	_, ok, chunkCreated = s.append(1000, 1000, 0, h.chunkDiskMapper)
	require.True(t, ok, "series append failed")
	require.True(t, chunkCreated, "chunks was not created")
	_, ok, chunkCreated = s.append(1999, 1999, 0, h.chunkDiskMapper)
	require.True(t, ok, "series append failed")
	require.False(t, chunkCreated, "chunks was created")

	idx := h.indexRange(0, 2000)
	var (
		lset   labels.Labels
		chunks []chunks.Meta
	)
	require.NoError(t, idx.Series(1, &lset, &chunks))

	require.Equal(t, labels.Labels{{
		Name: "a", Value: "1",
	}}, lset)
	require.Equal(t, 2, len(chunks))

	cr, err := h.chunksRange(0, 2000, nil)
	require.NoError(t, err)
	_, err = cr.Chunk(chunks[0])
	require.NoError(t, err)
	_, err = cr.Chunk(chunks[1])
	require.NoError(t, err)

	require.NoError(t, h.Truncate(2000)) // Remove the series.

	require.Equal(t, (*memSeries)(nil), h.series.getByID(1))

	_, err = cr.Chunk(chunks[0])
	require.Equal(t, storage.ErrNotFound, err)
	_, err = cr.Chunk(chunks[1])
	require.Equal(t, storage.ErrNotFound, err)
}

func TestUncommittedSamplesNotLostOnTruncate(t *testing.T) {
	h, _ := newTestHead(t, 1000, false)
	defer func() {
		require.NoError(t, h.Close())
	}()

	h.initTime(0)

	app := h.appender()
	lset := labels.FromStrings("a", "1")
	_, err := app.Append(0, lset, 2100, 1)
	require.NoError(t, err)

	require.NoError(t, h.Truncate(2000))
	require.NotNil(t, h.series.getByHash(lset.Hash(), lset), "series should not have been garbage collected")

	require.NoError(t, app.Commit())

	q, err := NewBlockQuerier(h, 1500, 2500)
	require.NoError(t, err)
	defer q.Close()

	ss := q.Select(false, nil, labels.MustNewMatcher(labels.MatchEqual, "a", "1"))
	require.Equal(t, true, ss.Next())
	for ss.Next() {
	}
	require.NoError(t, ss.Err())
	require.Equal(t, 0, len(ss.Warnings()))
}

func TestRemoveSeriesAfterRollbackAndTruncate(t *testing.T) {
	h, _ := newTestHead(t, 1000, false)
	defer func() {
		require.NoError(t, h.Close())
	}()

	h.initTime(0)

	app := h.appender()
	lset := labels.FromStrings("a", "1")
	_, err := app.Append(0, lset, 2100, 1)
	require.NoError(t, err)

	require.NoError(t, h.Truncate(2000))
	require.NotNil(t, h.series.getByHash(lset.Hash(), lset), "series should not have been garbage collected")

	require.NoError(t, app.Rollback())

	q, err := NewBlockQuerier(h, 1500, 2500)
	require.NoError(t, err)

	ss := q.Select(false, nil, labels.MustNewMatcher(labels.MatchEqual, "a", "1"))
	require.Equal(t, false, ss.Next())
	require.Equal(t, 0, len(ss.Warnings()))
	require.NoError(t, q.Close())

	// Truncate again, this time the series should be deleted
	require.NoError(t, h.Truncate(2050))
	require.Equal(t, (*memSeries)(nil), h.series.getByHash(lset.Hash(), lset))
}

func TestHead_LogRollback(t *testing.T) {
	for _, compress := range []bool{false, true} {
		t.Run(fmt.Sprintf("compress=%t", compress), func(t *testing.T) {
			h, w := newTestHead(t, 1000, compress)
			defer func() {
				require.NoError(t, h.Close())
			}()

			app := h.Appender(context.Background())
			_, err := app.Append(0, labels.FromStrings("a", "b"), 1, 2)
			require.NoError(t, err)

			require.NoError(t, app.Rollback())
			recs := readTestWAL(t, w.Dir())

			require.Equal(t, 1, len(recs))

			series, ok := recs[0].([]record.RefSeries)
			require.True(t, ok, "expected series record but got %+v", recs[0])
			require.Equal(t, []record.RefSeries{{Ref: 1, Labels: labels.FromStrings("a", "b")}}, series)
		})
	}
}

// TestWalRepair_DecodingError ensures that a repair is run for an error
// when decoding a record.
func TestWalRepair_DecodingError(t *testing.T) {
	var enc record.Encoder
	for name, test := range map[string]struct {
		corrFunc  func(rec []byte) []byte // Func that applies the corruption to a record.
		rec       []byte
		totalRecs int
		expRecs   int
	}{
		"decode_series": {
			func(rec []byte) []byte {
				return rec[:3]
			},
			enc.Series([]record.RefSeries{{Ref: 1, Labels: labels.FromStrings("a", "b")}}, []byte{}),
			9,
			5,
		},
		"decode_samples": {
			func(rec []byte) []byte {
				return rec[:3]
			},
			enc.Samples([]record.RefSample{{Ref: 0, T: 99, V: 1}}, []byte{}),
			9,
			5,
		},
		"decode_tombstone": {
			func(rec []byte) []byte {
				return rec[:3]
			},
			enc.Tombstones([]tombstones.Stone{{Ref: 1, Intervals: tombstones.Intervals{}}}, []byte{}),
			9,
			5,
		},
	} {
		for _, compress := range []bool{false, true} {
			t.Run(fmt.Sprintf("%s,compress=%t", name, compress), func(t *testing.T) {
				dir := t.TempDir()

				// Fill the wal and corrupt it.
				{
					w, err := wal.New(nil, nil, filepath.Join(dir, "wal"), compress)
					require.NoError(t, err)

					for i := 1; i <= test.totalRecs; i++ {
						// At this point insert a corrupted record.
						if i-1 == test.expRecs {
							require.NoError(t, w.Log(test.corrFunc(test.rec)))
							continue
						}
						require.NoError(t, w.Log(test.rec))
					}

					opts := DefaultHeadOptions()
					opts.ChunkRange = 1
					opts.ChunkDirRoot = w.Dir()
					h, err := NewHead(nil, nil, w, nil, opts, nil)
					require.NoError(t, err)
					require.Equal(t, 0.0, prom_testutil.ToFloat64(h.metrics.walCorruptionsTotal))
					initErr := h.Init(math.MinInt64)

					err = errors.Cause(initErr) // So that we can pick up errors even if wrapped.
					_, corrErr := err.(*wal.CorruptionErr)
					require.True(t, corrErr, "reading the wal didn't return corruption error")
					require.NoError(t, h.Close()) // Head will close the wal as well.
				}

				// Open the db to trigger a repair.
				{
					db, err := Open(dir, nil, nil, DefaultOptions(), nil)
					require.NoError(t, err)
					defer func() {
						require.NoError(t, db.Close())
					}()
					require.Equal(t, 1.0, prom_testutil.ToFloat64(db.head.metrics.walCorruptionsTotal))
				}

				// Read the wal content after the repair.
				{
					sr, err := wal.NewSegmentsReader(filepath.Join(dir, "wal"))
					require.NoError(t, err)
					defer sr.Close()
					r := wal.NewReader(sr)

					var actRec int
					for r.Next() {
						actRec++
					}
					require.NoError(t, r.Err())
					require.Equal(t, test.expRecs, actRec, "Wrong number of intact records")
				}
			})
		}
	}
}

func TestHeadReadWriterRepair(t *testing.T) {
	dir := t.TempDir()

	const chunkRange = 1000

	walDir := filepath.Join(dir, "wal")
	// Fill the chunk segments and corrupt it.
	{
		w, err := wal.New(nil, nil, walDir, false)
		require.NoError(t, err)

		opts := DefaultHeadOptions()
		opts.ChunkRange = chunkRange
		opts.ChunkDirRoot = dir
<<<<<<< HEAD
		h, err := NewHead(nil, nil, w, nil, opts, nil)
=======
		opts.ChunkWriteQueueSize = 1 // We need to set this option so that we use the async queue. Upstream prometheus uses the queue directly.
		h, err := NewHead(nil, nil, w, opts, nil)
>>>>>>> 19bfb1e6
		require.NoError(t, err)
		require.Equal(t, 0.0, prom_testutil.ToFloat64(h.metrics.mmapChunkCorruptionTotal))
		require.NoError(t, h.Init(math.MinInt64))

		s, created, _ := h.getOrCreate(1, labels.FromStrings("a", "1"))
		require.True(t, created, "series was not created")

		for i := 0; i < 7; i++ {
			_, ok, chunkCreated := s.append(int64(i*chunkRange), float64(i*chunkRange), 0, h.chunkDiskMapper)
			require.True(t, ok, "series append failed")
			require.True(t, chunkCreated, "chunk was not created")
			_, ok, chunkCreated = s.append(int64(i*chunkRange)+chunkRange-1, float64(i*chunkRange), 0, h.chunkDiskMapper)
			require.True(t, ok, "series append failed")
			require.False(t, chunkCreated, "chunk was created")
			require.NoError(t, h.chunkDiskMapper.CutNewFile())
		}
		require.NoError(t, h.Close())

		// Verify that there are 6 segment files.
		// It should only be 6 because the last call to .CutNewFile() won't
		// take effect without another chunk being written.
		files, err := ioutil.ReadDir(mmappedChunksDir(dir))
		require.NoError(t, err)
		require.Equal(t, 6, len(files))

		// Corrupt the 4th file by writing a random byte to series ref.
		f, err := os.OpenFile(filepath.Join(mmappedChunksDir(dir), files[3].Name()), os.O_WRONLY, 0o666)
		require.NoError(t, err)
		n, err := f.WriteAt([]byte{67, 88}, chunks.HeadChunkFileHeaderSize+2)
		require.NoError(t, err)
		require.Equal(t, 2, n)
		require.NoError(t, f.Close())
	}

	// Open the db to trigger a repair.
	{
		db, err := Open(dir, nil, nil, DefaultOptions(), nil)
		require.NoError(t, err)
		defer func() {
			require.NoError(t, db.Close())
		}()
		require.Equal(t, 1.0, prom_testutil.ToFloat64(db.head.metrics.mmapChunkCorruptionTotal))
	}

	// Verify that there are 3 segment files after the repair.
	// The segments from the corrupt segment should be removed.
	{
		files, err := ioutil.ReadDir(mmappedChunksDir(dir))
		require.NoError(t, err)
		require.Equal(t, 3, len(files))
	}
}

func TestNewWalSegmentOnTruncate(t *testing.T) {
	h, wlog := newTestHead(t, 1000, false)
	defer func() {
		require.NoError(t, h.Close())
	}()
	add := func(ts int64) {
		app := h.Appender(context.Background())
		_, err := app.Append(0, labels.Labels{{Name: "a", Value: "b"}}, ts, 0)
		require.NoError(t, err)
		require.NoError(t, app.Commit())
	}

	add(0)
	_, last, err := wal.Segments(wlog.Dir())
	require.NoError(t, err)
	require.Equal(t, 0, last)

	add(1)
	require.NoError(t, h.Truncate(1))
	_, last, err = wal.Segments(wlog.Dir())
	require.NoError(t, err)
	require.Equal(t, 1, last)

	add(2)
	require.NoError(t, h.Truncate(2))
	_, last, err = wal.Segments(wlog.Dir())
	require.NoError(t, err)
	require.Equal(t, 2, last)
}

func TestAddDuplicateLabelName(t *testing.T) {
	h, _ := newTestHead(t, 1000, false)
	defer func() {
		require.NoError(t, h.Close())
	}()

	add := func(labels labels.Labels, labelName string) {
		app := h.Appender(context.Background())
		_, err := app.Append(0, labels, 0, 0)
		require.Error(t, err)
		require.Equal(t, fmt.Sprintf(`label name "%s" is not unique: invalid sample`, labelName), err.Error())
	}

	add(labels.Labels{{Name: "a", Value: "c"}, {Name: "a", Value: "b"}}, "a")
	add(labels.Labels{{Name: "a", Value: "c"}, {Name: "a", Value: "c"}}, "a")
	add(labels.Labels{{Name: "__name__", Value: "up"}, {Name: "job", Value: "prometheus"}, {Name: "le", Value: "500"}, {Name: "le", Value: "400"}, {Name: "unit", Value: "s"}}, "le")
}

func TestMemSeriesIsolation(t *testing.T) {
	if defaultIsolationDisabled {
		t.Skip("skipping test since tsdb isolation is disabled")
	}

	// Put a series, select it. GC it and then access it.
	lastValue := func(h *Head, maxAppendID uint64) int {
		idx, err := h.Index()

		require.NoError(t, err)

		iso := h.iso.State(math.MinInt64, math.MaxInt64)
		iso.maxAppendID = maxAppendID

		chunks, err := h.chunksRange(math.MinInt64, math.MaxInt64, iso)
		require.NoError(t, err)
		// Hm.. here direct block chunk querier might be required?
		querier := blockQuerier{
			blockBaseQuerier: &blockBaseQuerier{
				index:      idx,
				chunks:     chunks,
				tombstones: tombstones.NewMemTombstones(),

				mint: 0,
				maxt: 10000,
			},
		}

		require.NoError(t, err)
		defer querier.Close()

		ss := querier.Select(false, nil, labels.MustNewMatcher(labels.MatchEqual, "foo", "bar"))
		_, seriesSet, ws, err := expandSeriesSet(ss)
		require.NoError(t, err)
		require.Equal(t, 0, len(ws))

		for _, series := range seriesSet {
			return int(series[len(series)-1].v)
		}
		return -1
	}

	addSamples := func(h *Head) int {
		i := 1
		for ; i <= 1000; i++ {
			var app storage.Appender
			// To initialize bounds.
			if h.MinTime() == math.MaxInt64 {
				app = &initAppender{head: h}
			} else {
				a := h.appender()
				a.cleanupAppendIDsBelow = 0
				app = a
			}

			_, err := app.Append(0, labels.FromStrings("foo", "bar"), int64(i), float64(i))
			require.NoError(t, err)
			require.NoError(t, app.Commit())
		}
		return i
	}

	testIsolation := func(h *Head, i int) {
	}

	// Test isolation without restart of Head.
	hb, _ := newTestHead(t, 1000, false)
	i := addSamples(hb)
	testIsolation(hb, i)

	// Test simple cases in different chunks when no appendID cleanup has been performed.
	require.Equal(t, 10, lastValue(hb, 10))
	require.Equal(t, 130, lastValue(hb, 130))
	require.Equal(t, 160, lastValue(hb, 160))
	require.Equal(t, 240, lastValue(hb, 240))
	require.Equal(t, 500, lastValue(hb, 500))
	require.Equal(t, 750, lastValue(hb, 750))
	require.Equal(t, 995, lastValue(hb, 995))
	require.Equal(t, 999, lastValue(hb, 999))

	// Cleanup appendIDs below 500.
	app := hb.appender()
	app.cleanupAppendIDsBelow = 500
	_, err := app.Append(0, labels.FromStrings("foo", "bar"), int64(i), float64(i))
	require.NoError(t, err)
	require.NoError(t, app.Commit())
	i++

	// We should not get queries with a maxAppendID below 500 after the cleanup,
	// but they only take the remaining appendIDs into account.
	require.Equal(t, 499, lastValue(hb, 10))
	require.Equal(t, 499, lastValue(hb, 130))
	require.Equal(t, 499, lastValue(hb, 160))
	require.Equal(t, 499, lastValue(hb, 240))
	require.Equal(t, 500, lastValue(hb, 500))
	require.Equal(t, 995, lastValue(hb, 995))
	require.Equal(t, 999, lastValue(hb, 999))

	// Cleanup appendIDs below 1000, which means the sample buffer is
	// the only thing with appendIDs.
	app = hb.appender()
	app.cleanupAppendIDsBelow = 1000
	_, err = app.Append(0, labels.FromStrings("foo", "bar"), int64(i), float64(i))
	require.NoError(t, err)
	require.NoError(t, app.Commit())
	require.Equal(t, 999, lastValue(hb, 998))
	require.Equal(t, 999, lastValue(hb, 999))
	require.Equal(t, 1000, lastValue(hb, 1000))
	require.Equal(t, 1001, lastValue(hb, 1001))
	require.Equal(t, 1002, lastValue(hb, 1002))
	require.Equal(t, 1002, lastValue(hb, 1003))

	i++
	// Cleanup appendIDs below 1001, but with a rollback.
	app = hb.appender()
	app.cleanupAppendIDsBelow = 1001
	_, err = app.Append(0, labels.FromStrings("foo", "bar"), int64(i), float64(i))
	require.NoError(t, err)
	require.NoError(t, app.Rollback())
	require.Equal(t, 1000, lastValue(hb, 999))
	require.Equal(t, 1000, lastValue(hb, 1000))
	require.Equal(t, 1001, lastValue(hb, 1001))
	require.Equal(t, 1002, lastValue(hb, 1002))
	require.Equal(t, 1002, lastValue(hb, 1003))

	require.NoError(t, hb.Close())

	// Test isolation with restart of Head. This is to verify the num samples of chunks after m-map chunk replay.
	hb, w := newTestHead(t, 1000, false)
	i = addSamples(hb)
	require.NoError(t, hb.Close())

	wlog, err := wal.NewSize(nil, nil, w.Dir(), 32768, false)
	require.NoError(t, err)
	opts := DefaultHeadOptions()
	opts.ChunkRange = 1000
	opts.ChunkDirRoot = wlog.Dir()
	hb, err = NewHead(nil, nil, wlog, nil, opts, nil)
	defer func() { require.NoError(t, hb.Close()) }()
	require.NoError(t, err)
	require.NoError(t, hb.Init(0))

	// No appends after restarting. Hence all should return the last value.
	require.Equal(t, 1000, lastValue(hb, 10))
	require.Equal(t, 1000, lastValue(hb, 130))
	require.Equal(t, 1000, lastValue(hb, 160))
	require.Equal(t, 1000, lastValue(hb, 240))
	require.Equal(t, 1000, lastValue(hb, 500))

	// Cleanup appendIDs below 1000, which means the sample buffer is
	// the only thing with appendIDs.
	app = hb.appender()
	_, err = app.Append(0, labels.FromStrings("foo", "bar"), int64(i), float64(i))
	i++
	require.NoError(t, err)
	require.NoError(t, app.Commit())
	require.Equal(t, 1001, lastValue(hb, 998))
	require.Equal(t, 1001, lastValue(hb, 999))
	require.Equal(t, 1001, lastValue(hb, 1000))
	require.Equal(t, 1001, lastValue(hb, 1001))
	require.Equal(t, 1001, lastValue(hb, 1002))
	require.Equal(t, 1001, lastValue(hb, 1003))

	// Cleanup appendIDs below 1002, but with a rollback.
	app = hb.appender()
	_, err = app.Append(0, labels.FromStrings("foo", "bar"), int64(i), float64(i))
	require.NoError(t, err)
	require.NoError(t, app.Rollback())
	require.Equal(t, 1001, lastValue(hb, 999))
	require.Equal(t, 1001, lastValue(hb, 1000))
	require.Equal(t, 1001, lastValue(hb, 1001))
	require.Equal(t, 1001, lastValue(hb, 1002))
	require.Equal(t, 1001, lastValue(hb, 1003))
}

func TestIsolationRollback(t *testing.T) {
	if defaultIsolationDisabled {
		t.Skip("skipping test since tsdb isolation is disabled")
	}

	// Rollback after a failed append and test if the low watermark has progressed anyway.
	hb, _ := newTestHead(t, 1000, false)
	defer func() {
		require.NoError(t, hb.Close())
	}()

	app := hb.Appender(context.Background())
	_, err := app.Append(0, labels.FromStrings("foo", "bar"), 0, 0)
	require.NoError(t, err)
	require.NoError(t, app.Commit())
	require.Equal(t, uint64(1), hb.iso.lowWatermark())

	app = hb.Appender(context.Background())
	_, err = app.Append(0, labels.FromStrings("foo", "bar"), 1, 1)
	require.NoError(t, err)
	_, err = app.Append(0, labels.FromStrings("foo", "bar", "foo", "baz"), 2, 2)
	require.Error(t, err)
	require.NoError(t, app.Rollback())
	require.Equal(t, uint64(2), hb.iso.lowWatermark())

	app = hb.Appender(context.Background())
	_, err = app.Append(0, labels.FromStrings("foo", "bar"), 3, 3)
	require.NoError(t, err)
	require.NoError(t, app.Commit())
	require.Equal(t, uint64(3), hb.iso.lowWatermark(), "Low watermark should proceed to 3 even if append #2 was rolled back.")
}

func TestIsolationLowWatermarkMonotonous(t *testing.T) {
	if defaultIsolationDisabled {
		t.Skip("skipping test since tsdb isolation is disabled")
	}

	hb, _ := newTestHead(t, 1000, false)
	defer func() {
		require.NoError(t, hb.Close())
	}()

	app1 := hb.Appender(context.Background())
	_, err := app1.Append(0, labels.FromStrings("foo", "bar"), 0, 0)
	require.NoError(t, err)
	require.NoError(t, app1.Commit())
	require.Equal(t, uint64(1), hb.iso.lowWatermark(), "Low watermark should by 1 after 1st append.")

	app1 = hb.Appender(context.Background())
	_, err = app1.Append(0, labels.FromStrings("foo", "bar"), 1, 1)
	require.NoError(t, err)
	require.Equal(t, uint64(2), hb.iso.lowWatermark(), "Low watermark should be two, even if append is not committed yet.")

	app2 := hb.Appender(context.Background())
	_, err = app2.Append(0, labels.FromStrings("foo", "baz"), 1, 1)
	require.NoError(t, err)
	require.NoError(t, app2.Commit())
	require.Equal(t, uint64(2), hb.iso.lowWatermark(), "Low watermark should stay two because app1 is not committed yet.")

	is := hb.iso.State(math.MinInt64, math.MaxInt64)
	require.Equal(t, uint64(2), hb.iso.lowWatermark(), "After simulated read (iso state retrieved), low watermark should stay at 2.")

	require.NoError(t, app1.Commit())
	require.Equal(t, uint64(2), hb.iso.lowWatermark(), "Even after app1 is committed, low watermark should stay at 2 because read is still ongoing.")

	is.Close()
	require.Equal(t, uint64(3), hb.iso.lowWatermark(), "After read has finished (iso state closed), low watermark should jump to three.")
}

func TestIsolationAppendIDZeroIsNoop(t *testing.T) {
	if defaultIsolationDisabled {
		t.Skip("skipping test since tsdb isolation is disabled")
	}

	h, _ := newTestHead(t, 1000, false)
	defer func() {
		require.NoError(t, h.Close())
	}()

	h.initTime(0)

	s, _, _ := h.getOrCreate(1, labels.FromStrings("a", "1"))

	_, ok, _ := s.append(0, 0, 0, h.chunkDiskMapper)
	require.True(t, ok, "Series append failed.")
	require.Equal(t, 0, s.txs.txIDCount, "Series should not have an appendID after append with appendID=0.")
}

func TestHeadSeriesChunkRace(t *testing.T) {
	for i := 0; i < 1000; i++ {
		testHeadSeriesChunkRace(t)
	}
}

func TestIsolationWithoutAdd(t *testing.T) {
	if defaultIsolationDisabled {
		t.Skip("skipping test since tsdb isolation is disabled")
	}

	hb, _ := newTestHead(t, 1000, false)
	defer func() {
		require.NoError(t, hb.Close())
	}()

	app := hb.Appender(context.Background())
	require.NoError(t, app.Commit())

	app = hb.Appender(context.Background())
	_, err := app.Append(0, labels.FromStrings("foo", "baz"), 1, 1)
	require.NoError(t, err)
	require.NoError(t, app.Commit())

	require.Equal(t, hb.iso.lastAppendID(), hb.iso.lowWatermark(), "High watermark should be equal to the low watermark")
}

func TestOutOfOrderSamplesMetric(t *testing.T) {
	dir := t.TempDir()

	db, err := Open(dir, nil, nil, DefaultOptions(), nil)
	require.NoError(t, err)
	defer func() {
		require.NoError(t, db.Close())
	}()
	db.DisableCompactions()

	ctx := context.Background()
	app := db.Appender(ctx)
	for i := 1; i <= 5; i++ {
		_, err = app.Append(0, labels.FromStrings("a", "b"), int64(i), 99)
		require.NoError(t, err)
	}
	require.NoError(t, app.Commit())

	// Test out of order metric.
	require.Equal(t, 0.0, prom_testutil.ToFloat64(db.head.metrics.outOfOrderSamples))
	app = db.Appender(ctx)
	_, err = app.Append(0, labels.FromStrings("a", "b"), 2, 99)
	require.Equal(t, storage.ErrOutOfOrderSample, err)
	require.Equal(t, 1.0, prom_testutil.ToFloat64(db.head.metrics.outOfOrderSamples))

	_, err = app.Append(0, labels.FromStrings("a", "b"), 3, 99)
	require.Equal(t, storage.ErrOutOfOrderSample, err)
	require.Equal(t, 2.0, prom_testutil.ToFloat64(db.head.metrics.outOfOrderSamples))

	_, err = app.Append(0, labels.FromStrings("a", "b"), 4, 99)
	require.Equal(t, storage.ErrOutOfOrderSample, err)
	require.Equal(t, 3.0, prom_testutil.ToFloat64(db.head.metrics.outOfOrderSamples))
	require.NoError(t, app.Commit())

	// Compact Head to test out of bound metric.
	app = db.Appender(ctx)
	_, err = app.Append(0, labels.FromStrings("a", "b"), DefaultBlockDuration*2, 99)
	require.NoError(t, err)
	require.NoError(t, app.Commit())

	require.Equal(t, int64(math.MinInt64), db.head.minValidTime.Load())
	require.NoError(t, db.Compact())
	require.Greater(t, db.head.minValidTime.Load(), int64(0))

	app = db.Appender(ctx)
	_, err = app.Append(0, labels.FromStrings("a", "b"), db.head.minValidTime.Load()-2, 99)
	require.Equal(t, storage.ErrOutOfBounds, err)
	require.Equal(t, 1.0, prom_testutil.ToFloat64(db.head.metrics.outOfBoundSamples))

	_, err = app.Append(0, labels.FromStrings("a", "b"), db.head.minValidTime.Load()-1, 99)
	require.Equal(t, storage.ErrOutOfBounds, err)
	require.Equal(t, 2.0, prom_testutil.ToFloat64(db.head.metrics.outOfBoundSamples))
	require.NoError(t, app.Commit())

	// Some more valid samples for out of order.
	app = db.Appender(ctx)
	for i := 1; i <= 5; i++ {
		_, err = app.Append(0, labels.FromStrings("a", "b"), db.head.minValidTime.Load()+DefaultBlockDuration+int64(i), 99)
		require.NoError(t, err)
	}
	require.NoError(t, app.Commit())

	// Test out of order metric.
	app = db.Appender(ctx)
	_, err = app.Append(0, labels.FromStrings("a", "b"), db.head.minValidTime.Load()+DefaultBlockDuration+2, 99)
	require.Equal(t, storage.ErrOutOfOrderSample, err)
	require.Equal(t, 4.0, prom_testutil.ToFloat64(db.head.metrics.outOfOrderSamples))

	_, err = app.Append(0, labels.FromStrings("a", "b"), db.head.minValidTime.Load()+DefaultBlockDuration+3, 99)
	require.Equal(t, storage.ErrOutOfOrderSample, err)
	require.Equal(t, 5.0, prom_testutil.ToFloat64(db.head.metrics.outOfOrderSamples))

	_, err = app.Append(0, labels.FromStrings("a", "b"), db.head.minValidTime.Load()+DefaultBlockDuration+4, 99)
	require.Equal(t, storage.ErrOutOfOrderSample, err)
	require.Equal(t, 6.0, prom_testutil.ToFloat64(db.head.metrics.outOfOrderSamples))
	require.NoError(t, app.Commit())
}

func testHeadSeriesChunkRace(t *testing.T) {
	h, _ := newTestHead(t, 1000, false)
	defer func() {
		require.NoError(t, h.Close())
	}()
	require.NoError(t, h.Init(0))
	app := h.Appender(context.Background())

	s2, err := app.Append(0, labels.FromStrings("foo2", "bar"), 5, 0)
	require.NoError(t, err)
	for ts := int64(6); ts < 11; ts++ {
		_, err = app.Append(s2, nil, ts, 0)
		require.NoError(t, err)
	}
	require.NoError(t, app.Commit())

	var wg sync.WaitGroup
	matcher := labels.MustNewMatcher(labels.MatchEqual, "", "")
	q, err := NewBlockQuerier(h, 18, 22)
	require.NoError(t, err)
	defer q.Close()

	wg.Add(1)
	go func() {
		h.updateMinMaxTime(20, 25)
		h.gc()
		wg.Done()
	}()
	ss := q.Select(false, nil, matcher)
	for ss.Next() {
	}
	require.NoError(t, ss.Err())
	wg.Wait()
}

func TestHeadLabelNamesValuesWithMinMaxRange(t *testing.T) {
	head, _ := newTestHead(t, 1000, false)
	defer func() {
		require.NoError(t, head.Close())
	}()

	const (
		firstSeriesTimestamp  int64 = 100
		secondSeriesTimestamp int64 = 200
		lastSeriesTimestamp   int64 = 300
	)
	var (
		seriesTimestamps = []int64{
			firstSeriesTimestamp,
			secondSeriesTimestamp,
			lastSeriesTimestamp,
		}
		expectedLabelNames  = []string{"a", "b", "c"}
		expectedLabelValues = []string{"d", "e", "f"}
	)

	app := head.Appender(context.Background())
	for i, name := range expectedLabelNames {
		_, err := app.Append(0, labels.Labels{{Name: name, Value: expectedLabelValues[i]}}, seriesTimestamps[i], 0)
		require.NoError(t, err)
	}
	require.NoError(t, app.Commit())
	require.Equal(t, head.MinTime(), firstSeriesTimestamp)
	require.Equal(t, head.MaxTime(), lastSeriesTimestamp)

	testCases := []struct {
		name           string
		mint           int64
		maxt           int64
		expectedNames  []string
		expectedValues []string
	}{
		{"maxt less than head min", head.MaxTime() - 10, head.MinTime() - 10, []string{}, []string{}},
		{"mint less than head max", head.MaxTime() + 10, head.MinTime() + 10, []string{}, []string{}},
		{"mint and maxt outside head", head.MaxTime() + 10, head.MinTime() - 10, []string{}, []string{}},
		{"mint and maxt within head", head.MaxTime() - 10, head.MinTime() + 10, expectedLabelNames, expectedLabelValues},
	}

	for _, tt := range testCases {
		t.Run(tt.name, func(t *testing.T) {
			headIdxReader := head.indexRange(tt.mint, tt.maxt)
			actualLabelNames, err := headIdxReader.LabelNames()
			require.NoError(t, err)
			require.Equal(t, tt.expectedNames, actualLabelNames)
			if len(tt.expectedValues) > 0 {
				for i, name := range expectedLabelNames {
					actualLabelValue, err := headIdxReader.SortedLabelValues(name)
					require.NoError(t, err)
					require.Equal(t, []string{tt.expectedValues[i]}, actualLabelValue)
				}
			}
		})
	}
}

func TestHeadLabelValuesWithMatchers(t *testing.T) {
	head, _ := newTestHead(t, 1000, false)
	t.Cleanup(func() { require.NoError(t, head.Close()) })

	app := head.Appender(context.Background())
	for i := 0; i < 100; i++ {
		_, err := app.Append(0, labels.Labels{
			{Name: "unique", Value: fmt.Sprintf("value%d", i)},
			{Name: "tens", Value: fmt.Sprintf("value%d", i/10)},
		}, 100, 0)
		require.NoError(t, err)
	}
	require.NoError(t, app.Commit())

	testCases := []struct {
		name           string
		labelName      string
		matchers       []*labels.Matcher
		expectedValues []string
	}{
		{
			name:           "get tens based on unique id",
			labelName:      "tens",
			matchers:       []*labels.Matcher{labels.MustNewMatcher(labels.MatchEqual, "unique", "value35")},
			expectedValues: []string{"value3"},
		}, {
			name:           "get unique ids based on a ten",
			labelName:      "unique",
			matchers:       []*labels.Matcher{labels.MustNewMatcher(labels.MatchEqual, "tens", "value1")},
			expectedValues: []string{"value10", "value11", "value12", "value13", "value14", "value15", "value16", "value17", "value18", "value19"},
		}, {
			name:           "get tens by pattern matching on unique id",
			labelName:      "tens",
			matchers:       []*labels.Matcher{labels.MustNewMatcher(labels.MatchRegexp, "unique", "value[5-7]5")},
			expectedValues: []string{"value5", "value6", "value7"},
		}, {
			name:           "get tens by matching for absence of unique label",
			labelName:      "tens",
			matchers:       []*labels.Matcher{labels.MustNewMatcher(labels.MatchNotEqual, "unique", "")},
			expectedValues: []string{"value0", "value1", "value2", "value3", "value4", "value5", "value6", "value7", "value8", "value9"},
		},
	}

	for _, tt := range testCases {
		t.Run(tt.name, func(t *testing.T) {
			headIdxReader := head.indexRange(0, 200)

			actualValues, err := headIdxReader.SortedLabelValues(tt.labelName, tt.matchers...)
			require.NoError(t, err)
			require.Equal(t, tt.expectedValues, actualValues)

			actualValues, err = headIdxReader.LabelValues(tt.labelName, tt.matchers...)
			sort.Strings(actualValues)
			require.NoError(t, err)
			require.Equal(t, tt.expectedValues, actualValues)
		})
	}
}

func TestHeadLabelNamesWithMatchers(t *testing.T) {
	head, _ := newTestHead(t, 1000, false)
	defer func() {
		require.NoError(t, head.Close())
	}()

	app := head.Appender(context.Background())
	for i := 0; i < 100; i++ {
		_, err := app.Append(0, labels.Labels{
			{Name: "unique", Value: fmt.Sprintf("value%d", i)},
		}, 100, 0)
		require.NoError(t, err)

		if i%10 == 0 {
			_, err := app.Append(0, labels.Labels{
				{Name: "unique", Value: fmt.Sprintf("value%d", i)},
				{Name: "tens", Value: fmt.Sprintf("value%d", i/10)},
			}, 100, 0)
			require.NoError(t, err)
		}

		if i%20 == 0 {
			_, err := app.Append(0, labels.Labels{
				{Name: "unique", Value: fmt.Sprintf("value%d", i)},
				{Name: "tens", Value: fmt.Sprintf("value%d", i/10)},
				{Name: "twenties", Value: fmt.Sprintf("value%d", i/20)},
			}, 100, 0)
			require.NoError(t, err)
		}
	}
	require.NoError(t, app.Commit())

	testCases := []struct {
		name          string
		labelName     string
		matchers      []*labels.Matcher
		expectedNames []string
	}{
		{
			name:          "get with non-empty unique: all",
			matchers:      []*labels.Matcher{labels.MustNewMatcher(labels.MatchNotEqual, "unique", "")},
			expectedNames: []string{"tens", "twenties", "unique"},
		}, {
			name:          "get with unique ending in 1: only unique",
			matchers:      []*labels.Matcher{labels.MustNewMatcher(labels.MatchRegexp, "unique", "value.*1")},
			expectedNames: []string{"unique"},
		}, {
			name:          "get with unique = value20: all",
			matchers:      []*labels.Matcher{labels.MustNewMatcher(labels.MatchEqual, "unique", "value20")},
			expectedNames: []string{"tens", "twenties", "unique"},
		}, {
			name:          "get tens = 1: unique & tens",
			matchers:      []*labels.Matcher{labels.MustNewMatcher(labels.MatchEqual, "tens", "value1")},
			expectedNames: []string{"tens", "unique"},
		},
	}

	for _, tt := range testCases {
		t.Run(tt.name, func(t *testing.T) {
			headIdxReader := head.indexRange(0, 200)

			actualNames, err := headIdxReader.LabelNames(tt.matchers...)
			require.NoError(t, err)
			require.Equal(t, tt.expectedNames, actualNames)
		})
	}
}

func TestHeadShardedPostings(t *testing.T) {
	head, _ := newTestHead(t, 1000, false)
	defer func() {
		require.NoError(t, head.Close())
	}()

	// Append some series.
	app := head.Appender(context.Background())
	for i := 0; i < 100; i++ {
		_, err := app.Append(0, labels.Labels{
			{Name: "unique", Value: fmt.Sprintf("value%d", i)},
			{Name: "const", Value: "1"},
		}, 100, 0)
		require.NoError(t, err)
	}
	require.NoError(t, app.Commit())

	ir := head.indexRange(0, 200)

	// List all postings for a given label value. This is what we expect to get
	// in output from all shards.
	p, err := ir.Postings("const", "1")
	require.NoError(t, err)

	var expected []storage.SeriesRef
	for p.Next() {
		expected = append(expected, p.At())
	}
	require.NoError(t, p.Err())
	require.Greater(t, len(expected), 0)

	// Query the same postings for each shard.
	const shardCount = uint64(4)
	actualShards := make(map[uint64][]storage.SeriesRef)
	actualPostings := make([]storage.SeriesRef, 0, len(expected))

	for shardIndex := uint64(0); shardIndex < shardCount; shardIndex++ {
		p, err = ir.Postings("const", "1")
		require.NoError(t, err)

		p = ir.ShardedPostings(p, shardIndex, shardCount)
		for p.Next() {
			ref := p.At()

			actualShards[shardIndex] = append(actualShards[shardIndex], ref)
			actualPostings = append(actualPostings, ref)
		}
		require.NoError(t, p.Err())
	}

	// We expect the postings merged out of shards is the exact same of the non sharded ones.
	require.ElementsMatch(t, expected, actualPostings)

	// We expect the series in each shard are the expected ones.
	for shardIndex, ids := range actualShards {
		for _, id := range ids {
			var lbls labels.Labels

			require.NoError(t, ir.Series(id, &lbls, nil))
			require.Equal(t, shardIndex, lbls.Hash()%shardCount)
		}
	}
}

func TestErrReuseAppender(t *testing.T) {
	head, _ := newTestHead(t, 1000, false)
	defer func() {
		require.NoError(t, head.Close())
	}()

	app := head.Appender(context.Background())
	_, err := app.Append(0, labels.Labels{{Name: "test", Value: "test"}}, 0, 0)
	require.NoError(t, err)
	require.NoError(t, app.Commit())
	require.Error(t, app.Commit())
	require.Error(t, app.Rollback())

	app = head.Appender(context.Background())
	_, err = app.Append(0, labels.Labels{{Name: "test", Value: "test"}}, 1, 0)
	require.NoError(t, err)
	require.NoError(t, app.Rollback())
	require.Error(t, app.Rollback())
	require.Error(t, app.Commit())

	app = head.Appender(context.Background())
	_, err = app.Append(0, labels.Labels{{Name: "test", Value: "test"}}, 2, 0)
	require.NoError(t, err)
	require.NoError(t, app.Commit())
	require.Error(t, app.Rollback())
	require.Error(t, app.Commit())

	app = head.Appender(context.Background())
	_, err = app.Append(0, labels.Labels{{Name: "test", Value: "test"}}, 3, 0)
	require.NoError(t, err)
	require.NoError(t, app.Rollback())
	require.Error(t, app.Commit())
	require.Error(t, app.Rollback())
}

func TestHeadMintAfterTruncation(t *testing.T) {
	chunkRange := int64(2000)
	head, _ := newTestHead(t, chunkRange, false)

	app := head.Appender(context.Background())
	_, err := app.Append(0, labels.Labels{{Name: "a", Value: "b"}}, 100, 100)
	require.NoError(t, err)
	_, err = app.Append(0, labels.Labels{{Name: "a", Value: "b"}}, 4000, 200)
	require.NoError(t, err)
	_, err = app.Append(0, labels.Labels{{Name: "a", Value: "b"}}, 8000, 300)
	require.NoError(t, err)
	require.NoError(t, app.Commit())

	// Truncating outside the appendable window and actual mint being outside
	// appendable window should leave mint at the actual mint.
	require.NoError(t, head.Truncate(3500))
	require.Equal(t, int64(4000), head.MinTime())
	require.Equal(t, int64(4000), head.minValidTime.Load())

	// After truncation outside the appendable window if the actual min time
	// is in the appendable window then we should leave mint at the start of appendable window.
	require.NoError(t, head.Truncate(5000))
	require.Equal(t, head.appendableMinValidTime(), head.MinTime())
	require.Equal(t, head.appendableMinValidTime(), head.minValidTime.Load())

	// If the truncation time is inside the appendable window, then the min time
	// should be the truncation time.
	require.NoError(t, head.Truncate(7500))
	require.Equal(t, int64(7500), head.MinTime())
	require.Equal(t, int64(7500), head.minValidTime.Load())

	require.NoError(t, head.Close())
}

func TestHeadExemplars(t *testing.T) {
	chunkRange := int64(2000)
	head, _ := newTestHead(t, chunkRange, false)
	app := head.Appender(context.Background())

	l := labels.FromStrings("traceId", "123")
	// It is perfectly valid to add Exemplars before the current start time -
	// histogram buckets that haven't been update in a while could still be
	// exported exemplars from an hour ago.
	ref, err := app.Append(0, labels.Labels{{Name: "a", Value: "b"}}, 100, 100)
	require.NoError(t, err)
	_, err = app.AppendExemplar(ref, l, exemplar.Exemplar{
		Labels: l,
		HasTs:  true,
		Ts:     -1000,
		Value:  1,
	})
	require.NoError(t, err)
	require.NoError(t, app.Commit())
	require.NoError(t, head.Close())
}

func BenchmarkHeadLabelValuesWithMatchers(b *testing.B) {
	chunkRange := int64(2000)
	head, _ := newTestHead(b, chunkRange, false)
	b.Cleanup(func() { require.NoError(b, head.Close()) })

	app := head.Appender(context.Background())

	metricCount := 1000000
	for i := 0; i < metricCount; i++ {
		_, err := app.Append(0, labels.Labels{
			{Name: "unique", Value: fmt.Sprintf("value%d", i)},
			{Name: "tens", Value: fmt.Sprintf("value%d", i/(metricCount/10))},
			{Name: "ninety", Value: fmt.Sprintf("value%d", i/(metricCount/10)/9)}, // "0" for the first 90%, then "1"
		}, 100, 0)
		require.NoError(b, err)
	}
	require.NoError(b, app.Commit())

	headIdxReader := head.indexRange(0, 200)
	matchers := []*labels.Matcher{labels.MustNewMatcher(labels.MatchEqual, "ninety", "value0")}

	b.ResetTimer()
	b.ReportAllocs()

	for benchIdx := 0; benchIdx < b.N; benchIdx++ {
		actualValues, err := headIdxReader.LabelValues("tens", matchers...)
		require.NoError(b, err)
		require.Equal(b, 9, len(actualValues))
	}
}

func TestMemSafeIteratorSeekIntoBuffer(t *testing.T) {
	dir := t.TempDir()
	// This is usually taken from the Head, but passing manually here.
	chunkDiskMapper, err := chunks.NewChunkDiskMapper(nil, dir, chunkenc.NewPool(), chunks.DefaultWriteBufferSize, chunks.DefaultWriteQueueSize)
	require.NoError(t, err)
	defer func() {
		require.NoError(t, chunkDiskMapper.Close())
	}()

	lbls := labels.Labels{}
	s := newMemSeries(lbls, 1, lbls.Hash(), 500, 0, 0, 1, 0, nil, defaultIsolationDisabled)

	for i := 0; i < 7; i++ {
		_, ok, _ := s.append(int64(i), float64(i), 0, chunkDiskMapper)
		require.True(t, ok, "sample append failed")
	}

	it := s.iterator(s.headChunkID(len(s.mmappedChunks)), nil, chunkDiskMapper, nil)
	_, ok := it.(*memSafeIterator)
	require.True(t, ok)

	// First point.
	ok = it.Seek(0)
	require.True(t, ok)
	ts, val := it.At()
	require.Equal(t, int64(0), ts)
	require.Equal(t, float64(0), val)

	// Advance one point.
	ok = it.Next()
	require.True(t, ok)
	ts, val = it.At()
	require.Equal(t, int64(1), ts)
	require.Equal(t, float64(1), val)

	// Seeking an older timestamp shouldn't cause the iterator to go backwards.
	ok = it.Seek(0)
	require.True(t, ok)
	ts, val = it.At()
	require.Equal(t, int64(1), ts)
	require.Equal(t, float64(1), val)

	// Seek into the buffer.
	ok = it.Seek(3)
	require.True(t, ok)
	ts, val = it.At()
	require.Equal(t, int64(3), ts)
	require.Equal(t, float64(3), val)

	// Iterate through the rest of the buffer.
	for i := 4; i < 7; i++ {
		ok = it.Next()
		require.True(t, ok)
		ts, val = it.At()
		require.Equal(t, int64(i), ts)
		require.Equal(t, float64(i), val)
	}

	// Run out of elements in the iterator.
	ok = it.Next()
	require.False(t, ok)
	ok = it.Seek(7)
	require.False(t, ok)
}

// Tests https://github.com/prometheus/prometheus/issues/8221.
func TestChunkNotFoundHeadGCRace(t *testing.T) {
	db := newTestDB(t)
	db.DisableCompactions()

	var (
		app        = db.Appender(context.Background())
		ref        = storage.SeriesRef(0)
		mint, maxt = int64(0), int64(0)
		err        error
	)

	// Appends samples to span over 1.5 block ranges.
	// 7 chunks with 15s scrape interval.
	for i := int64(0); i <= 120*7; i++ {
		ts := i * DefaultBlockDuration / (4 * 120)
		ref, err = app.Append(ref, labels.FromStrings("a", "b"), ts, float64(i))
		require.NoError(t, err)
		maxt = ts
	}
	require.NoError(t, app.Commit())

	// Get a querier before compaction (or when compaction is about to begin).
	q, err := db.Querier(context.Background(), mint, maxt)
	require.NoError(t, err)

	// Query the compacted range and get the first series before compaction.
	ss := q.Select(true, nil, labels.MustNewMatcher(labels.MatchEqual, "a", "b"))
	require.True(t, ss.Next())
	s := ss.At()

	var wg sync.WaitGroup
	wg.Add(1)
	go func() {
		defer wg.Done()
		// Compacting head while the querier spans the compaction time.
		require.NoError(t, db.Compact())
		require.Greater(t, len(db.Blocks()), 0)
	}()

	// Give enough time for compaction to finish.
	// We expect it to be blocked until querier is closed.
	<-time.After(3 * time.Second)

	// Now consume after compaction when it's gone.
	it := s.Iterator()
	for it.Next() {
		_, _ = it.At()
	}
	// It should error here without any fix for the mentioned issue.
	require.NoError(t, it.Err())
	for ss.Next() {
		s = ss.At()
		it := s.Iterator()
		for it.Next() {
			_, _ = it.At()
		}
		require.NoError(t, it.Err())
	}
	require.NoError(t, ss.Err())

	require.NoError(t, q.Close())
	wg.Wait()
}

// Tests https://github.com/prometheus/prometheus/issues/9079.
func TestDataMissingOnQueryDuringCompaction(t *testing.T) {
	db := newTestDB(t)
	db.DisableCompactions()

	var (
		app        = db.Appender(context.Background())
		ref        = storage.SeriesRef(0)
		mint, maxt = int64(0), int64(0)
		err        error
	)

	// Appends samples to span over 1.5 block ranges.
	expSamples := make([]tsdbutil.Sample, 0)
	// 7 chunks with 15s scrape interval.
	for i := int64(0); i <= 120*7; i++ {
		ts := i * DefaultBlockDuration / (4 * 120)
		ref, err = app.Append(ref, labels.FromStrings("a", "b"), ts, float64(i))
		require.NoError(t, err)
		maxt = ts
		expSamples = append(expSamples, sample{ts, float64(i)})
	}
	require.NoError(t, app.Commit())

	// Get a querier before compaction (or when compaction is about to begin).
	q, err := db.Querier(context.Background(), mint, maxt)
	require.NoError(t, err)

	var wg sync.WaitGroup
	wg.Add(1)
	go func() {
		defer wg.Done()
		// Compacting head while the querier spans the compaction time.
		require.NoError(t, db.Compact())
		require.Greater(t, len(db.Blocks()), 0)
	}()

	// Give enough time for compaction to finish.
	// We expect it to be blocked until querier is closed.
	<-time.After(3 * time.Second)

	// Querying the querier that was got before compaction.
	series := query(t, q, labels.MustNewMatcher(labels.MatchEqual, "a", "b"))
	require.Equal(t, map[string][]tsdbutil.Sample{`{a="b"}`: expSamples}, series)

	wg.Wait()
}

func TestIsQuerierCollidingWithTruncation(t *testing.T) {
	db := newTestDB(t)
	db.DisableCompactions()

	var (
		app = db.Appender(context.Background())
		ref = storage.SeriesRef(0)
		err error
	)

	for i := int64(0); i <= 3000; i++ {
		ref, err = app.Append(ref, labels.FromStrings("a", "b"), i, float64(i))
		require.NoError(t, err)
	}
	require.NoError(t, app.Commit())

	// This mocks truncation.
	db.head.memTruncationInProcess.Store(true)
	db.head.lastMemoryTruncationTime.Store(2000)

	// Test that IsQuerierValid suggests correct querier ranges.
	cases := []struct {
		mint, maxt                int64 // For the querier.
		expShouldClose, expGetNew bool
		expNewMint                int64
	}{
		{-200, -100, true, false, 0},
		{-200, 300, true, false, 0},
		{100, 1900, true, false, 0},
		{1900, 2200, true, true, 2000},
		{2000, 2500, false, false, 0},
	}

	for _, c := range cases {
		t.Run(fmt.Sprintf("mint=%d,maxt=%d", c.mint, c.maxt), func(t *testing.T) {
			shouldClose, getNew, newMint := db.head.IsQuerierCollidingWithTruncation(c.mint, c.maxt)
			require.Equal(t, c.expShouldClose, shouldClose)
			require.Equal(t, c.expGetNew, getNew)
			if getNew {
				require.Equal(t, c.expNewMint, newMint)
			}
		})
	}
}

func TestWaitForPendingReadersInTimeRange(t *testing.T) {
	db := newTestDB(t)
	db.DisableCompactions()

	sampleTs := func(i int64) int64 { return i * DefaultBlockDuration / (4 * 120) }

	var (
		app = db.Appender(context.Background())
		ref = storage.SeriesRef(0)
		err error
	)

	for i := int64(0); i <= 3000; i++ {
		ts := sampleTs(i)
		ref, err = app.Append(ref, labels.FromStrings("a", "b"), ts, float64(i))
		require.NoError(t, err)
	}
	require.NoError(t, app.Commit())

	truncMint, truncMaxt := int64(1000), int64(2000)
	cases := []struct {
		mint, maxt int64
		shouldWait bool
	}{
		{0, 500, false},     // Before truncation range.
		{500, 1500, true},   // Overlaps with truncation at the start.
		{1200, 1700, true},  // Within truncation range.
		{1800, 2500, true},  // Overlaps with truncation at the end.
		{2000, 2500, false}, // After truncation range.
		{2100, 2500, false}, // After truncation range.
	}
	for _, c := range cases {
		t.Run(fmt.Sprintf("mint=%d,maxt=%d,shouldWait=%t", c.mint, c.maxt, c.shouldWait), func(t *testing.T) {
			checkWaiting := func(cl io.Closer) {
				var waitOver atomic.Bool
				go func() {
					db.head.WaitForPendingReadersInTimeRange(truncMint, truncMaxt)
					waitOver.Store(true)
				}()
				<-time.After(550 * time.Millisecond)
				require.Equal(t, !c.shouldWait, waitOver.Load())
				require.NoError(t, cl.Close())
				<-time.After(550 * time.Millisecond)
				require.True(t, waitOver.Load())
			}

			q, err := db.Querier(context.Background(), c.mint, c.maxt)
			require.NoError(t, err)
			checkWaiting(q)

			cq, err := db.ChunkQuerier(context.Background(), c.mint, c.maxt)
			require.NoError(t, err)
			checkWaiting(cq)
		})
	}
}

func TestChunkSnapshot(t *testing.T) {
	head, _ := newTestHead(t, 120*4, false)
	defer func() {
		head.opts.EnableMemorySnapshotOnShutdown = false
		require.NoError(t, head.Close())
	}()

	type ex struct {
		seriesLabels labels.Labels
		e            exemplar.Exemplar
	}

	numSeries := 10
	expSeries := make(map[string][]tsdbutil.Sample)
	expTombstones := make(map[storage.SeriesRef]tombstones.Intervals)
	expExemplars := make([]ex, 0)

	addExemplar := func(app storage.Appender, ref storage.SeriesRef, lbls labels.Labels, ts int64) {
		e := ex{
			seriesLabels: lbls,
			e: exemplar.Exemplar{
				Labels: labels.Labels{{Name: "traceID", Value: fmt.Sprintf("%d", rand.Int())}},
				Value:  rand.Float64(),
				Ts:     ts,
			},
		}
		expExemplars = append(expExemplars, e)
		_, err := app.AppendExemplar(ref, e.seriesLabels, e.e)
		require.NoError(t, err)
	}

	checkSamples := func() {
		q, err := NewBlockQuerier(head, math.MinInt64, math.MaxInt64)
		require.NoError(t, err)
		series := query(t, q, labels.MustNewMatcher(labels.MatchRegexp, "foo", ".*"))
		require.Equal(t, expSeries, series)
	}
	checkTombstones := func() {
		tr, err := head.Tombstones()
		require.NoError(t, err)
		actTombstones := make(map[storage.SeriesRef]tombstones.Intervals)
		require.NoError(t, tr.Iter(func(ref storage.SeriesRef, itvs tombstones.Intervals) error {
			for _, itv := range itvs {
				actTombstones[ref].Add(itv)
			}
			return nil
		}))
		require.Equal(t, expTombstones, actTombstones)
	}
	checkExemplars := func() {
		actExemplars := make([]ex, 0, len(expExemplars))
		err := head.exemplars.IterateExemplars(func(seriesLabels labels.Labels, e exemplar.Exemplar) error {
			actExemplars = append(actExemplars, ex{
				seriesLabels: seriesLabels,
				e:            e,
			})
			return nil
		})
		require.NoError(t, err)
		// Verifies both existence of right exemplars and order of exemplars in the buffer.
		require.Equal(t, expExemplars, actExemplars)
	}

	var (
		wlast, woffset int
		err            error
	)

	closeHeadAndCheckSnapshot := func() {
		require.NoError(t, head.Close())

		_, sidx, soffset, err := LastChunkSnapshot(head.opts.ChunkDirRoot)
		require.NoError(t, err)
		require.Equal(t, wlast, sidx)
		require.Equal(t, woffset, soffset)
	}

	openHeadAndCheckReplay := func() {
		w, err := wal.NewSize(nil, nil, head.wal.Dir(), 32768, false)
		require.NoError(t, err)
		head, err = NewHead(nil, nil, w, nil, head.opts, nil)
		require.NoError(t, err)
		require.NoError(t, head.Init(math.MinInt64))

		checkSamples()
		checkTombstones()
		checkExemplars()
	}

	{ // Initial data that goes into snapshot.
		// Add some initial samples with >=1 m-map chunk.
		app := head.Appender(context.Background())
		for i := 1; i <= numSeries; i++ {
			lbls := labels.Labels{labels.Label{Name: "foo", Value: fmt.Sprintf("bar%d", i)}}
			lblStr := lbls.String()
			// Should m-map at least 1 chunk.
			for ts := int64(1); ts <= 200; ts++ {
				val := rand.Float64()
				expSeries[lblStr] = append(expSeries[lblStr], sample{ts, val})
				ref, err := app.Append(0, lbls, ts, val)
				require.NoError(t, err)

				// Add an exemplar and to create multiple WAL records.
				if ts%10 == 0 {
					addExemplar(app, ref, lbls, ts)
					require.NoError(t, app.Commit())
					app = head.Appender(context.Background())
				}
			}
		}
		require.NoError(t, app.Commit())

		// Add some tombstones.
		var enc record.Encoder
		for i := 1; i <= numSeries; i++ {
			ref := storage.SeriesRef(i)
			itvs := tombstones.Intervals{
				{Mint: 1234, Maxt: 2345},
				{Mint: 3456, Maxt: 4567},
			}
			for _, itv := range itvs {
				expTombstones[ref].Add(itv)
			}
			head.tombstones.AddInterval(ref, itvs...)
			err := head.wal.Log(enc.Tombstones([]tombstones.Stone{
				{Ref: ref, Intervals: itvs},
			}, nil))
			require.NoError(t, err)
		}

	}

	// These references should be the ones used for the snapshot.
	wlast, woffset, err = head.wal.LastSegmentAndOffset()
	require.NoError(t, err)
	if woffset != 0 && woffset < 32*1024 {
		// The page is always filled before taking the snapshot.
		woffset = 32 * 1024
	}

	{
		// Creating snapshot and verifying it.
		head.opts.EnableMemorySnapshotOnShutdown = true
		closeHeadAndCheckSnapshot() // This will create a snapshot.

		// Test the replay of snapshot.
		openHeadAndCheckReplay()
	}

	{ // Additional data to only include in WAL and m-mapped chunks and not snapshot. This mimics having an old snapshot on disk.

		// Add more samples.
		app := head.Appender(context.Background())
		for i := 1; i <= numSeries; i++ {
			lbls := labels.Labels{labels.Label{Name: "foo", Value: fmt.Sprintf("bar%d", i)}}
			lblStr := lbls.String()
			// Should m-map at least 1 chunk.
			for ts := int64(201); ts <= 400; ts++ {
				val := rand.Float64()
				expSeries[lblStr] = append(expSeries[lblStr], sample{ts, val})
				ref, err := app.Append(0, lbls, ts, val)
				require.NoError(t, err)

				// Add an exemplar and to create multiple WAL records.
				if ts%10 == 0 {
					addExemplar(app, ref, lbls, ts)
					require.NoError(t, app.Commit())
					app = head.Appender(context.Background())
				}
			}
		}
		require.NoError(t, app.Commit())

		// Add more tombstones.
		var enc record.Encoder
		for i := 1; i <= numSeries; i++ {
			ref := storage.SeriesRef(i)
			itvs := tombstones.Intervals{
				{Mint: 12345, Maxt: 23456},
				{Mint: 34567, Maxt: 45678},
			}
			for _, itv := range itvs {
				expTombstones[ref].Add(itv)
			}
			head.tombstones.AddInterval(ref, itvs...)
			err := head.wal.Log(enc.Tombstones([]tombstones.Stone{
				{Ref: ref, Intervals: itvs},
			}, nil))
			require.NoError(t, err)
		}
	}

	{
		// Close Head and verify that new snapshot was not created.
		head.opts.EnableMemorySnapshotOnShutdown = false
		closeHeadAndCheckSnapshot() // This should not create a snapshot.

		// Test the replay of snapshot, m-map chunks, and WAL.
		head.opts.EnableMemorySnapshotOnShutdown = true // Enabled to read from snapshot.
		openHeadAndCheckReplay()
	}

	// Creating another snapshot should delete the older snapshot and replay still works fine.
	wlast, woffset, err = head.wal.LastSegmentAndOffset()
	require.NoError(t, err)
	if woffset != 0 && woffset < 32*1024 {
		// The page is always filled before taking the snapshot.
		woffset = 32 * 1024
	}

	{
		// Close Head and verify that new snapshot was created.
		closeHeadAndCheckSnapshot()

		// Verify that there is only 1 snapshot.
		files, err := ioutil.ReadDir(head.opts.ChunkDirRoot)
		require.NoError(t, err)
		snapshots := 0
		for i := len(files) - 1; i >= 0; i-- {
			fi := files[i]
			if strings.HasPrefix(fi.Name(), chunkSnapshotPrefix) {
				snapshots++
				require.Equal(t, chunkSnapshotDir(wlast, woffset), fi.Name())
			}
		}
		require.Equal(t, 1, snapshots)

		// Test the replay of snapshot.
		head.opts.EnableMemorySnapshotOnShutdown = true // Enabled to read from snapshot.

		// Disabling exemplars to check that it does not hard fail replay
		// https://github.com/prometheus/prometheus/issues/9437#issuecomment-933285870.
		head.opts.EnableExemplarStorage = false
		head.opts.MaxExemplars.Store(0)
		expExemplars = expExemplars[:0]

		openHeadAndCheckReplay()

		require.Equal(t, 0.0, prom_testutil.ToFloat64(head.metrics.snapshotReplayErrorTotal))
	}
}

func TestSnapshotError(t *testing.T) {
	head, _ := newTestHead(t, 120*4, false)
	defer func() {
		head.opts.EnableMemorySnapshotOnShutdown = false
		require.NoError(t, head.Close())
	}()

	// Add a sample.
	app := head.Appender(context.Background())
	lbls := labels.Labels{labels.Label{Name: "foo", Value: "bar"}}
	_, err := app.Append(0, lbls, 99, 99)
	require.NoError(t, err)
	require.NoError(t, app.Commit())

	// Add some tombstones.
	itvs := tombstones.Intervals{
		{Mint: 1234, Maxt: 2345},
		{Mint: 3456, Maxt: 4567},
	}
	head.tombstones.AddInterval(1, itvs...)

	// Check existence of data.
	require.NotNil(t, head.series.getByHash(lbls.Hash(), lbls))
	tm, err := head.tombstones.Get(1)
	require.NoError(t, err)
	require.NotEqual(t, 0, len(tm))

	head.opts.EnableMemorySnapshotOnShutdown = true
	require.NoError(t, head.Close()) // This will create a snapshot.

	// Remove the WAL so that we don't load from it.
	require.NoError(t, os.RemoveAll(head.wal.Dir()))

	// Corrupt the snapshot.
	snapDir, _, _, err := LastChunkSnapshot(head.opts.ChunkDirRoot)
	require.NoError(t, err)
	files, err := ioutil.ReadDir(snapDir)
	require.NoError(t, err)
	f, err := os.OpenFile(path.Join(snapDir, files[0].Name()), os.O_RDWR, 0)
	require.NoError(t, err)
	_, err = f.WriteAt([]byte{0b11111111}, 18)
	require.NoError(t, err)
	require.NoError(t, f.Close())

	// Create new Head which should replay this snapshot.
	w, err := wal.NewSize(nil, nil, head.wal.Dir(), 32768, false)
	require.NoError(t, err)
	// Testing https://github.com/prometheus/prometheus/issues/9437 with the registry.
	head, err = NewHead(prometheus.NewRegistry(), nil, w, nil, head.opts, nil)
	require.NoError(t, err)
	require.NoError(t, head.Init(math.MinInt64))

	// There should be no series in the memory after snapshot error since WAL was removed.
	require.Equal(t, 1.0, prom_testutil.ToFloat64(head.metrics.snapshotReplayErrorTotal))
	require.Nil(t, head.series.getByHash(lbls.Hash(), lbls))
	tm, err = head.tombstones.Get(1)
	require.NoError(t, err)
	require.Equal(t, 0, len(tm))
}

// Tests https://github.com/prometheus/prometheus/issues/9725.
func TestChunkSnapshotReplayBug(t *testing.T) {
	dir := t.TempDir()
	wlog, err := wal.NewSize(nil, nil, filepath.Join(dir, "wal"), 32768, true)
	require.NoError(t, err)

	// Write few series records and samples such that the series references are not in order in the WAL
	// for status_code="200".
	var buf []byte
	for i := 1; i <= 1000; i++ {
		var ref chunks.HeadSeriesRef
		if i <= 500 {
			ref = chunks.HeadSeriesRef(i * 100)
		} else {
			ref = chunks.HeadSeriesRef((i - 500) * 50)
		}
		seriesRec := record.RefSeries{
			Ref: ref,
			Labels: labels.Labels{
				{Name: "__name__", Value: "request_duration"},
				{Name: "status_code", Value: "200"},
				{Name: "foo", Value: fmt.Sprintf("baz%d", rand.Int())},
			},
		}
		// Add a sample so that the series is not garbage collected.
		samplesRec := record.RefSample{Ref: ref, T: 1000, V: 1000}
		var enc record.Encoder

		rec := enc.Series([]record.RefSeries{seriesRec}, buf)
		buf = rec[:0]
		require.NoError(t, wlog.Log(rec))
		rec = enc.Samples([]record.RefSample{samplesRec}, buf)
		buf = rec[:0]
		require.NoError(t, wlog.Log(rec))
	}

	// Write a corrupt snapshot to fail the replay on startup.
	snapshotName := chunkSnapshotDir(0, 100)
	cpdir := filepath.Join(dir, snapshotName)
	require.NoError(t, os.MkdirAll(cpdir, 0o777))

	err = ioutil.WriteFile(filepath.Join(cpdir, "00000000"), []byte{1, 5, 3, 5, 6, 7, 4, 2, 2}, 0o777)
	require.NoError(t, err)

	opts := DefaultHeadOptions()
	opts.ChunkDirRoot = dir
	opts.EnableMemorySnapshotOnShutdown = true
	head, err := NewHead(nil, nil, wlog, nil, opts, nil)
	require.NoError(t, err)
	require.NoError(t, head.Init(math.MinInt64))
	defer func() {
		require.NoError(t, head.Close())
	}()

	// Snapshot replay should error out.
	require.Equal(t, 1.0, prom_testutil.ToFloat64(head.metrics.snapshotReplayErrorTotal))

	// Querying `request_duration{status_code!="200"}` should return no series since all of
	// them have status_code="200".
	q, err := NewBlockQuerier(head, math.MinInt64, math.MaxInt64)
	require.NoError(t, err)
	series := query(t, q,
		labels.MustNewMatcher(labels.MatchEqual, "__name__", "request_duration"),
		labels.MustNewMatcher(labels.MatchNotEqual, "status_code", "200"),
	)
	require.Len(t, series, 0, "there should be no series found")
}

func TestChunkSnapshotTakenAfterIncompleteSnapshot(t *testing.T) {
	dir := t.TempDir()
	wlog, err := wal.NewSize(nil, nil, filepath.Join(dir, "wal"), 32768, true)
	require.NoError(t, err)

	// Write a snapshot with .tmp suffix. This used to fail taking any further snapshots or replay of snapshots.
	snapshotName := chunkSnapshotDir(0, 100) + ".tmp"
	cpdir := filepath.Join(dir, snapshotName)
	require.NoError(t, os.MkdirAll(cpdir, 0o777))

	opts := DefaultHeadOptions()
	opts.ChunkDirRoot = dir
	opts.EnableMemorySnapshotOnShutdown = true
	head, err := NewHead(nil, nil, wlog, nil, opts, nil)
	require.NoError(t, err)
	require.NoError(t, head.Init(math.MinInt64))

	require.Equal(t, 0.0, prom_testutil.ToFloat64(head.metrics.snapshotReplayErrorTotal))

	// Add some samples for the snapshot.
	app := head.Appender(context.Background())
	_, err = app.Append(0, labels.Labels{{Name: "foo", Value: "bar"}}, 10, 10)
	require.NoError(t, err)
	require.NoError(t, app.Commit())

	// Should not return any error for a successful snapshot.
	require.NoError(t, head.Close())

	// Verify the snapshot.
	name, idx, offset, err := LastChunkSnapshot(dir)
	require.NoError(t, err)
	require.True(t, name != "")
	require.Equal(t, 0, idx)
	require.Greater(t, offset, 0)
}

<<<<<<< HEAD
// TODO(codesome): Needs test for ooo WAL repair.
func TestOOOWalReplay(t *testing.T) {
	dir := t.TempDir()
	wlog, err := wal.NewSize(nil, nil, filepath.Join(dir, "wal"), 32768, true)
	require.NoError(t, err)
	oooWlog, err := wal.NewSize(nil, nil, filepath.Join(dir, wal.OOOWblDirName), 32768, true)
	require.NoError(t, err)

	opts := DefaultHeadOptions()
	opts.ChunkRange = 1000
	opts.ChunkDirRoot = dir
	opts.OOOAllowance = 30 * time.Minute.Milliseconds()

	h, err := NewHead(nil, nil, wlog, oooWlog, opts, nil)
	require.NoError(t, err)
	require.NoError(t, h.Init(0))

	var expOOOSamples []sample
	l := labels.FromStrings("foo", "bar")
	appendSample := func(mins int64, isOOO bool) {
		app := h.Appender(context.Background())
		ts, v := mins*time.Minute.Milliseconds(), float64(mins)
		_, err := app.Append(0, l, ts, v)
		require.NoError(t, err)
		require.NoError(t, app.Commit())

		if isOOO {
			expOOOSamples = append(expOOOSamples, sample{t: ts, v: v})
		}
	}

	// In-order sample.
	appendSample(60, false)

	// Out of order samples.
	appendSample(40, true)
	appendSample(35, true)
	appendSample(50, true)
	appendSample(55, true)
	appendSample(59, true)
	appendSample(31, true)

	// Restart head.
	require.NoError(t, h.Close())
	wlog, err = wal.NewSize(nil, nil, filepath.Join(dir, "wal"), 32768, true)
	require.NoError(t, err)
	oooWlog, err = wal.NewSize(nil, nil, filepath.Join(dir, wal.OOOWblDirName), 32768, true)
	require.NoError(t, err)
	h, err = NewHead(nil, nil, wlog, oooWlog, opts, nil)
	require.NoError(t, err)
	require.NoError(t, h.Init(0)) // Replay happens here.

	// Get the ooo samples from the Head.
	ms, ok, err := h.getOrCreate(l.Hash(), l)
	require.NoError(t, err)
	require.False(t, ok)
	require.NotNil(t, ms)

	xor, err := ms.oooHeadChunk.chunk.ToXor()
	require.NoError(t, err)

	it := xor.Iterator(nil)
	actOOOSamples := make([]sample, 0, len(expOOOSamples))
	for it.Next() {
		ts, v := it.At()
		actOOOSamples = append(actOOOSamples, sample{t: ts, v: v})
	}

	// OOO chunk will be sorted. Hence sort the expected samples.
	sort.Slice(expOOOSamples, func(i, j int) bool {
		return expOOOSamples[i].t < expOOOSamples[j].t
	})

	require.Equal(t, expOOOSamples, actOOOSamples)

	require.NoError(t, h.Close())
}

func TestOOOMmapReplay(t *testing.T) {
	dir := t.TempDir()
	wlog, err := wal.NewSize(nil, nil, filepath.Join(dir, "wal"), 32768, true)
	require.NoError(t, err)
	oooWlog, err := wal.NewSize(nil, nil, filepath.Join(dir, wal.OOOWblDirName), 32768, true)
	require.NoError(t, err)

	opts := DefaultHeadOptions()
	opts.ChunkRange = 1000
	opts.ChunkDirRoot = dir
	opts.OOOCapMax = 30
	opts.OOOAllowance = 1000 * time.Minute.Milliseconds()

	h, err := NewHead(nil, nil, wlog, oooWlog, opts, nil)
	require.NoError(t, err)
	require.NoError(t, h.Init(0))

	l := labels.FromStrings("foo", "bar")
	appendSample := func(mins int64) {
		app := h.Appender(context.Background())
		ts, v := mins*time.Minute.Milliseconds(), float64(mins)
		_, err := app.Append(0, l, ts, v)
		require.NoError(t, err)
		require.NoError(t, app.Commit())
	}

	// In-order sample.
	appendSample(200)

	// Out of order samples. 92 samples to create 3 m-map chunks.
	for mins := int64(100); mins <= 191; mins++ {
		appendSample(mins)
	}

	ms, ok, err := h.getOrCreate(l.Hash(), l)
	require.NoError(t, err)
	require.False(t, ok)
	require.NotNil(t, ms)

	require.Len(t, ms.oooMmappedChunks, 3)
	// Verify that we can access the chunks without error.
	for _, m := range ms.oooMmappedChunks {
		chk, err := h.chunkDiskMapper.Chunk(m.ref)
		require.NoError(t, err)
		require.Equal(t, int(m.numSamples), chk.NumSamples())
	}

	expMmapChunks := make([]*mmappedChunk, 3)
	copy(expMmapChunks, ms.oooMmappedChunks)

	// Restart head.
	require.NoError(t, h.Close())

	wlog, err = wal.NewSize(nil, nil, filepath.Join(dir, "wal"), 32768, true)
	require.NoError(t, err)
	oooWlog, err = wal.NewSize(nil, nil, filepath.Join(dir, wal.OOOWblDirName), 32768, true)
	require.NoError(t, err)
	h, err = NewHead(nil, nil, wlog, oooWlog, opts, nil)
	require.NoError(t, err)
	require.NoError(t, h.Init(0)) // Replay happens here.

	// Get the mmap chunks from the Head.
	ms, ok, err = h.getOrCreate(l.Hash(), l)
	require.NoError(t, err)
	require.False(t, ok)
	require.NotNil(t, ms)

	require.Len(t, ms.oooMmappedChunks, len(expMmapChunks))
	// Verify that we can access the chunks without error.
	for _, m := range ms.oooMmappedChunks {
		chk, err := h.chunkDiskMapper.Chunk(m.ref)
		require.NoError(t, err)
		require.Equal(t, int(m.numSamples), chk.NumSamples())
	}

	actMmapChunks := make([]*mmappedChunk, len(expMmapChunks))
	copy(actMmapChunks, ms.oooMmappedChunks)

	require.Equal(t, expMmapChunks, actMmapChunks)
=======
func TestHeadInit_DiscardChunksWithUnsupportedEncoding(t *testing.T) {
	h, _ := newTestHead(t, 1000, false)
	defer func() {
		require.NoError(t, h.Close())
	}()

	require.NoError(t, h.Init(0))

	ctx := context.Background()
	app := h.Appender(ctx)
	seriesLabels := labels.FromStrings("a", "1")
	var seriesRef storage.SeriesRef
	var err error
	for i := 0; i < 400; i++ {
		seriesRef, err = app.Append(0, seriesLabels, int64(i), float64(i))
		require.NoError(t, err)
	}

	require.NoError(t, app.Commit())
	require.Greater(t, prom_testutil.ToFloat64(h.metrics.chunksCreated), 1.0)

	uc := newUnsupportedChunk()
	// Make this chunk not overlap with the previous and the next
	h.chunkDiskMapper.WriteChunk(chunks.HeadSeriesRef(seriesRef), 500, 600, uc, func(err error) { require.NoError(t, err) })

	app = h.Appender(ctx)
	for i := 700; i < 1200; i++ {
		_, err := app.Append(0, seriesLabels, int64(i), float64(i))
		require.NoError(t, err)
	}

	require.NoError(t, app.Commit())
	require.Greater(t, prom_testutil.ToFloat64(h.metrics.chunksCreated), 4.0)

	series, created, err := h.getOrCreate(seriesLabels.Hash(), seriesLabels)
	require.NoError(t, err)
	require.False(t, created, "should already exist")
	require.NotNil(t, series, "should return the series we created above")

	expChunks := make([]*mmappedChunk, len(series.mmappedChunks))
	copy(expChunks, series.mmappedChunks)

	require.NoError(t, h.Close())

	wlog, err := wal.NewSize(nil, nil, filepath.Join(h.opts.ChunkDirRoot, "wal"), 32768, false)
	require.NoError(t, err)
	h, err = NewHead(nil, nil, wlog, h.opts, nil)
	require.NoError(t, err)
	require.NoError(t, h.Init(0))

	series, created, err = h.getOrCreate(seriesLabels.Hash(), seriesLabels)
	require.NoError(t, err)
	require.False(t, created, "should already exist")
	require.NotNil(t, series, "should return the series we created above")

	require.Equal(t, expChunks, series.mmappedChunks)
}

const (
	UnsupportedMask   = 0b10000000
	EncUnsupportedXOR = chunkenc.EncXOR | UnsupportedMask
)

// unsupportedChunk holds a XORChunk and overrides the Encoding() method.
type unsupportedChunk struct {
	*chunkenc.XORChunk
}

func newUnsupportedChunk() *unsupportedChunk {
	return &unsupportedChunk{chunkenc.NewXORChunk()}
}

func (c *unsupportedChunk) Encoding() chunkenc.Encoding {
	return EncUnsupportedXOR
}

// Tests https://github.com/prometheus/prometheus/issues/10277.
func TestMmapPanicAfterMmapReplayCorruption(t *testing.T) {
	dir := t.TempDir()
	wlog, err := wal.NewSize(nil, nil, filepath.Join(dir, "wal"), 32768, false)
	require.NoError(t, err)

	opts := DefaultHeadOptions()
	opts.ChunkRange = DefaultBlockDuration
	opts.ChunkDirRoot = dir
	opts.EnableExemplarStorage = true
	opts.MaxExemplars.Store(config.DefaultExemplarsConfig.MaxExemplars)

	h, err := NewHead(nil, nil, wlog, opts, nil)
	require.NoError(t, err)
	require.NoError(t, h.Init(0))

	lastTs := int64(0)
	var ref storage.SeriesRef
	lbls := labels.FromStrings("__name__", "testing", "foo", "bar")
	addChunks := func() {
		interval := DefaultBlockDuration / (4 * 120)
		app := h.Appender(context.Background())
		for i := 0; i < 250; i++ {
			ref, err = app.Append(ref, lbls, lastTs, float64(lastTs))
			lastTs += interval
			if i%10 == 0 {
				require.NoError(t, app.Commit())
				app = h.Appender(context.Background())
			}
		}
		require.NoError(t, app.Commit())
	}

	addChunks()

	require.NoError(t, h.Close())
	wlog, err = wal.NewSize(nil, nil, filepath.Join(dir, "wal"), 32768, false)
	require.NoError(t, err)

	mmapFilePath := filepath.Join(dir, "chunks_head", "000001")
	f, err := os.OpenFile(mmapFilePath, os.O_WRONLY, 0o666)
	require.NoError(t, err)
	_, err = f.WriteAt([]byte{1, 2, 3, 4, 5, 6, 7, 8, 9, 10, 11}, 17)
	require.NoError(t, err)
	require.NoError(t, f.Close())

	h, err = NewHead(nil, nil, wlog, opts, nil)
	require.NoError(t, err)
	require.NoError(t, h.Init(0))

	addChunks()

	require.NoError(t, h.Close())
}

// Tests https://github.com/prometheus/prometheus/issues/10277.
func TestReplayAfterMmapReplayError(t *testing.T) {
	dir := t.TempDir()
	var h *Head
	var err error

	openHead := func() {
		wlog, err := wal.NewSize(nil, nil, filepath.Join(dir, "wal"), 32768, false)
		require.NoError(t, err)

		opts := DefaultHeadOptions()
		opts.ChunkRange = DefaultBlockDuration
		opts.ChunkDirRoot = dir
		opts.EnableMemorySnapshotOnShutdown = true
		opts.MaxExemplars.Store(config.DefaultExemplarsConfig.MaxExemplars)

		h, err = NewHead(nil, nil, wlog, opts, nil)
		require.NoError(t, err)
		require.NoError(t, h.Init(0))
	}

	openHead()

	itvl := int64(15 * time.Second / time.Millisecond)
	lastTs := int64(0)
	lbls := labels.FromStrings("__name__", "testing", "foo", "bar")
	var expSamples []tsdbutil.Sample
	addSamples := func(numSamples int) {
		app := h.Appender(context.Background())
		var ref storage.SeriesRef
		for i := 0; i < numSamples; i++ {
			ref, err = app.Append(ref, lbls, lastTs, float64(lastTs))
			expSamples = append(expSamples, sample{t: lastTs, v: float64(lastTs)})
			require.NoError(t, err)
			lastTs += itvl
			if i%10 == 0 {
				require.NoError(t, app.Commit())
				app = h.Appender(context.Background())
			}
		}
		require.NoError(t, app.Commit())
	}

	// Creating multiple m-map files.
	for i := 0; i < 5; i++ {
		addSamples(250)
		require.NoError(t, h.Close())
		if i != 4 {
			// Don't open head for the last iteration.
			openHead()
		}
	}

	files, err := ioutil.ReadDir(filepath.Join(dir, "chunks_head"))
	require.Equal(t, 5, len(files))

	// Corrupt a m-map file.
	mmapFilePath := filepath.Join(dir, "chunks_head", "000002")
	f, err := os.OpenFile(mmapFilePath, os.O_WRONLY, 0o666)
	require.NoError(t, err)
	_, err = f.WriteAt([]byte{1, 2, 3, 4, 5, 6, 7, 8, 9, 10, 11}, 17)
	require.NoError(t, err)
	require.NoError(t, f.Close())

	openHead()

	// There should be less m-map files due to corruption.
	files, err = ioutil.ReadDir(filepath.Join(dir, "chunks_head"))
	require.Equal(t, 2, len(files))

	// Querying should not panic.
	q, err := NewBlockQuerier(h, 0, lastTs)
	require.NoError(t, err)
	res := query(t, q, labels.MustNewMatcher(labels.MatchEqual, "__name__", "testing"))
	require.Equal(t, map[string][]tsdbutil.Sample{lbls.String(): expSamples}, res)
>>>>>>> 19bfb1e6

	require.NoError(t, h.Close())
}<|MERGE_RESOLUTION|>--- conflicted
+++ resolved
@@ -64,11 +64,7 @@
 	h, err := NewHead(nil, nil, wlog, nil, opts, nil)
 	require.NoError(t, err)
 
-<<<<<<< HEAD
-	require.NoError(t, h.chunkDiskMapper.IterateAllChunks(func(_ chunks.HeadSeriesRef, _ chunks.ChunkDiskMapperRef, _, _ int64, _ uint16, _ bool) error {
-=======
 	require.NoError(t, h.chunkDiskMapper.IterateAllChunks(func(_ chunks.HeadSeriesRef, _ chunks.ChunkDiskMapperRef, _, _ int64, _ uint16, _ chunkenc.Encoding) error {
->>>>>>> 19bfb1e6
 		return nil
 	}))
 
@@ -1328,7 +1324,7 @@
 	})
 
 	lbls := labels.Labels{}
-	s := newMemSeries(lbls, 1, lbls.Hash(), DefaultBlockDuration, 0, nil, defaultIsolationDisabled)
+	s := newMemSeries(lbls, 1, lbls.Hash(), DefaultBlockDuration, 0, 0, 0, 0, nil, defaultIsolationDisabled)
 
 	// At this slow rate, we will fill the chunk in two block durations.
 	slowRate := (DefaultBlockDuration * 2) / samplesPerChunk
@@ -1667,12 +1663,8 @@
 		opts := DefaultHeadOptions()
 		opts.ChunkRange = chunkRange
 		opts.ChunkDirRoot = dir
-<<<<<<< HEAD
+		opts.ChunkWriteQueueSize = 1 // We need to set this option so that we use the async queue. Upstream prometheus uses the queue directly.
 		h, err := NewHead(nil, nil, w, nil, opts, nil)
-=======
-		opts.ChunkWriteQueueSize = 1 // We need to set this option so that we use the async queue. Upstream prometheus uses the queue directly.
-		h, err := NewHead(nil, nil, w, opts, nil)
->>>>>>> 19bfb1e6
 		require.NoError(t, err)
 		require.Equal(t, 0.0, prom_testutil.ToFloat64(h.metrics.mmapChunkCorruptionTotal))
 		require.NoError(t, h.Init(math.MinInt64))
@@ -3236,7 +3228,6 @@
 	require.Greater(t, offset, 0)
 }
 
-<<<<<<< HEAD
 // TODO(codesome): Needs test for ooo WAL repair.
 func TestOOOWalReplay(t *testing.T) {
 	dir := t.TempDir()
@@ -3394,7 +3385,10 @@
 	copy(actMmapChunks, ms.oooMmappedChunks)
 
 	require.Equal(t, expMmapChunks, actMmapChunks)
-=======
+
+	require.NoError(t, h.Close())
+}
+
 func TestHeadInit_DiscardChunksWithUnsupportedEncoding(t *testing.T) {
 	h, _ := newTestHead(t, 1000, false)
 	defer func() {
@@ -3441,7 +3435,7 @@
 
 	wlog, err := wal.NewSize(nil, nil, filepath.Join(h.opts.ChunkDirRoot, "wal"), 32768, false)
 	require.NoError(t, err)
-	h, err = NewHead(nil, nil, wlog, h.opts, nil)
+	h, err = NewHead(nil, nil, wlog, nil, h.opts, nil)
 	require.NoError(t, err)
 	require.NoError(t, h.Init(0))
 
@@ -3483,7 +3477,7 @@
 	opts.EnableExemplarStorage = true
 	opts.MaxExemplars.Store(config.DefaultExemplarsConfig.MaxExemplars)
 
-	h, err := NewHead(nil, nil, wlog, opts, nil)
+	h, err := NewHead(nil, nil, wlog, nil, opts, nil)
 	require.NoError(t, err)
 	require.NoError(t, h.Init(0))
 
@@ -3517,7 +3511,7 @@
 	require.NoError(t, err)
 	require.NoError(t, f.Close())
 
-	h, err = NewHead(nil, nil, wlog, opts, nil)
+	h, err = NewHead(nil, nil, wlog, nil, opts, nil)
 	require.NoError(t, err)
 	require.NoError(t, h.Init(0))
 
@@ -3542,7 +3536,7 @@
 		opts.EnableMemorySnapshotOnShutdown = true
 		opts.MaxExemplars.Store(config.DefaultExemplarsConfig.MaxExemplars)
 
-		h, err = NewHead(nil, nil, wlog, opts, nil)
+		h, err = NewHead(nil, nil, wlog, nil, opts, nil)
 		require.NoError(t, err)
 		require.NoError(t, h.Init(0))
 	}
@@ -3601,7 +3595,6 @@
 	require.NoError(t, err)
 	res := query(t, q, labels.MustNewMatcher(labels.MatchEqual, "__name__", "testing"))
 	require.Equal(t, map[string][]tsdbutil.Sample{lbls.String(): expSamples}, res)
->>>>>>> 19bfb1e6
 
 	require.NoError(t, h.Close())
 }