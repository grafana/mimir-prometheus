// Copyright 2017 The Prometheus Authors
// Licensed under the Apache License, Version 2.0 (the "License");
// you may not use this file except in compliance with the License.
// You may obtain a copy of the License at
//
// http://www.apache.org/licenses/LICENSE-2.0
//
// Unless required by applicable law or agreed to in writing, software
// distributed under the License is distributed on an "AS IS" BASIS,
// WITHOUT WARRANTIES OR CONDITIONS OF ANY KIND, either express or implied.
// See the License for the specific language governing permissions and
// limitations under the License.

package tsdb

import (
	"context"
	"fmt"
	"io"
	"math"
	"math/rand"
	"os"
	"path"
	"path/filepath"
	"sort"
	"strconv"
	"strings"
	"sync"
	"testing"
	"time"

	"github.com/pkg/errors"
	"github.com/prometheus/client_golang/prometheus"
	prom_testutil "github.com/prometheus/client_golang/prometheus/testutil"
	"github.com/stretchr/testify/require"
	"go.uber.org/atomic"
	"golang.org/x/sync/errgroup"

	"github.com/prometheus/prometheus/config"
	"github.com/prometheus/prometheus/model/exemplar"
	"github.com/prometheus/prometheus/model/histogram"
	"github.com/prometheus/prometheus/model/labels"
	"github.com/prometheus/prometheus/model/value"
	"github.com/prometheus/prometheus/storage"
	"github.com/prometheus/prometheus/tsdb/chunkenc"
	"github.com/prometheus/prometheus/tsdb/chunks"
	"github.com/prometheus/prometheus/tsdb/index"
	"github.com/prometheus/prometheus/tsdb/record"
	"github.com/prometheus/prometheus/tsdb/tombstones"
	"github.com/prometheus/prometheus/tsdb/tsdbutil"
	"github.com/prometheus/prometheus/tsdb/wal"
)

func newTestHead(t testing.TB, chunkRange int64, compressWAL bool) (*Head, *wal.WAL) {
	dir := t.TempDir()
	wlog, err := wal.NewSize(nil, nil, filepath.Join(dir, "wal"), 32768, compressWAL)
	require.NoError(t, err)

	opts := DefaultHeadOptions()
	opts.ChunkRange = chunkRange
	opts.ChunkDirRoot = dir
	opts.EnableExemplarStorage = true
	opts.MaxExemplars.Store(config.DefaultExemplarsConfig.MaxExemplars)

	h, err := NewHead(nil, nil, wlog, nil, opts, nil)
	require.NoError(t, err)

	require.NoError(t, h.chunkDiskMapper.IterateAllChunks(func(_ chunks.HeadSeriesRef, _ chunks.ChunkDiskMapperRef, _, _ int64, _ uint16, _ chunkenc.Encoding) error {
		return nil
	}))

	return h, wlog
}

func BenchmarkCreateSeries(b *testing.B) {
	series := genSeries(b.N, 10, 0, 0)
	h, _ := newTestHead(b, 10000, false)
	defer func() {
		require.NoError(b, h.Close())
	}()

	b.ReportAllocs()
	b.ResetTimer()

	for _, s := range series {
		h.getOrCreate(s.Labels().Hash(), s.Labels())
	}
}

func populateTestWAL(t testing.TB, w *wal.WAL, recs []interface{}) {
	var enc record.Encoder
	for _, r := range recs {
		switch v := r.(type) {
		case []record.RefSeries:
			require.NoError(t, w.Log(enc.Series(v, nil)))
		case []record.RefSample:
			require.NoError(t, w.Log(enc.Samples(v, nil)))
		case []tombstones.Stone:
			require.NoError(t, w.Log(enc.Tombstones(v, nil)))
		case []record.RefExemplar:
			require.NoError(t, w.Log(enc.Exemplars(v, nil)))
		}
	}
}

func readTestWAL(t testing.TB, dir string) (recs []interface{}) {
	sr, err := wal.NewSegmentsReader(dir)
	require.NoError(t, err)
	defer sr.Close()

	var dec record.Decoder
	r := wal.NewReader(sr)

	for r.Next() {
		rec := r.Record()

		switch dec.Type(rec) {
		case record.Series:
			series, err := dec.Series(rec, nil)
			require.NoError(t, err)
			recs = append(recs, series)
		case record.Samples:
			samples, err := dec.Samples(rec, nil)
			require.NoError(t, err)
			recs = append(recs, samples)
		case record.Tombstones:
			tstones, err := dec.Tombstones(rec, nil)
			require.NoError(t, err)
			recs = append(recs, tstones)
		default:
			t.Fatalf("unknown record type")
		}
	}
	require.NoError(t, r.Err())
	return recs
}

func BenchmarkLoadWAL(b *testing.B) {
	cases := []struct {
		// Total series is (batches*seriesPerBatch).
		batches          int
		seriesPerBatch   int
		samplesPerSeries int
		mmappedChunkT    int64
	}{
		{ // Less series and more samples. 2 hour WAL with 1 second scrape interval.
			batches:          10,
			seriesPerBatch:   100,
			samplesPerSeries: 7200,
		},
		{ // More series and less samples.
			batches:          10,
			seriesPerBatch:   10000,
			samplesPerSeries: 50,
		},
		{ // In between.
			batches:          10,
			seriesPerBatch:   1000,
			samplesPerSeries: 480,
		},
		{ // 2 hour WAL with 15 second scrape interval, and mmapped chunks up to last 100 samples.
			batches:          100,
			seriesPerBatch:   1000,
			samplesPerSeries: 480,
			mmappedChunkT:    3800,
		},
	}

	labelsPerSeries := 5
	// Rough estimates of most common % of samples that have an exemplar for each scrape.
	exemplarsPercentages := []float64{0, 0.5, 1, 5}
	lastExemplarsPerSeries := -1
	for _, c := range cases {
		for _, p := range exemplarsPercentages {
			exemplarsPerSeries := int(math.RoundToEven(float64(c.samplesPerSeries) * p / 100))
			// For tests with low samplesPerSeries we could end up testing with 0 exemplarsPerSeries
			// multiple times without this check.
			if exemplarsPerSeries == lastExemplarsPerSeries {
				continue
			}
			lastExemplarsPerSeries = exemplarsPerSeries
			// fmt.Println("exemplars per series: ", exemplarsPerSeries)
			b.Run(fmt.Sprintf("batches=%d,seriesPerBatch=%d,samplesPerSeries=%d,exemplarsPerSeries=%d,mmappedChunkT=%d", c.batches, c.seriesPerBatch, c.samplesPerSeries, exemplarsPerSeries, c.mmappedChunkT),
				func(b *testing.B) {
					dir := b.TempDir()

					w, err := wal.New(nil, nil, dir, false)
					require.NoError(b, err)

					// Write series.
					refSeries := make([]record.RefSeries, 0, c.seriesPerBatch)
					for k := 0; k < c.batches; k++ {
						refSeries = refSeries[:0]
						for i := k * c.seriesPerBatch; i < (k+1)*c.seriesPerBatch; i++ {
							lbls := make(map[string]string, labelsPerSeries)
							lbls[defaultLabelName] = strconv.Itoa(i)
							for j := 1; len(lbls) < labelsPerSeries; j++ {
								lbls[defaultLabelName+strconv.Itoa(j)] = defaultLabelValue + strconv.Itoa(j)
							}
							refSeries = append(refSeries, record.RefSeries{Ref: chunks.HeadSeriesRef(i) * 101, Labels: labels.FromMap(lbls)})
						}
						populateTestWAL(b, w, []interface{}{refSeries})
					}

					// Write samples.
					refSamples := make([]record.RefSample, 0, c.seriesPerBatch)
					for i := 0; i < c.samplesPerSeries; i++ {
						for j := 0; j < c.batches; j++ {
							refSamples = refSamples[:0]
							for k := j * c.seriesPerBatch; k < (j+1)*c.seriesPerBatch; k++ {
								refSamples = append(refSamples, record.RefSample{
									Ref: chunks.HeadSeriesRef(k) * 101,
									T:   int64(i) * 10,
									V:   float64(i) * 100,
								})
							}
							populateTestWAL(b, w, []interface{}{refSamples})
						}
					}

					// Write mmapped chunks.
					if c.mmappedChunkT != 0 {
						chunkDiskMapper, err := chunks.NewChunkDiskMapper(nil, mmappedChunksDir(dir), chunkenc.NewPool(), chunks.DefaultWriteBufferSize, chunks.DefaultWriteQueueSize)
						require.NoError(b, err)
						for k := 0; k < c.batches*c.seriesPerBatch; k++ {
							// Create one mmapped chunk per series, with one sample at the given time.
							lbls := labels.Labels{}
							s := newMemSeries(lbls, chunks.HeadSeriesRef(k)*101, lbls.Hash(), c.mmappedChunkT, 0, 1, 0, nil, defaultIsolationDisabled)
							s.append(c.mmappedChunkT, 42, 0, chunkDiskMapper)
							s.mmapCurrentHeadChunk(chunkDiskMapper)
						}
						require.NoError(b, chunkDiskMapper.Close())
					}

					// Write exemplars.
					refExemplars := make([]record.RefExemplar, 0, c.seriesPerBatch)
					for i := 0; i < exemplarsPerSeries; i++ {
						for j := 0; j < c.batches; j++ {
							refExemplars = refExemplars[:0]
							for k := j * c.seriesPerBatch; k < (j+1)*c.seriesPerBatch; k++ {
								refExemplars = append(refExemplars, record.RefExemplar{
									Ref:    chunks.HeadSeriesRef(k) * 101,
									T:      int64(i) * 10,
									V:      float64(i) * 100,
									Labels: labels.FromStrings("traceID", fmt.Sprintf("trace-%d", i)),
								})
							}
							populateTestWAL(b, w, []interface{}{refExemplars})
						}
					}

					b.ResetTimer()

					// Load the WAL.
					for i := 0; i < b.N; i++ {
						opts := DefaultHeadOptions()
						opts.ChunkRange = 1000
						opts.ChunkDirRoot = w.Dir()
						h, err := NewHead(nil, nil, w, nil, opts, nil)
						require.NoError(b, err)
						h.Init(0)
					}
					b.StopTimer()
					w.Close()
				})
		}
	}
}

// TestHead_HighConcurrencyReadAndWrite generates 1000 series with a step of 15s and fills a whole block with samples,
// this means in total it generates 4000 chunks because with a step of 15s there are 4 chunks per block per series.
// While appending the samples to the head it concurrently queries them from multiple go routines and verifies that the
// returned results are correct.
func TestHead_HighConcurrencyReadAndWrite(t *testing.T) {
	head, _ := newTestHead(t, DefaultBlockDuration, false)
	defer func() {
		require.NoError(t, head.Close())
	}()

	seriesCnt := 1000
	readConcurrency := 2
	writeConcurrency := 10
	startTs := uint64(DefaultBlockDuration) // start at the second block relative to the unix epoch.
	qryRange := uint64(5 * time.Minute.Milliseconds())
	step := uint64(15 * time.Second / time.Millisecond)
	endTs := startTs + uint64(DefaultBlockDuration)

	labelSets := make([]labels.Labels, seriesCnt)
	for i := 0; i < seriesCnt; i++ {
		labelSets[i] = labels.FromStrings("seriesId", strconv.Itoa(i))
	}

	head.Init(0)

	g, ctx := errgroup.WithContext(context.Background())
	whileNotCanceled := func(f func() (bool, error)) error {
		for ctx.Err() == nil {
			cont, err := f()
			if err != nil {
				return err
			}
			if !cont {
				return nil
			}
		}
		return nil
	}

	// Create one channel for each write worker, the channels will be used by the coordinator
	// go routine to coordinate which timestamps each write worker has to write.
	writerTsCh := make([]chan uint64, writeConcurrency)
	for writerTsChIdx := range writerTsCh {
		writerTsCh[writerTsChIdx] = make(chan uint64)
	}

	// workerReadyWg is used to synchronize the start of the test,
	// we only start the test once all workers signal that they're ready.
	var workerReadyWg sync.WaitGroup
	workerReadyWg.Add(writeConcurrency + readConcurrency)

	// Start the write workers.
	for workerID := 0; workerID < writeConcurrency; workerID++ {
		// Create copy of workerID to be used by worker routine.
		workerID := workerID

		g.Go(func() error {
			// The label sets which this worker will write.
			workerLabelSets := labelSets[(seriesCnt/writeConcurrency)*workerID : (seriesCnt/writeConcurrency)*(workerID+1)]

			// Signal that this worker is ready.
			workerReadyWg.Done()

			return whileNotCanceled(func() (bool, error) {
				ts, ok := <-writerTsCh[workerID]
				if !ok {
					return false, nil
				}

				app := head.Appender(ctx)
				for i := 0; i < len(workerLabelSets); i++ {
					// We also use the timestamp as the sample value.
					_, err := app.Append(0, workerLabelSets[i], int64(ts), float64(ts))
					if err != nil {
						return false, fmt.Errorf("Error when appending to head: %w", err)
					}
				}

				return true, app.Commit()
			})
		})
	}

	// queryHead is a helper to query the head for a given time range and labelset.
	queryHead := func(mint, maxt uint64, label labels.Label) (map[string][]tsdbutil.Sample, error) {
		q, err := NewBlockQuerier(head, int64(mint), int64(maxt))
		if err != nil {
			return nil, err
		}
		return query(t, q, labels.MustNewMatcher(labels.MatchEqual, label.Name, label.Value)), nil
	}

	// readerTsCh will be used by the coordinator go routine to coordinate which timestamps the reader should read.
	readerTsCh := make(chan uint64)

	// Start the read workers.
	for workerID := 0; workerID < readConcurrency; workerID++ {
		// Create copy of threadID to be used by worker routine.
		workerID := workerID

		g.Go(func() error {
			querySeriesRef := (seriesCnt / readConcurrency) * workerID

			// Signal that this worker is ready.
			workerReadyWg.Done()

			return whileNotCanceled(func() (bool, error) {
				ts, ok := <-readerTsCh
				if !ok {
					return false, nil
				}

				querySeriesRef = (querySeriesRef + 1) % seriesCnt
				lbls := labelSets[querySeriesRef]
				samples, err := queryHead(ts-qryRange, ts, lbls[0])
				if err != nil {
					return false, err
				}

				if len(samples) != 1 {
					return false, fmt.Errorf("expected 1 sample, got %d", len(samples))
				}

				series := lbls.String()
				expectSampleCnt := qryRange/step + 1
				if expectSampleCnt != uint64(len(samples[series])) {
					return false, fmt.Errorf("expected %d samples, got %d", expectSampleCnt, len(samples[series]))
				}

				for sampleIdx, sample := range samples[series] {
					expectedValue := ts - qryRange + (uint64(sampleIdx) * step)
					if sample.T() != int64(expectedValue) {
						return false, fmt.Errorf("expected sample %d to have ts %d, got %d", sampleIdx, expectedValue, sample.T())
					}
					if sample.V() != float64(expectedValue) {
						return false, fmt.Errorf("expected sample %d to have value %d, got %f", sampleIdx, expectedValue, sample.V())
					}
				}

				return true, nil
			})
		})
	}

	// Start the coordinator go routine.
	g.Go(func() error {
		currTs := startTs

		defer func() {
			// End of the test, close all channels to stop the workers.
			for _, ch := range writerTsCh {
				close(ch)
			}
			close(readerTsCh)
		}()

		// Wait until all workers are ready to start the test.
		workerReadyWg.Wait()
		return whileNotCanceled(func() (bool, error) {
			// Send the current timestamp to each of the writers.
			for _, ch := range writerTsCh {
				select {
				case ch <- currTs:
				case <-ctx.Done():
					return false, nil
				}
			}

			// Once data for at least <qryRange> has been ingested, send the current timestamp to the readers.
			if currTs > startTs+qryRange {
				select {
				case readerTsCh <- currTs - step:
				case <-ctx.Done():
					return false, nil
				}
			}

			currTs += step
			if currTs > endTs {
				return false, nil
			}

			return true, nil
		})
	})

	require.NoError(t, g.Wait())
}

func TestHead_ReadWAL(t *testing.T) {
	for _, compress := range []bool{false, true} {
		t.Run(fmt.Sprintf("compress=%t", compress), func(t *testing.T) {
			entries := []interface{}{
				[]record.RefSeries{
					{Ref: 10, Labels: labels.FromStrings("a", "1")},
					{Ref: 11, Labels: labels.FromStrings("a", "2")},
					{Ref: 100, Labels: labels.FromStrings("a", "3")},
				},
				[]record.RefSample{
					{Ref: 0, T: 99, V: 1},
					{Ref: 10, T: 100, V: 2},
					{Ref: 100, T: 100, V: 3},
				},
				[]record.RefSeries{
					{Ref: 50, Labels: labels.FromStrings("a", "4")},
					// This series has two refs pointing to it.
					{Ref: 101, Labels: labels.FromStrings("a", "3")},
				},
				[]record.RefSample{
					{Ref: 10, T: 101, V: 5},
					{Ref: 50, T: 101, V: 6},
					{Ref: 101, T: 101, V: 7},
				},
				[]tombstones.Stone{
					{Ref: 0, Intervals: []tombstones.Interval{{Mint: 99, Maxt: 101}}},
				},
				[]record.RefExemplar{
					{Ref: 10, T: 100, V: 1, Labels: labels.FromStrings("traceID", "asdf")},
				},
			}

			head, w := newTestHead(t, 1000, compress)
			defer func() {
				require.NoError(t, head.Close())
			}()

			populateTestWAL(t, w, entries)

			require.NoError(t, head.Init(math.MinInt64))
			require.Equal(t, uint64(101), head.lastSeriesID.Load())

			s10 := head.series.getByID(10)
			s11 := head.series.getByID(11)
			s50 := head.series.getByID(50)
			s100 := head.series.getByID(100)

			require.Equal(t, labels.FromStrings("a", "1"), s10.lset)
			require.Equal(t, (*memSeries)(nil), s11) // Series without samples should be garbage collected at head.Init().
			require.Equal(t, labels.FromStrings("a", "4"), s50.lset)
			require.Equal(t, labels.FromStrings("a", "3"), s100.lset)

			expandChunk := func(c chunkenc.Iterator) (x []sample) {
				for c.Next() == chunkenc.ValFloat {
					t, v := c.At()
					x = append(x, sample{t: t, v: v})
				}
				require.NoError(t, c.Err())
				return x
			}
			require.Equal(t, []sample{{100, 2, nil, nil}, {101, 5, nil, nil}}, expandChunk(s10.iterator(0, nil, head.chunkDiskMapper, nil)))
			require.Equal(t, []sample{{101, 6, nil, nil}}, expandChunk(s50.iterator(0, nil, head.chunkDiskMapper, nil)))
			// The samples before the new series record should be discarded since a duplicate record
			// is only possible when old samples were compacted.
			require.Equal(t, []sample{{101, 7, nil, nil}}, expandChunk(s100.iterator(0, nil, head.chunkDiskMapper, nil)))

			q, err := head.ExemplarQuerier(context.Background())
			require.NoError(t, err)
			e, err := q.Select(0, 1000, []*labels.Matcher{labels.MustNewMatcher(labels.MatchEqual, "a", "1")})
			require.NoError(t, err)
			require.Equal(t, e[0].Exemplars[0], exemplar.Exemplar{Ts: 100, Value: 1, Labels: labels.FromStrings("traceID", "asdf")})
		})
	}
}

func TestHead_WALMultiRef(t *testing.T) {
	head, w := newTestHead(t, 1000, false)

	require.NoError(t, head.Init(0))

	app := head.Appender(context.Background())
	ref1, err := app.Append(0, labels.FromStrings("foo", "bar"), 100, 1)
	require.NoError(t, err)
	require.NoError(t, app.Commit())
	require.Equal(t, 1.0, prom_testutil.ToFloat64(head.metrics.chunksCreated))

	// Add another sample outside chunk range to mmap a chunk.
	app = head.Appender(context.Background())
	_, err = app.Append(0, labels.FromStrings("foo", "bar"), 1500, 2)
	require.NoError(t, err)
	require.NoError(t, app.Commit())
	require.Equal(t, 2.0, prom_testutil.ToFloat64(head.metrics.chunksCreated))

	require.NoError(t, head.Truncate(1600))

	app = head.Appender(context.Background())
	ref2, err := app.Append(0, labels.FromStrings("foo", "bar"), 1700, 3)
	require.NoError(t, err)
	require.NoError(t, app.Commit())
	require.Equal(t, 3.0, prom_testutil.ToFloat64(head.metrics.chunksCreated))

	// Add another sample outside chunk range to mmap a chunk.
	app = head.Appender(context.Background())
	_, err = app.Append(0, labels.FromStrings("foo", "bar"), 2000, 4)
	require.NoError(t, err)
	require.NoError(t, app.Commit())
	require.Equal(t, 4.0, prom_testutil.ToFloat64(head.metrics.chunksCreated))

	require.NotEqual(t, ref1, ref2, "Refs are the same")
	require.NoError(t, head.Close())

	w, err = wal.New(nil, nil, w.Dir(), false)
	require.NoError(t, err)

	opts := DefaultHeadOptions()
	opts.ChunkRange = 1000
	opts.ChunkDirRoot = w.Dir()
	head, err = NewHead(nil, nil, w, nil, opts, nil)
	require.NoError(t, err)
	require.NoError(t, head.Init(0))
	defer func() {
		require.NoError(t, head.Close())
	}()

	q, err := NewBlockQuerier(head, 0, 2100)
	require.NoError(t, err)
	series := query(t, q, labels.MustNewMatcher(labels.MatchEqual, "foo", "bar"))
	// The samples before the new ref should be discarded since Head truncation
	// happens only after compacting the Head.
	require.Equal(t, map[string][]tsdbutil.Sample{`{foo="bar"}`: {
		sample{1700, 3, nil, nil},
		sample{2000, 4, nil, nil},
	}}, series)
}

func TestHead_ActiveAppenders(t *testing.T) {
	head, _ := newTestHead(t, 1000, false)
	defer head.Close()

	require.NoError(t, head.Init(0))

	// First rollback with no samples.
	app := head.Appender(context.Background())
	require.Equal(t, 1.0, prom_testutil.ToFloat64(head.metrics.activeAppenders))
	require.NoError(t, app.Rollback())
	require.Equal(t, 0.0, prom_testutil.ToFloat64(head.metrics.activeAppenders))

	// Then commit with no samples.
	app = head.Appender(context.Background())
	require.NoError(t, app.Commit())
	require.Equal(t, 0.0, prom_testutil.ToFloat64(head.metrics.activeAppenders))

	// Now rollback with one sample.
	app = head.Appender(context.Background())
	_, err := app.Append(0, labels.FromStrings("foo", "bar"), 100, 1)
	require.NoError(t, err)
	require.Equal(t, 1.0, prom_testutil.ToFloat64(head.metrics.activeAppenders))
	require.NoError(t, app.Rollback())
	require.Equal(t, 0.0, prom_testutil.ToFloat64(head.metrics.activeAppenders))

	// Now commit with one sample.
	app = head.Appender(context.Background())
	_, err = app.Append(0, labels.FromStrings("foo", "bar"), 100, 1)
	require.NoError(t, err)
	require.NoError(t, app.Commit())
	require.Equal(t, 0.0, prom_testutil.ToFloat64(head.metrics.activeAppenders))
}

func TestHead_UnknownWALRecord(t *testing.T) {
	head, w := newTestHead(t, 1000, false)
	w.Log([]byte{255, 42})
	require.NoError(t, head.Init(0))
	require.NoError(t, head.Close())
}

func TestHead_Truncate(t *testing.T) {
	h, _ := newTestHead(t, 1000, false)
	defer func() {
		require.NoError(t, h.Close())
	}()

	h.initTime(0)

	s1, _, _ := h.getOrCreate(1, labels.FromStrings("a", "1", "b", "1"))
	s2, _, _ := h.getOrCreate(2, labels.FromStrings("a", "2", "b", "1"))
	s3, _, _ := h.getOrCreate(3, labels.FromStrings("a", "1", "b", "2"))
	s4, _, _ := h.getOrCreate(4, labels.FromStrings("a", "2", "b", "2", "c", "1"))

	s1.mmappedChunks = []*mmappedChunk{
		{minTime: 0, maxTime: 999},
		{minTime: 1000, maxTime: 1999},
		{minTime: 2000, maxTime: 2999},
	}
	s2.mmappedChunks = []*mmappedChunk{
		{minTime: 1000, maxTime: 1999},
		{minTime: 2000, maxTime: 2999},
		{minTime: 3000, maxTime: 3999},
	}
	s3.mmappedChunks = []*mmappedChunk{
		{minTime: 0, maxTime: 999},
		{minTime: 1000, maxTime: 1999},
	}
	s4.mmappedChunks = []*mmappedChunk{}

	// Truncation need not be aligned.
	require.NoError(t, h.Truncate(1))

	require.NoError(t, h.Truncate(2000))

	require.Equal(t, []*mmappedChunk{
		{minTime: 2000, maxTime: 2999},
	}, h.series.getByID(s1.ref).mmappedChunks)

	require.Equal(t, []*mmappedChunk{
		{minTime: 2000, maxTime: 2999},
		{minTime: 3000, maxTime: 3999},
	}, h.series.getByID(s2.ref).mmappedChunks)

	require.Nil(t, h.series.getByID(s3.ref))
	require.Nil(t, h.series.getByID(s4.ref))

	postingsA1, _ := index.ExpandPostings(h.postings.Get("a", "1"))
	postingsA2, _ := index.ExpandPostings(h.postings.Get("a", "2"))
	postingsB1, _ := index.ExpandPostings(h.postings.Get("b", "1"))
	postingsB2, _ := index.ExpandPostings(h.postings.Get("b", "2"))
	postingsC1, _ := index.ExpandPostings(h.postings.Get("c", "1"))
	postingsAll, _ := index.ExpandPostings(h.postings.Get("", ""))

	require.Equal(t, []storage.SeriesRef{storage.SeriesRef(s1.ref)}, postingsA1)
	require.Equal(t, []storage.SeriesRef{storage.SeriesRef(s2.ref)}, postingsA2)
	require.Equal(t, []storage.SeriesRef{storage.SeriesRef(s1.ref), storage.SeriesRef(s2.ref)}, postingsB1)
	require.Equal(t, []storage.SeriesRef{storage.SeriesRef(s1.ref), storage.SeriesRef(s2.ref)}, postingsAll)
	require.Nil(t, postingsB2)
	require.Nil(t, postingsC1)

	iter := h.postings.Symbols()
	symbols := []string{}
	for iter.Next() {
		symbols = append(symbols, iter.At())
	}
	require.Equal(t,
		[]string{"" /* from 'all' postings list */, "1", "2", "a", "b"},
		symbols)

	values := map[string]map[string]struct{}{}
	for _, name := range h.postings.LabelNames() {
		ss, ok := values[name]
		if !ok {
			ss = map[string]struct{}{}
			values[name] = ss
		}
		for _, value := range h.postings.LabelValues(name) {
			ss[value] = struct{}{}
		}
	}
	require.Equal(t, map[string]map[string]struct{}{
		"a": {"1": struct{}{}, "2": struct{}{}},
		"b": {"1": struct{}{}},
	}, values)
}

// Validate various behaviors brought on by firstChunkID accounting for
// garbage collected chunks.
func TestMemSeries_truncateChunks(t *testing.T) {
	dir := t.TempDir()
	// This is usually taken from the Head, but passing manually here.
	chunkDiskMapper, err := chunks.NewChunkDiskMapper(nil, dir, chunkenc.NewPool(), chunks.DefaultWriteBufferSize, chunks.DefaultWriteQueueSize)
	require.NoError(t, err)
	defer func() {
		require.NoError(t, chunkDiskMapper.Close())
	}()

	memChunkPool := sync.Pool{
		New: func() interface{} {
			return &memChunk{}
		},
	}

	lbls := labels.FromStrings("a", "b")
	s := newMemSeries(lbls, 1, lbls.Hash(), 2000, 0, 1, 0, &memChunkPool, defaultIsolationDisabled)

	for i := 0; i < 4000; i += 5 {
		_, ok, _ := s.append(int64(i), float64(i), 0, chunkDiskMapper)
		require.True(t, ok, "sample append failed")
	}

	// Check that truncate removes half of the chunks and afterwards
	// that the ID of the last chunk still gives us the same chunk afterwards.
	countBefore := len(s.mmappedChunks) + 1 // +1 for the head chunk.
	lastID := s.headChunkID(countBefore - 1)
	lastChunk, _, err := s.chunk(lastID, chunkDiskMapper)
	require.NoError(t, err)
	require.NotNil(t, lastChunk)

	chk, _, err := s.chunk(0, chunkDiskMapper)
	require.NotNil(t, chk)
	require.NoError(t, err)

	s.truncateChunksBefore(2000, 0)

	require.Equal(t, int64(2000), s.mmappedChunks[0].minTime)
	_, _, err = s.chunk(0, chunkDiskMapper)
	require.Equal(t, storage.ErrNotFound, err, "first chunks not gone")
	require.Equal(t, countBefore/2, len(s.mmappedChunks)+1) // +1 for the head chunk.
	chk, _, err = s.chunk(lastID, chunkDiskMapper)
	require.NoError(t, err)
	require.Equal(t, lastChunk, chk)

	// Validate that the series' sample buffer is applied correctly to the last chunk
	// after truncation.
	it1 := s.iterator(s.headChunkID(len(s.mmappedChunks)), nil, chunkDiskMapper, nil)
	_, ok := it1.(*memSafeIterator)
	require.True(t, ok)

	it2 := s.iterator(s.headChunkID(len(s.mmappedChunks)-1), nil, chunkDiskMapper, nil)
	_, ok = it2.(*memSafeIterator)
	require.False(t, ok, "non-last chunk incorrectly wrapped with sample buffer")
}

func TestHeadDeleteSeriesWithoutSamples(t *testing.T) {
	for _, compress := range []bool{false, true} {
		t.Run(fmt.Sprintf("compress=%t", compress), func(t *testing.T) {
			entries := []interface{}{
				[]record.RefSeries{
					{Ref: 10, Labels: labels.FromStrings("a", "1")},
				},
				[]record.RefSample{},
				[]record.RefSeries{
					{Ref: 50, Labels: labels.FromStrings("a", "2")},
				},
				[]record.RefSample{
					{Ref: 50, T: 80, V: 1},
					{Ref: 50, T: 90, V: 1},
				},
			}
			head, w := newTestHead(t, 1000, compress)
			defer func() {
				require.NoError(t, head.Close())
			}()

			populateTestWAL(t, w, entries)

			require.NoError(t, head.Init(math.MinInt64))

			require.NoError(t, head.Delete(0, 100, labels.MustNewMatcher(labels.MatchEqual, "a", "1")))
		})
	}
}

func TestHeadDeleteSimple(t *testing.T) {
	buildSmpls := func(s []int64) []sample {
		ss := make([]sample, 0, len(s))
		for _, t := range s {
			ss = append(ss, sample{t: t, v: float64(t)})
		}
		return ss
	}
	smplsAll := buildSmpls([]int64{0, 1, 2, 3, 4, 5, 6, 7, 8, 9})
	lblDefault := labels.Label{Name: "a", Value: "b"}

	cases := []struct {
		dranges    tombstones.Intervals
		addSamples []sample // Samples to add after delete.
		smplsExp   []sample
	}{
		{
			dranges:  tombstones.Intervals{{Mint: 0, Maxt: 3}},
			smplsExp: buildSmpls([]int64{4, 5, 6, 7, 8, 9}),
		},
		{
			dranges:  tombstones.Intervals{{Mint: 1, Maxt: 3}},
			smplsExp: buildSmpls([]int64{0, 4, 5, 6, 7, 8, 9}),
		},
		{
			dranges:  tombstones.Intervals{{Mint: 1, Maxt: 3}, {Mint: 4, Maxt: 7}},
			smplsExp: buildSmpls([]int64{0, 8, 9}),
		},
		{
			dranges:  tombstones.Intervals{{Mint: 1, Maxt: 3}, {Mint: 4, Maxt: 700}},
			smplsExp: buildSmpls([]int64{0}),
		},
		{ // This case is to ensure that labels and symbols are deleted.
			dranges:  tombstones.Intervals{{Mint: 0, Maxt: 9}},
			smplsExp: buildSmpls([]int64{}),
		},
		{
			dranges:    tombstones.Intervals{{Mint: 1, Maxt: 3}},
			addSamples: buildSmpls([]int64{11, 13, 15}),
			smplsExp:   buildSmpls([]int64{0, 4, 5, 6, 7, 8, 9, 11, 13, 15}),
		},
		{
			// After delete, the appended samples in the deleted range should be visible
			// as the tombstones are clamped to head min/max time.
			dranges:    tombstones.Intervals{{Mint: 7, Maxt: 20}},
			addSamples: buildSmpls([]int64{11, 13, 15}),
			smplsExp:   buildSmpls([]int64{0, 1, 2, 3, 4, 5, 6, 11, 13, 15}),
		},
	}

	for _, compress := range []bool{false, true} {
		t.Run(fmt.Sprintf("compress=%t", compress), func(t *testing.T) {
			for _, c := range cases {
				head, w := newTestHead(t, 1000, compress)
				require.NoError(t, head.Init(0))

				app := head.Appender(context.Background())
				for _, smpl := range smplsAll {
					_, err := app.Append(0, labels.Labels{lblDefault}, smpl.t, smpl.v)
					require.NoError(t, err)

				}
				require.NoError(t, app.Commit())

				// Delete the ranges.
				for _, r := range c.dranges {
					require.NoError(t, head.Delete(r.Mint, r.Maxt, labels.MustNewMatcher(labels.MatchEqual, lblDefault.Name, lblDefault.Value)))
				}

				// Add more samples.
				app = head.Appender(context.Background())
				for _, smpl := range c.addSamples {
					_, err := app.Append(0, labels.Labels{lblDefault}, smpl.t, smpl.v)
					require.NoError(t, err)

				}
				require.NoError(t, app.Commit())

				// Compare the samples for both heads - before and after the reloadBlocks.
				reloadedW, err := wal.New(nil, nil, w.Dir(), compress) // Use a new wal to ensure deleted samples are gone even after a reloadBlocks.
				require.NoError(t, err)
				opts := DefaultHeadOptions()
				opts.ChunkRange = 1000
				opts.ChunkDirRoot = reloadedW.Dir()
				reloadedHead, err := NewHead(nil, nil, reloadedW, nil, opts, nil)
				require.NoError(t, err)
				require.NoError(t, reloadedHead.Init(0))

				// Compare the query results for both heads - before and after the reloadBlocks.
			Outer:
				for _, h := range []*Head{head, reloadedHead} {
					q, err := NewBlockQuerier(h, h.MinTime(), h.MaxTime())
					require.NoError(t, err)
					actSeriesSet := q.Select(false, nil, labels.MustNewMatcher(labels.MatchEqual, lblDefault.Name, lblDefault.Value))
					require.NoError(t, q.Close())
					expSeriesSet := newMockSeriesSet([]storage.Series{
						storage.NewListSeries(labels.Labels{lblDefault}, func() []tsdbutil.Sample {
							ss := make([]tsdbutil.Sample, 0, len(c.smplsExp))
							for _, s := range c.smplsExp {
								ss = append(ss, s)
							}
							return ss
						}(),
						),
					})

					for {
						eok, rok := expSeriesSet.Next(), actSeriesSet.Next()
						require.Equal(t, eok, rok)

						if !eok {
							require.NoError(t, h.Close())
							require.NoError(t, actSeriesSet.Err())
							require.Equal(t, 0, len(actSeriesSet.Warnings()))
							continue Outer
						}
						expSeries := expSeriesSet.At()
						actSeries := actSeriesSet.At()

						require.Equal(t, expSeries.Labels(), actSeries.Labels())

						smplExp, errExp := storage.ExpandSamples(expSeries.Iterator(), nil)
						smplRes, errRes := storage.ExpandSamples(actSeries.Iterator(), nil)

						require.Equal(t, errExp, errRes)
						require.Equal(t, smplExp, smplRes)
					}
				}
			}
		})
	}
}

func TestDeleteUntilCurMax(t *testing.T) {
	hb, _ := newTestHead(t, 1000000, false)
	defer func() {
		require.NoError(t, hb.Close())
	}()

	numSamples := int64(10)
	app := hb.Appender(context.Background())
	smpls := make([]float64, numSamples)
	for i := int64(0); i < numSamples; i++ {
		smpls[i] = rand.Float64()
		_, err := app.Append(0, labels.Labels{{Name: "a", Value: "b"}}, i, smpls[i])
		require.NoError(t, err)
	}
	require.NoError(t, app.Commit())
	require.NoError(t, hb.Delete(0, 10000, labels.MustNewMatcher(labels.MatchEqual, "a", "b")))

	// Test the series returns no samples. The series is cleared only after compaction.
	q, err := NewBlockQuerier(hb, 0, 100000)
	require.NoError(t, err)
	res := q.Select(false, nil, labels.MustNewMatcher(labels.MatchEqual, "a", "b"))
	require.True(t, res.Next(), "series is not present")
	s := res.At()
	it := s.Iterator()
	require.Equal(t, chunkenc.ValNone, it.Next(), "expected no samples")
	for res.Next() {
	}
	require.NoError(t, res.Err())
	require.Equal(t, 0, len(res.Warnings()))

	// Add again and test for presence.
	app = hb.Appender(context.Background())
	_, err = app.Append(0, labels.Labels{{Name: "a", Value: "b"}}, 11, 1)
	require.NoError(t, err)
	require.NoError(t, app.Commit())
	q, err = NewBlockQuerier(hb, 0, 100000)
	require.NoError(t, err)
	res = q.Select(false, nil, labels.MustNewMatcher(labels.MatchEqual, "a", "b"))
	require.True(t, res.Next(), "series don't exist")
	exps := res.At()
	it = exps.Iterator()
	resSamples, err := storage.ExpandSamples(it, newSample)
	require.NoError(t, err)
	require.Equal(t, []tsdbutil.Sample{sample{11, 1, nil, nil}}, resSamples)
	for res.Next() {
	}
	require.NoError(t, res.Err())
	require.Equal(t, 0, len(res.Warnings()))
}

func TestDeletedSamplesAndSeriesStillInWALAfterCheckpoint(t *testing.T) {
	numSamples := 10000

	// Enough samples to cause a checkpoint.
	hb, w := newTestHead(t, int64(numSamples)*10, false)

	for i := 0; i < numSamples; i++ {
		app := hb.Appender(context.Background())
		_, err := app.Append(0, labels.Labels{{Name: "a", Value: "b"}}, int64(i), 0)
		require.NoError(t, err)
		require.NoError(t, app.Commit())
	}
	require.NoError(t, hb.Delete(0, int64(numSamples), labels.MustNewMatcher(labels.MatchEqual, "a", "b")))
	require.NoError(t, hb.Truncate(1))
	require.NoError(t, hb.Close())

	// Confirm there's been a checkpoint.
	cdir, _, err := wal.LastCheckpoint(w.Dir())
	require.NoError(t, err)
	// Read in checkpoint and WAL.
	recs := readTestWAL(t, cdir)
	recs = append(recs, readTestWAL(t, w.Dir())...)

	var series, samples, stones int
	for _, rec := range recs {
		switch rec.(type) {
		case []record.RefSeries:
			series++
		case []record.RefSample:
			samples++
		case []tombstones.Stone:
			stones++
		default:
			t.Fatalf("unknown record type")
		}
	}
	require.Equal(t, 1, series)
	require.Equal(t, 9999, samples)
	require.Equal(t, 1, stones)
}

func TestDelete_e2e(t *testing.T) {
	numDatapoints := 1000
	numRanges := 1000
	timeInterval := int64(2)
	// Create 8 series with 1000 data-points of different ranges, delete and run queries.
	lbls := [][]labels.Label{
		{
			{Name: "a", Value: "b"},
			{Name: "instance", Value: "localhost:9090"},
			{Name: "job", Value: "prometheus"},
		},
		{
			{Name: "a", Value: "b"},
			{Name: "instance", Value: "127.0.0.1:9090"},
			{Name: "job", Value: "prometheus"},
		},
		{
			{Name: "a", Value: "b"},
			{Name: "instance", Value: "127.0.0.1:9090"},
			{Name: "job", Value: "prom-k8s"},
		},
		{
			{Name: "a", Value: "b"},
			{Name: "instance", Value: "localhost:9090"},
			{Name: "job", Value: "prom-k8s"},
		},
		{
			{Name: "a", Value: "c"},
			{Name: "instance", Value: "localhost:9090"},
			{Name: "job", Value: "prometheus"},
		},
		{
			{Name: "a", Value: "c"},
			{Name: "instance", Value: "127.0.0.1:9090"},
			{Name: "job", Value: "prometheus"},
		},
		{
			{Name: "a", Value: "c"},
			{Name: "instance", Value: "127.0.0.1:9090"},
			{Name: "job", Value: "prom-k8s"},
		},
		{
			{Name: "a", Value: "c"},
			{Name: "instance", Value: "localhost:9090"},
			{Name: "job", Value: "prom-k8s"},
		},
	}
	seriesMap := map[string][]tsdbutil.Sample{}
	for _, l := range lbls {
		seriesMap[labels.New(l...).String()] = []tsdbutil.Sample{}
	}

	hb, _ := newTestHead(t, 100000, false)
	defer func() {
		require.NoError(t, hb.Close())
	}()

	app := hb.Appender(context.Background())
	for _, l := range lbls {
		ls := labels.New(l...)
		series := []tsdbutil.Sample{}
		ts := rand.Int63n(300)
		for i := 0; i < numDatapoints; i++ {
			v := rand.Float64()
			_, err := app.Append(0, ls, ts, v)
			require.NoError(t, err)
			series = append(series, sample{ts, v, nil, nil})
			ts += rand.Int63n(timeInterval) + 1
		}
		seriesMap[labels.New(l...).String()] = series
	}
	require.NoError(t, app.Commit())
	// Delete a time-range from each-selector.
	dels := []struct {
		ms     []*labels.Matcher
		drange tombstones.Intervals
	}{
		{
			ms:     []*labels.Matcher{labels.MustNewMatcher(labels.MatchEqual, "a", "b")},
			drange: tombstones.Intervals{{Mint: 300, Maxt: 500}, {Mint: 600, Maxt: 670}},
		},
		{
			ms: []*labels.Matcher{
				labels.MustNewMatcher(labels.MatchEqual, "a", "b"),
				labels.MustNewMatcher(labels.MatchEqual, "job", "prom-k8s"),
			},
			drange: tombstones.Intervals{{Mint: 300, Maxt: 500}, {Mint: 100, Maxt: 670}},
		},
		{
			ms: []*labels.Matcher{
				labels.MustNewMatcher(labels.MatchEqual, "a", "c"),
				labels.MustNewMatcher(labels.MatchEqual, "instance", "localhost:9090"),
				labels.MustNewMatcher(labels.MatchEqual, "job", "prometheus"),
			},
			drange: tombstones.Intervals{{Mint: 300, Maxt: 400}, {Mint: 100, Maxt: 6700}},
		},
		// TODO: Add Regexp Matchers.
	}
	for _, del := range dels {
		for _, r := range del.drange {
			require.NoError(t, hb.Delete(r.Mint, r.Maxt, del.ms...))
		}
		matched := labels.Slice{}
		for _, ls := range lbls {
			s := labels.Selector(del.ms)
			if s.Matches(ls) {
				matched = append(matched, ls)
			}
		}
		sort.Sort(matched)
		for i := 0; i < numRanges; i++ {
			q, err := NewBlockQuerier(hb, 0, 100000)
			require.NoError(t, err)
			defer q.Close()
			ss := q.Select(true, nil, del.ms...)
			// Build the mockSeriesSet.
			matchedSeries := make([]storage.Series, 0, len(matched))
			for _, m := range matched {
				smpls := seriesMap[m.String()]
				smpls = deletedSamples(smpls, del.drange)
				// Only append those series for which samples exist as mockSeriesSet
				// doesn't skip series with no samples.
				// TODO: But sometimes SeriesSet returns an empty chunkenc.Iterator
				if len(smpls) > 0 {
					matchedSeries = append(matchedSeries, storage.NewListSeries(m, smpls))
				}
			}
			expSs := newMockSeriesSet(matchedSeries)
			// Compare both SeriesSets.
			for {
				eok, rok := expSs.Next(), ss.Next()
				// Skip a series if iterator is empty.
				if rok {
					for ss.At().Iterator().Next() == chunkenc.ValNone {
						rok = ss.Next()
						if !rok {
							break
						}
					}
				}
				require.Equal(t, eok, rok)
				if !eok {
					break
				}
				sexp := expSs.At()
				sres := ss.At()
				require.Equal(t, sexp.Labels(), sres.Labels())
				smplExp, errExp := storage.ExpandSamples(sexp.Iterator(), nil)
				smplRes, errRes := storage.ExpandSamples(sres.Iterator(), nil)
				require.Equal(t, errExp, errRes)
				require.Equal(t, smplExp, smplRes)
			}
			require.NoError(t, ss.Err())
			require.Equal(t, 0, len(ss.Warnings()))
		}
	}
}

func boundedSamples(full []tsdbutil.Sample, mint, maxt int64) []tsdbutil.Sample {
	for len(full) > 0 {
		if full[0].T() >= mint {
			break
		}
		full = full[1:]
	}
	for i, s := range full {
		// labels.Labelinate on the first sample larger than maxt.
		if s.T() > maxt {
			return full[:i]
		}
	}
	// maxt is after highest sample.
	return full
}

func deletedSamples(full []tsdbutil.Sample, dranges tombstones.Intervals) []tsdbutil.Sample {
	ds := make([]tsdbutil.Sample, 0, len(full))
Outer:
	for _, s := range full {
		for _, r := range dranges {
			if r.InBounds(s.T()) {
				continue Outer
			}
		}
		ds = append(ds, s)
	}

	return ds
}

func TestComputeChunkEndTime(t *testing.T) {
	cases := []struct {
		start, cur, max int64
		res             int64
	}{
		{
			start: 0,
			cur:   250,
			max:   1000,
			res:   1000,
		},
		{
			start: 100,
			cur:   200,
			max:   1000,
			res:   550,
		},
		// Case where we fit floored 0 chunks. Must catch division by 0
		// and default to maximum time.
		{
			start: 0,
			cur:   500,
			max:   1000,
			res:   1000,
		},
		// Catch division by zero for cur == start. Strictly not a possible case.
		{
			start: 100,
			cur:   100,
			max:   1000,
			res:   104,
		},
	}

	for _, c := range cases {
		got := computeChunkEndTime(c.start, c.cur, c.max)
		if got != c.res {
			t.Errorf("expected %d for (start: %d, cur: %d, max: %d), got %d", c.res, c.start, c.cur, c.max, got)
		}
	}
}

func TestMemSeries_append(t *testing.T) {
	dir := t.TempDir()
	// This is usually taken from the Head, but passing manually here.
	chunkDiskMapper, err := chunks.NewChunkDiskMapper(nil, dir, chunkenc.NewPool(), chunks.DefaultWriteBufferSize, chunks.DefaultWriteQueueSize)
	require.NoError(t, err)
	defer func() {
		require.NoError(t, chunkDiskMapper.Close())
	}()

	lbls := labels.Labels{}
	s := newMemSeries(lbls, 1, lbls.Hash(), 500, 0, 1, 0, nil, defaultIsolationDisabled)

	// Add first two samples at the very end of a chunk range and the next two
	// on and after it.
	// New chunk must correctly be cut at 1000.
	_, ok, chunkCreated := s.append(998, 1, 0, chunkDiskMapper)
	require.True(t, ok, "append failed")
	require.True(t, chunkCreated, "first sample created chunk")

	_, ok, chunkCreated = s.append(999, 2, 0, chunkDiskMapper)
	require.True(t, ok, "append failed")
	require.False(t, chunkCreated, "second sample should use same chunk")

	_, ok, chunkCreated = s.append(1000, 3, 0, chunkDiskMapper)
	require.True(t, ok, "append failed")
	require.True(t, chunkCreated, "expected new chunk on boundary")

	_, ok, chunkCreated = s.append(1001, 4, 0, chunkDiskMapper)
	require.True(t, ok, "append failed")
	require.False(t, chunkCreated, "second sample should use same chunk")

	require.Equal(t, 1, len(s.mmappedChunks), "there should be only 1 mmapped chunk")
	require.Equal(t, int64(998), s.mmappedChunks[0].minTime, "wrong chunk range")
	require.Equal(t, int64(999), s.mmappedChunks[0].maxTime, "wrong chunk range")
	require.Equal(t, int64(1000), s.headChunk.minTime, "wrong chunk range")
	require.Equal(t, int64(1001), s.headChunk.maxTime, "wrong chunk range")

	// Fill the range [1000,2000) with many samples. Intermediate chunks should be cut
	// at approximately 120 samples per chunk.
	for i := 1; i < 1000; i++ {
		_, ok, _ := s.append(1001+int64(i), float64(i), 0, chunkDiskMapper)
		require.True(t, ok, "append failed")
	}

	require.Greater(t, len(s.mmappedChunks)+1, 7, "expected intermediate chunks")

	// All chunks but the first and last should now be moderately full.
	for i, c := range s.mmappedChunks[1:] {
		chk, err := chunkDiskMapper.Chunk(c.ref)
		require.NoError(t, err)
		require.Greater(t, chk.NumSamples(), 100, "unexpected small chunk %d of length %d", i, chk.NumSamples())
	}
}

func TestMemSeries_appendHistogram(t *testing.T) {
	dir := t.TempDir()
	// This is usually taken from the Head, but passing manually here.
	chunkDiskMapper, err := chunks.NewChunkDiskMapper(nil, dir, chunkenc.NewPool(), chunks.DefaultWriteBufferSize, chunks.DefaultWriteQueueSize)
	require.NoError(t, err)
	defer func() {
		require.NoError(t, chunkDiskMapper.Close())
	}()

	lbls := labels.Labels{}
	s := newMemSeries(lbls, 1, lbls.Hash(), 500, 0, 0, 0, nil, defaultIsolationDisabled)

	histograms := GenerateTestHistograms(4)
	histogramWithOneMoreBucket := histograms[3].Copy()
	histogramWithOneMoreBucket.Count++
	histogramWithOneMoreBucket.Sum += 1.23
	histogramWithOneMoreBucket.PositiveSpans[1].Length = 3
	histogramWithOneMoreBucket.PositiveBuckets = append(histogramWithOneMoreBucket.PositiveBuckets, 1)

	// Add first two samples at the very end of a chunk range and the next two
	// on and after it.
	// New chunk must correctly be cut at 1000.
	ok, chunkCreated := s.appendHistogram(998, histograms[0], 0, chunkDiskMapper)
	require.True(t, ok, "append failed")
	require.True(t, chunkCreated, "first sample created chunk")

	ok, chunkCreated = s.appendHistogram(999, histograms[1], 0, chunkDiskMapper)
	require.True(t, ok, "append failed")
	require.False(t, chunkCreated, "second sample should use same chunk")

	ok, chunkCreated = s.appendHistogram(1000, histograms[2], 0, chunkDiskMapper)
	require.True(t, ok, "append failed")
	require.True(t, chunkCreated, "expected new chunk on boundary")

	ok, chunkCreated = s.appendHistogram(1001, histograms[3], 0, chunkDiskMapper)
	require.True(t, ok, "append failed")
	require.False(t, chunkCreated, "second sample should use same chunk")

	require.Equal(t, 1, len(s.mmappedChunks), "there should be only 1 mmapped chunk")
	require.Equal(t, int64(998), s.mmappedChunks[0].minTime, "wrong chunk range")
	require.Equal(t, int64(999), s.mmappedChunks[0].maxTime, "wrong chunk range")
	require.Equal(t, int64(1000), s.headChunk.minTime, "wrong chunk range")
	require.Equal(t, int64(1001), s.headChunk.maxTime, "wrong chunk range")

	ok, chunkCreated = s.appendHistogram(1002, histogramWithOneMoreBucket, 0, chunkDiskMapper)
	require.True(t, ok, "append failed")
	require.False(t, chunkCreated, "third sample should trigger a re-encoded chunk")

	require.Equal(t, 1, len(s.mmappedChunks), "there should be only 1 mmapped chunk")
	require.Equal(t, int64(998), s.mmappedChunks[0].minTime, "wrong chunk range")
	require.Equal(t, int64(999), s.mmappedChunks[0].maxTime, "wrong chunk range")
	require.Equal(t, int64(1000), s.headChunk.minTime, "wrong chunk range")
	require.Equal(t, int64(1002), s.headChunk.maxTime, "wrong chunk range")
}

func TestMemSeries_append_atVariableRate(t *testing.T) {
	const samplesPerChunk = 120
	dir := t.TempDir()
	// This is usually taken from the Head, but passing manually here.
	chunkDiskMapper, err := chunks.NewChunkDiskMapper(nil, dir, chunkenc.NewPool(), chunks.DefaultWriteBufferSize, chunks.DefaultWriteQueueSize)
	require.NoError(t, err)
	t.Cleanup(func() {
		require.NoError(t, chunkDiskMapper.Close())
	})

	lbls := labels.Labels{}
	s := newMemSeries(lbls, 1, lbls.Hash(), DefaultBlockDuration, 0, 0, 0, nil, defaultIsolationDisabled)

	// At this slow rate, we will fill the chunk in two block durations.
	slowRate := (DefaultBlockDuration * 2) / samplesPerChunk

	var nextTs int64
	var totalAppendedSamples int
	for i := 0; i < samplesPerChunk/4; i++ {
		_, ok, _ := s.append(nextTs, float64(i), 0, chunkDiskMapper)
		require.Truef(t, ok, "slow sample %d was not appended", i)
		nextTs += slowRate
		totalAppendedSamples++
	}
	require.Equal(t, DefaultBlockDuration, s.nextAt, "after appending a samplesPerChunk/4 samples at a slow rate, we should aim to cut a new block at the default block duration %d, but it's set to %d", DefaultBlockDuration, s.nextAt)

	// Suddenly, the rate increases and we receive a sample every millisecond.
	for i := 0; i < math.MaxUint16; i++ {
		_, ok, _ := s.append(nextTs, float64(i), 0, chunkDiskMapper)
		require.Truef(t, ok, "quick sample %d was not appended", i)
		nextTs++
		totalAppendedSamples++
	}
	_, ok, chunkCreated := s.append(DefaultBlockDuration, float64(0), 0, chunkDiskMapper)
	require.True(t, ok, "new chunk sample was not appended")
	require.True(t, chunkCreated, "sample at block duration timestamp should create a new chunk")

	var totalSamplesInChunks int
	for i, c := range s.mmappedChunks {
		totalSamplesInChunks += int(c.numSamples)
		require.LessOrEqualf(t, c.numSamples, uint16(2*samplesPerChunk), "mmapped chunk %d has more than %d samples", i, 2*samplesPerChunk)
	}
	require.Equal(t, totalAppendedSamples, totalSamplesInChunks, "wrong number of samples in %d mmapped chunks", len(s.mmappedChunks))
}

func TestGCChunkAccess(t *testing.T) {
	// Put a chunk, select it. GC it and then access it.
	h, _ := newTestHead(t, 1000, false)
	defer func() {
		require.NoError(t, h.Close())
	}()

	h.initTime(0)

	s, _, _ := h.getOrCreate(1, labels.FromStrings("a", "1"))

	// Appending 2 samples for the first chunk.
	_, ok, chunkCreated := s.append(0, 0, 0, h.chunkDiskMapper)
	require.True(t, ok, "series append failed")
	require.True(t, chunkCreated, "chunks was not created")
	_, ok, chunkCreated = s.append(999, 999, 0, h.chunkDiskMapper)
	require.True(t, ok, "series append failed")
	require.False(t, chunkCreated, "chunks was created")

	// A new chunks should be created here as it's beyond the chunk range.
	_, ok, chunkCreated = s.append(1000, 1000, 0, h.chunkDiskMapper)
	require.True(t, ok, "series append failed")
	require.True(t, chunkCreated, "chunks was not created")
	_, ok, chunkCreated = s.append(1999, 1999, 0, h.chunkDiskMapper)
	require.True(t, ok, "series append failed")
	require.False(t, chunkCreated, "chunks was created")

	idx := h.indexRange(0, 1500)
	var (
		lset   labels.Labels
		chunks []chunks.Meta
	)
	require.NoError(t, idx.Series(1, &lset, &chunks))

	require.Equal(t, labels.Labels{{
		Name: "a", Value: "1",
	}}, lset)
	require.Equal(t, 2, len(chunks))

	cr, err := h.chunksRange(0, 1500, nil)
	require.NoError(t, err)
	_, err = cr.Chunk(chunks[0])
	require.NoError(t, err)
	_, err = cr.Chunk(chunks[1])
	require.NoError(t, err)

	require.NoError(t, h.Truncate(1500)) // Remove a chunk.

	_, err = cr.Chunk(chunks[0])
	require.Equal(t, storage.ErrNotFound, err)
	_, err = cr.Chunk(chunks[1])
	require.NoError(t, err)
}

func TestGCSeriesAccess(t *testing.T) {
	// Put a series, select it. GC it and then access it.
	h, _ := newTestHead(t, 1000, false)
	defer func() {
		require.NoError(t, h.Close())
	}()

	h.initTime(0)

	s, _, _ := h.getOrCreate(1, labels.FromStrings("a", "1"))

	// Appending 2 samples for the first chunk.
	_, ok, chunkCreated := s.append(0, 0, 0, h.chunkDiskMapper)
	require.True(t, ok, "series append failed")
	require.True(t, chunkCreated, "chunks was not created")
	_, ok, chunkCreated = s.append(999, 999, 0, h.chunkDiskMapper)
	require.True(t, ok, "series append failed")
	require.False(t, chunkCreated, "chunks was created")

	// A new chunks should be created here as it's beyond the chunk range.
	_, ok, chunkCreated = s.append(1000, 1000, 0, h.chunkDiskMapper)
	require.True(t, ok, "series append failed")
	require.True(t, chunkCreated, "chunks was not created")
	_, ok, chunkCreated = s.append(1999, 1999, 0, h.chunkDiskMapper)
	require.True(t, ok, "series append failed")
	require.False(t, chunkCreated, "chunks was created")

	idx := h.indexRange(0, 2000)
	var (
		lset   labels.Labels
		chunks []chunks.Meta
	)
	require.NoError(t, idx.Series(1, &lset, &chunks))

	require.Equal(t, labels.Labels{{
		Name: "a", Value: "1",
	}}, lset)
	require.Equal(t, 2, len(chunks))

	cr, err := h.chunksRange(0, 2000, nil)
	require.NoError(t, err)
	_, err = cr.Chunk(chunks[0])
	require.NoError(t, err)
	_, err = cr.Chunk(chunks[1])
	require.NoError(t, err)

	require.NoError(t, h.Truncate(2000)) // Remove the series.

	require.Equal(t, (*memSeries)(nil), h.series.getByID(1))

	_, err = cr.Chunk(chunks[0])
	require.Equal(t, storage.ErrNotFound, err)
	_, err = cr.Chunk(chunks[1])
	require.Equal(t, storage.ErrNotFound, err)
}

func TestUncommittedSamplesNotLostOnTruncate(t *testing.T) {
	h, _ := newTestHead(t, 1000, false)
	defer func() {
		require.NoError(t, h.Close())
	}()

	h.initTime(0)

	app := h.appender()
	lset := labels.FromStrings("a", "1")
	_, err := app.Append(0, lset, 2100, 1)
	require.NoError(t, err)

	require.NoError(t, h.Truncate(2000))
	require.NotNil(t, h.series.getByHash(lset.Hash(), lset), "series should not have been garbage collected")

	require.NoError(t, app.Commit())

	q, err := NewBlockQuerier(h, 1500, 2500)
	require.NoError(t, err)
	defer q.Close()

	ss := q.Select(false, nil, labels.MustNewMatcher(labels.MatchEqual, "a", "1"))
	require.Equal(t, true, ss.Next())
	for ss.Next() {
	}
	require.NoError(t, ss.Err())
	require.Equal(t, 0, len(ss.Warnings()))
}

func TestRemoveSeriesAfterRollbackAndTruncate(t *testing.T) {
	h, _ := newTestHead(t, 1000, false)
	defer func() {
		require.NoError(t, h.Close())
	}()

	h.initTime(0)

	app := h.appender()
	lset := labels.FromStrings("a", "1")
	_, err := app.Append(0, lset, 2100, 1)
	require.NoError(t, err)

	require.NoError(t, h.Truncate(2000))
	require.NotNil(t, h.series.getByHash(lset.Hash(), lset), "series should not have been garbage collected")

	require.NoError(t, app.Rollback())

	q, err := NewBlockQuerier(h, 1500, 2500)
	require.NoError(t, err)

	ss := q.Select(false, nil, labels.MustNewMatcher(labels.MatchEqual, "a", "1"))
	require.Equal(t, false, ss.Next())
	require.Equal(t, 0, len(ss.Warnings()))
	require.NoError(t, q.Close())

	// Truncate again, this time the series should be deleted
	require.NoError(t, h.Truncate(2050))
	require.Equal(t, (*memSeries)(nil), h.series.getByHash(lset.Hash(), lset))
}

func TestHead_LogRollback(t *testing.T) {
	for _, compress := range []bool{false, true} {
		t.Run(fmt.Sprintf("compress=%t", compress), func(t *testing.T) {
			h, w := newTestHead(t, 1000, compress)
			defer func() {
				require.NoError(t, h.Close())
			}()

			app := h.Appender(context.Background())
			_, err := app.Append(0, labels.FromStrings("a", "b"), 1, 2)
			require.NoError(t, err)

			require.NoError(t, app.Rollback())
			recs := readTestWAL(t, w.Dir())

			require.Equal(t, 1, len(recs))

			series, ok := recs[0].([]record.RefSeries)
			require.True(t, ok, "expected series record but got %+v", recs[0])
			require.Equal(t, []record.RefSeries{{Ref: 1, Labels: labels.FromStrings("a", "b")}}, series)
		})
	}
}

// TestWalRepair_DecodingError ensures that a repair is run for an error
// when decoding a record.
func TestWalRepair_DecodingError(t *testing.T) {
	var enc record.Encoder
	for name, test := range map[string]struct {
		corrFunc  func(rec []byte) []byte // Func that applies the corruption to a record.
		rec       []byte
		totalRecs int
		expRecs   int
	}{
		"decode_series": {
			func(rec []byte) []byte {
				return rec[:3]
			},
			enc.Series([]record.RefSeries{{Ref: 1, Labels: labels.FromStrings("a", "b")}}, []byte{}),
			9,
			5,
		},
		"decode_samples": {
			func(rec []byte) []byte {
				return rec[:3]
			},
			enc.Samples([]record.RefSample{{Ref: 0, T: 99, V: 1}}, []byte{}),
			9,
			5,
		},
		"decode_tombstone": {
			func(rec []byte) []byte {
				return rec[:3]
			},
			enc.Tombstones([]tombstones.Stone{{Ref: 1, Intervals: tombstones.Intervals{}}}, []byte{}),
			9,
			5,
		},
	} {
		for _, compress := range []bool{false, true} {
			t.Run(fmt.Sprintf("%s,compress=%t", name, compress), func(t *testing.T) {
				dir := t.TempDir()

				// Fill the wal and corrupt it.
				{
					w, err := wal.New(nil, nil, filepath.Join(dir, "wal"), compress)
					require.NoError(t, err)

					for i := 1; i <= test.totalRecs; i++ {
						// At this point insert a corrupted record.
						if i-1 == test.expRecs {
							require.NoError(t, w.Log(test.corrFunc(test.rec)))
							continue
						}
						require.NoError(t, w.Log(test.rec))
					}

					opts := DefaultHeadOptions()
					opts.ChunkRange = 1
					opts.ChunkDirRoot = w.Dir()
					h, err := NewHead(nil, nil, w, nil, opts, nil)
					require.NoError(t, err)
					require.Equal(t, 0.0, prom_testutil.ToFloat64(h.metrics.walCorruptionsTotal))
					initErr := h.Init(math.MinInt64)

					err = errors.Cause(initErr) // So that we can pick up errors even if wrapped.
					_, corrErr := err.(*wal.CorruptionErr)
					require.True(t, corrErr, "reading the wal didn't return corruption error")
					require.NoError(t, h.Close()) // Head will close the wal as well.
				}

				// Open the db to trigger a repair.
				{
					db, err := Open(dir, nil, nil, DefaultOptions(), nil)
					require.NoError(t, err)
					defer func() {
						require.NoError(t, db.Close())
					}()
					require.Equal(t, 1.0, prom_testutil.ToFloat64(db.head.metrics.walCorruptionsTotal))
				}

				// Read the wal content after the repair.
				{
					sr, err := wal.NewSegmentsReader(filepath.Join(dir, "wal"))
					require.NoError(t, err)
					defer sr.Close()
					r := wal.NewReader(sr)

					var actRec int
					for r.Next() {
						actRec++
					}
					require.NoError(t, r.Err())
					require.Equal(t, test.expRecs, actRec, "Wrong number of intact records")
				}
			})
		}
	}
}

func TestHeadReadWriterRepair(t *testing.T) {
	dir := t.TempDir()

	const chunkRange = 1000

	walDir := filepath.Join(dir, "wal")
	// Fill the chunk segments and corrupt it.
	{
		w, err := wal.New(nil, nil, walDir, false)
		require.NoError(t, err)

		opts := DefaultHeadOptions()
		opts.ChunkRange = chunkRange
		opts.ChunkDirRoot = dir
		opts.ChunkWriteQueueSize = 1 // We need to set this option so that we use the async queue. Upstream prometheus uses the queue directly.
		h, err := NewHead(nil, nil, w, nil, opts, nil)
		require.NoError(t, err)
		require.Equal(t, 0.0, prom_testutil.ToFloat64(h.metrics.mmapChunkCorruptionTotal))
		require.NoError(t, h.Init(math.MinInt64))

		s, created, _ := h.getOrCreate(1, labels.FromStrings("a", "1"))
		require.True(t, created, "series was not created")

		for i := 0; i < 7; i++ {
			_, ok, chunkCreated := s.append(int64(i*chunkRange), float64(i*chunkRange), 0, h.chunkDiskMapper)
			require.True(t, ok, "series append failed")
			require.True(t, chunkCreated, "chunk was not created")
			_, ok, chunkCreated = s.append(int64(i*chunkRange)+chunkRange-1, float64(i*chunkRange), 0, h.chunkDiskMapper)
			require.True(t, ok, "series append failed")
			require.False(t, chunkCreated, "chunk was created")
			require.NoError(t, h.chunkDiskMapper.CutNewFile())
		}
		require.NoError(t, h.Close())

		// Verify that there are 6 segment files.
		// It should only be 6 because the last call to .CutNewFile() won't
		// take effect without another chunk being written.
		files, err := os.ReadDir(mmappedChunksDir(dir))
		require.NoError(t, err)

		// With the new chunk disk mapper we only expect 6 files, because the last call to "CutNewFile()" won't
		// take effect until the next chunk is being written.
		if opts.NewChunkDiskMapper {
			require.Equal(t, 6, len(files))
		} else {
			require.Equal(t, 7, len(files))
		}

		// Corrupt the 4th file by writing a random byte to series ref.
		f, err := os.OpenFile(filepath.Join(mmappedChunksDir(dir), files[3].Name()), os.O_WRONLY, 0o666)
		require.NoError(t, err)
		n, err := f.WriteAt([]byte{67, 88}, chunks.HeadChunkFileHeaderSize+2)
		require.NoError(t, err)
		require.Equal(t, 2, n)
		require.NoError(t, f.Close())
	}

	// Open the db to trigger a repair.
	{
		db, err := Open(dir, nil, nil, DefaultOptions(), nil)
		require.NoError(t, err)
		defer func() {
			require.NoError(t, db.Close())
		}()
		require.Equal(t, 1.0, prom_testutil.ToFloat64(db.head.metrics.mmapChunkCorruptionTotal))
	}

	// Verify that there are 3 segment files after the repair.
	// The segments from the corrupt segment should be removed.
	{
		files, err := os.ReadDir(mmappedChunksDir(dir))
		require.NoError(t, err)
		require.Equal(t, 3, len(files))
	}
}

func TestNewWalSegmentOnTruncate(t *testing.T) {
	h, wlog := newTestHead(t, 1000, false)
	defer func() {
		require.NoError(t, h.Close())
	}()
	add := func(ts int64) {
		app := h.Appender(context.Background())
		_, err := app.Append(0, labels.Labels{{Name: "a", Value: "b"}}, ts, 0)
		require.NoError(t, err)
		require.NoError(t, app.Commit())
	}

	add(0)
	_, last, err := wal.Segments(wlog.Dir())
	require.NoError(t, err)
	require.Equal(t, 0, last)

	add(1)
	require.NoError(t, h.Truncate(1))
	_, last, err = wal.Segments(wlog.Dir())
	require.NoError(t, err)
	require.Equal(t, 1, last)

	add(2)
	require.NoError(t, h.Truncate(2))
	_, last, err = wal.Segments(wlog.Dir())
	require.NoError(t, err)
	require.Equal(t, 2, last)
}

func TestAddDuplicateLabelName(t *testing.T) {
	h, _ := newTestHead(t, 1000, false)
	defer func() {
		require.NoError(t, h.Close())
	}()

	add := func(labels labels.Labels, labelName string) {
		app := h.Appender(context.Background())
		_, err := app.Append(0, labels, 0, 0)
		require.Error(t, err)
		require.Equal(t, fmt.Sprintf(`label name "%s" is not unique: invalid sample`, labelName), err.Error())
	}

	add(labels.Labels{{Name: "a", Value: "c"}, {Name: "a", Value: "b"}}, "a")
	add(labels.Labels{{Name: "a", Value: "c"}, {Name: "a", Value: "c"}}, "a")
	add(labels.Labels{{Name: "__name__", Value: "up"}, {Name: "job", Value: "prometheus"}, {Name: "le", Value: "500"}, {Name: "le", Value: "400"}, {Name: "unit", Value: "s"}}, "le")
}

func TestMemSeriesIsolation(t *testing.T) {
	if defaultIsolationDisabled {
		t.Skip("skipping test since tsdb isolation is disabled")
	}

	// Put a series, select it. GC it and then access it.
	lastValue := func(h *Head, maxAppendID uint64) int {
		idx, err := h.Index()

		require.NoError(t, err)

		iso := h.iso.State(math.MinInt64, math.MaxInt64)
		iso.maxAppendID = maxAppendID

		chunks, err := h.chunksRange(math.MinInt64, math.MaxInt64, iso)
		require.NoError(t, err)
		// Hm.. here direct block chunk querier might be required?
		querier := blockQuerier{
			blockBaseQuerier: &blockBaseQuerier{
				index:      idx,
				chunks:     chunks,
				tombstones: tombstones.NewMemTombstones(),

				mint: 0,
				maxt: 10000,
			},
		}

		require.NoError(t, err)
		defer querier.Close()

		ss := querier.Select(false, nil, labels.MustNewMatcher(labels.MatchEqual, "foo", "bar"))
		_, seriesSet, ws, err := expandSeriesSet(ss)
		require.NoError(t, err)
		require.Equal(t, 0, len(ws))

		for _, series := range seriesSet {
			return int(series[len(series)-1].v)
		}
		return -1
	}

	addSamples := func(h *Head) int {
		i := 1
		for ; i <= 1000; i++ {
			var app storage.Appender
			// To initialize bounds.
			if h.MinTime() == math.MaxInt64 {
				app = &initAppender{head: h}
			} else {
				a := h.appender()
				a.cleanupAppendIDsBelow = 0
				app = a
			}

			_, err := app.Append(0, labels.FromStrings("foo", "bar"), int64(i), float64(i))
			require.NoError(t, err)
			require.NoError(t, app.Commit())
		}
		return i
	}

	testIsolation := func(h *Head, i int) {
	}

	// Test isolation without restart of Head.
	hb, _ := newTestHead(t, 1000, false)
	i := addSamples(hb)
	testIsolation(hb, i)

	// Test simple cases in different chunks when no appendID cleanup has been performed.
	require.Equal(t, 10, lastValue(hb, 10))
	require.Equal(t, 130, lastValue(hb, 130))
	require.Equal(t, 160, lastValue(hb, 160))
	require.Equal(t, 240, lastValue(hb, 240))
	require.Equal(t, 500, lastValue(hb, 500))
	require.Equal(t, 750, lastValue(hb, 750))
	require.Equal(t, 995, lastValue(hb, 995))
	require.Equal(t, 999, lastValue(hb, 999))

	// Cleanup appendIDs below 500.
	app := hb.appender()
	app.cleanupAppendIDsBelow = 500
	_, err := app.Append(0, labels.FromStrings("foo", "bar"), int64(i), float64(i))
	require.NoError(t, err)
	require.NoError(t, app.Commit())
	i++

	// We should not get queries with a maxAppendID below 500 after the cleanup,
	// but they only take the remaining appendIDs into account.
	require.Equal(t, 499, lastValue(hb, 10))
	require.Equal(t, 499, lastValue(hb, 130))
	require.Equal(t, 499, lastValue(hb, 160))
	require.Equal(t, 499, lastValue(hb, 240))
	require.Equal(t, 500, lastValue(hb, 500))
	require.Equal(t, 995, lastValue(hb, 995))
	require.Equal(t, 999, lastValue(hb, 999))

	// Cleanup appendIDs below 1000, which means the sample buffer is
	// the only thing with appendIDs.
	app = hb.appender()
	app.cleanupAppendIDsBelow = 1000
	_, err = app.Append(0, labels.FromStrings("foo", "bar"), int64(i), float64(i))
	require.NoError(t, err)
	require.NoError(t, app.Commit())
	require.Equal(t, 999, lastValue(hb, 998))
	require.Equal(t, 999, lastValue(hb, 999))
	require.Equal(t, 1000, lastValue(hb, 1000))
	require.Equal(t, 1001, lastValue(hb, 1001))
	require.Equal(t, 1002, lastValue(hb, 1002))
	require.Equal(t, 1002, lastValue(hb, 1003))

	i++
	// Cleanup appendIDs below 1001, but with a rollback.
	app = hb.appender()
	app.cleanupAppendIDsBelow = 1001
	_, err = app.Append(0, labels.FromStrings("foo", "bar"), int64(i), float64(i))
	require.NoError(t, err)
	require.NoError(t, app.Rollback())
	require.Equal(t, 1000, lastValue(hb, 999))
	require.Equal(t, 1000, lastValue(hb, 1000))
	require.Equal(t, 1001, lastValue(hb, 1001))
	require.Equal(t, 1002, lastValue(hb, 1002))
	require.Equal(t, 1002, lastValue(hb, 1003))

	require.NoError(t, hb.Close())

	// Test isolation with restart of Head. This is to verify the num samples of chunks after m-map chunk replay.
	hb, w := newTestHead(t, 1000, false)
	i = addSamples(hb)
	require.NoError(t, hb.Close())

	wlog, err := wal.NewSize(nil, nil, w.Dir(), 32768, false)
	require.NoError(t, err)
	opts := DefaultHeadOptions()
	opts.ChunkRange = 1000
	opts.ChunkDirRoot = wlog.Dir()
	hb, err = NewHead(nil, nil, wlog, nil, opts, nil)
	defer func() { require.NoError(t, hb.Close()) }()
	require.NoError(t, err)
	require.NoError(t, hb.Init(0))

	// No appends after restarting. Hence all should return the last value.
	require.Equal(t, 1000, lastValue(hb, 10))
	require.Equal(t, 1000, lastValue(hb, 130))
	require.Equal(t, 1000, lastValue(hb, 160))
	require.Equal(t, 1000, lastValue(hb, 240))
	require.Equal(t, 1000, lastValue(hb, 500))

	// Cleanup appendIDs below 1000, which means the sample buffer is
	// the only thing with appendIDs.
	app = hb.appender()
	_, err = app.Append(0, labels.FromStrings("foo", "bar"), int64(i), float64(i))
	i++
	require.NoError(t, err)
	require.NoError(t, app.Commit())
	require.Equal(t, 1001, lastValue(hb, 998))
	require.Equal(t, 1001, lastValue(hb, 999))
	require.Equal(t, 1001, lastValue(hb, 1000))
	require.Equal(t, 1001, lastValue(hb, 1001))
	require.Equal(t, 1001, lastValue(hb, 1002))
	require.Equal(t, 1001, lastValue(hb, 1003))

	// Cleanup appendIDs below 1002, but with a rollback.
	app = hb.appender()
	_, err = app.Append(0, labels.FromStrings("foo", "bar"), int64(i), float64(i))
	require.NoError(t, err)
	require.NoError(t, app.Rollback())
	require.Equal(t, 1001, lastValue(hb, 999))
	require.Equal(t, 1001, lastValue(hb, 1000))
	require.Equal(t, 1001, lastValue(hb, 1001))
	require.Equal(t, 1001, lastValue(hb, 1002))
	require.Equal(t, 1001, lastValue(hb, 1003))
}

func TestIsolationRollback(t *testing.T) {
	if defaultIsolationDisabled {
		t.Skip("skipping test since tsdb isolation is disabled")
	}

	// Rollback after a failed append and test if the low watermark has progressed anyway.
	hb, _ := newTestHead(t, 1000, false)
	defer func() {
		require.NoError(t, hb.Close())
	}()

	app := hb.Appender(context.Background())
	_, err := app.Append(0, labels.FromStrings("foo", "bar"), 0, 0)
	require.NoError(t, err)
	require.NoError(t, app.Commit())
	require.Equal(t, uint64(1), hb.iso.lowWatermark())

	app = hb.Appender(context.Background())
	_, err = app.Append(0, labels.FromStrings("foo", "bar"), 1, 1)
	require.NoError(t, err)
	_, err = app.Append(0, labels.FromStrings("foo", "bar", "foo", "baz"), 2, 2)
	require.Error(t, err)
	require.NoError(t, app.Rollback())
	require.Equal(t, uint64(2), hb.iso.lowWatermark())

	app = hb.Appender(context.Background())
	_, err = app.Append(0, labels.FromStrings("foo", "bar"), 3, 3)
	require.NoError(t, err)
	require.NoError(t, app.Commit())
	require.Equal(t, uint64(3), hb.iso.lowWatermark(), "Low watermark should proceed to 3 even if append #2 was rolled back.")
}

func TestIsolationLowWatermarkMonotonous(t *testing.T) {
	if defaultIsolationDisabled {
		t.Skip("skipping test since tsdb isolation is disabled")
	}

	hb, _ := newTestHead(t, 1000, false)
	defer func() {
		require.NoError(t, hb.Close())
	}()

	app1 := hb.Appender(context.Background())
	_, err := app1.Append(0, labels.FromStrings("foo", "bar"), 0, 0)
	require.NoError(t, err)
	require.NoError(t, app1.Commit())
	require.Equal(t, uint64(1), hb.iso.lowWatermark(), "Low watermark should by 1 after 1st append.")

	app1 = hb.Appender(context.Background())
	_, err = app1.Append(0, labels.FromStrings("foo", "bar"), 1, 1)
	require.NoError(t, err)
	require.Equal(t, uint64(2), hb.iso.lowWatermark(), "Low watermark should be two, even if append is not committed yet.")

	app2 := hb.Appender(context.Background())
	_, err = app2.Append(0, labels.FromStrings("foo", "baz"), 1, 1)
	require.NoError(t, err)
	require.NoError(t, app2.Commit())
	require.Equal(t, uint64(2), hb.iso.lowWatermark(), "Low watermark should stay two because app1 is not committed yet.")

	is := hb.iso.State(math.MinInt64, math.MaxInt64)
	require.Equal(t, uint64(2), hb.iso.lowWatermark(), "After simulated read (iso state retrieved), low watermark should stay at 2.")

	require.NoError(t, app1.Commit())
	require.Equal(t, uint64(2), hb.iso.lowWatermark(), "Even after app1 is committed, low watermark should stay at 2 because read is still ongoing.")

	is.Close()
	require.Equal(t, uint64(3), hb.iso.lowWatermark(), "After read has finished (iso state closed), low watermark should jump to three.")
}

func TestIsolationAppendIDZeroIsNoop(t *testing.T) {
	if defaultIsolationDisabled {
		t.Skip("skipping test since tsdb isolation is disabled")
	}

	h, _ := newTestHead(t, 1000, false)
	defer func() {
		require.NoError(t, h.Close())
	}()

	h.initTime(0)

	s, _, _ := h.getOrCreate(1, labels.FromStrings("a", "1"))

	_, ok, _ := s.append(0, 0, 0, h.chunkDiskMapper)
	require.True(t, ok, "Series append failed.")
	require.Equal(t, 0, s.txs.txIDCount, "Series should not have an appendID after append with appendID=0.")
}

func TestHeadSeriesChunkRace(t *testing.T) {
	for i := 0; i < 1000; i++ {
		testHeadSeriesChunkRace(t)
	}
}

func TestIsolationWithoutAdd(t *testing.T) {
	if defaultIsolationDisabled {
		t.Skip("skipping test since tsdb isolation is disabled")
	}

	hb, _ := newTestHead(t, 1000, false)
	defer func() {
		require.NoError(t, hb.Close())
	}()

	app := hb.Appender(context.Background())
	require.NoError(t, app.Commit())

	app = hb.Appender(context.Background())
	_, err := app.Append(0, labels.FromStrings("foo", "baz"), 1, 1)
	require.NoError(t, err)
	require.NoError(t, app.Commit())

	require.Equal(t, hb.iso.lastAppendID(), hb.iso.lowWatermark(), "High watermark should be equal to the low watermark")
}

func TestOutOfOrderSamplesMetric(t *testing.T) {
	dir := t.TempDir()

	db, err := Open(dir, nil, nil, DefaultOptions(), nil)
	require.NoError(t, err)
	defer func() {
		require.NoError(t, db.Close())
	}()
	db.DisableCompactions()

	ctx := context.Background()
	app := db.Appender(ctx)
	for i := 1; i <= 5; i++ {
		_, err = app.Append(0, labels.FromStrings("a", "b"), int64(i), 99)
		require.NoError(t, err)
	}
	require.NoError(t, app.Commit())

	// Test out of order metric.
	require.Equal(t, 0.0, prom_testutil.ToFloat64(db.head.metrics.outOfOrderSamples))
	app = db.Appender(ctx)
	_, err = app.Append(0, labels.FromStrings("a", "b"), 2, 99)
	require.Equal(t, storage.ErrOutOfOrderSample, err)
	require.Equal(t, 1.0, prom_testutil.ToFloat64(db.head.metrics.outOfOrderSamples))

	_, err = app.Append(0, labels.FromStrings("a", "b"), 3, 99)
	require.Equal(t, storage.ErrOutOfOrderSample, err)
	require.Equal(t, 2.0, prom_testutil.ToFloat64(db.head.metrics.outOfOrderSamples))

	_, err = app.Append(0, labels.FromStrings("a", "b"), 4, 99)
	require.Equal(t, storage.ErrOutOfOrderSample, err)
	require.Equal(t, 3.0, prom_testutil.ToFloat64(db.head.metrics.outOfOrderSamples))
	require.NoError(t, app.Commit())

	// Compact Head to test out of bound metric.
	app = db.Appender(ctx)
	_, err = app.Append(0, labels.FromStrings("a", "b"), DefaultBlockDuration*2, 99)
	require.NoError(t, err)
	require.NoError(t, app.Commit())

	require.Equal(t, int64(math.MinInt64), db.head.minValidTime.Load())
	require.NoError(t, db.Compact())
	require.Greater(t, db.head.minValidTime.Load(), int64(0))

	app = db.Appender(ctx)
	_, err = app.Append(0, labels.FromStrings("a", "b"), db.head.minValidTime.Load()-2, 99)
	require.Equal(t, storage.ErrOutOfBounds, err)
	require.Equal(t, 1.0, prom_testutil.ToFloat64(db.head.metrics.outOfBoundSamples))

	_, err = app.Append(0, labels.FromStrings("a", "b"), db.head.minValidTime.Load()-1, 99)
	require.Equal(t, storage.ErrOutOfBounds, err)
	require.Equal(t, 2.0, prom_testutil.ToFloat64(db.head.metrics.outOfBoundSamples))
	require.NoError(t, app.Commit())

	// Some more valid samples for out of order.
	app = db.Appender(ctx)
	for i := 1; i <= 5; i++ {
		_, err = app.Append(0, labels.FromStrings("a", "b"), db.head.minValidTime.Load()+DefaultBlockDuration+int64(i), 99)
		require.NoError(t, err)
	}
	require.NoError(t, app.Commit())

	// Test out of order metric.
	app = db.Appender(ctx)
	_, err = app.Append(0, labels.FromStrings("a", "b"), db.head.minValidTime.Load()+DefaultBlockDuration+2, 99)
	require.Equal(t, storage.ErrOutOfOrderSample, err)
	require.Equal(t, 4.0, prom_testutil.ToFloat64(db.head.metrics.outOfOrderSamples))

	_, err = app.Append(0, labels.FromStrings("a", "b"), db.head.minValidTime.Load()+DefaultBlockDuration+3, 99)
	require.Equal(t, storage.ErrOutOfOrderSample, err)
	require.Equal(t, 5.0, prom_testutil.ToFloat64(db.head.metrics.outOfOrderSamples))

	_, err = app.Append(0, labels.FromStrings("a", "b"), db.head.minValidTime.Load()+DefaultBlockDuration+4, 99)
	require.Equal(t, storage.ErrOutOfOrderSample, err)
	require.Equal(t, 6.0, prom_testutil.ToFloat64(db.head.metrics.outOfOrderSamples))
	require.NoError(t, app.Commit())
}

func testHeadSeriesChunkRace(t *testing.T) {
	h, _ := newTestHead(t, 1000, false)
	defer func() {
		require.NoError(t, h.Close())
	}()
	require.NoError(t, h.Init(0))
	app := h.Appender(context.Background())

	s2, err := app.Append(0, labels.FromStrings("foo2", "bar"), 5, 0)
	require.NoError(t, err)
	for ts := int64(6); ts < 11; ts++ {
		_, err = app.Append(s2, nil, ts, 0)
		require.NoError(t, err)
	}
	require.NoError(t, app.Commit())

	var wg sync.WaitGroup
	matcher := labels.MustNewMatcher(labels.MatchEqual, "", "")
	q, err := NewBlockQuerier(h, 18, 22)
	require.NoError(t, err)
	defer q.Close()

	wg.Add(1)
	go func() {
		h.updateMinMaxTime(20, 25)
		h.gc()
		wg.Done()
	}()
	ss := q.Select(false, nil, matcher)
	for ss.Next() {
	}
	require.NoError(t, ss.Err())
	wg.Wait()
}

func TestHeadLabelNamesValuesWithMinMaxRange(t *testing.T) {
	head, _ := newTestHead(t, 1000, false)
	defer func() {
		require.NoError(t, head.Close())
	}()

	const (
		firstSeriesTimestamp  int64 = 100
		secondSeriesTimestamp int64 = 200
		lastSeriesTimestamp   int64 = 300
	)
	var (
		seriesTimestamps = []int64{
			firstSeriesTimestamp,
			secondSeriesTimestamp,
			lastSeriesTimestamp,
		}
		expectedLabelNames  = []string{"a", "b", "c"}
		expectedLabelValues = []string{"d", "e", "f"}
	)

	app := head.Appender(context.Background())
	for i, name := range expectedLabelNames {
		_, err := app.Append(0, labels.Labels{{Name: name, Value: expectedLabelValues[i]}}, seriesTimestamps[i], 0)
		require.NoError(t, err)
	}
	require.NoError(t, app.Commit())
	require.Equal(t, head.MinTime(), firstSeriesTimestamp)
	require.Equal(t, head.MaxTime(), lastSeriesTimestamp)

	testCases := []struct {
		name           string
		mint           int64
		maxt           int64
		expectedNames  []string
		expectedValues []string
	}{
		{"maxt less than head min", head.MaxTime() - 10, head.MinTime() - 10, []string{}, []string{}},
		{"mint less than head max", head.MaxTime() + 10, head.MinTime() + 10, []string{}, []string{}},
		{"mint and maxt outside head", head.MaxTime() + 10, head.MinTime() - 10, []string{}, []string{}},
		{"mint and maxt within head", head.MaxTime() - 10, head.MinTime() + 10, expectedLabelNames, expectedLabelValues},
	}

	for _, tt := range testCases {
		t.Run(tt.name, func(t *testing.T) {
			headIdxReader := head.indexRange(tt.mint, tt.maxt)
			actualLabelNames, err := headIdxReader.LabelNames()
			require.NoError(t, err)
			require.Equal(t, tt.expectedNames, actualLabelNames)
			if len(tt.expectedValues) > 0 {
				for i, name := range expectedLabelNames {
					actualLabelValue, err := headIdxReader.SortedLabelValues(name)
					require.NoError(t, err)
					require.Equal(t, []string{tt.expectedValues[i]}, actualLabelValue)
				}
			}
		})
	}
}

func TestHeadLabelValuesWithMatchers(t *testing.T) {
	head, _ := newTestHead(t, 1000, false)
	t.Cleanup(func() { require.NoError(t, head.Close()) })

	app := head.Appender(context.Background())
	for i := 0; i < 100; i++ {
		_, err := app.Append(0, labels.Labels{
			{Name: "tens", Value: fmt.Sprintf("value%d", i/10)},
			{Name: "unique", Value: fmt.Sprintf("value%d", i)},
		}, 100, 0)
		require.NoError(t, err)
	}
	require.NoError(t, app.Commit())

	testCases := []struct {
		name           string
		labelName      string
		matchers       []*labels.Matcher
		expectedValues []string
	}{
		{
			name:           "get tens based on unique id",
			labelName:      "tens",
			matchers:       []*labels.Matcher{labels.MustNewMatcher(labels.MatchEqual, "unique", "value35")},
			expectedValues: []string{"value3"},
		}, {
			name:           "get unique ids based on a ten",
			labelName:      "unique",
			matchers:       []*labels.Matcher{labels.MustNewMatcher(labels.MatchEqual, "tens", "value1")},
			expectedValues: []string{"value10", "value11", "value12", "value13", "value14", "value15", "value16", "value17", "value18", "value19"},
		}, {
			name:           "get tens by pattern matching on unique id",
			labelName:      "tens",
			matchers:       []*labels.Matcher{labels.MustNewMatcher(labels.MatchRegexp, "unique", "value[5-7]5")},
			expectedValues: []string{"value5", "value6", "value7"},
		}, {
			name:           "get tens by matching for absence of unique label",
			labelName:      "tens",
			matchers:       []*labels.Matcher{labels.MustNewMatcher(labels.MatchNotEqual, "unique", "")},
			expectedValues: []string{"value0", "value1", "value2", "value3", "value4", "value5", "value6", "value7", "value8", "value9"},
		},
	}

	for _, tt := range testCases {
		t.Run(tt.name, func(t *testing.T) {
			headIdxReader := head.indexRange(0, 200)

			actualValues, err := headIdxReader.SortedLabelValues(tt.labelName, tt.matchers...)
			require.NoError(t, err)
			require.Equal(t, tt.expectedValues, actualValues)

			actualValues, err = headIdxReader.LabelValues(tt.labelName, tt.matchers...)
			sort.Strings(actualValues)
			require.NoError(t, err)
			require.Equal(t, tt.expectedValues, actualValues)
		})
	}
}

func TestHeadLabelNamesWithMatchers(t *testing.T) {
	head, _ := newTestHead(t, 1000, false)
	defer func() {
		require.NoError(t, head.Close())
	}()

	app := head.Appender(context.Background())
	for i := 0; i < 100; i++ {
		_, err := app.Append(0, labels.Labels{
			{Name: "unique", Value: fmt.Sprintf("value%d", i)},
		}, 100, 0)
		require.NoError(t, err)

		if i%10 == 0 {
			_, err := app.Append(0, labels.Labels{
				{Name: "tens", Value: fmt.Sprintf("value%d", i/10)},
				{Name: "unique", Value: fmt.Sprintf("value%d", i)},
			}, 100, 0)
			require.NoError(t, err)
		}

		if i%20 == 0 {
			_, err := app.Append(0, labels.Labels{
				{Name: "tens", Value: fmt.Sprintf("value%d", i/10)},
				{Name: "twenties", Value: fmt.Sprintf("value%d", i/20)},
				{Name: "unique", Value: fmt.Sprintf("value%d", i)},
			}, 100, 0)
			require.NoError(t, err)
		}
	}
	require.NoError(t, app.Commit())

	testCases := []struct {
		name          string
		labelName     string
		matchers      []*labels.Matcher
		expectedNames []string
	}{
		{
			name:          "get with non-empty unique: all",
			matchers:      []*labels.Matcher{labels.MustNewMatcher(labels.MatchNotEqual, "unique", "")},
			expectedNames: []string{"tens", "twenties", "unique"},
		}, {
			name:          "get with unique ending in 1: only unique",
			matchers:      []*labels.Matcher{labels.MustNewMatcher(labels.MatchRegexp, "unique", "value.*1")},
			expectedNames: []string{"unique"},
		}, {
			name:          "get with unique = value20: all",
			matchers:      []*labels.Matcher{labels.MustNewMatcher(labels.MatchEqual, "unique", "value20")},
			expectedNames: []string{"tens", "twenties", "unique"},
		}, {
			name:          "get tens = 1: unique & tens",
			matchers:      []*labels.Matcher{labels.MustNewMatcher(labels.MatchEqual, "tens", "value1")},
			expectedNames: []string{"tens", "unique"},
		},
	}

	for _, tt := range testCases {
		t.Run(tt.name, func(t *testing.T) {
			headIdxReader := head.indexRange(0, 200)

			actualNames, err := headIdxReader.LabelNames(tt.matchers...)
			require.NoError(t, err)
			require.Equal(t, tt.expectedNames, actualNames)
		})
	}
}

func TestHeadShardedPostings(t *testing.T) {
	head, _ := newTestHead(t, 1000, false)
	defer func() {
		require.NoError(t, head.Close())
	}()

	// Append some series.
	app := head.Appender(context.Background())
	for i := 0; i < 100; i++ {
		_, err := app.Append(0, labels.Labels{
			{Name: "unique", Value: fmt.Sprintf("value%d", i)},
			{Name: "const", Value: "1"},
		}, 100, 0)
		require.NoError(t, err)
	}
	require.NoError(t, app.Commit())

	ir := head.indexRange(0, 200)

	// List all postings for a given label value. This is what we expect to get
	// in output from all shards.
	p, err := ir.Postings("const", "1")
	require.NoError(t, err)

	var expected []storage.SeriesRef
	for p.Next() {
		expected = append(expected, p.At())
	}
	require.NoError(t, p.Err())
	require.Greater(t, len(expected), 0)

	// Query the same postings for each shard.
	const shardCount = uint64(4)
	actualShards := make(map[uint64][]storage.SeriesRef)
	actualPostings := make([]storage.SeriesRef, 0, len(expected))

	for shardIndex := uint64(0); shardIndex < shardCount; shardIndex++ {
		p, err = ir.Postings("const", "1")
		require.NoError(t, err)

		p = ir.ShardedPostings(p, shardIndex, shardCount)
		for p.Next() {
			ref := p.At()

			actualShards[shardIndex] = append(actualShards[shardIndex], ref)
			actualPostings = append(actualPostings, ref)
		}
		require.NoError(t, p.Err())
	}

	// We expect the postings merged out of shards is the exact same of the non sharded ones.
	require.ElementsMatch(t, expected, actualPostings)

	// We expect the series in each shard are the expected ones.
	for shardIndex, ids := range actualShards {
		for _, id := range ids {
			var lbls labels.Labels

			require.NoError(t, ir.Series(id, &lbls, nil))
			require.Equal(t, shardIndex, lbls.Hash()%shardCount)
		}
	}
}

func TestErrReuseAppender(t *testing.T) {
	head, _ := newTestHead(t, 1000, false)
	defer func() {
		require.NoError(t, head.Close())
	}()

	app := head.Appender(context.Background())
	_, err := app.Append(0, labels.Labels{{Name: "test", Value: "test"}}, 0, 0)
	require.NoError(t, err)
	require.NoError(t, app.Commit())
	require.Error(t, app.Commit())
	require.Error(t, app.Rollback())

	app = head.Appender(context.Background())
	_, err = app.Append(0, labels.Labels{{Name: "test", Value: "test"}}, 1, 0)
	require.NoError(t, err)
	require.NoError(t, app.Rollback())
	require.Error(t, app.Rollback())
	require.Error(t, app.Commit())

	app = head.Appender(context.Background())
	_, err = app.Append(0, labels.Labels{{Name: "test", Value: "test"}}, 2, 0)
	require.NoError(t, err)
	require.NoError(t, app.Commit())
	require.Error(t, app.Rollback())
	require.Error(t, app.Commit())

	app = head.Appender(context.Background())
	_, err = app.Append(0, labels.Labels{{Name: "test", Value: "test"}}, 3, 0)
	require.NoError(t, err)
	require.NoError(t, app.Rollback())
	require.Error(t, app.Commit())
	require.Error(t, app.Rollback())
}

func TestHeadMintAfterTruncation(t *testing.T) {
	chunkRange := int64(2000)
	head, _ := newTestHead(t, chunkRange, false)

	app := head.Appender(context.Background())
	_, err := app.Append(0, labels.Labels{{Name: "a", Value: "b"}}, 100, 100)
	require.NoError(t, err)
	_, err = app.Append(0, labels.Labels{{Name: "a", Value: "b"}}, 4000, 200)
	require.NoError(t, err)
	_, err = app.Append(0, labels.Labels{{Name: "a", Value: "b"}}, 8000, 300)
	require.NoError(t, err)
	require.NoError(t, app.Commit())

	// Truncating outside the appendable window and actual mint being outside
	// appendable window should leave mint at the actual mint.
	require.NoError(t, head.Truncate(3500))
	require.Equal(t, int64(4000), head.MinTime())
	require.Equal(t, int64(4000), head.minValidTime.Load())

	// After truncation outside the appendable window if the actual min time
	// is in the appendable window then we should leave mint at the start of appendable window.
	require.NoError(t, head.Truncate(5000))
	require.Equal(t, head.appendableMinValidTime(), head.MinTime())
	require.Equal(t, head.appendableMinValidTime(), head.minValidTime.Load())

	// If the truncation time is inside the appendable window, then the min time
	// should be the truncation time.
	require.NoError(t, head.Truncate(7500))
	require.Equal(t, int64(7500), head.MinTime())
	require.Equal(t, int64(7500), head.minValidTime.Load())

	require.NoError(t, head.Close())
}

func TestHeadExemplars(t *testing.T) {
	chunkRange := int64(2000)
	head, _ := newTestHead(t, chunkRange, false)
	app := head.Appender(context.Background())

	l := labels.FromStrings("traceId", "123")
	// It is perfectly valid to add Exemplars before the current start time -
	// histogram buckets that haven't been update in a while could still be
	// exported exemplars from an hour ago.
	ref, err := app.Append(0, labels.Labels{{Name: "a", Value: "b"}}, 100, 100)
	require.NoError(t, err)
	_, err = app.AppendExemplar(ref, l, exemplar.Exemplar{
		Labels: l,
		HasTs:  true,
		Ts:     -1000,
		Value:  1,
	})
	require.NoError(t, err)
	require.NoError(t, app.Commit())
	require.NoError(t, head.Close())
}

func BenchmarkHeadLabelValuesWithMatchers(b *testing.B) {
	chunkRange := int64(2000)
	head, _ := newTestHead(b, chunkRange, false)
	b.Cleanup(func() { require.NoError(b, head.Close()) })

	app := head.Appender(context.Background())

	metricCount := 1000000
	for i := 0; i < metricCount; i++ {
		// Note these series are not created in sort order: 'value2' sorts after 'value10'.
		// This makes a big difference to the benchmark timing.
		_, err := app.Append(0, labels.Labels{
			{Name: "a_unique", Value: fmt.Sprintf("value%d", i)},
			{Name: "b_tens", Value: fmt.Sprintf("value%d", i/(metricCount/10))},
			{Name: "c_ninety", Value: fmt.Sprintf("value%d", i/(metricCount/10)/9)}, // "0" for the first 90%, then "1"
		}, 100, 0)
		require.NoError(b, err)
	}
	require.NoError(b, app.Commit())

	headIdxReader := head.indexRange(0, 200)
	matchers := []*labels.Matcher{labels.MustNewMatcher(labels.MatchEqual, "c_ninety", "value0")}

	b.ResetTimer()
	b.ReportAllocs()

	for benchIdx := 0; benchIdx < b.N; benchIdx++ {
		actualValues, err := headIdxReader.LabelValues("b_tens", matchers...)
		require.NoError(b, err)
		require.Equal(b, 9, len(actualValues))
	}
}

func TestMemSafeIteratorSeekIntoBuffer(t *testing.T) {
	dir := t.TempDir()
	// This is usually taken from the Head, but passing manually here.
	chunkDiskMapper, err := chunks.NewChunkDiskMapper(nil, dir, chunkenc.NewPool(), chunks.DefaultWriteBufferSize, chunks.DefaultWriteQueueSize)
	require.NoError(t, err)
	defer func() {
		require.NoError(t, chunkDiskMapper.Close())
	}()

	lbls := labels.Labels{}
	s := newMemSeries(lbls, 1, lbls.Hash(), 500, 0, 1, 0, nil, defaultIsolationDisabled)

	for i := 0; i < 7; i++ {
		_, ok, _ := s.append(int64(i), float64(i), 0, chunkDiskMapper)
		require.True(t, ok, "sample append failed")
	}

	it := s.iterator(s.headChunkID(len(s.mmappedChunks)), nil, chunkDiskMapper, nil)
	_, ok := it.(*memSafeIterator)
	require.True(t, ok)

	// First point.
	require.Equal(t, chunkenc.ValFloat, it.Seek(0))
	ts, val := it.At()
	require.Equal(t, int64(0), ts)
	require.Equal(t, float64(0), val)

	// Advance one point.
	require.Equal(t, chunkenc.ValFloat, it.Next())
	ts, val = it.At()
	require.Equal(t, int64(1), ts)
	require.Equal(t, float64(1), val)

	// Seeking an older timestamp shouldn't cause the iterator to go backwards.
	require.Equal(t, chunkenc.ValFloat, it.Seek(0))
	ts, val = it.At()
	require.Equal(t, int64(1), ts)
	require.Equal(t, float64(1), val)

	// Seek into the buffer.
	require.Equal(t, chunkenc.ValFloat, it.Seek(3))
	ts, val = it.At()
	require.Equal(t, int64(3), ts)
	require.Equal(t, float64(3), val)

	// Iterate through the rest of the buffer.
	for i := 4; i < 7; i++ {
		require.Equal(t, chunkenc.ValFloat, it.Next())
		ts, val = it.At()
		require.Equal(t, int64(i), ts)
		require.Equal(t, float64(i), val)
	}

	// Run out of elements in the iterator.
	require.Equal(t, chunkenc.ValNone, it.Next())
	require.Equal(t, chunkenc.ValNone, it.Seek(7))
}

// Tests https://github.com/prometheus/prometheus/issues/8221.
func TestChunkNotFoundHeadGCRace(t *testing.T) {
	db := newTestDB(t)
	db.DisableCompactions()

	var (
		app        = db.Appender(context.Background())
		ref        = storage.SeriesRef(0)
		mint, maxt = int64(0), int64(0)
		err        error
	)

	// Appends samples to span over 1.5 block ranges.
	// 7 chunks with 15s scrape interval.
	for i := int64(0); i <= 120*7; i++ {
		ts := i * DefaultBlockDuration / (4 * 120)
		ref, err = app.Append(ref, labels.FromStrings("a", "b"), ts, float64(i))
		require.NoError(t, err)
		maxt = ts
	}
	require.NoError(t, app.Commit())

	// Get a querier before compaction (or when compaction is about to begin).
	q, err := db.Querier(context.Background(), mint, maxt)
	require.NoError(t, err)

	// Query the compacted range and get the first series before compaction.
	ss := q.Select(true, nil, labels.MustNewMatcher(labels.MatchEqual, "a", "b"))
	require.True(t, ss.Next())
	s := ss.At()

	var wg sync.WaitGroup
	wg.Add(1)
	go func() {
		defer wg.Done()
		// Compacting head while the querier spans the compaction time.
		require.NoError(t, db.Compact())
		require.Greater(t, len(db.Blocks()), 0)
	}()

	// Give enough time for compaction to finish.
	// We expect it to be blocked until querier is closed.
	<-time.After(3 * time.Second)

	// Now consume after compaction when it's gone.
	it := s.Iterator()
	for it.Next() == chunkenc.ValFloat {
		_, _ = it.At()
	}
	// It should error here without any fix for the mentioned issue.
	require.NoError(t, it.Err())
	for ss.Next() {
		s = ss.At()
		it := s.Iterator()
		for it.Next() == chunkenc.ValFloat {
			_, _ = it.At()
		}
		require.NoError(t, it.Err())
	}
	require.NoError(t, ss.Err())

	require.NoError(t, q.Close())
	wg.Wait()
}

// Tests https://github.com/prometheus/prometheus/issues/9079.
func TestDataMissingOnQueryDuringCompaction(t *testing.T) {
	db := newTestDB(t)
	db.DisableCompactions()

	var (
		app        = db.Appender(context.Background())
		ref        = storage.SeriesRef(0)
		mint, maxt = int64(0), int64(0)
		err        error
	)

	// Appends samples to span over 1.5 block ranges.
	expSamples := make([]tsdbutil.Sample, 0)
	// 7 chunks with 15s scrape interval.
	for i := int64(0); i <= 120*7; i++ {
		ts := i * DefaultBlockDuration / (4 * 120)
		ref, err = app.Append(ref, labels.FromStrings("a", "b"), ts, float64(i))
		require.NoError(t, err)
		maxt = ts
		expSamples = append(expSamples, sample{ts, float64(i), nil, nil})
	}
	require.NoError(t, app.Commit())

	// Get a querier before compaction (or when compaction is about to begin).
	q, err := db.Querier(context.Background(), mint, maxt)
	require.NoError(t, err)

	var wg sync.WaitGroup
	wg.Add(1)
	go func() {
		defer wg.Done()
		// Compacting head while the querier spans the compaction time.
		require.NoError(t, db.Compact())
		require.Greater(t, len(db.Blocks()), 0)
	}()

	// Give enough time for compaction to finish.
	// We expect it to be blocked until querier is closed.
	<-time.After(3 * time.Second)

	// Querying the querier that was got before compaction.
	series := query(t, q, labels.MustNewMatcher(labels.MatchEqual, "a", "b"))
	require.Equal(t, map[string][]tsdbutil.Sample{`{a="b"}`: expSamples}, series)

	wg.Wait()
}

func TestIsQuerierCollidingWithTruncation(t *testing.T) {
	db := newTestDB(t)
	db.DisableCompactions()

	var (
		app = db.Appender(context.Background())
		ref = storage.SeriesRef(0)
		err error
	)

	for i := int64(0); i <= 3000; i++ {
		ref, err = app.Append(ref, labels.FromStrings("a", "b"), i, float64(i))
		require.NoError(t, err)
	}
	require.NoError(t, app.Commit())

	// This mocks truncation.
	db.head.memTruncationInProcess.Store(true)
	db.head.lastMemoryTruncationTime.Store(2000)

	// Test that IsQuerierValid suggests correct querier ranges.
	cases := []struct {
		mint, maxt                int64 // For the querier.
		expShouldClose, expGetNew bool
		expNewMint                int64
	}{
		{-200, -100, true, false, 0},
		{-200, 300, true, false, 0},
		{100, 1900, true, false, 0},
		{1900, 2200, true, true, 2000},
		{2000, 2500, false, false, 0},
	}

	for _, c := range cases {
		t.Run(fmt.Sprintf("mint=%d,maxt=%d", c.mint, c.maxt), func(t *testing.T) {
			shouldClose, getNew, newMint := db.head.IsQuerierCollidingWithTruncation(c.mint, c.maxt)
			require.Equal(t, c.expShouldClose, shouldClose)
			require.Equal(t, c.expGetNew, getNew)
			if getNew {
				require.Equal(t, c.expNewMint, newMint)
			}
		})
	}
}

func TestWaitForPendingReadersInTimeRange(t *testing.T) {
	db := newTestDB(t)
	db.DisableCompactions()

	sampleTs := func(i int64) int64 { return i * DefaultBlockDuration / (4 * 120) }

	var (
		app = db.Appender(context.Background())
		ref = storage.SeriesRef(0)
		err error
	)

	for i := int64(0); i <= 3000; i++ {
		ts := sampleTs(i)
		ref, err = app.Append(ref, labels.FromStrings("a", "b"), ts, float64(i))
		require.NoError(t, err)
	}
	require.NoError(t, app.Commit())

	truncMint, truncMaxt := int64(1000), int64(2000)
	cases := []struct {
		mint, maxt int64
		shouldWait bool
	}{
		{0, 500, false},     // Before truncation range.
		{500, 1500, true},   // Overlaps with truncation at the start.
		{1200, 1700, true},  // Within truncation range.
		{1800, 2500, true},  // Overlaps with truncation at the end.
		{2000, 2500, false}, // After truncation range.
		{2100, 2500, false}, // After truncation range.
	}
	for _, c := range cases {
		t.Run(fmt.Sprintf("mint=%d,maxt=%d,shouldWait=%t", c.mint, c.maxt, c.shouldWait), func(t *testing.T) {
			checkWaiting := func(cl io.Closer) {
				var waitOver atomic.Bool
				go func() {
					db.head.WaitForPendingReadersInTimeRange(truncMint, truncMaxt)
					waitOver.Store(true)
				}()
				<-time.After(550 * time.Millisecond)
				require.Equal(t, !c.shouldWait, waitOver.Load())
				require.NoError(t, cl.Close())
				<-time.After(550 * time.Millisecond)
				require.True(t, waitOver.Load())
			}

			q, err := db.Querier(context.Background(), c.mint, c.maxt)
			require.NoError(t, err)
			checkWaiting(q)

			cq, err := db.ChunkQuerier(context.Background(), c.mint, c.maxt)
			require.NoError(t, err)
			checkWaiting(cq)
		})
	}
}

func TestAppendHistogram(t *testing.T) {
	l := labels.Labels{{Name: "a", Value: "b"}}
	for _, numHistograms := range []int{1, 10, 150, 200, 250, 300} {
		t.Run(fmt.Sprintf("%d", numHistograms), func(t *testing.T) {
			head, _ := newTestHead(t, 1000, false)
			t.Cleanup(func() {
				require.NoError(t, head.Close())
			})

			require.NoError(t, head.Init(0))
			app := head.Appender(context.Background())

			type timedHistogram struct {
				t int64
				h *histogram.Histogram
			}
			expHistograms := make([]timedHistogram, 0, numHistograms)
			for i, h := range GenerateTestHistograms(numHistograms) {
				_, err := app.AppendHistogram(0, l, int64(i), h)
				require.NoError(t, err)
				expHistograms = append(expHistograms, timedHistogram{int64(i), h})
			}
			require.NoError(t, app.Commit())

			q, err := NewBlockQuerier(head, head.MinTime(), head.MaxTime())
			require.NoError(t, err)
			t.Cleanup(func() {
				require.NoError(t, q.Close())
			})

			ss := q.Select(false, nil, labels.MustNewMatcher(labels.MatchEqual, "a", "b"))

			require.True(t, ss.Next())
			s := ss.At()
			require.False(t, ss.Next())

			it := s.Iterator()
			actHistograms := make([]timedHistogram, 0, len(expHistograms))
			for it.Next() == chunkenc.ValHistogram {
				t, h := it.AtHistogram()
				actHistograms = append(actHistograms, timedHistogram{t, h})
			}

			require.Equal(t, expHistograms, actHistograms)
		})
	}
}

func TestHistogramInWAL(t *testing.T) {
	l := labels.Labels{{Name: "a", Value: "b"}}
	numHistograms := 10
	head, _ := newTestHead(t, 1000, false)
	t.Cleanup(func() {
		require.NoError(t, head.Close())
	})

	require.NoError(t, head.Init(0))
	app := head.Appender(context.Background())

	type timedHistogram struct {
		t int64
		h *histogram.Histogram
	}
	expHistograms := make([]timedHistogram, 0, numHistograms)
	for i, h := range GenerateTestHistograms(numHistograms) {
		h.Count = h.Count * 2
		h.NegativeSpans = h.PositiveSpans
		h.NegativeBuckets = h.PositiveBuckets
		_, err := app.AppendHistogram(0, l, int64(i), h)
		require.NoError(t, err)
		expHistograms = append(expHistograms, timedHistogram{int64(i), h})
	}
	require.NoError(t, app.Commit())

	// Restart head.
	require.NoError(t, head.Close())
	w, err := wal.NewSize(nil, nil, head.wal.Dir(), 32768, false)
	require.NoError(t, err)
	head, err = NewHead(nil, nil, w, nil, head.opts, nil)
	require.NoError(t, err)
	require.NoError(t, head.Init(0))

	q, err := NewBlockQuerier(head, head.MinTime(), head.MaxTime())
	require.NoError(t, err)
	t.Cleanup(func() {
		require.NoError(t, q.Close())
	})

	ss := q.Select(false, nil, labels.MustNewMatcher(labels.MatchEqual, "a", "b"))

	require.True(t, ss.Next())
	s := ss.At()
	require.False(t, ss.Next())

	it := s.Iterator()
	actHistograms := make([]timedHistogram, 0, len(expHistograms))
	for it.Next() == chunkenc.ValHistogram {
		t, h := it.AtHistogram()
		actHistograms = append(actHistograms, timedHistogram{t, h})
	}

	require.Equal(t, expHistograms, actHistograms)
}

func TestChunkSnapshot(t *testing.T) {
	head, _ := newTestHead(t, 120*4, false)
	defer func() {
		head.opts.EnableMemorySnapshotOnShutdown = false
		require.NoError(t, head.Close())
	}()

	type ex struct {
		seriesLabels labels.Labels
		e            exemplar.Exemplar
	}

	numSeries := 10
	expSeries := make(map[string][]tsdbutil.Sample)
	expTombstones := make(map[storage.SeriesRef]tombstones.Intervals)
	expExemplars := make([]ex, 0)

	addExemplar := func(app storage.Appender, ref storage.SeriesRef, lbls labels.Labels, ts int64) {
		e := ex{
			seriesLabels: lbls,
			e: exemplar.Exemplar{
				Labels: labels.Labels{{Name: "traceID", Value: fmt.Sprintf("%d", rand.Int())}},
				Value:  rand.Float64(),
				Ts:     ts,
			},
		}
		expExemplars = append(expExemplars, e)
		_, err := app.AppendExemplar(ref, e.seriesLabels, e.e)
		require.NoError(t, err)
	}

	checkSamples := func() {
		q, err := NewBlockQuerier(head, math.MinInt64, math.MaxInt64)
		require.NoError(t, err)
		series := query(t, q, labels.MustNewMatcher(labels.MatchRegexp, "foo", ".*"))
		require.Equal(t, expSeries, series)
	}
	checkTombstones := func() {
		tr, err := head.Tombstones()
		require.NoError(t, err)
		actTombstones := make(map[storage.SeriesRef]tombstones.Intervals)
		require.NoError(t, tr.Iter(func(ref storage.SeriesRef, itvs tombstones.Intervals) error {
			for _, itv := range itvs {
				actTombstones[ref].Add(itv)
			}
			return nil
		}))
		require.Equal(t, expTombstones, actTombstones)
	}
	checkExemplars := func() {
		actExemplars := make([]ex, 0, len(expExemplars))
		err := head.exemplars.IterateExemplars(func(seriesLabels labels.Labels, e exemplar.Exemplar) error {
			actExemplars = append(actExemplars, ex{
				seriesLabels: seriesLabels,
				e:            e,
			})
			return nil
		})
		require.NoError(t, err)
		// Verifies both existence of right exemplars and order of exemplars in the buffer.
		require.Equal(t, expExemplars, actExemplars)
	}

	var (
		wlast, woffset int
		err            error
	)

	closeHeadAndCheckSnapshot := func() {
		require.NoError(t, head.Close())

		_, sidx, soffset, err := LastChunkSnapshot(head.opts.ChunkDirRoot)
		require.NoError(t, err)
		require.Equal(t, wlast, sidx)
		require.Equal(t, woffset, soffset)
	}

	openHeadAndCheckReplay := func() {
		w, err := wal.NewSize(nil, nil, head.wal.Dir(), 32768, false)
		require.NoError(t, err)
		head, err = NewHead(nil, nil, w, nil, head.opts, nil)
		require.NoError(t, err)
		require.NoError(t, head.Init(math.MinInt64))

		checkSamples()
		checkTombstones()
		checkExemplars()
	}

	{ // Initial data that goes into snapshot.
		// Add some initial samples with >=1 m-map chunk.
		app := head.Appender(context.Background())
		for i := 1; i <= numSeries; i++ {
			lbls := labels.Labels{labels.Label{Name: "foo", Value: fmt.Sprintf("bar%d", i)}}
			lblStr := lbls.String()
			// 240 samples should m-map at least 1 chunk.
			for ts := int64(1); ts <= 240; ts++ {
				val := rand.Float64()
				expSeries[lblStr] = append(expSeries[lblStr], sample{ts, val, nil, nil})
				ref, err := app.Append(0, lbls, ts, val)
				require.NoError(t, err)

				// Add an exemplar and to create multiple WAL records.
				if ts%10 == 0 {
					addExemplar(app, ref, lbls, ts)
					require.NoError(t, app.Commit())
					app = head.Appender(context.Background())
				}
			}
		}
		require.NoError(t, app.Commit())

		// Add some tombstones.
		var enc record.Encoder
		for i := 1; i <= numSeries; i++ {
			ref := storage.SeriesRef(i)
			itvs := tombstones.Intervals{
				{Mint: 1234, Maxt: 2345},
				{Mint: 3456, Maxt: 4567},
			}
			for _, itv := range itvs {
				expTombstones[ref].Add(itv)
			}
			head.tombstones.AddInterval(ref, itvs...)
			err := head.wal.Log(enc.Tombstones([]tombstones.Stone{
				{Ref: ref, Intervals: itvs},
			}, nil))
			require.NoError(t, err)
		}
	}

	// These references should be the ones used for the snapshot.
	wlast, woffset, err = head.wal.LastSegmentAndOffset()
	require.NoError(t, err)
	if woffset != 0 && woffset < 32*1024 {
		// The page is always filled before taking the snapshot.
		woffset = 32 * 1024
	}

	{
		// Creating snapshot and verifying it.
		head.opts.EnableMemorySnapshotOnShutdown = true
		closeHeadAndCheckSnapshot() // This will create a snapshot.

		// Test the replay of snapshot.
		openHeadAndCheckReplay()
	}

	{ // Additional data to only include in WAL and m-mapped chunks and not snapshot. This mimics having an old snapshot on disk.

		// Add more samples.
		app := head.Appender(context.Background())
		for i := 1; i <= numSeries; i++ {
			lbls := labels.Labels{labels.Label{Name: "foo", Value: fmt.Sprintf("bar%d", i)}}
			lblStr := lbls.String()
			// 240 samples should m-map at least 1 chunk.
			for ts := int64(241); ts <= 480; ts++ {
				val := rand.Float64()
				expSeries[lblStr] = append(expSeries[lblStr], sample{ts, val, nil, nil})
				ref, err := app.Append(0, lbls, ts, val)
				require.NoError(t, err)

				// Add an exemplar and to create multiple WAL records.
				if ts%10 == 0 {
					addExemplar(app, ref, lbls, ts)
					require.NoError(t, app.Commit())
					app = head.Appender(context.Background())
				}
			}
		}
		require.NoError(t, app.Commit())

		// Add more tombstones.
		var enc record.Encoder
		for i := 1; i <= numSeries; i++ {
			ref := storage.SeriesRef(i)
			itvs := tombstones.Intervals{
				{Mint: 12345, Maxt: 23456},
				{Mint: 34567, Maxt: 45678},
			}
			for _, itv := range itvs {
				expTombstones[ref].Add(itv)
			}
			head.tombstones.AddInterval(ref, itvs...)
			err := head.wal.Log(enc.Tombstones([]tombstones.Stone{
				{Ref: ref, Intervals: itvs},
			}, nil))
			require.NoError(t, err)
		}
	}
	{
		// Close Head and verify that new snapshot was not created.
		head.opts.EnableMemorySnapshotOnShutdown = false
		closeHeadAndCheckSnapshot() // This should not create a snapshot.

		// Test the replay of snapshot, m-map chunks, and WAL.
		head.opts.EnableMemorySnapshotOnShutdown = true // Enabled to read from snapshot.
		openHeadAndCheckReplay()
	}

	// Creating another snapshot should delete the older snapshot and replay still works fine.
	wlast, woffset, err = head.wal.LastSegmentAndOffset()
	require.NoError(t, err)
	if woffset != 0 && woffset < 32*1024 {
		// The page is always filled before taking the snapshot.
		woffset = 32 * 1024
	}

	{
		// Close Head and verify that new snapshot was created.
		closeHeadAndCheckSnapshot()

		// Verify that there is only 1 snapshot.
		files, err := os.ReadDir(head.opts.ChunkDirRoot)
		require.NoError(t, err)
		snapshots := 0
		for i := len(files) - 1; i >= 0; i-- {
			fi := files[i]
			if strings.HasPrefix(fi.Name(), chunkSnapshotPrefix) {
				snapshots++
				require.Equal(t, chunkSnapshotDir(wlast, woffset), fi.Name())
			}
		}
		require.Equal(t, 1, snapshots)

		// Test the replay of snapshot.
		head.opts.EnableMemorySnapshotOnShutdown = true // Enabled to read from snapshot.

		// Disabling exemplars to check that it does not hard fail replay
		// https://github.com/prometheus/prometheus/issues/9437#issuecomment-933285870.
		head.opts.EnableExemplarStorage = false
		head.opts.MaxExemplars.Store(0)
		expExemplars = expExemplars[:0]

		openHeadAndCheckReplay()

		require.Equal(t, 0.0, prom_testutil.ToFloat64(head.metrics.snapshotReplayErrorTotal))
	}
}

func TestSnapshotError(t *testing.T) {
	head, _ := newTestHead(t, 120*4, false)
	defer func() {
		head.opts.EnableMemorySnapshotOnShutdown = false
		require.NoError(t, head.Close())
	}()

	// Add a sample.
	app := head.Appender(context.Background())
	lbls := labels.Labels{labels.Label{Name: "foo", Value: "bar"}}
	_, err := app.Append(0, lbls, 99, 99)
	require.NoError(t, err)
	require.NoError(t, app.Commit())

	// Add some tombstones.
	itvs := tombstones.Intervals{
		{Mint: 1234, Maxt: 2345},
		{Mint: 3456, Maxt: 4567},
	}
	head.tombstones.AddInterval(1, itvs...)

	// Check existence of data.
	require.NotNil(t, head.series.getByHash(lbls.Hash(), lbls))
	tm, err := head.tombstones.Get(1)
	require.NoError(t, err)
	require.NotEqual(t, 0, len(tm))

	head.opts.EnableMemorySnapshotOnShutdown = true
	require.NoError(t, head.Close()) // This will create a snapshot.

	// Remove the WAL so that we don't load from it.
	require.NoError(t, os.RemoveAll(head.wal.Dir()))

	// Corrupt the snapshot.
	snapDir, _, _, err := LastChunkSnapshot(head.opts.ChunkDirRoot)
	require.NoError(t, err)
	files, err := os.ReadDir(snapDir)
	require.NoError(t, err)
	f, err := os.OpenFile(path.Join(snapDir, files[0].Name()), os.O_RDWR, 0)
	require.NoError(t, err)
	_, err = f.WriteAt([]byte{0b11111111}, 18)
	require.NoError(t, err)
	require.NoError(t, f.Close())

	// Create new Head which should replay this snapshot.
	w, err := wal.NewSize(nil, nil, head.wal.Dir(), 32768, false)
	require.NoError(t, err)
	// Testing https://github.com/prometheus/prometheus/issues/9437 with the registry.
	head, err = NewHead(prometheus.NewRegistry(), nil, w, nil, head.opts, nil)
	require.NoError(t, err)
	require.NoError(t, head.Init(math.MinInt64))

	// There should be no series in the memory after snapshot error since WAL was removed.
	require.Equal(t, 1.0, prom_testutil.ToFloat64(head.metrics.snapshotReplayErrorTotal))
	require.Nil(t, head.series.getByHash(lbls.Hash(), lbls))
	tm, err = head.tombstones.Get(1)
	require.NoError(t, err)
	require.Equal(t, 0, len(tm))
}

func TestHistogramMetrics(t *testing.T) {
	head, _ := newTestHead(t, 1000, false)
	t.Cleanup(func() {
		require.NoError(t, head.Close())
	})
	require.NoError(t, head.Init(0))

	expHSeries, expHSamples := 0, 0

	for x := 0; x < 5; x++ {
		expHSeries++
		l := labels.Labels{{Name: "a", Value: fmt.Sprintf("b%d", x)}}
		for i, h := range GenerateTestHistograms(10) {
			app := head.Appender(context.Background())
			_, err := app.AppendHistogram(0, l, int64(i), h)
			require.NoError(t, err)
			require.NoError(t, app.Commit())
			expHSamples++
		}
	}

	require.Equal(t, float64(expHSamples), prom_testutil.ToFloat64(head.metrics.histogramSamplesTotal))

	require.NoError(t, head.Close())
	w, err := wal.NewSize(nil, nil, head.wal.Dir(), 32768, false)
	require.NoError(t, err)
	head, err = NewHead(nil, nil, w, nil, head.opts, nil)
	require.NoError(t, err)
	require.NoError(t, head.Init(0))

	require.Equal(t, float64(0), prom_testutil.ToFloat64(head.metrics.histogramSamplesTotal)) // Counter reset.
}

func TestHistogramStaleSample(t *testing.T) {
	l := labels.Labels{{Name: "a", Value: "b"}}
	numHistograms := 20
	head, _ := newTestHead(t, 100000, false)
	t.Cleanup(func() {
		require.NoError(t, head.Close())
	})
	require.NoError(t, head.Init(0))

	type timedHistogram struct {
		t int64
		h *histogram.Histogram
	}
	expHistograms := make([]timedHistogram, 0, numHistograms)

	testQuery := func(numStale int) {
		q, err := NewBlockQuerier(head, head.MinTime(), head.MaxTime())
		require.NoError(t, err)
		t.Cleanup(func() {
			require.NoError(t, q.Close())
		})

		ss := q.Select(false, nil, labels.MustNewMatcher(labels.MatchEqual, "a", "b"))

		require.True(t, ss.Next())
		s := ss.At()
		require.False(t, ss.Next())

		it := s.Iterator()
		actHistograms := make([]timedHistogram, 0, len(expHistograms))
		for it.Next() == chunkenc.ValHistogram {
			t, h := it.AtHistogram()
			actHistograms = append(actHistograms, timedHistogram{t, h})
		}

		// We cannot compare StaleNAN with require.Equal, hence checking each histogram manually.
		require.Equal(t, len(expHistograms), len(actHistograms))
		actNumStale := 0
		for i, eh := range expHistograms {
			ah := actHistograms[i]
			if value.IsStaleNaN(eh.h.Sum) {
				actNumStale++
				require.True(t, value.IsStaleNaN(ah.h.Sum))
				// To make require.Equal work.
				ah.h.Sum = 0
				eh.h = eh.h.Copy()
				eh.h.Sum = 0
			}
			require.Equal(t, eh, ah)
		}
		require.Equal(t, numStale, actNumStale)
	}

	// Adding stale in the same appender.
	app := head.Appender(context.Background())
	for _, h := range GenerateTestHistograms(numHistograms) {
		_, err := app.AppendHistogram(0, l, 100*int64(len(expHistograms)), h)
		require.NoError(t, err)
		expHistograms = append(expHistograms, timedHistogram{100 * int64(len(expHistograms)), h})
	}
	// +1 so that delta-of-delta is not 0.
	_, err := app.Append(0, l, 100*int64(len(expHistograms))+1, math.Float64frombits(value.StaleNaN))
	require.NoError(t, err)
	expHistograms = append(expHistograms, timedHistogram{100*int64(len(expHistograms)) + 1, &histogram.Histogram{Sum: math.Float64frombits(value.StaleNaN)}})
	require.NoError(t, app.Commit())

	// Only 1 chunk in the memory, no m-mapped chunk.
	s := head.series.getByHash(l.Hash(), l)
	require.NotNil(t, s)
	require.Equal(t, 0, len(s.mmappedChunks))
	testQuery(1)

	// Adding stale in different appender and continuing series after a stale sample.
	app = head.Appender(context.Background())
	for _, h := range GenerateTestHistograms(2 * numHistograms)[numHistograms:] {
		_, err := app.AppendHistogram(0, l, 100*int64(len(expHistograms)), h)
		require.NoError(t, err)
		expHistograms = append(expHistograms, timedHistogram{100 * int64(len(expHistograms)), h})
	}
	require.NoError(t, app.Commit())

	app = head.Appender(context.Background())
	// +1 so that delta-of-delta is not 0.
	_, err = app.Append(0, l, 100*int64(len(expHistograms))+1, math.Float64frombits(value.StaleNaN))
	require.NoError(t, err)
	expHistograms = append(expHistograms, timedHistogram{100*int64(len(expHistograms)) + 1, &histogram.Histogram{Sum: math.Float64frombits(value.StaleNaN)}})
	require.NoError(t, app.Commit())

	// Total 2 chunks, 1 m-mapped.
	s = head.series.getByHash(l.Hash(), l)
	require.NotNil(t, s)
	require.Equal(t, 1, len(s.mmappedChunks))
	testQuery(2)
}

func TestHistogramCounterResetHeader(t *testing.T) {
	l := labels.Labels{{Name: "a", Value: "b"}}
	head, _ := newTestHead(t, 1000, false)
	t.Cleanup(func() {
		require.NoError(t, head.Close())
	})
	require.NoError(t, head.Init(0))

	ts := int64(0)
	appendHistogram := func(h *histogram.Histogram) {
		ts++
		app := head.Appender(context.Background())
		_, err := app.AppendHistogram(0, l, ts, h)
		require.NoError(t, err)
		require.NoError(t, app.Commit())
	}

	var expHeaders []chunkenc.CounterResetHeader
	checkExpCounterResetHeader := func(newHeaders ...chunkenc.CounterResetHeader) {
		expHeaders = append(expHeaders, newHeaders...)

		ms, _, err := head.getOrCreate(l.Hash(), l)
		require.NoError(t, err)
		require.Len(t, ms.mmappedChunks, len(expHeaders)-1) // One is the head chunk.

		for i, mmapChunk := range ms.mmappedChunks {
			chk, err := head.chunkDiskMapper.Chunk(mmapChunk.ref)
			require.NoError(t, err)
			require.Equal(t, expHeaders[i], chk.(*chunkenc.HistogramChunk).GetCounterResetHeader())
		}
		require.Equal(t, expHeaders[len(expHeaders)-1], ms.headChunk.chunk.(*chunkenc.HistogramChunk).GetCounterResetHeader())
	}

	h := GenerateTestHistograms(1)[0]
	if len(h.NegativeBuckets) == 0 {
		h.NegativeSpans = append([]histogram.Span{}, h.PositiveSpans...)
		h.NegativeBuckets = append([]int64{}, h.PositiveBuckets...)
	}
	h.PositiveBuckets = []int64{100, 1, 1, 1}
	h.NegativeBuckets = []int64{100, 1, 1, 1}
	h.Count = 1000

	// First histogram is UnknownCounterReset.
	appendHistogram(h)
	checkExpCounterResetHeader(chunkenc.UnknownCounterReset)

	// Another normal histogram.
	h.Count++
	appendHistogram(h)
	checkExpCounterResetHeader()

	// Counter reset via Count.
	h.Count--
	appendHistogram(h)
	checkExpCounterResetHeader(chunkenc.CounterReset)

	// Add 2 non-counter reset histograms.
	for i := 0; i < 250; i++ {
		appendHistogram(h)
	}
	checkExpCounterResetHeader(chunkenc.NotCounterReset, chunkenc.NotCounterReset)

	// Changing schema will cut a new chunk with unknown counter reset.
	h.Schema++
	appendHistogram(h)
	checkExpCounterResetHeader(chunkenc.UnknownCounterReset)

	// Changing schema will zero threshold a new chunk with unknown counter reset.
	h.ZeroThreshold += 0.01
	appendHistogram(h)
	checkExpCounterResetHeader(chunkenc.UnknownCounterReset)

	// Counter reset by removing a positive bucket.
	h.PositiveSpans[1].Length--
	h.PositiveBuckets = h.PositiveBuckets[1:]
	appendHistogram(h)
	checkExpCounterResetHeader(chunkenc.CounterReset)

	// Counter reset by removing a negative bucket.
	h.NegativeSpans[1].Length--
	h.NegativeBuckets = h.NegativeBuckets[1:]
	appendHistogram(h)
	checkExpCounterResetHeader(chunkenc.CounterReset)

	// Add 2 non-counter reset histograms. Just to have some non-counter reset chunks in between.
	for i := 0; i < 250; i++ {
		appendHistogram(h)
	}
	checkExpCounterResetHeader(chunkenc.NotCounterReset, chunkenc.NotCounterReset)

	// Counter reset with counter reset in a positive bucket.
	h.PositiveBuckets[len(h.PositiveBuckets)-1]--
	appendHistogram(h)
	checkExpCounterResetHeader(chunkenc.CounterReset)

	// Counter reset with counter reset in a negative bucket.
	h.NegativeBuckets[len(h.NegativeBuckets)-1]--
	appendHistogram(h)
	checkExpCounterResetHeader(chunkenc.CounterReset)
}

func TestAppendingDifferentEncodingToSameSeries(t *testing.T) {
	dir := t.TempDir()
	db, err := Open(dir, nil, nil, DefaultOptions(), nil)
	require.NoError(t, err)
	t.Cleanup(func() {
		require.NoError(t, db.Close())
	})
	db.DisableCompactions()

	hists := GenerateTestHistograms(10)
	lbls := labels.Labels{{Name: "a", Value: "b"}}

	type result struct {
		t  int64
		v  float64
		h  *histogram.Histogram
		vt chunkenc.ValueType
	}
	expResult := []result{}
	ref := storage.SeriesRef(0)
	addFloat64Sample := func(app storage.Appender, ts int64, v float64) {
		ref, err = app.Append(ref, lbls, ts, v)
		require.NoError(t, err)
		expResult = append(expResult, result{
			t:  ts,
			v:  v,
			vt: chunkenc.ValFloat,
		})
	}
	addHistogramSample := func(app storage.Appender, ts int64, h *histogram.Histogram) {
		ref, err = app.AppendHistogram(ref, lbls, ts, h)
		require.NoError(t, err)
		expResult = append(expResult, result{
			t:  ts,
			h:  h,
			vt: chunkenc.ValHistogram,
		})
	}
	checkExpChunks := func(count int) {
		ms, created, err := db.Head().getOrCreate(lbls.Hash(), lbls)
		require.NoError(t, err)
		require.False(t, created)
		require.NotNil(t, ms)
		require.Len(t, ms.mmappedChunks, count-1) // One will be the head chunk.
	}

	// Only histograms in first commit.
	app := db.Appender(context.Background())
	addHistogramSample(app, 1, hists[1])
	require.NoError(t, app.Commit())
	checkExpChunks(1)

	// Only float64 in second commit, a new chunk should be cut.
	app = db.Appender(context.Background())
	addFloat64Sample(app, 2, 2)
	require.NoError(t, app.Commit())
	checkExpChunks(2)

	// Out of order histogram is shown correctly for a float64 chunk. No new chunk.
	app = db.Appender(context.Background())
	_, err = app.AppendHistogram(ref, lbls, 1, hists[2])
	require.Equal(t, storage.ErrOutOfOrderSample, err)
	require.NoError(t, app.Commit())

	// Only histograms in third commit to check float64 -> histogram transition.
	app = db.Appender(context.Background())
	addHistogramSample(app, 3, hists[3])
	require.NoError(t, app.Commit())
	checkExpChunks(3)

	// Out of order float64 is shown correctly for a histogram chunk. No new chunk.
	app = db.Appender(context.Background())
	_, err = app.Append(ref, lbls, 1, 2)
	require.Equal(t, storage.ErrOutOfOrderSample, err)
	require.NoError(t, app.Commit())

	// Combination of histograms and float64 in the same commit. The behaviour is undefined, but we want to also
	// verify how TSDB would behave. Here the histogram is appended at the end, hence will be considered as out of order.
	app = db.Appender(context.Background())
	addFloat64Sample(app, 4, 4)
	// This won't be committed.
	addHistogramSample(app, 5, hists[5])
	expResult = expResult[0 : len(expResult)-1]
	addFloat64Sample(app, 6, 6)
	require.NoError(t, app.Commit())
	checkExpChunks(4) // Only 1 new chunk for float64.

	// Here the histogram is appended at the end, hence the first histogram is out of order.
	app = db.Appender(context.Background())
	// Out of order w.r.t. the next float64 sample that is appended first.
	addHistogramSample(app, 7, hists[7])
	expResult = expResult[0 : len(expResult)-1]
	addFloat64Sample(app, 8, 9)
	addHistogramSample(app, 9, hists[9])
	require.NoError(t, app.Commit())
	checkExpChunks(5) // float64 added to old chunk, only 1 new for histograms.

	// Query back and expect same order of samples.
	q, err := db.Querier(context.Background(), math.MinInt64, math.MaxInt64)
	require.NoError(t, err)
	t.Cleanup(func() {
		require.NoError(t, q.Close())
	})

	ss := q.Select(false, nil, labels.MustNewMatcher(labels.MatchEqual, "a", "b"))
	require.True(t, ss.Next())
	s := ss.At()
	it := s.Iterator()
	expIdx := 0
loop:
	for {
		vt := it.Next()
		switch vt {
		case chunkenc.ValNone:
			require.Equal(t, len(expResult), expIdx)
			break loop
		case chunkenc.ValFloat:
			ts, v := it.At()
			require.Equal(t, expResult[expIdx].t, ts)
			require.Equal(t, expResult[expIdx].v, v)
		case chunkenc.ValHistogram:
			ts, h := it.AtHistogram()
			require.Equal(t, expResult[expIdx].t, ts)
			require.Equal(t, expResult[expIdx].h, h)
		default:
			require.Error(t, fmt.Errorf("unexpected ValueType %v", vt))
		}
		require.Equal(t, expResult[expIdx].vt, vt)
		expIdx++
	}
	require.NoError(t, it.Err())
	require.NoError(t, ss.Err())
	require.Equal(t, len(expResult), expIdx)
	require.False(t, ss.Next()) // Only 1 series.
}

// Tests https://github.com/prometheus/prometheus/issues/9725.
func TestChunkSnapshotReplayBug(t *testing.T) {
	dir := t.TempDir()
	wlog, err := wal.NewSize(nil, nil, filepath.Join(dir, "wal"), 32768, true)
	require.NoError(t, err)

	// Write few series records and samples such that the series references are not in order in the WAL
	// for status_code="200".
	var buf []byte
	for i := 1; i <= 1000; i++ {
		var ref chunks.HeadSeriesRef
		if i <= 500 {
			ref = chunks.HeadSeriesRef(i * 100)
		} else {
			ref = chunks.HeadSeriesRef((i - 500) * 50)
		}
		seriesRec := record.RefSeries{
			Ref: ref,
			Labels: labels.Labels{
				{Name: "__name__", Value: "request_duration"},
				{Name: "status_code", Value: "200"},
				{Name: "foo", Value: fmt.Sprintf("baz%d", rand.Int())},
			},
		}
		// Add a sample so that the series is not garbage collected.
		samplesRec := record.RefSample{Ref: ref, T: 1000, V: 1000}
		var enc record.Encoder

		rec := enc.Series([]record.RefSeries{seriesRec}, buf)
		buf = rec[:0]
		require.NoError(t, wlog.Log(rec))
		rec = enc.Samples([]record.RefSample{samplesRec}, buf)
		buf = rec[:0]
		require.NoError(t, wlog.Log(rec))
	}

	// Write a corrupt snapshot to fail the replay on startup.
	snapshotName := chunkSnapshotDir(0, 100)
	cpdir := filepath.Join(dir, snapshotName)
	require.NoError(t, os.MkdirAll(cpdir, 0o777))

	err = os.WriteFile(filepath.Join(cpdir, "00000000"), []byte{1, 5, 3, 5, 6, 7, 4, 2, 2}, 0o777)
	require.NoError(t, err)

	opts := DefaultHeadOptions()
	opts.ChunkDirRoot = dir
	opts.EnableMemorySnapshotOnShutdown = true
	head, err := NewHead(nil, nil, wlog, nil, opts, nil)
	require.NoError(t, err)
	require.NoError(t, head.Init(math.MinInt64))
	defer func() {
		require.NoError(t, head.Close())
	}()

	// Snapshot replay should error out.
	require.Equal(t, 1.0, prom_testutil.ToFloat64(head.metrics.snapshotReplayErrorTotal))

	// Querying `request_duration{status_code!="200"}` should return no series since all of
	// them have status_code="200".
	q, err := NewBlockQuerier(head, math.MinInt64, math.MaxInt64)
	require.NoError(t, err)
	series := query(t, q,
		labels.MustNewMatcher(labels.MatchEqual, "__name__", "request_duration"),
		labels.MustNewMatcher(labels.MatchNotEqual, "status_code", "200"),
	)
	require.Len(t, series, 0, "there should be no series found")
}

func TestChunkSnapshotTakenAfterIncompleteSnapshot(t *testing.T) {
	dir := t.TempDir()
	wlog, err := wal.NewSize(nil, nil, filepath.Join(dir, "wal"), 32768, true)
	require.NoError(t, err)

	// Write a snapshot with .tmp suffix. This used to fail taking any further snapshots or replay of snapshots.
	snapshotName := chunkSnapshotDir(0, 100) + ".tmp"
	cpdir := filepath.Join(dir, snapshotName)
	require.NoError(t, os.MkdirAll(cpdir, 0o777))

	opts := DefaultHeadOptions()
	opts.ChunkDirRoot = dir
	opts.EnableMemorySnapshotOnShutdown = true
	head, err := NewHead(nil, nil, wlog, nil, opts, nil)
	require.NoError(t, err)
	require.NoError(t, head.Init(math.MinInt64))

	require.Equal(t, 0.0, prom_testutil.ToFloat64(head.metrics.snapshotReplayErrorTotal))

	// Add some samples for the snapshot.
	app := head.Appender(context.Background())
	_, err = app.Append(0, labels.Labels{{Name: "foo", Value: "bar"}}, 10, 10)
	require.NoError(t, err)
	require.NoError(t, app.Commit())

	// Should not return any error for a successful snapshot.
	require.NoError(t, head.Close())

	// Verify the snapshot.
	name, idx, offset, err := LastChunkSnapshot(dir)
	require.NoError(t, err)
	require.True(t, name != "")
	require.Equal(t, 0, idx)
	require.Greater(t, offset, 0)
}

// TestOOOWalReplay checks the replay at a low level.
// TODO(codesome): Needs test for ooo WAL repair.
func TestOOOWalReplay(t *testing.T) {
	dir := t.TempDir()
	wlog, err := wal.NewSize(nil, nil, filepath.Join(dir, "wal"), 32768, true)
	require.NoError(t, err)
	oooWlog, err := wal.NewSize(nil, nil, filepath.Join(dir, wal.WblDirName), 32768, true)
	require.NoError(t, err)

	opts := DefaultHeadOptions()
	opts.ChunkRange = 1000
	opts.ChunkDirRoot = dir
	opts.OutOfOrderTimeWindow.Store(30 * time.Minute.Milliseconds())

	h, err := NewHead(nil, nil, wlog, oooWlog, opts, nil)
	require.NoError(t, err)
	require.NoError(t, h.Init(0))

	var expOOOSamples []sample
	l := labels.FromStrings("foo", "bar")
	appendSample := func(mins int64, isOOO bool) {
		app := h.Appender(context.Background())
		ts, v := mins*time.Minute.Milliseconds(), float64(mins)
		_, err := app.Append(0, l, ts, v)
		require.NoError(t, err)
		require.NoError(t, app.Commit())

		if isOOO {
			expOOOSamples = append(expOOOSamples, sample{t: ts, v: v})
		}
	}

	// In-order sample.
	appendSample(60, false)

	// Out of order samples.
	appendSample(40, true)
	appendSample(35, true)
	appendSample(50, true)
	appendSample(55, true)
	appendSample(59, true)
	appendSample(31, true)

	// Check that Head's time ranges are set properly.
	require.Equal(t, 60*time.Minute.Milliseconds(), h.MinTime())
	require.Equal(t, 60*time.Minute.Milliseconds(), h.MaxTime())
	require.Equal(t, 31*time.Minute.Milliseconds(), h.MinOOOTime())
	require.Equal(t, 59*time.Minute.Milliseconds(), h.MaxOOOTime())

	// Restart head.
	require.NoError(t, h.Close())
	wlog, err = wal.NewSize(nil, nil, filepath.Join(dir, "wal"), 32768, true)
	require.NoError(t, err)
	oooWlog, err = wal.NewSize(nil, nil, filepath.Join(dir, wal.WblDirName), 32768, true)
	require.NoError(t, err)
	h, err = NewHead(nil, nil, wlog, oooWlog, opts, nil)
	require.NoError(t, err)
	require.NoError(t, h.Init(0)) // Replay happens here.

	// Get the ooo samples from the Head.
	ms, ok, err := h.getOrCreate(l.Hash(), l)
	require.NoError(t, err)
	require.False(t, ok)
	require.NotNil(t, ms)

	xor, err := ms.oooHeadChunk.chunk.ToXor()
	require.NoError(t, err)

	it := xor.Iterator(nil)
	actOOOSamples := make([]sample, 0, len(expOOOSamples))
	for it.Next() == chunkenc.ValFloat {
		ts, v := it.At()
		actOOOSamples = append(actOOOSamples, sample{t: ts, v: v})
	}

	// OOO chunk will be sorted. Hence sort the expected samples.
	sort.Slice(expOOOSamples, func(i, j int) bool {
		return expOOOSamples[i].t < expOOOSamples[j].t
	})

	require.Equal(t, expOOOSamples, actOOOSamples)

	require.NoError(t, h.Close())
}

// TestOOOMmapReplay checks the replay at a low level.
func TestOOOMmapReplay(t *testing.T) {
	dir := t.TempDir()
	wlog, err := wal.NewSize(nil, nil, filepath.Join(dir, "wal"), 32768, true)
	require.NoError(t, err)
	oooWlog, err := wal.NewSize(nil, nil, filepath.Join(dir, wal.WblDirName), 32768, true)
	require.NoError(t, err)

	opts := DefaultHeadOptions()
	opts.ChunkRange = 1000
	opts.ChunkDirRoot = dir
	opts.OutOfOrderCapMax.Store(30)
	opts.OutOfOrderTimeWindow.Store(1000 * time.Minute.Milliseconds())

	h, err := NewHead(nil, nil, wlog, oooWlog, opts, nil)
	require.NoError(t, err)
	require.NoError(t, h.Init(0))

	l := labels.FromStrings("foo", "bar")
	appendSample := func(mins int64) {
		app := h.Appender(context.Background())
		ts, v := mins*time.Minute.Milliseconds(), float64(mins)
		_, err := app.Append(0, l, ts, v)
		require.NoError(t, err)
		require.NoError(t, app.Commit())
	}

	// In-order sample.
	appendSample(200)

	// Out of order samples. 92 samples to create 3 m-map chunks.
	for mins := int64(100); mins <= 191; mins++ {
		appendSample(mins)
	}

	ms, ok, err := h.getOrCreate(l.Hash(), l)
	require.NoError(t, err)
	require.False(t, ok)
	require.NotNil(t, ms)

	require.Len(t, ms.oooMmappedChunks, 3)
	// Verify that we can access the chunks without error.
	for _, m := range ms.oooMmappedChunks {
		chk, err := h.chunkDiskMapper.Chunk(m.ref)
		require.NoError(t, err)
		require.Equal(t, int(m.numSamples), chk.NumSamples())
	}

	expMmapChunks := make([]*mmappedChunk, 3)
	copy(expMmapChunks, ms.oooMmappedChunks)

	// Restart head.
	require.NoError(t, h.Close())

	wlog, err = wal.NewSize(nil, nil, filepath.Join(dir, "wal"), 32768, true)
	require.NoError(t, err)
	oooWlog, err = wal.NewSize(nil, nil, filepath.Join(dir, wal.WblDirName), 32768, true)
	require.NoError(t, err)
	h, err = NewHead(nil, nil, wlog, oooWlog, opts, nil)
	require.NoError(t, err)
	require.NoError(t, h.Init(0)) // Replay happens here.

	// Get the mmap chunks from the Head.
	ms, ok, err = h.getOrCreate(l.Hash(), l)
	require.NoError(t, err)
	require.False(t, ok)
	require.NotNil(t, ms)

	require.Len(t, ms.oooMmappedChunks, len(expMmapChunks))
	// Verify that we can access the chunks without error.
	for _, m := range ms.oooMmappedChunks {
		chk, err := h.chunkDiskMapper.Chunk(m.ref)
		require.NoError(t, err)
		require.Equal(t, int(m.numSamples), chk.NumSamples())
	}

	actMmapChunks := make([]*mmappedChunk, len(expMmapChunks))
	copy(actMmapChunks, ms.oooMmappedChunks)

	require.Equal(t, expMmapChunks, actMmapChunks)

	require.NoError(t, h.Close())
}

func TestHeadInit_DiscardChunksWithUnsupportedEncoding(t *testing.T) {
	h, _ := newTestHead(t, 1000, false)
	defer func() {
		require.NoError(t, h.Close())
	}()

	require.NoError(t, h.Init(0))

	ctx := context.Background()
	app := h.Appender(ctx)
	seriesLabels := labels.FromStrings("a", "1")
	var seriesRef storage.SeriesRef
	var err error
	for i := 0; i < 400; i++ {
		seriesRef, err = app.Append(0, seriesLabels, int64(i), float64(i))
		require.NoError(t, err)
	}

	require.NoError(t, app.Commit())
	require.Greater(t, prom_testutil.ToFloat64(h.metrics.chunksCreated), 1.0)

	uc := newUnsupportedChunk()
	// Make this chunk not overlap with the previous and the next
	h.chunkDiskMapper.WriteChunk(chunks.HeadSeriesRef(seriesRef), 500, 600, uc, func(err error) { require.NoError(t, err) })

	app = h.Appender(ctx)
	for i := 700; i < 1200; i++ {
		_, err := app.Append(0, seriesLabels, int64(i), float64(i))
		require.NoError(t, err)
	}

	require.NoError(t, app.Commit())
	require.Greater(t, prom_testutil.ToFloat64(h.metrics.chunksCreated), 4.0)

	series, created, err := h.getOrCreate(seriesLabels.Hash(), seriesLabels)
	require.NoError(t, err)
	require.False(t, created, "should already exist")
	require.NotNil(t, series, "should return the series we created above")

	expChunks := make([]*mmappedChunk, len(series.mmappedChunks))
	copy(expChunks, series.mmappedChunks)

	require.NoError(t, h.Close())

	wlog, err := wal.NewSize(nil, nil, filepath.Join(h.opts.ChunkDirRoot, "wal"), 32768, false)
	require.NoError(t, err)
	h, err = NewHead(nil, nil, wlog, nil, h.opts, nil)
	require.NoError(t, err)
	require.NoError(t, h.Init(0))

	series, created, err = h.getOrCreate(seriesLabels.Hash(), seriesLabels)
	require.NoError(t, err)
	require.False(t, created, "should already exist")
	require.NotNil(t, series, "should return the series we created above")

	require.Equal(t, expChunks, series.mmappedChunks)
}

const (
	UnsupportedMask   = 0b10000000
	EncUnsupportedXOR = chunkenc.EncXOR | UnsupportedMask
)

// unsupportedChunk holds a XORChunk and overrides the Encoding() method.
type unsupportedChunk struct {
	*chunkenc.XORChunk
}

func newUnsupportedChunk() *unsupportedChunk {
	return &unsupportedChunk{chunkenc.NewXORChunk()}
}

func (c *unsupportedChunk) Encoding() chunkenc.Encoding {
	return EncUnsupportedXOR
}

// Tests https://github.com/prometheus/prometheus/issues/10277.
func TestMmapPanicAfterMmapReplayCorruption(t *testing.T) {
	dir := t.TempDir()
	wlog, err := wal.NewSize(nil, nil, filepath.Join(dir, "wal"), 32768, false)
	require.NoError(t, err)

	opts := DefaultHeadOptions()
	opts.ChunkRange = DefaultBlockDuration
	opts.ChunkDirRoot = dir
	opts.EnableExemplarStorage = true
	opts.MaxExemplars.Store(config.DefaultExemplarsConfig.MaxExemplars)

	h, err := NewHead(nil, nil, wlog, nil, opts, nil)
	require.NoError(t, err)
	require.NoError(t, h.Init(0))

	lastTs := int64(0)
	var ref storage.SeriesRef
	lbls := labels.FromStrings("__name__", "testing", "foo", "bar")
	addChunks := func() {
		interval := DefaultBlockDuration / (4 * 120)
		app := h.Appender(context.Background())
		for i := 0; i < 250; i++ {
			ref, err = app.Append(ref, lbls, lastTs, float64(lastTs))
			lastTs += interval
			if i%10 == 0 {
				require.NoError(t, app.Commit())
				app = h.Appender(context.Background())
			}
		}
		require.NoError(t, app.Commit())
	}

	addChunks()

	require.NoError(t, h.Close())
	wlog, err = wal.NewSize(nil, nil, filepath.Join(dir, "wal"), 32768, false)
	require.NoError(t, err)

	mmapFilePath := filepath.Join(dir, "chunks_head", "000001")
	f, err := os.OpenFile(mmapFilePath, os.O_WRONLY, 0o666)
	require.NoError(t, err)
	_, err = f.WriteAt([]byte{1, 2, 3, 4, 5, 6, 7, 8, 9, 10, 11}, 17)
	require.NoError(t, err)
	require.NoError(t, f.Close())

	h, err = NewHead(nil, nil, wlog, nil, opts, nil)
	require.NoError(t, err)
	require.NoError(t, h.Init(0))

	addChunks()

	require.NoError(t, h.Close())
}

// Tests https://github.com/prometheus/prometheus/issues/10277.
func TestReplayAfterMmapReplayError(t *testing.T) {
	dir := t.TempDir()
	var h *Head
	var err error

	openHead := func() {
		wlog, err := wal.NewSize(nil, nil, filepath.Join(dir, "wal"), 32768, false)
		require.NoError(t, err)

		opts := DefaultHeadOptions()
		opts.ChunkRange = DefaultBlockDuration
		opts.ChunkDirRoot = dir
		opts.EnableMemorySnapshotOnShutdown = true
		opts.MaxExemplars.Store(config.DefaultExemplarsConfig.MaxExemplars)

		h, err = NewHead(nil, nil, wlog, nil, opts, nil)
		require.NoError(t, err)
		require.NoError(t, h.Init(0))
	}

	openHead()

	itvl := int64(15 * time.Second / time.Millisecond)
	lastTs := int64(0)
	lbls := labels.FromStrings("__name__", "testing", "foo", "bar")
	var expSamples []tsdbutil.Sample
	addSamples := func(numSamples int) {
		app := h.Appender(context.Background())
		var ref storage.SeriesRef
		for i := 0; i < numSamples; i++ {
			ref, err = app.Append(ref, lbls, lastTs, float64(lastTs))
			expSamples = append(expSamples, sample{t: lastTs, v: float64(lastTs)})
			require.NoError(t, err)
			lastTs += itvl
			if i%10 == 0 {
				require.NoError(t, app.Commit())
				app = h.Appender(context.Background())
			}
		}
		require.NoError(t, app.Commit())
	}

	// Creating multiple m-map files.
	for i := 0; i < 5; i++ {
		addSamples(250)
		require.NoError(t, h.Close())
		if i != 4 {
			// Don't open head for the last iteration.
			openHead()
		}
	}

	files, err := os.ReadDir(filepath.Join(dir, "chunks_head"))
	require.Equal(t, 5, len(files))

	// Corrupt a m-map file.
	mmapFilePath := filepath.Join(dir, "chunks_head", "000002")
	f, err := os.OpenFile(mmapFilePath, os.O_WRONLY, 0o666)
	require.NoError(t, err)
	_, err = f.WriteAt([]byte{1, 2, 3, 4, 5, 6, 7, 8, 9, 10, 11}, 17)
	require.NoError(t, err)
	require.NoError(t, f.Close())

	openHead()

	// There should be less m-map files due to corruption.
	files, err = os.ReadDir(filepath.Join(dir, "chunks_head"))
	require.Equal(t, 2, len(files))

	// Querying should not panic.
	q, err := NewBlockQuerier(h, 0, lastTs)
	require.NoError(t, err)
	res := query(t, q, labels.MustNewMatcher(labels.MatchEqual, "__name__", "testing"))
	require.Equal(t, map[string][]tsdbutil.Sample{lbls.String(): expSamples}, res)

	require.NoError(t, h.Close())
}

<<<<<<< HEAD
func TestOOOAppendWithNoSeries(t *testing.T) {
	dir := t.TempDir()
	wlog, err := wal.NewSize(nil, nil, filepath.Join(dir, "wal"), 32768, true)
	require.NoError(t, err)
	oooWlog, err := wal.NewSize(nil, nil, filepath.Join(dir, wal.WblDirName), 32768, true)
	require.NoError(t, err)

	opts := DefaultHeadOptions()
	opts.ChunkDirRoot = dir
	opts.OutOfOrderCapMax.Store(30)
	opts.OutOfOrderTimeWindow.Store(120 * time.Minute.Milliseconds())

	h, err := NewHead(nil, nil, wlog, oooWlog, opts, nil)
	require.NoError(t, err)
	t.Cleanup(func() {
		require.NoError(t, h.Close())
	})
	require.NoError(t, h.Init(0))

	appendSample := func(lbls labels.Labels, ts int64) {
		app := h.Appender(context.Background())
		_, err := app.Append(0, lbls, ts*time.Minute.Milliseconds(), float64(ts))
		require.NoError(t, err)
		require.NoError(t, app.Commit())
	}

	verifyOOOSamples := func(lbls labels.Labels, expSamples int) {
		ms, created, err := h.getOrCreate(lbls.Hash(), lbls)
		require.NoError(t, err)
		require.False(t, created)
		require.NotNil(t, ms)

		require.Nil(t, ms.headChunk)
		require.NotNil(t, ms.oooHeadChunk)
		require.Equal(t, expSamples, ms.oooHeadChunk.chunk.NumSamples())
	}

	verifyInOrderSamples := func(lbls labels.Labels, expSamples int) {
		ms, created, err := h.getOrCreate(lbls.Hash(), lbls)
		require.NoError(t, err)
		require.False(t, created)
		require.NotNil(t, ms)

		require.Nil(t, ms.oooHeadChunk)
		require.NotNil(t, ms.headChunk)
		require.Equal(t, expSamples, ms.headChunk.chunk.NumSamples())
	}

	newLabels := func(idx int) labels.Labels { return labels.FromStrings("foo", fmt.Sprintf("%d", idx)) }

	s1 := newLabels(1)
	appendSample(s1, 300) // At 300m.
	verifyInOrderSamples(s1, 1)

	// At 239m, the sample cannot be appended to in-order chunk since it is
	// beyond the minValidTime. So it should go in OOO chunk.
	// Series does not exist for s2 yet.
	s2 := newLabels(2)
	appendSample(s2, 239) // OOO sample.
	verifyOOOSamples(s2, 1)

	// Similar for 180m.
	s3 := newLabels(3)
	appendSample(s3, 180) // OOO sample.
	verifyOOOSamples(s3, 1)

	// Now 179m is too old.
	s4 := newLabels(4)
	app := h.Appender(context.Background())
	_, err = app.Append(0, s4, 179*time.Minute.Milliseconds(), float64(179))
	require.Equal(t, storage.ErrTooOldSample, err)
	require.NoError(t, app.Rollback())
	verifyOOOSamples(s3, 1)

	// Samples still go into in-order chunk for samples within
	// appendable minValidTime.
	s5 := newLabels(5)
	appendSample(s5, 240)
	verifyInOrderSamples(s5, 1)
=======
func TestHistogramValidation(t *testing.T) {
	tests := map[string]struct {
		h      *histogram.Histogram
		errMsg string
	}{
		"valid histogram": {
			h: GenerateTestHistograms(1)[0],
		},
		"rejects histogram who has too few negative buckets": {
			h: &histogram.Histogram{
				NegativeSpans:   []histogram.Span{{Offset: 0, Length: 1}},
				NegativeBuckets: []int64{},
			},
			errMsg: `negative side: spans need 1 buckets, have 0 buckets`,
		},
		"rejects histogram who has too few positive buckets": {
			h: &histogram.Histogram{
				PositiveSpans:   []histogram.Span{{Offset: 0, Length: 1}},
				PositiveBuckets: []int64{},
			},
			errMsg: `positive side: spans need 1 buckets, have 0 buckets`,
		},
		"rejects histogram who has too many negative buckets": {
			h: &histogram.Histogram{
				NegativeSpans:   []histogram.Span{{Offset: 0, Length: 1}},
				NegativeBuckets: []int64{1, 2},
			},
			errMsg: `negative side: spans need 1 buckets, have 2 buckets`,
		},
		"rejects histogram who has too many positive buckets": {
			h: &histogram.Histogram{
				PositiveSpans:   []histogram.Span{{Offset: 0, Length: 1}},
				PositiveBuckets: []int64{1, 2},
			},
			errMsg: `positive side: spans need 1 buckets, have 2 buckets`,
		},
		"rejects a histogram which has a negative span with a negative offset": {
			h: &histogram.Histogram{
				NegativeSpans:   []histogram.Span{{Offset: -1, Length: 1}, {Offset: -1, Length: 1}},
				NegativeBuckets: []int64{1, 2},
			},
			errMsg: `negative side: span number 2 with offset -1`,
		},
		"rejects a histogram which has a positive span with a negative offset": {
			h: &histogram.Histogram{
				PositiveSpans:   []histogram.Span{{Offset: -1, Length: 1}, {Offset: -1, Length: 1}},
				PositiveBuckets: []int64{1, 2},
			},
			errMsg: `positive side: span number 2 with offset -1`,
		},
		"rejects a histogram which has a negative bucket with a negative count": {
			h: &histogram.Histogram{
				NegativeSpans:   []histogram.Span{{Offset: -1, Length: 1}},
				NegativeBuckets: []int64{-1},
			},
			errMsg: `negative side: bucket number 1 has observation count of -1`,
		},
		"rejects a histogram which has a positive bucket with a negative count": {
			h: &histogram.Histogram{
				PositiveSpans:   []histogram.Span{{Offset: -1, Length: 1}},
				PositiveBuckets: []int64{-1},
			},
			errMsg: `positive side: bucket number 1 has observation count of -1`,
		},
		"rejects a histogram which which has a lower count than count in buckets": {
			h: &histogram.Histogram{
				Count:           0,
				NegativeSpans:   []histogram.Span{{Offset: -1, Length: 1}},
				PositiveSpans:   []histogram.Span{{Offset: -1, Length: 1}},
				NegativeBuckets: []int64{1},
				PositiveBuckets: []int64{1},
			},
			errMsg: `2 observations found in buckets, but overall count is 0`,
		},
	}

	for testName, tc := range tests {
		t.Run(testName, func(t *testing.T) {
			err := ValidateHistogram(tc.h)
			if tc.errMsg != "" {
				require.ErrorContains(t, err, tc.errMsg)
			} else {
				require.NoError(t, err)
			}
		})
	}
}

func BenchmarkHistogramValidation(b *testing.B) {
	histograms := generateBigTestHistograms(b.N)
	for _, h := range histograms {
		require.NoError(b, ValidateHistogram(h))
	}
}

func generateBigTestHistograms(n int) []*histogram.Histogram {
	const numBuckets = 500
	numSpans := numBuckets / 10
	bucketsPerSide := numBuckets / 2
	spanLength := uint32(bucketsPerSide / numSpans)
	// Given all bucket deltas are 1, sum n + 1.
	observationCount := numBuckets / 2 * (1 + numBuckets)

	var histograms []*histogram.Histogram
	for i := 0; i < n; i++ {
		h := &histogram.Histogram{
			Count:           uint64(i + observationCount),
			ZeroCount:       uint64(i),
			ZeroThreshold:   1e-128,
			Sum:             18.4 * float64(i+1),
			Schema:          2,
			NegativeSpans:   make([]histogram.Span, numSpans),
			PositiveSpans:   make([]histogram.Span, numSpans),
			NegativeBuckets: make([]int64, bucketsPerSide),
			PositiveBuckets: make([]int64, bucketsPerSide),
		}

		for j := 0; j < numSpans; j++ {
			s := histogram.Span{Offset: 1 + int32(i), Length: spanLength}
			h.NegativeSpans[j] = s
			h.PositiveSpans[j] = s
		}

		for j := 0; j < bucketsPerSide; j++ {
			h.NegativeBuckets[j] = 1
			h.PositiveBuckets[j] = 1
		}

		histograms = append(histograms, h)
	}
	return histograms
>>>>>>> 77a7af44
}<|MERGE_RESOLUTION|>--- conflicted
+++ resolved
@@ -4133,7 +4133,6 @@
 	require.NoError(t, h.Close())
 }
 
-<<<<<<< HEAD
 func TestOOOAppendWithNoSeries(t *testing.T) {
 	dir := t.TempDir()
 	wlog, err := wal.NewSize(nil, nil, filepath.Join(dir, "wal"), 32768, true)
@@ -4213,7 +4212,8 @@
 	s5 := newLabels(5)
 	appendSample(s5, 240)
 	verifyInOrderSamples(s5, 1)
-=======
+}
+
 func TestHistogramValidation(t *testing.T) {
 	tests := map[string]struct {
 		h      *histogram.Histogram
@@ -4345,5 +4345,4 @@
 		histograms = append(histograms, h)
 	}
 	return histograms
->>>>>>> 77a7af44
 }