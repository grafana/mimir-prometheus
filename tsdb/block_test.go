// Copyright 2017 The Prometheus Authors
// Licensed under the Apache License, Version 2.0 (the "License");
// you may not use this file except in compliance with the License.
// You may obtain a copy of the License at
//
// http://www.apache.org/licenses/LICENSE-2.0
//
// Unless required by applicable law or agreed to in writing, software
// distributed under the License is distributed on an "AS IS" BASIS,
// WITHOUT WARRANTIES OR CONDITIONS OF ANY KIND, either express or implied.
// See the License for the specific language governing permissions and
// limitations under the License.

package tsdb

import (
	"context"
	"encoding/binary"
	"errors"
	"fmt"
	"hash/crc32"
	"math/rand"
	"os"
	"path/filepath"
	"sort"
	"strconv"
	"testing"

	"github.com/go-kit/log"
	prom_testutil "github.com/prometheus/client_golang/prometheus/testutil"
	"github.com/stretchr/testify/require"

	"github.com/prometheus/prometheus/model/histogram"
	"github.com/prometheus/prometheus/model/labels"
	"github.com/prometheus/prometheus/storage"
	"github.com/prometheus/prometheus/tsdb/chunkenc"
	"github.com/prometheus/prometheus/tsdb/chunks"
	"github.com/prometheus/prometheus/tsdb/fileutil"
	"github.com/prometheus/prometheus/tsdb/wlog"
)

// In Prometheus 2.1.0 we had a bug where the meta.json version was falsely bumped
// to 2. We had a migration in place resetting it to 1 but we should move immediately to
// version 3 next time to avoid confusion and issues.
func TestBlockMetaMustNeverBeVersion2(t *testing.T) {
	dir := t.TempDir()

	_, err := writeMetaFile(log.NewNopLogger(), dir, &BlockMeta{})
	require.NoError(t, err)

	meta, _, err := readMetaFile(dir)
	require.NoError(t, err)
	require.NotEqual(t, 2, meta.Version, "meta.json version must never be 2")
}

func TestSetCompactionFailed(t *testing.T) {
	tmpdir := t.TempDir()

	blockDir := createBlock(t, tmpdir, genSeries(1, 1, 0, 1))
	b, err := OpenBlock(nil, blockDir, nil)
	require.NoError(t, err)
	require.False(t, b.meta.Compaction.Failed)
	require.NoError(t, b.setCompactionFailed())
	require.True(t, b.meta.Compaction.Failed)
	require.NoError(t, b.Close())

	b, err = OpenBlock(nil, blockDir, nil)
	require.NoError(t, err)
	require.True(t, b.meta.Compaction.Failed)
	require.NoError(t, b.Close())
}

func TestCreateBlock(t *testing.T) {
	tmpdir := t.TempDir()
	b, err := OpenBlock(nil, createBlock(t, tmpdir, genSeries(1, 1, 0, 10)), nil)
	require.NoError(t, err)
	require.NoError(t, b.Close())
}

func BenchmarkOpenBlock(b *testing.B) {
	tmpdir := b.TempDir()
	blockDir := createBlock(b, tmpdir, genSeries(1e6, 20, 0, 10))
	b.Run("benchmark", func(b *testing.B) {
		for i := 0; i < b.N; i++ {
			block, err := OpenBlock(nil, blockDir, nil)
			require.NoError(b, err)
			require.NoError(b, block.Close())
		}
	})
}

func TestCorruptedChunk(t *testing.T) {
	for _, tc := range []struct {
		name     string
		corrFunc func(f *os.File) // Func that applies the corruption.
		openErr  error
		iterErr  error
	}{
		{
			name: "invalid header size",
			corrFunc: func(f *os.File) {
				require.NoError(t, f.Truncate(1))
			},
			openErr: errors.New("invalid segment header in segment 0: invalid size"),
		},
		{
			name: "invalid magic number",
			corrFunc: func(f *os.File) {
				magicChunksOffset := int64(0)
				_, err := f.Seek(magicChunksOffset, 0)
				require.NoError(t, err)

				// Set invalid magic number.
				b := make([]byte, chunks.MagicChunksSize)
				binary.BigEndian.PutUint32(b[:chunks.MagicChunksSize], 0x00000000)
				n, err := f.Write(b)
				require.NoError(t, err)
				require.Equal(t, chunks.MagicChunksSize, n)
			},
			openErr: errors.New("invalid magic number 0"),
		},
		{
			name: "invalid chunk format version",
			corrFunc: func(f *os.File) {
				chunksFormatVersionOffset := int64(4)
				_, err := f.Seek(chunksFormatVersionOffset, 0)
				require.NoError(t, err)

				// Set invalid chunk format version.
				b := make([]byte, chunks.ChunksFormatVersionSize)
				b[0] = 0
				n, err := f.Write(b)
				require.NoError(t, err)
				require.Equal(t, chunks.ChunksFormatVersionSize, n)
			},
			openErr: errors.New("invalid chunk format version 0"),
		},
		{
			name: "chunk not enough bytes to read the chunk length",
			corrFunc: func(f *os.File) {
				// Truncate one byte after the segment header.
				require.NoError(t, f.Truncate(chunks.SegmentHeaderSize+1))
			},
			iterErr: errors.New("cannot populate chunk 8 from block 00000000000000000000000000: segment doesn't include enough bytes to read the chunk size data field - required:13, available:9"),
		},
		{
			name: "chunk not enough bytes to read the data",
			corrFunc: func(f *os.File) {
				fi, err := f.Stat()
				require.NoError(t, err)
				require.NoError(t, f.Truncate(fi.Size()-1))
			},
			iterErr: errors.New("cannot populate chunk 8 from block 00000000000000000000000000: segment doesn't include enough bytes to read the chunk - required:26, available:25"),
		},
		{
			name: "checksum mismatch",
			corrFunc: func(f *os.File) {
				fi, err := f.Stat()
				require.NoError(t, err)

				// Get the chunk data end offset.
				chkEndOffset := int(fi.Size()) - crc32.Size

				// Seek to the last byte of chunk data and modify it.
				_, err = f.Seek(int64(chkEndOffset-1), 0)
				require.NoError(t, err)
				n, err := f.Write([]byte("x"))
				require.NoError(t, err)
				require.Equal(t, 1, n)
			},
			iterErr: errors.New("cannot populate chunk 8 from block 00000000000000000000000000: checksum mismatch expected:cfc0526c, actual:34815eae"),
		},
	} {
		t.Run(tc.name, func(t *testing.T) {
			tmpdir := t.TempDir()

			series := storage.NewListSeries(labels.FromStrings("a", "b"), []chunks.Sample{sample{1, 1, nil, nil}})
			blockDir := createBlock(t, tmpdir, []storage.Series{series})
			files, err := sequenceFiles(chunkDir(blockDir))
			require.NoError(t, err)
			require.NotEmpty(t, files, "No chunk created.")

			f, err := os.OpenFile(files[0], os.O_RDWR, 0o666)
			require.NoError(t, err)

			// Apply corruption function.
			tc.corrFunc(f)
			require.NoError(t, f.Close())

			// Check open err.
			b, err := OpenBlock(nil, blockDir, nil)
			if tc.openErr != nil {
				require.Equal(t, tc.openErr.Error(), err.Error())
				return
			}
			defer func() { require.NoError(t, b.Close()) }()

			querier, err := NewBlockQuerier(b, 0, 1)
			require.NoError(t, err)
			defer func() { require.NoError(t, querier.Close()) }()
			set := querier.Select(context.Background(), false, nil, labels.MustNewMatcher(labels.MatchEqual, "a", "b"))

			// Check chunk errors during iter time.
			require.True(t, set.Next())
			it := set.At().Iterator(nil)
			require.Equal(t, chunkenc.ValNone, it.Next())
			require.Equal(t, tc.iterErr.Error(), it.Err().Error())
		})
	}
}

func TestLabelValuesWithMatchers(t *testing.T) {
	tmpdir := t.TempDir()
	ctx := context.Background()

	var seriesEntries []storage.Series
	for i := 0; i < 100; i++ {
		seriesEntries = append(seriesEntries, storage.NewListSeries(labels.FromStrings(
			"tens", fmt.Sprintf("value%d", i/10),
			"unique", fmt.Sprintf("value%d", i),
		), []chunks.Sample{sample{100, 0, nil, nil}}))
	}
	// Add another series with an overlapping unique label, but leaving out the tens label
	seriesEntries = append(seriesEntries, storage.NewListSeries(labels.FromStrings(
		"unique", "value99",
	), []chunks.Sample{sample{100, 0, nil, nil}}))

	blockDir := createBlock(t, tmpdir, seriesEntries)
	files, err := sequenceFiles(chunkDir(blockDir))
	require.NoError(t, err)
	require.NotEmpty(t, files, "No chunk created.")

	// Check open err.
	block, err := OpenBlock(nil, blockDir, nil)
	require.NoError(t, err)
	defer func() { require.NoError(t, block.Close()) }()

	indexReader, err := block.Index()
	require.NoError(t, err)
	defer func() { require.NoError(t, indexReader.Close()) }()

	var uniqueWithout30s []string
	for i := 0; i < 100; i++ {
		if i/10 != 3 {
			uniqueWithout30s = append(uniqueWithout30s, fmt.Sprintf("value%d", i))
		}
	}
	sort.Strings(uniqueWithout30s)
	testCases := []struct {
		name           string
		labelName      string
		matchers       []*labels.Matcher
		expectedValues []string
	}{
		{
			name:           "get tens based on unique id",
			labelName:      "tens",
			matchers:       []*labels.Matcher{labels.MustNewMatcher(labels.MatchEqual, "unique", "value35")},
			expectedValues: []string{"value3"},
		}, {
			name:           "get unique ids based on a ten",
			labelName:      "unique",
			matchers:       []*labels.Matcher{labels.MustNewMatcher(labels.MatchEqual, "tens", "value1")},
			expectedValues: []string{"value10", "value11", "value12", "value13", "value14", "value15", "value16", "value17", "value18", "value19"},
		}, {
			name:           "get tens by pattern matching on unique id",
			labelName:      "tens",
			matchers:       []*labels.Matcher{labels.MustNewMatcher(labels.MatchRegexp, "unique", "value[5-7]5")},
			expectedValues: []string{"value5", "value6", "value7"},
		}, {
			name:           "get tens by matching for presence of unique label",
			labelName:      "tens",
			matchers:       []*labels.Matcher{labels.MustNewMatcher(labels.MatchNotEqual, "unique", "")},
			expectedValues: []string{"value0", "value1", "value2", "value3", "value4", "value5", "value6", "value7", "value8", "value9"},
		}, {
<<<<<<< HEAD
			// In this case, we query for the "unique" label where the "tens" label is absent.
			// We have one series where "tens" is empty (unique="value99"), but also another with
			// the same value for "unique" and "tens" present. Make sure that unique="value99" is
			// still found.
			name:           "get unique ID where tens is empty",
			labelName:      "unique",
			matchers:       []*labels.Matcher{labels.MustNewMatcher(labels.MatchEqual, "tens", "")},
			expectedValues: []string{"value99"},
=======
			name:      "get unique IDs based on tens not being equal to a certain value, while not empty",
			labelName: "unique",
			matchers: []*labels.Matcher{
				labels.MustNewMatcher(labels.MatchNotEqual, "tens", "value3"),
				labels.MustNewMatcher(labels.MatchNotEqual, "tens", ""),
			},
			expectedValues: uniqueWithout30s,
>>>>>>> 9a9e73b3
		},
	}

	for _, tt := range testCases {
		t.Run(tt.name, func(t *testing.T) {
			actualValues, err := indexReader.SortedLabelValues(ctx, tt.labelName, tt.matchers...)
			require.NoError(t, err)
			require.Equal(t, tt.expectedValues, actualValues)

			actualValues, err = indexReader.LabelValues(ctx, tt.labelName, tt.matchers...)
			sort.Strings(actualValues)
			require.NoError(t, err)
			require.Equal(t, tt.expectedValues, actualValues)
		})
	}
}

// TestBlockSize ensures that the block size is calculated correctly.
func TestBlockSize(t *testing.T) {
	tmpdir := t.TempDir()

	var (
		blockInit    *Block
		expSizeInit  int64
		blockDirInit string
		err          error
	)

	// Create a block and compare the reported size vs actual disk size.
	{
		blockDirInit = createBlock(t, tmpdir, genSeries(10, 1, 1, 100))
		blockInit, err = OpenBlock(nil, blockDirInit, nil)
		require.NoError(t, err)
		defer func() {
			require.NoError(t, blockInit.Close())
		}()
		expSizeInit = blockInit.Size()
		actSizeInit, err := fileutil.DirSize(blockInit.Dir())
		require.NoError(t, err)
		require.Equal(t, expSizeInit, actSizeInit)
	}

	// Delete some series and check the sizes again.
	{
		require.NoError(t, blockInit.Delete(context.Background(), 1, 10, labels.MustNewMatcher(labels.MatchRegexp, "", ".*")))
		expAfterDelete := blockInit.Size()
		require.Greater(t, expAfterDelete, expSizeInit, "after a delete the block size should be bigger as the tombstone file should grow %v > %v", expAfterDelete, expSizeInit)
		actAfterDelete, err := fileutil.DirSize(blockDirInit)
		require.NoError(t, err)
		require.Equal(t, expAfterDelete, actAfterDelete, "after a delete reported block size doesn't match actual disk size")

		c, err := NewLeveledCompactor(context.Background(), nil, log.NewNopLogger(), []int64{0}, nil, nil)
		require.NoError(t, err)
		blockDirAfterCompact, err := c.Compact(tmpdir, []string{blockInit.Dir()}, nil)
		require.NoError(t, err)
		blockAfterCompact, err := OpenBlock(nil, filepath.Join(tmpdir, blockDirAfterCompact.String()), nil)
		require.NoError(t, err)
		defer func() {
			require.NoError(t, blockAfterCompact.Close())
		}()
		expAfterCompact := blockAfterCompact.Size()
		actAfterCompact, err := fileutil.DirSize(blockAfterCompact.Dir())
		require.NoError(t, err)
		require.Greater(t, actAfterDelete, actAfterCompact, "after a delete and compaction the block size should be smaller %v,%v", actAfterDelete, actAfterCompact)
		require.Equal(t, expAfterCompact, actAfterCompact, "after a delete and compaction reported block size doesn't match actual disk size")
	}
}

func TestReadIndexFormatV1(t *testing.T) {
	/* The block here was produced at the commit
	    706602daed1487f7849990678b4ece4599745905 used in 2.0.0 with:
	   db, _ := Open("v1db", nil, nil, nil)
	   app := db.Appender()
	   app.Add(labels.FromStrings("foo", "bar"), 1, 2)
	   app.Add(labels.FromStrings("foo", "baz"), 3, 4)
	   app.Add(labels.FromStrings("foo", "meh"), 1000*3600*4, 4) // Not in the block.
	   // Make sure we've enough values for the lack of sorting of postings offsets to show up.
	   for i := 0; i < 100; i++ {
	     app.Add(labels.FromStrings("bar", strconv.FormatInt(int64(i), 10)), 0, 0)
	   }
	   app.Commit()
	   db.compact()
	   db.Close()
	*/

	blockDir := filepath.Join("testdata", "index_format_v1")
	block, err := OpenBlock(nil, blockDir, nil)
	require.NoError(t, err)
	t.Cleanup(func() {
		require.NoError(t, block.Close())
	})

	q, err := NewBlockQuerier(block, 0, 1000)
	require.NoError(t, err)
	require.Equal(t, map[string][]chunks.Sample{`{foo="bar"}`: {sample{t: 1, f: 2}}}, query(t, q, labels.MustNewMatcher(labels.MatchEqual, "foo", "bar")))

	q, err = NewBlockQuerier(block, 0, 1000)
	require.NoError(t, err)
	require.Equal(t, map[string][]chunks.Sample{
		`{foo="bar"}`: {sample{t: 1, f: 2}},
		`{foo="baz"}`: {sample{t: 3, f: 4}},
	}, query(t, q, labels.MustNewMatcher(labels.MatchNotRegexp, "foo", "^.?$")))
}

func BenchmarkLabelValuesWithMatchers(b *testing.B) {
	tmpdir := b.TempDir()
	ctx := context.Background()

	var seriesEntries []storage.Series
	metricCount := 1000000
	for i := 0; i < metricCount; i++ {
		// Note these series are not created in sort order: 'value2' sorts after 'value10'.
		// This makes a big difference to the benchmark timing.
		seriesEntries = append(seriesEntries, storage.NewListSeries(labels.FromStrings(
			"a_unique", fmt.Sprintf("value%d", i),
			"b_tens", fmt.Sprintf("value%d", i/(metricCount/10)),
			"c_ninety", fmt.Sprintf("value%d", i/(metricCount/10)/9), // "0" for the first 90%, then "1"
		), []chunks.Sample{sample{100, 0, nil, nil}}))
	}

	blockDir := createBlock(b, tmpdir, seriesEntries)
	files, err := sequenceFiles(chunkDir(blockDir))
	require.NoError(b, err)
	require.NotEmpty(b, files, "No chunk created.")

	// Check open err.
	block, err := OpenBlock(nil, blockDir, nil)
	require.NoError(b, err)
	defer func() { require.NoError(b, block.Close()) }()

	indexReader, err := block.Index()
	require.NoError(b, err)
	defer func() { require.NoError(b, indexReader.Close()) }()

	matchers := []*labels.Matcher{labels.MustNewMatcher(labels.MatchEqual, "c_ninety", "value0")}

	b.ResetTimer()
	b.ReportAllocs()

	for benchIdx := 0; benchIdx < b.N; benchIdx++ {
		actualValues, err := indexReader.LabelValues(ctx, "b_tens", matchers...)
		require.NoError(b, err)
		require.Len(b, actualValues, 9)
	}
}

func TestLabelNamesWithMatchers(t *testing.T) {
	tmpdir := t.TempDir()
	ctx := context.Background()

	var seriesEntries []storage.Series
	for i := 0; i < 100; i++ {
		seriesEntries = append(seriesEntries, storage.NewListSeries(labels.FromStrings(
			"unique", fmt.Sprintf("value%d", i),
		), []chunks.Sample{sample{100, 0, nil, nil}}))

		if i%10 == 0 {
			seriesEntries = append(seriesEntries, storage.NewListSeries(labels.FromStrings(
				"tens", fmt.Sprintf("value%d", i/10),
				"unique", fmt.Sprintf("value%d", i),
			), []chunks.Sample{sample{100, 0, nil, nil}}))
		}

		if i%20 == 0 {
			seriesEntries = append(seriesEntries, storage.NewListSeries(labels.FromStrings(
				"tens", fmt.Sprintf("value%d", i/10),
				"twenties", fmt.Sprintf("value%d", i/20),
				"unique", fmt.Sprintf("value%d", i),
			), []chunks.Sample{sample{100, 0, nil, nil}}))
		}

	}

	blockDir := createBlock(t, tmpdir, seriesEntries)
	files, err := sequenceFiles(chunkDir(blockDir))
	require.NoError(t, err)
	require.NotEmpty(t, files, "No chunk created.")

	// Check open err.
	block, err := OpenBlock(nil, blockDir, nil)
	require.NoError(t, err)
	t.Cleanup(func() { require.NoError(t, block.Close()) })

	indexReader, err := block.Index()
	require.NoError(t, err)
	t.Cleanup(func() { require.NoError(t, indexReader.Close()) })

	testCases := []struct {
		name          string
		labelName     string
		matchers      []*labels.Matcher
		expectedNames []string
	}{
		{
			name:          "get with non-empty unique: all",
			matchers:      []*labels.Matcher{labels.MustNewMatcher(labels.MatchNotEqual, "unique", "")},
			expectedNames: []string{"tens", "twenties", "unique"},
		}, {
			name:          "get with unique ending in 1: only unique",
			matchers:      []*labels.Matcher{labels.MustNewMatcher(labels.MatchRegexp, "unique", "value.*1")},
			expectedNames: []string{"unique"},
		}, {
			name:          "get with unique = value20: all",
			matchers:      []*labels.Matcher{labels.MustNewMatcher(labels.MatchEqual, "unique", "value20")},
			expectedNames: []string{"tens", "twenties", "unique"},
		}, {
			name:          "get tens = 1: unique & tens",
			matchers:      []*labels.Matcher{labels.MustNewMatcher(labels.MatchEqual, "tens", "value1")},
			expectedNames: []string{"tens", "unique"},
		},
	}

	for _, tt := range testCases {
		t.Run(tt.name, func(t *testing.T) {
			actualNames, err := indexReader.LabelNames(ctx, tt.matchers...)
			require.NoError(t, err)
			require.Equal(t, tt.expectedNames, actualNames)
		})
	}
}

// createBlock creates a block with given set of series and returns its dir.
func createBlock(tb testing.TB, dir string, series []storage.Series) string {
	blockDir, err := CreateBlock(series, dir, 0, log.NewNopLogger())
	require.NoError(tb, err)
	return blockDir
}

func createBlockFromHead(tb testing.TB, dir string, head *Head) string {
	compactor, err := NewLeveledCompactor(context.Background(), nil, log.NewNopLogger(), []int64{1000000}, nil, nil)
	require.NoError(tb, err)

	require.NoError(tb, os.MkdirAll(dir, 0o777))

	// Add +1 millisecond to block maxt because block intervals are half-open: [b.MinTime, b.MaxTime).
	// Because of this block intervals are always +1 than the total samples it includes.
	ulid, err := compactor.Write(dir, head, head.MinTime(), head.MaxTime()+1, nil)
	require.NoError(tb, err)
	return filepath.Join(dir, ulid.String())
}

func createBlockFromOOOHead(tb testing.TB, dir string, head *OOOCompactionHead) string {
	compactor, err := NewLeveledCompactor(context.Background(), nil, log.NewNopLogger(), []int64{1000000}, nil, nil)
	require.NoError(tb, err)

	require.NoError(tb, os.MkdirAll(dir, 0o777))

	// Add +1 millisecond to block maxt because block intervals are half-open: [b.MinTime, b.MaxTime).
	// Because of this block intervals are always +1 than the total samples it includes.
	ulid, err := compactor.Write(dir, head, head.MinTime(), head.MaxTime()+1, nil)
	require.NoError(tb, err)
	return filepath.Join(dir, ulid.String())
}

func createHead(tb testing.TB, w *wlog.WL, series []storage.Series, chunkDir string) *Head {
	opts := DefaultHeadOptions()
	opts.ChunkDirRoot = chunkDir
	head, err := NewHead(nil, nil, w, nil, opts, nil)
	require.NoError(tb, err)

	var it chunkenc.Iterator
	ctx := context.Background()
	app := head.Appender(ctx)
	for _, s := range series {
		ref := storage.SeriesRef(0)
		it = s.Iterator(it)
		lset := s.Labels()
		typ := it.Next()
		lastTyp := typ
		for ; typ != chunkenc.ValNone; typ = it.Next() {
			if lastTyp != typ {
				// The behaviour of appender is undefined if samples of different types
				// are appended to the same series in a single Commit().
				require.NoError(tb, app.Commit())
				app = head.Appender(ctx)
			}

			switch typ {
			case chunkenc.ValFloat:
				t, v := it.At()
				ref, err = app.Append(ref, lset, t, v)
			case chunkenc.ValHistogram:
				t, h := it.AtHistogram(nil)
				ref, err = app.AppendHistogram(ref, lset, t, h, nil)
			case chunkenc.ValFloatHistogram:
				t, fh := it.AtFloatHistogram(nil)
				ref, err = app.AppendHistogram(ref, lset, t, nil, fh)
			default:
				err = fmt.Errorf("unknown sample type %s", typ.String())
			}
			require.NoError(tb, err)
			lastTyp = typ
		}
		require.NoError(tb, it.Err())
	}
	require.NoError(tb, app.Commit())
	return head
}

func createHeadWithOOOSamples(tb testing.TB, w *wlog.WL, series []storage.Series, chunkDir string, oooSampleFrequency int) *Head {
	opts := DefaultHeadOptions()
	opts.ChunkDirRoot = chunkDir
	opts.OutOfOrderTimeWindow.Store(10000000000)
	head, err := NewHead(nil, nil, w, nil, opts, nil)
	require.NoError(tb, err)

	oooSampleLabels := make([]labels.Labels, 0, len(series))
	oooSamples := make([]chunks.SampleSlice, 0, len(series))

	var it chunkenc.Iterator
	totalSamples := 0
	app := head.Appender(context.Background())
	for _, s := range series {
		ref := storage.SeriesRef(0)
		it = s.Iterator(it)
		lset := s.Labels()
		os := chunks.SampleSlice{}
		count := 0
		for it.Next() == chunkenc.ValFloat {
			totalSamples++
			count++
			t, v := it.At()
			if count%oooSampleFrequency == 0 {
				os = append(os, sample{t: t, f: v})
				continue
			}
			ref, err = app.Append(ref, lset, t, v)
			require.NoError(tb, err)
		}
		require.NoError(tb, it.Err())
		if len(os) > 0 {
			oooSampleLabels = append(oooSampleLabels, lset)
			oooSamples = append(oooSamples, os)
		}
	}
	require.NoError(tb, app.Commit())

	oooSamplesAppended := 0
	require.Equal(tb, float64(0), prom_testutil.ToFloat64(head.metrics.outOfOrderSamplesAppended))

	app = head.Appender(context.Background())
	for i, lset := range oooSampleLabels {
		ref := storage.SeriesRef(0)
		for _, sample := range oooSamples[i] {
			ref, err = app.Append(ref, lset, sample.T(), sample.F())
			require.NoError(tb, err)
			oooSamplesAppended++
		}
	}
	require.NoError(tb, app.Commit())

	actOOOAppended := prom_testutil.ToFloat64(head.metrics.outOfOrderSamplesAppended)
	require.GreaterOrEqual(tb, actOOOAppended, float64(oooSamplesAppended-len(series)))
	require.LessOrEqual(tb, actOOOAppended, float64(oooSamplesAppended))

	require.Equal(tb, float64(totalSamples), prom_testutil.ToFloat64(head.metrics.samplesAppended))

	return head
}

const (
	defaultLabelName  = "labelName"
	defaultLabelValue = "labelValue"
)

// genSeries generates series of float64 samples with a given number of labels and values.
func genSeries(totalSeries, labelCount int, mint, maxt int64) []storage.Series {
	return genSeriesFromSampleGenerator(totalSeries, labelCount, mint, maxt, 1, func(ts int64) chunks.Sample {
		return sample{t: ts, f: rand.Float64()}
	})
}

// genHistogramSeries generates series of histogram samples with a given number of labels and values.
func genHistogramSeries(totalSeries, labelCount int, mint, maxt, step int64, floatHistogram bool) []storage.Series {
	return genSeriesFromSampleGenerator(totalSeries, labelCount, mint, maxt, step, func(ts int64) chunks.Sample {
		h := &histogram.Histogram{
			Count:         7 + uint64(ts*5),
			ZeroCount:     2 + uint64(ts),
			ZeroThreshold: 0.001,
			Sum:           18.4 * rand.Float64(),
			Schema:        1,
			PositiveSpans: []histogram.Span{
				{Offset: 0, Length: 2},
				{Offset: 1, Length: 2},
			},
			PositiveBuckets: []int64{ts + 1, 1, -1, 0},
		}
		if ts != mint {
			// By setting the counter reset hint to "no counter
			// reset" for all histograms but the first, we cover the
			// most common cases. If the series is manipulated later
			// or spans more than one block when ingested into the
			// storage, the hint has to be adjusted. Note that the
			// storage itself treats this particular hint the same
			// as "unknown".
			h.CounterResetHint = histogram.NotCounterReset
		}
		if floatHistogram {
			return sample{t: ts, fh: h.ToFloat(nil)}
		}
		return sample{t: ts, h: h}
	})
}

// genHistogramAndFloatSeries generates series of mixed histogram and float64 samples with a given number of labels and values.
func genHistogramAndFloatSeries(totalSeries, labelCount int, mint, maxt, step int64, floatHistogram bool) []storage.Series {
	floatSample := false
	count := 0
	return genSeriesFromSampleGenerator(totalSeries, labelCount, mint, maxt, step, func(ts int64) chunks.Sample {
		count++
		var s sample
		if floatSample {
			s = sample{t: ts, f: rand.Float64()}
		} else {
			h := &histogram.Histogram{
				Count:         7 + uint64(ts*5),
				ZeroCount:     2 + uint64(ts),
				ZeroThreshold: 0.001,
				Sum:           18.4 * rand.Float64(),
				Schema:        1,
				PositiveSpans: []histogram.Span{
					{Offset: 0, Length: 2},
					{Offset: 1, Length: 2},
				},
				PositiveBuckets: []int64{ts + 1, 1, -1, 0},
			}
			if count > 1 && count%5 != 1 {
				// Same rationale for this as above in
				// genHistogramSeries, just that we have to be
				// smarter to find out if the previous sample
				// was a histogram, too.
				h.CounterResetHint = histogram.NotCounterReset
			}
			if floatHistogram {
				s = sample{t: ts, fh: h.ToFloat(nil)}
			} else {
				s = sample{t: ts, h: h}
			}
		}

		if count%5 == 0 {
			// Flip the sample type for every 5 samples.
			floatSample = !floatSample
		}

		return s
	})
}

func genSeriesFromSampleGenerator(totalSeries, labelCount int, mint, maxt, step int64, generator func(ts int64) chunks.Sample) []storage.Series {
	if totalSeries == 0 || labelCount == 0 {
		return nil
	}

	series := make([]storage.Series, totalSeries)

	for i := 0; i < totalSeries; i++ {
		lbls := make(map[string]string, labelCount)
		lbls[defaultLabelName] = strconv.Itoa(i)
		for j := 1; len(lbls) < labelCount; j++ {
			lbls[defaultLabelName+strconv.Itoa(j)] = defaultLabelValue + strconv.Itoa(j)
		}
		samples := make([]chunks.Sample, 0, (maxt-mint)/step+1)
		for t := mint; t < maxt; t += step {
			samples = append(samples, generator(t))
		}
		series[i] = storage.NewListSeries(labels.FromMap(lbls), samples)
	}
	return series
}

// populateSeries generates series from given labels, mint and maxt.
func populateSeries(lbls []map[string]string, mint, maxt int64) []storage.Series {
	if len(lbls) == 0 {
		return nil
	}

	series := make([]storage.Series, 0, len(lbls))
	for _, lbl := range lbls {
		if len(lbl) == 0 {
			continue
		}
		samples := make([]chunks.Sample, 0, maxt-mint+1)
		for t := mint; t <= maxt; t++ {
			samples = append(samples, sample{t: t, f: rand.Float64()})
		}
		series = append(series, storage.NewListSeries(labels.FromMap(lbl), samples))
	}
	return series
}<|MERGE_RESOLUTION|>--- conflicted
+++ resolved
@@ -273,7 +273,14 @@
 			matchers:       []*labels.Matcher{labels.MustNewMatcher(labels.MatchNotEqual, "unique", "")},
 			expectedValues: []string{"value0", "value1", "value2", "value3", "value4", "value5", "value6", "value7", "value8", "value9"},
 		}, {
-<<<<<<< HEAD
+			name:      "get unique IDs based on tens not being equal to a certain value, while not empty",
+			labelName: "unique",
+			matchers: []*labels.Matcher{
+				labels.MustNewMatcher(labels.MatchNotEqual, "tens", "value3"),
+				labels.MustNewMatcher(labels.MatchNotEqual, "tens", ""),
+			},
+			expectedValues: uniqueWithout30s,
+		}, {
 			// In this case, we query for the "unique" label where the "tens" label is absent.
 			// We have one series where "tens" is empty (unique="value99"), but also another with
 			// the same value for "unique" and "tens" present. Make sure that unique="value99" is
@@ -282,15 +289,6 @@
 			labelName:      "unique",
 			matchers:       []*labels.Matcher{labels.MustNewMatcher(labels.MatchEqual, "tens", "")},
 			expectedValues: []string{"value99"},
-=======
-			name:      "get unique IDs based on tens not being equal to a certain value, while not empty",
-			labelName: "unique",
-			matchers: []*labels.Matcher{
-				labels.MustNewMatcher(labels.MatchNotEqual, "tens", "value3"),
-				labels.MustNewMatcher(labels.MatchNotEqual, "tens", ""),
-			},
-			expectedValues: uniqueWithout30s,
->>>>>>> 9a9e73b3
 		},
 	}
 
