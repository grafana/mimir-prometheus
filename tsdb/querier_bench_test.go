--- conflicted
+++ resolved
@@ -195,14 +195,10 @@
 	jXplus := labels.MustNewMatcher(labels.MatchRegexp, "j", "X.+")
 	n1 := labels.MustNewMatcher(labels.MatchEqual, "n", "1"+postingsBenchSuffix)
 	nX := labels.MustNewMatcher(labels.MatchNotEqual, "n", "X"+postingsBenchSuffix)
-<<<<<<< HEAD
-	nPlus := labels.MustNewMatcher(labels.MatchRegexp, "i", "^.+$")
+	nPlus := labels.MustNewMatcher(labels.MatchRegexp, "n", "^.+$")
 	primesTimes := labels.MustNewMatcher(labels.MatchEqual, "i_times_n", "533701") // = 76243*7, ie. multiplication of primes. It will match single i*n combination.
 	nonPrimesTimes := labels.MustNewMatcher(labels.MatchEqual, "i_times_n", "20")  // 1*20, 2*10, 4*5, 5*4
 	times12 := labels.MustNewMatcher(labels.MatchRegexp, "i_times_n", "12.*")
-=======
-	nPlus := labels.MustNewMatcher(labels.MatchRegexp, "n", "^.+$")
->>>>>>> 9a9e73b3
 
 	ctx := context.Background()
 
@@ -221,16 +217,13 @@
 		{`i with n="1",j=~"XXX|YYY"`, "i", []*labels.Matcher{n1, jXXXYYY}},
 		{`i with n="X",j!="foo"`, "i", []*labels.Matcher{nX, jNotFoo}},
 		{`i with n="1",i=~"^.*$",j!="foo"`, "i", []*labels.Matcher{n1, iStar, jNotFoo}},
-<<<<<<< HEAD
 		{`i with i_times_n=533701`, "i", []*labels.Matcher{primesTimes}},
 		{`i with i_times_n=20`, "i", []*labels.Matcher{nonPrimesTimes}},
 		{`i with i_times_n=~"12.*""`, "i", []*labels.Matcher{times12}},
-=======
 		// matchers on i itself
 		{`i with i="1aaa...ddd"`, "i", []*labels.Matcher{i1PostingsBenchSuffix}},
 		{`i with i=~"1.+"`, "i", []*labels.Matcher{i1Plus}},
 		{`i with i=~"1.+",i=~".+ddd"`, "i", []*labels.Matcher{i1Plus, iSuffix}},
->>>>>>> 9a9e73b3
 		// n has 10 values.
 		{`n with j!="foo"`, "n", []*labels.Matcher{jNotFoo}},
 		{`n with i="1"`, "n", []*labels.Matcher{i1}},
