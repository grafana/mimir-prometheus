// Copyright 2017 The Prometheus Authors
// Licensed under the Apache License, Version 2.0 (the "License");
// you may not use this file except in compliance with the License.
// You may obtain a copy of the License at
//
// http://www.apache.org/licenses/LICENSE-2.0
//
// Unless required by applicable law or agreed to in writing, software
// distributed under the License is distributed on an "AS IS" BASIS,
// WITHOUT WARRANTIES OR CONDITIONS OF ANY KIND, either express or implied.
// See the License for the specific language governing permissions and
// limitations under the License.

package tsdb

import (
	"context"
	"crypto/rand"
	"errors"
	"fmt"
	"io"
	"log/slog"
	"os"
	"path/filepath"
	"slices"
	"sync"
	"time"

	"github.com/oklog/ulid/v2"
	"github.com/prometheus/client_golang/prometheus"
	"github.com/prometheus/common/promslog"
	"go.uber.org/atomic"
	"golang.org/x/sync/semaphore"

	"github.com/prometheus/prometheus/model/labels"
	"github.com/prometheus/prometheus/storage"
	"github.com/prometheus/prometheus/tsdb/chunkenc"
	"github.com/prometheus/prometheus/tsdb/chunks"
	tsdb_errors "github.com/prometheus/prometheus/tsdb/errors"
	"github.com/prometheus/prometheus/tsdb/fileutil"
	"github.com/prometheus/prometheus/tsdb/index"
	"github.com/prometheus/prometheus/tsdb/tombstones"
)

// ExponentialBlockRanges returns the time ranges based on the stepSize.
func ExponentialBlockRanges(minSize int64, steps, stepSize int) []int64 {
	ranges := make([]int64, 0, steps)
	curRange := minSize
	for i := 0; i < steps; i++ {
		ranges = append(ranges, curRange)
		curRange *= int64(stepSize)
	}

	return ranges
}

// Compactor provides compaction against an underlying storage
// of time series data.
type Compactor interface {
	// Plan returns a set of directories that can be compacted concurrently.
	// The directories can be overlapping.
	// Results returned when compactions are in progress are undefined.
	Plan(dir string) ([]string, error)

	// Write persists one or more Blocks into a directory.
	// No Block is written when resulting Block has 0 samples and returns an empty slice.
	// Prometheus always return one or no block. The interface allows returning more than one
	// block for downstream users to experiment with compactor.
	Write(dest string, b BlockReader, mint, maxt int64, base *BlockMeta) ([]ulid.ULID, error)

	// Compact runs compaction against the provided directories. Must
	// only be called concurrently with results of Plan().
	// Can optionally pass a list of already open blocks,
	// to avoid having to reopen them.
	// Prometheus always return one or no block. The interface allows returning more than one
	// block for downstream users to experiment with compactor.
	// When one resulting Block has 0 samples
	//  * No block is written.
	//  * The source dirs are marked Deletable.
	//  * Block is not included in the result.
	Compact(dest string, dirs []string, open []*Block) ([]ulid.ULID, error)

	// CompactOOO creates a new block per possible block range in the compactor's directory from the OOO Head given.
	// Each ULID in the result corresponds to a block in a unique time range.
	CompactOOO(dest string, oooHead *OOOCompactionHead) (result []ulid.ULID, err error)
}

// LeveledCompactor implements the Compactor interface.
type LeveledCompactor struct {
	metrics                     *CompactorMetrics
	logger                      *slog.Logger
	ranges                      []int64
	chunkPool                   chunkenc.Pool
	ctx                         context.Context
	maxBlockChunkSegmentSize    int64
	useUncachedIO               bool
	mergeFunc                   storage.VerticalChunkSeriesMergeFunc
	postingsEncoder             index.PostingsEncoder
	postingsDecoderFactory      PostingsDecoderFactory
	enableOverlappingCompaction bool
	concurrencyOpts             LeveledCompactorConcurrencyOptions
}

type CompactorMetrics struct {
	Ran               prometheus.Counter
	PopulatingBlocks  prometheus.Gauge
	OverlappingBlocks prometheus.Counter
	Duration          prometheus.Histogram
	ChunkSize         prometheus.Histogram
	ChunkSamples      prometheus.Histogram
	ChunkRange        prometheus.Histogram
}

// NewCompactorMetrics initializes metrics for Compactor.
func NewCompactorMetrics(r prometheus.Registerer) *CompactorMetrics {
	m := &CompactorMetrics{}

	m.Ran = prometheus.NewCounter(prometheus.CounterOpts{
		Name: "prometheus_tsdb_compactions_total",
		Help: "Total number of compactions that were executed for the partition.",
	})
	m.PopulatingBlocks = prometheus.NewGauge(prometheus.GaugeOpts{
		Name: "prometheus_tsdb_compaction_populating_block",
		Help: "Set to 1 when a block is currently being written to the disk.",
	})
	m.OverlappingBlocks = prometheus.NewCounter(prometheus.CounterOpts{
		Name: "prometheus_tsdb_vertical_compactions_total",
		Help: "Total number of compactions done on overlapping blocks.",
	})
	m.Duration = prometheus.NewHistogram(prometheus.HistogramOpts{
		Name:                            "prometheus_tsdb_compaction_duration_seconds",
		Help:                            "Duration of compaction runs",
		Buckets:                         prometheus.ExponentialBuckets(1, 2, 14),
		NativeHistogramBucketFactor:     1.1,
		NativeHistogramMaxBucketNumber:  100,
		NativeHistogramMinResetDuration: 1 * time.Hour,
	})
	m.ChunkSize = prometheus.NewHistogram(prometheus.HistogramOpts{
		Name:    "prometheus_tsdb_compaction_chunk_size_bytes",
		Help:    "Final size of chunks on their first compaction",
		Buckets: prometheus.ExponentialBuckets(32, 1.5, 12),
	})
	m.ChunkSamples = prometheus.NewHistogram(prometheus.HistogramOpts{
		Name:    "prometheus_tsdb_compaction_chunk_samples",
		Help:    "Final number of samples on their first compaction",
		Buckets: prometheus.ExponentialBuckets(4, 1.5, 12),
	})
	m.ChunkRange = prometheus.NewHistogram(prometheus.HistogramOpts{
		Name:    "prometheus_tsdb_compaction_chunk_range_seconds",
		Help:    "Final time range of chunks on their first compaction",
		Buckets: prometheus.ExponentialBuckets(100, 4, 10),
	})

	if r != nil {
		r.MustRegister(
			m.Ran,
			m.PopulatingBlocks,
			m.OverlappingBlocks,
			m.Duration,
			m.ChunkRange,
			m.ChunkSamples,
			m.ChunkSize,
		)
	}
	return m
}

type LeveledCompactorOptions struct {
	// PE specifies the postings encoder. It is called when compactor is writing out the postings for a label name/value pair during compaction.
	// If it is nil then the default encoder is used. At the moment that is the "raw" encoder. See index.EncodePostingsRaw for more.
	PE index.PostingsEncoder
	// PD specifies the postings decoder factory to return different postings decoder based on BlockMeta. It is called when opening a block or opening the index file.
	// If it is nil then a default decoder is used, compatible with Prometheus v2.
	PD PostingsDecoderFactory
	// MaxBlockChunkSegmentSize is the max block chunk segment size. If it is 0 then the default chunks.DefaultChunkSegmentSize is used.
	MaxBlockChunkSegmentSize int64
	// MergeFunc is used for merging series together in vertical compaction. By default storage.NewCompactingChunkSeriesMerger(storage.ChainedSeriesMerge) is used.
	MergeFunc storage.VerticalChunkSeriesMergeFunc
	// EnableOverlappingCompaction enables compaction of overlapping blocks. In Prometheus it is always enabled.
	// It is useful for downstream projects like Mimir, Cortex, Thanos where they have a separate component that does compaction.
	EnableOverlappingCompaction bool
	// Metrics is set of metrics for Compactor. By default, NewCompactorMetrics would be called to initialize metrics unless it is provided.
	Metrics *CompactorMetrics
	// UseUncachedIO allows bypassing the page cache when appropriate.
	UseUncachedIO bool
}

type PostingsDecoderFactory func(meta *BlockMeta) index.PostingsDecoder

func DefaultPostingsDecoderFactory(_ *BlockMeta) index.PostingsDecoder {
	return index.DecodePostingsRaw
}

func NewLeveledCompactorWithChunkSize(ctx context.Context, r prometheus.Registerer, l *slog.Logger, ranges []int64, pool chunkenc.Pool, maxBlockChunkSegmentSize int64, mergeFunc storage.VerticalChunkSeriesMergeFunc) (*LeveledCompactor, error) {
	return NewLeveledCompactorWithOptions(ctx, r, l, ranges, pool, LeveledCompactorOptions{
		MaxBlockChunkSegmentSize:    maxBlockChunkSegmentSize,
		MergeFunc:                   mergeFunc,
		EnableOverlappingCompaction: true,
	})
}

func NewLeveledCompactor(ctx context.Context, r prometheus.Registerer, l *slog.Logger, ranges []int64, pool chunkenc.Pool, mergeFunc storage.VerticalChunkSeriesMergeFunc) (*LeveledCompactor, error) {
	return NewLeveledCompactorWithOptions(ctx, r, l, ranges, pool, LeveledCompactorOptions{
		MergeFunc:                   mergeFunc,
		EnableOverlappingCompaction: true,
	})
}

func NewLeveledCompactorWithOptions(ctx context.Context, r prometheus.Registerer, l *slog.Logger, ranges []int64, pool chunkenc.Pool, opts LeveledCompactorOptions) (*LeveledCompactor, error) {
	if len(ranges) == 0 {
		return nil, errors.New("at least one range must be provided")
	}
	if pool == nil {
		pool = chunkenc.NewPool()
	}
	if l == nil {
		l = promslog.NewNopLogger()
	}
	mergeFunc := opts.MergeFunc
	if mergeFunc == nil {
		mergeFunc = storage.NewCompactingChunkSeriesMerger(storage.ChainedSeriesMerge)
	}
	maxBlockChunkSegmentSize := opts.MaxBlockChunkSegmentSize
	if maxBlockChunkSegmentSize == 0 {
		maxBlockChunkSegmentSize = chunks.DefaultChunkSegmentSize
	}
	pe := opts.PE
	if pe == nil {
		pe = index.EncodePostingsRaw
	}
	if opts.Metrics == nil {
		opts.Metrics = NewCompactorMetrics(r)
	}
	return &LeveledCompactor{
		ranges:                      ranges,
		chunkPool:                   pool,
		logger:                      l,
		metrics:                     opts.Metrics,
		ctx:                         ctx,
		maxBlockChunkSegmentSize:    maxBlockChunkSegmentSize,
		useUncachedIO:               opts.UseUncachedIO,
		mergeFunc:                   mergeFunc,
		postingsEncoder:             pe,
		postingsDecoderFactory:      opts.PD,
		enableOverlappingCompaction: opts.EnableOverlappingCompaction,
		concurrencyOpts:             DefaultLeveledCompactorConcurrencyOptions(),
	}, nil
}

// LeveledCompactorConcurrencyOptions is a collection of concurrency options used by LeveledCompactor.
type LeveledCompactorConcurrencyOptions struct {
	MaxOpeningBlocks     int // Number of goroutines opening blocks before compaction.
	MaxClosingBlocks     int // Max number of blocks that can be closed concurrently during split compaction. Note that closing of newly compacted block uses a lot of memory for writing index.
	SymbolsFlushersCount int // Number of symbols flushers used when doing split compaction.
}

func DefaultLeveledCompactorConcurrencyOptions() LeveledCompactorConcurrencyOptions {
	return LeveledCompactorConcurrencyOptions{
		MaxClosingBlocks:     1,
		SymbolsFlushersCount: 1,
		MaxOpeningBlocks:     1,
	}
}

func (c *LeveledCompactor) SetConcurrencyOptions(opts LeveledCompactorConcurrencyOptions) {
	c.concurrencyOpts = opts
}

type dirMeta struct {
	dir  string
	meta *BlockMeta
}

// Plan returns a list of compactable blocks in the provided directory.
func (c *LeveledCompactor) Plan(dir string) ([]string, error) {
	dirs, err := blockDirs(dir)
	if err != nil {
		return nil, err
	}
	if len(dirs) < 1 {
		return nil, nil
	}

	var dms []dirMeta
	for _, dir := range dirs {
		meta, _, err := readMetaFile(dir)
		if err != nil {
			return nil, err
		}
		dms = append(dms, dirMeta{dir, meta})
	}
	return c.plan(dms)
}

func (c *LeveledCompactor) plan(dms []dirMeta) ([]string, error) {
	slices.SortFunc(dms, func(a, b dirMeta) int {
		switch {
		case a.meta.MinTime < b.meta.MinTime:
			return -1
		case a.meta.MinTime > b.meta.MinTime:
			return 1
		default:
			return 0
		}
	})

	res := c.selectOverlappingDirs(dms)
	if len(res) > 0 {
		return res, nil
	}
	// No overlapping blocks or overlapping block compaction not allowed, do compaction the usual way.
	// We do not include a recently created block with max(minTime), so the block which was just created from WAL.
	// This gives users a window of a full block size to piece-wise backup new data without having to care about data overlap.
	dms = dms[:len(dms)-1]

	for _, dm := range c.selectDirs(dms) {
		res = append(res, dm.dir)
	}
	if len(res) > 0 {
		return res, nil
	}

	// Compact any blocks with big enough time range that have >5% tombstones.
	for i := len(dms) - 1; i >= 0; i-- {
		meta := dms[i].meta
		if meta.MaxTime-meta.MinTime < c.ranges[len(c.ranges)/2] {
			// If the block is entirely deleted, then we don't care about the block being big enough.
			// TODO: This is assuming a single tombstone is for a distinct series, which might not be true.
			if meta.Stats.NumTombstones > 0 && meta.Stats.NumTombstones >= meta.Stats.NumSeries {
				return []string{dms[i].dir}, nil
			}
			break
		}
		if float64(meta.Stats.NumTombstones)/float64(meta.Stats.NumSeries+1) > 0.05 {
			return []string{dms[i].dir}, nil
		}
	}

	return nil, nil
}

// selectDirs returns the dir metas that should be compacted into a single new block.
// If only a single block range is configured, the result is always nil.
func (c *LeveledCompactor) selectDirs(ds []dirMeta) []dirMeta {
	if len(c.ranges) < 2 || len(ds) < 1 {
		return nil
	}

	highTime := ds[len(ds)-1].meta.MinTime

	for _, iv := range c.ranges[1:] {
		parts := splitByRange(ds, iv)
		if len(parts) == 0 {
			continue
		}

	Outer:
		for _, p := range parts {
			// Do not select the range if it has a block whose compaction failed.
			for _, dm := range p {
				if dm.meta.Compaction.Failed {
					continue Outer
				}
			}

			mint := p[0].meta.MinTime
			maxt := p[len(p)-1].meta.MaxTime
			// Pick the range of blocks if it spans the full range (potentially with gaps)
			// or is before the most recent block.
			// This ensures we don't compact blocks prematurely when another one of the same
			// size still fits in the range.
			if (maxt-mint == iv || maxt <= highTime) && len(p) > 1 {
				return p
			}
		}
	}

	return nil
}

// selectOverlappingDirs returns all dirs with overlapping time ranges.
// It expects sorted input by mint and returns the overlapping dirs in the same order as received.
func (c *LeveledCompactor) selectOverlappingDirs(ds []dirMeta) []string {
	if !c.enableOverlappingCompaction {
		return nil
	}
	if len(ds) < 2 {
		return nil
	}
	var overlappingDirs []string
	globalMaxt := ds[0].meta.MaxTime
	for i, d := range ds[1:] {
		if d.meta.MinTime < globalMaxt {
			if len(overlappingDirs) == 0 { // When it is the first overlap, need to add the last one as well.
				overlappingDirs = append(overlappingDirs, ds[i].dir)
			}
			overlappingDirs = append(overlappingDirs, d.dir)
		} else if len(overlappingDirs) > 0 {
			break
		}
		if d.meta.MaxTime > globalMaxt {
			globalMaxt = d.meta.MaxTime
		}
	}
	return overlappingDirs
}

// splitByRange splits the directories by the time range. The range sequence starts at 0.
//
// For example, if we have blocks [0-10, 10-20, 50-60, 90-100] and the split range tr is 30
// it returns [0-10, 10-20], [50-60], [90-100].
func splitByRange(ds []dirMeta, tr int64) [][]dirMeta {
	var splitDirs [][]dirMeta

	for i := 0; i < len(ds); {
		var (
			group []dirMeta
			t0    int64
			m     = ds[i].meta
		)
		// Compute start of aligned time range of size tr closest to the current block's start.
		if m.MinTime >= 0 {
			t0 = tr * (m.MinTime / tr)
		} else {
			t0 = tr * ((m.MinTime - tr + 1) / tr)
		}
		// Skip blocks that don't fall into the range. This can happen via mis-alignment or
		// by being a multiple of the intended range.
		if m.MaxTime > t0+tr {
			i++
			continue
		}

		// Add all dirs to the current group that are within [t0, t0+tr].
		for ; i < len(ds); i++ {
			// Either the block falls into the next range or doesn't fit at all (checked above).
			if ds[i].meta.MaxTime > t0+tr {
				break
			}
			group = append(group, ds[i])
		}

		if len(group) > 0 {
			splitDirs = append(splitDirs, group)
		}
	}

	return splitDirs
}

// CompactBlockMetas merges many block metas into one, combining its source blocks together
// and adjusting compaction level. Min/Max time of result block meta covers all input blocks.
func CompactBlockMetas(uid ulid.ULID, blocks ...*BlockMeta) *BlockMeta {
	res := &BlockMeta{
		ULID: uid,
	}

	sources := map[ulid.ULID]struct{}{}
	mint := blocks[0].MinTime
	maxt := blocks[0].MaxTime

	for _, b := range blocks {
		if b.MinTime < mint {
			mint = b.MinTime
		}
		if b.MaxTime > maxt {
			maxt = b.MaxTime
		}
		if b.Compaction.Level > res.Compaction.Level {
			res.Compaction.Level = b.Compaction.Level
		}
		for _, s := range b.Compaction.Sources {
			sources[s] = struct{}{}
		}
		res.Compaction.Parents = append(res.Compaction.Parents, BlockDesc{
			ULID:    b.ULID,
			MinTime: b.MinTime,
			MaxTime: b.MaxTime,
		})
	}
	res.Compaction.Level++

	for s := range sources {
		res.Compaction.Sources = append(res.Compaction.Sources, s)
	}
	slices.SortFunc(res.Compaction.Sources, func(a, b ulid.ULID) int {
		return a.Compare(b)
	})

	res.MinTime = mint
	res.MaxTime = maxt
	return res
}

// CompactWithSplitting merges and splits the input blocks into shardCount number of output blocks,
// and returns slice of block IDs. Position of returned block ID in the result slice corresponds to the shard index.
// If given output block has no series, corresponding block ID will be zero ULID value.
//
// Note that this is different from Compact, which *removes* empty blocks from the result instead.
func (c *LeveledCompactor) CompactWithSplitting(dest string, dirs []string, open []*Block, shardCount uint64) (result []ulid.ULID, _ error) {
	return c.CompactWithBlockPopulator(dest, dirs, open, DefaultBlockPopulator{}, shardCount)
}

// Compact creates a new block in the compactor's directory from the blocks in the
// provided directories.
func (c *LeveledCompactor) Compact(dest string, dirs []string, open []*Block) ([]ulid.ULID, error) {
	ulids, err := c.CompactWithBlockPopulator(dest, dirs, open, DefaultBlockPopulator{}, 1)
	if err != nil {
		return nil, err
	}
	// Updated contract for Compact says that empty blocks are not returned.
	if ulids[0] == (ulid.ULID{}) {
		return nil, nil
	}
	return ulids, nil
}

// shardedBlock describes single *output* block during compaction. This struct is passed between
// compaction methods to wrap output block details, index and chunk writer together.
// Shard index is determined by the position of this structure in the slice of output blocks.
type shardedBlock struct {
	meta *BlockMeta

	blockDir string
	tmpDir   string // Temp directory used when block is being built (= blockDir + temp suffix)
	chunkw   ChunkWriter
	indexw   IndexWriter
}

func (c *LeveledCompactor) CompactWithBlockPopulator(dest string, dirs []string, open []*Block, blockPopulator BlockPopulator, shardCount uint64) (_ []ulid.ULID, err error) {
	if shardCount == 0 {
		shardCount = 1
	}

	start := time.Now()

	bs, blocksToClose, err := openBlocksForCompaction(c.ctx, dirs, open, c.logger, c.chunkPool, c.postingsDecoderFactory, c.concurrencyOpts.MaxOpeningBlocks)
	for _, b := range blocksToClose {
		defer b.Close()
	}

	if err != nil {
		return nil, err
	}

	var (
		blocks []BlockReader
		metas  []*BlockMeta
		uids   []string
	)
	for _, b := range bs {
		blocks = append(blocks, b)
		m := b.Meta()
		metas = append(metas, &m)
		uids = append(uids, b.meta.ULID.String())
	}

	outBlocks := make([]shardedBlock, shardCount)
	outBlocksTime := ulid.Now() // Make all out blocks share the same timestamp in the ULID.
	for ix := range outBlocks {
		outBlocks[ix] = shardedBlock{meta: CompactBlockMetas(ulid.MustNew(outBlocksTime, rand.Reader), metas...)}
	}

	err = c.write(dest, outBlocks, blockPopulator, blocks...)
	if err == nil {
		ulids := make([]ulid.ULID, len(outBlocks))
		allOutputBlocksAreEmpty := true

		for ix := range outBlocks {
			meta := outBlocks[ix].meta

			if meta.Stats.NumSamples == 0 {
				c.logger.Info(
					"compact blocks resulted in empty block",
					"count", len(blocks),
					"sources", fmt.Sprintf("%v", uids),
					"duration", time.Since(start),
					"shard", fmt.Sprintf("%d_of_%d", ix+1, shardCount),
				)
			} else {
				allOutputBlocksAreEmpty = false
				ulids[ix] = outBlocks[ix].meta.ULID

				c.logger.Info(
					"compact blocks",
					"count", len(blocks),
					"mint", meta.MinTime,
					"maxt", meta.MaxTime,
					"ulid", meta.ULID,
					"sources", fmt.Sprintf("%v", uids),
					"duration", time.Since(start),
					"shard", fmt.Sprintf("%d_of_%d", ix+1, shardCount),
				)
			}
		}

		if allOutputBlocksAreEmpty {
			// Mark source blocks as deletable.
			for _, b := range bs {
				b.meta.Compaction.Deletable = true
				n, err := writeMetaFile(c.logger, b.dir, &b.meta)
				if err != nil {
					c.logger.Error(
						"Failed to write 'Deletable' to meta file after compaction",
						"ulid", b.meta.ULID,
					)
				}
				b.numBytesMeta = n
			}
		}

		return ulids, nil
	}

	errs := tsdb_errors.NewMulti(err)
	if !errors.Is(err, context.Canceled) {
		for _, b := range bs {
			if err := b.setCompactionFailed(); err != nil {
				errs.Add(fmt.Errorf("setting compaction failed for block: %s: %w", b.Dir(), err))
			}
		}
	}

	return nil, errs.Err()
}

// CompactOOOWithSplitting splits the input OOO Head into shardCount number of output blocks
// per possible block range, and returns slice of block IDs. In result[i][j],
// 'i' corresponds to a single time range of blocks while 'j' corresponds to the shard index.
// If given output block has no series, corresponding block ID will be zero ULID value.
// TODO: write tests for this.
func (c *LeveledCompactor) CompactOOOWithSplitting(dest string, oooHead *OOOCompactionHead, shardCount uint64) (result [][]ulid.ULID, _ error) {
	return c.compactOOO(dest, oooHead, shardCount)
}

// CompactOOO creates a new block per possible block range in the compactor's directory from the OOO Head given.
// Each ULID in the result corresponds to a block in a unique time range.
func (c *LeveledCompactor) CompactOOO(dest string, oooHead *OOOCompactionHead) (result []ulid.ULID, err error) {
	ulids, err := c.compactOOO(dest, oooHead, 1)
	if err != nil {
		return nil, err
	}
	for _, s := range ulids {
		if s[0].Compare(ulid.ULID{}) != 0 {
			result = append(result, s[0])
		}
	}
	return result, err
}

func (c *LeveledCompactor) compactOOO(dest string, oooHead *OOOCompactionHead, shardCount uint64) (_ [][]ulid.ULID, err error) {
	if shardCount == 0 {
		shardCount = 1
	}

	start := time.Now()

	// The first dimension of outBlocks determines the time based splitting (i.e. outBlocks[i] has blocks all for the same time range).
	// The second dimension of outBlocks determines the label based shard (i.e. outBlocks[i][j] is the (j+1)th shard.
	// During ingestion of samples we can identify which ooo blocks will exists so that
	// we dont have to prefill symbols and etc for the blocks that will be empty.
	// With this, len(outBlocks[x]) will still be the same for all x so that we can pick blocks easily.
	// Just that, only some of the outBlocks[x][y] will be valid and populated based on preexisting knowledge of
	// which blocks to expect.
	// In case we see a sample that is not present in the estimated block ranges, we will create them on flight.
	outBlocks := make([][]shardedBlock, 0)
	outBlocksTime := ulid.Now() // Make all out blocks share the same timestamp in the ULID.
	blockSize := oooHead.ChunkRange()
	oooHeadMint, oooHeadMaxt := oooHead.MinTime(), oooHead.MaxTime()
	ulids := make([][]ulid.ULID, 0)
	for t := blockSize * (oooHeadMint / blockSize); t <= oooHeadMaxt; t += blockSize {
		mint, maxt := t, t+blockSize

		outBlocks = append(outBlocks, make([]shardedBlock, shardCount))
		ulids = append(ulids, make([]ulid.ULID, shardCount))
		ix := len(outBlocks) - 1

		for jx := range outBlocks[ix] {
			uid := ulid.MustNew(outBlocksTime, rand.Reader)
			meta := &BlockMeta{
				ULID:       uid,
				MinTime:    mint,
				MaxTime:    maxt,
				OutOfOrder: true,
			}
			meta.Compaction.Level = 1
			meta.Compaction.Sources = []ulid.ULID{uid}

			outBlocks[ix][jx] = shardedBlock{
				meta: meta,
			}
			ulids[ix][jx] = meta.ULID
		}

		// Block intervals are half-open: [b.MinTime, b.MaxTime). Block intervals are always +1 than the total samples it includes.
		err := c.write(dest, outBlocks[ix], DefaultBlockPopulator{}, oooHead.CloneForTimeRange(mint, maxt-1))
		if err != nil {
			// We need to delete all blocks in case there was an error.
			for _, obs := range outBlocks {
				for _, ob := range obs {
					if ob.tmpDir != "" {
						if removeErr := os.RemoveAll(ob.tmpDir); removeErr != nil {
							c.logger.Error("Failed to remove temp folder after failed compaction", "dir", ob.tmpDir, "err", removeErr.Error())
						}
					}
					if ob.blockDir != "" {
						if removeErr := os.RemoveAll(ob.blockDir); removeErr != nil {
							c.logger.Error("Failed to remove block folder after failed compaction", "dir", ob.blockDir, "err", removeErr.Error())
						}
					}
				}
			}
			return nil, err
		}
	}

	noOOOBlock := true
	for ix, obs := range outBlocks {
		for jx := range obs {
			meta := outBlocks[ix][jx].meta
			if meta.Stats.NumSamples != 0 {
				noOOOBlock = false
				c.logger.Info(
					"compact ooo head",
					"mint", meta.MinTime,
					"maxt", meta.MaxTime,
					"ulid", meta.ULID,
					"duration", time.Since(start),
					"shard", fmt.Sprintf("%d_of_%d", jx+1, shardCount),
				)
			} else {
				// This block did not get any data. So clear out the ulid to signal this.
				ulids[ix][jx] = ulid.ULID{}
			}
		}
	}

	if noOOOBlock {
		c.logger.Info(
			"compact ooo head resulted in no blocks",
			"duration", time.Since(start),
		)
		return nil, nil
	}

	return ulids, nil
}

func (c *LeveledCompactor) Write(dest string, b BlockReader, mint, maxt int64, base *BlockMeta) ([]ulid.ULID, error) {
	start := time.Now()

	uid := ulid.MustNew(ulid.Now(), rand.Reader)

	meta := &BlockMeta{
		ULID:    uid,
		MinTime: mint,
		MaxTime: maxt,
	}
	meta.Compaction.Level = 1
	meta.Compaction.Sources = []ulid.ULID{uid}

	if base != nil {
		meta.Compaction.Parents = []BlockDesc{
			{ULID: base.ULID, MinTime: base.MinTime, MaxTime: base.MaxTime},
		}
		if base.Compaction.FromOutOfOrder() {
			meta.Compaction.SetOutOfOrder()
		}
	}

	err := c.write(dest, []shardedBlock{{meta: meta}}, DefaultBlockPopulator{}, b)
	if err != nil {
		return nil, err
	}

	if meta.Stats.NumSamples == 0 {
		c.logger.Info(
			"write block resulted in empty block",
			"mint", meta.MinTime,
			"maxt", meta.MaxTime,
			"duration", time.Since(start),
		)
		return nil, nil
	}

	c.logger.Info(
		"write block",
		"mint", meta.MinTime,
		"maxt", meta.MaxTime,
		"ulid", meta.ULID,
		"duration", time.Since(start),
		"ooo", meta.Compaction.FromOutOfOrder(),
	)
	return []ulid.ULID{uid}, nil
}

// instrumentedChunkWriter is used for level 1 compactions to record statistics
// about compacted chunks.
type instrumentedChunkWriter struct {
	ChunkWriter

	size    prometheus.Histogram
	samples prometheus.Histogram
	trange  prometheus.Histogram
}

func (w *instrumentedChunkWriter) WriteChunks(chunks ...chunks.Meta) error {
	for _, c := range chunks {
		w.size.Observe(float64(len(c.Chunk.Bytes())))
		w.samples.Observe(float64(c.Chunk.NumSamples()))
		w.trange.Observe(float64(c.MaxTime - c.MinTime))
	}
	return w.ChunkWriter.WriteChunks(chunks...)
}

// write creates new output blocks that are the union of the provided blocks into dir.
func (c *LeveledCompactor) write(dest string, outBlocks []shardedBlock, blockPopulator BlockPopulator, blocks ...BlockReader) (err error) {
	var closers []io.Closer

	defer func(t time.Time) {
		err = tsdb_errors.NewMulti(err, tsdb_errors.CloseAll(closers)).Err()

		for _, ob := range outBlocks {
			if ob.tmpDir != "" {
				// RemoveAll returns no error when tmp doesn't exist so it is safe to always run it.
				if removeErr := os.RemoveAll(ob.tmpDir); removeErr != nil {
					c.logger.Error("Failed to remove temp folder after failed compaction", "dir", ob.tmpDir, "err", removeErr.Error())
				}
			}

			// If there was any error, and we have multiple output blocks, some blocks may have been generated, or at
			// least have existing blockDir. In such case, we want to remove them.
			// BlockDir may also not be set yet, if preparation for some previous blocks have failed.
			if err != nil && ob.blockDir != "" {
				// RemoveAll returns no error when tmp doesn't exist so it is safe to always run it.
				if removeErr := os.RemoveAll(ob.blockDir); removeErr != nil {
					c.logger.Error("Failed to remove block folder after failed compaction", "dir", ob.blockDir, "err", removeErr.Error())
				}
			}
		}
		c.metrics.Ran.Inc()
		c.metrics.Duration.Observe(time.Since(t).Seconds())
	}(time.Now())

	for ix := range outBlocks {
		dir := filepath.Join(dest, outBlocks[ix].meta.ULID.String())
		tmp := dir + tmpForCreationBlockDirSuffix

		outBlocks[ix].blockDir = dir
		outBlocks[ix].tmpDir = tmp

		if err = os.RemoveAll(tmp); err != nil {
			return err
		}

<<<<<<< HEAD
		if err = os.MkdirAll(tmp, 0o777); err != nil {
			return err
=======
	chunkw, err = chunks.NewWriter(chunkDir(tmp), chunks.WithSegmentSize(c.maxBlockChunkSegmentSize), chunks.WithUncachedIO(c.useUncachedIO))
	if err != nil {
		return fmt.Errorf("open chunk writer: %w", err)
	}
	closers = append(closers, chunkw)
	// Record written chunk sizes on level 1 compactions.
	if meta.Compaction.Level == 1 {
		chunkw = &instrumentedChunkWriter{
			ChunkWriter: chunkw,
			size:        c.metrics.ChunkSize,
			samples:     c.metrics.ChunkSamples,
			trange:      c.metrics.ChunkRange,
>>>>>>> 14fc57e4
		}

		// Populate chunk and index files into temporary directory with
		// data of all blocks.
		var chunkw ChunkWriter
		chunkw, err = chunks.NewWriterWithSegSize(chunkDir(tmp), c.maxBlockChunkSegmentSize)
		if err != nil {
			return fmt.Errorf("open chunk writer: %w", err)
		}
		chunkw = newPreventDoubleCloseChunkWriter(chunkw) // We now close chunkWriter in populateBlock, but keep it in the closers here as well.

		closers = append(closers, chunkw)

		// Record written chunk sizes on level 1 compactions.
		if outBlocks[ix].meta.Compaction.Level == 1 {
			chunkw = &instrumentedChunkWriter{
				ChunkWriter: chunkw,
				size:        c.metrics.ChunkSize,
				samples:     c.metrics.ChunkSamples,
				trange:      c.metrics.ChunkRange,
			}
		}

		outBlocks[ix].chunkw = chunkw

		var indexw IndexWriter
		indexw, err = index.NewWriterWithEncoder(c.ctx, filepath.Join(tmp, indexFilename), c.postingsEncoder)
		if err != nil {
			return fmt.Errorf("open index writer: %w", err)
		}
		indexw = newPreventDoubleCloseIndexWriter(indexw) // We now close indexWriter in populateBlock, but keep it in the closers here as well.
		closers = append(closers, indexw)

		outBlocks[ix].indexw = indexw
	}

	// We use MinTime and MaxTime from first output block, because ALL output blocks have the same min/max times set.
	if err := blockPopulator.PopulateBlock(c.ctx, c.metrics, c.logger, c.chunkPool, c.mergeFunc, c.concurrencyOpts, blocks, outBlocks[0].meta.MinTime, outBlocks[0].meta.MaxTime, outBlocks, AllSortedPostings); err != nil {
		return fmt.Errorf("populate block: %w", err)
	}

	select {
	case <-c.ctx.Done():
		return c.ctx.Err()
	default:
	}

	// We are explicitly closing them here to check for error even
	// though these are covered under defer. This is because in Windows,
	// you cannot delete these unless they are closed and the defer is to
	// make sure they are closed if the function exits due to an error above.
	errs := tsdb_errors.NewMulti()
	for _, w := range closers {
		errs.Add(w.Close())
	}
	closers = closers[:0] // Avoid closing the writers twice in the defer.
	if errs.Err() != nil {
		return errs.Err()
	}

	for _, ob := range outBlocks {
		// Populated block is empty, don't write meta file for it.
		if ob.meta.Stats.NumSamples == 0 {
			continue
		}

		if _, err = writeMetaFile(c.logger, ob.tmpDir, ob.meta); err != nil {
			return fmt.Errorf("write merged meta: %w", err)
		}

		// Create an empty tombstones file.
		if _, err := tombstones.WriteFile(c.logger, ob.tmpDir, tombstones.NewMemTombstones()); err != nil {
			return fmt.Errorf("write new tombstones file: %w", err)
		}

		df, err := fileutil.OpenDir(ob.tmpDir)
		if err != nil {
			return fmt.Errorf("open temporary block dir: %w", err)
		}
		defer func() {
			if df != nil {
				df.Close()
			}
		}()

		if err := df.Sync(); err != nil {
			return fmt.Errorf("sync temporary dir file: %w", err)
		}

		// Close temp dir before rename block dir (for windows platform).
		if err = df.Close(); err != nil {
			return fmt.Errorf("close temporary dir: %w", err)
		}
		df = nil

		// Block successfully written, make it visible in destination dir by moving it from tmp one.
		if err := fileutil.Replace(ob.tmpDir, ob.blockDir); err != nil {
			return fmt.Errorf("rename block dir: %w", err)
		}
	}

	return nil
}

func debugOutOfOrderChunks(lbls labels.Labels, chks []chunks.Meta, logger *slog.Logger) {
	if len(chks) <= 1 {
		return
	}

	prevChk := chks[0]
	for i := 1; i < len(chks); i++ {
		currChk := chks[i]

		if currChk.MinTime > prevChk.MaxTime {
			// Not out of order.
			continue
		}

		// Looks like the chunk is out of order.
		logValues := []any{
			"num_chunks_for_series", len(chks),
			"index", i,
			"labels", lbls.String(),
			"prev_ref", prevChk.Ref,
			"curr_ref", currChk.Ref,
			"prev_min_time", timeFromMillis(prevChk.MinTime).UTC().String(),
			"prev_max_time", timeFromMillis(prevChk.MaxTime).UTC().String(),
			"curr_min_time", timeFromMillis(currChk.MinTime).UTC().String(),
			"curr_max_time", timeFromMillis(currChk.MaxTime).UTC().String(),
			"prev_samples", prevChk.Chunk.NumSamples(),
			"curr_samples", currChk.Chunk.NumSamples(),
		}

		// Get info out of safeHeadChunk (if possible).
		if prevSafeChk, prevIsSafeChk := prevChk.Chunk.(*safeHeadChunk); prevIsSafeChk {
			logValues = append(logValues,
				"prev_head_chunk_id", prevSafeChk.cid,
				"prev_labelset", prevSafeChk.s.lset.String(),
			)
		}
		if currSafeChk, currIsSafeChk := currChk.Chunk.(*safeHeadChunk); currIsSafeChk {
			logValues = append(logValues,
				"curr_head_chunk_id", currSafeChk.cid,
				"curr_labelset", currSafeChk.s.lset.String(),
			)
		}

		logger.Warn("found out-of-order chunk when compacting", logValues...)
	}
}

func timeFromMillis(ms int64) time.Time {
	return time.Unix(0, ms*int64(time.Millisecond))
}

type BlockPopulator interface {
	PopulateBlock(ctx context.Context, metrics *CompactorMetrics, logger *slog.Logger, chunkPool chunkenc.Pool, mergeFunc storage.VerticalChunkSeriesMergeFunc, concurrencyOpts LeveledCompactorConcurrencyOptions, blocks []BlockReader, minT, maxT int64, outBlocks []shardedBlock, postingsFunc IndexReaderPostingsFunc) error
}

// IndexReaderPostingsFunc is a function to get a sorted posting iterator from a given index reader.
type IndexReaderPostingsFunc func(ctx context.Context, reader IndexReader) index.Postings

// AllSortedPostings returns a sorted all posting iterator from the input index reader.
func AllSortedPostings(ctx context.Context, reader IndexReader) index.Postings {
	k, v := index.AllPostingsKey()
	all, err := reader.Postings(ctx, k, v)
	if err != nil {
		return index.ErrPostings(err)
	}
	return reader.SortedPostings(all)
}

type DefaultBlockPopulator struct{}

// PopulateBlock fills the index and chunk writers with new data gathered as the union
// of the provided blocks. It returns meta information for the new block.
// It expects sorted blocks input by mint.
// If there is more than 1 output block, each output block will only contain series that hash into its shard
// (based on total number of output blocks).
func (c DefaultBlockPopulator) PopulateBlock(ctx context.Context, metrics *CompactorMetrics, logger *slog.Logger, chunkPool chunkenc.Pool, mergeFunc storage.VerticalChunkSeriesMergeFunc, concurrencyOpts LeveledCompactorConcurrencyOptions, blocks []BlockReader, minT, maxT int64, outBlocks []shardedBlock, postingsFunc IndexReaderPostingsFunc) (err error) {
	if len(blocks) == 0 {
		return errors.New("cannot populate block(s) from no readers")
	}

	var (
		sets        []storage.ChunkSeriesSet
		symbolsSets []storage.ChunkSeriesSet // series sets used for finding symbols. Only used when doing sharding.
		symbols     index.StringIter
		closers     []io.Closer
		overlapping bool
	)
	defer func() {
		errs := tsdb_errors.NewMulti(err)
		if cerr := tsdb_errors.CloseAll(closers); cerr != nil {
			errs.Add(fmt.Errorf("close: %w", cerr))
		}
		err = errs.Err()
		metrics.PopulatingBlocks.Set(0)
	}()
	metrics.PopulatingBlocks.Set(1)

	globalMaxt := blocks[0].Meta().MaxTime
	for i, b := range blocks {
		select {
		case <-ctx.Done():
			return ctx.Err()
		default:
		}

		if !overlapping {
			if i > 0 && b.Meta().MinTime < globalMaxt {
				metrics.OverlappingBlocks.Inc()
				overlapping = true
				logger.Info("Found overlapping blocks during compaction")
			}
			if b.Meta().MaxTime > globalMaxt {
				globalMaxt = b.Meta().MaxTime
			}
		}

		indexr, err := b.Index()
		if err != nil {
			return fmt.Errorf("open index reader for block %+v: %w", b.Meta(), err)
		}
		closers = append(closers, indexr)

		chunkr, err := b.Chunks()
		if err != nil {
			return fmt.Errorf("open chunk reader for block %+v: %w", b.Meta(), err)
		}
		closers = append(closers, chunkr)

		tombsr, err := b.Tombstones()
		if err != nil {
			return fmt.Errorf("open tombstone reader for block %+v: %w", b.Meta(), err)
		}
		closers = append(closers, tombsr)

		postings := postingsFunc(ctx, indexr)
		// Blocks meta is half open: [min, max), so subtract 1 to ensure we don't hold samples with exact meta.MaxTime timestamp.
		sets = append(sets, NewBlockChunkSeriesSet(b.Meta().ULID, indexr, chunkr, tombsr, postings, minT, maxT-1, false))

		if len(outBlocks) > 1 {
			// To iterate series when populating symbols, we cannot reuse postings we just got, but need to get a new copy.
			// Postings can only be iterated once.
			k, v := index.AllPostingsKey()
			all, err := indexr.Postings(ctx, k, v)
			if err != nil {
				return err
			}
			all = indexr.SortedPostings(all)
			// Blocks meta is half open: [min, max), so subtract 1 to ensure we don't hold samples with exact meta.MaxTime timestamp.
			symbolsSets = append(symbolsSets, NewBlockChunkSeriesSet(b.Meta().ULID, indexr, chunkr, tombsr, all, minT, maxT-1, false))
		} else {
			syms := indexr.Symbols()
			if i == 0 {
				symbols = syms
				continue
			}
			symbols = NewMergedStringIter(symbols, syms)
		}
	}

	if len(outBlocks) == 1 {
		for symbols.Next() {
			if err := outBlocks[0].indexw.AddSymbol(symbols.At()); err != nil {
				return fmt.Errorf("add symbol: %w", err)
			}
		}
		if err := symbols.Err(); err != nil {
			return fmt.Errorf("next symbol: %w", err)
		}
	} else {
		if err := populateSymbols(ctx, mergeFunc, concurrencyOpts, symbolsSets, outBlocks); err != nil {
			return err
		}
	}

	// Semaphore for number of blocks that can be closed at once.
	sema := semaphore.NewWeighted(int64(concurrencyOpts.MaxClosingBlocks))

	blockWriters := make([]*asyncBlockWriter, len(outBlocks))
	for ix := range outBlocks {
		blockWriters[ix] = newAsyncBlockWriter(chunkPool, outBlocks[ix].chunkw, outBlocks[ix].indexw, sema)
	}
	defer func() {
		// Stop all async writers.
		for ix := range outBlocks {
			blockWriters[ix].closeAsync()
		}

		// And wait until they have finished, to make sure that they no longer update chunk or index writers.
		for ix := range outBlocks {
			_, _ = blockWriters[ix].waitFinished()
		}
	}()

	var chksIter chunks.Iterator

	set := sets[0]
	if len(sets) > 1 {
		// Merge series using specified chunk series merger.
		// The default one is the compacting series merger.
		set = storage.NewMergeChunkSeriesSet(sets, 0, mergeFunc)
	}

	// Iterate over all sorted chunk series.
	for set.Next() {
		select {
		case <-ctx.Done():
			return ctx.Err()
		default:
		}
		s := set.At()

		chksIter := s.Iterator(chksIter)
		var chks []chunks.Meta
		for chksIter.Next() {
			// We are not iterating in a streaming way over chunks as
			// it's more efficient to do bulk write for index and
			// chunk file purposes.
			chks = append(chks, chksIter.At())
		}
		if err := chksIter.Err(); err != nil {
			return fmt.Errorf("chunk iter: %w", err)
		}

		// Skip series with all deleted chunks.
		if len(chks) == 0 {
			continue
		}

		debugOutOfOrderChunks(s.Labels(), chks, logger)

		obIx := uint64(0)
		if len(outBlocks) > 1 {
			obIx = labels.StableHash(s.Labels()) % uint64(len(outBlocks))
		}

		err := blockWriters[obIx].addSeries(s.Labels(), chks)
		if err != nil {
			return fmt.Errorf("adding series: %w", err)
		}
	}
	if err := set.Err(); err != nil {
		return fmt.Errorf("iterate compaction set: %w", err)
	}

	for ix := range blockWriters {
		blockWriters[ix].closeAsync()
	}

	for ix := range blockWriters {
		stats, err := blockWriters[ix].waitFinished()
		if err != nil {
			return fmt.Errorf("writing block: %w", err)
		}

		outBlocks[ix].meta.Stats = stats
	}

	return nil
}

// How many symbols we buffer in memory per output block.
const inMemorySymbolsLimit = 1_000_000

// populateSymbols writes symbols to output blocks. We need to iterate through all series to find
// which series belongs to what block. We collect symbols per sharded block, and then add sorted symbols to
// block's index.
func populateSymbols(ctx context.Context, mergeFunc storage.VerticalChunkSeriesMergeFunc, concurrencyOpts LeveledCompactorConcurrencyOptions, sets []storage.ChunkSeriesSet, outBlocks []shardedBlock) error {
	if len(outBlocks) == 0 {
		return errors.New("no output block")
	}

	flushers := newSymbolFlushers(concurrencyOpts.SymbolsFlushersCount)
	defer flushers.close() // Make sure to stop flushers before exiting to avoid leaking goroutines.

	batchers := make([]*symbolsBatcher, len(outBlocks))
	for ix := range outBlocks {
		batchers[ix] = newSymbolsBatcher(inMemorySymbolsLimit, outBlocks[ix].tmpDir, flushers)

		// Always include empty symbol. Blocks created from Head always have it in the symbols table,
		// and if we only include symbols from series, we would skip it.
		// It may not be required, but it's small and better be safe than sorry.
		if err := batchers[ix].addSymbol(""); err != nil {
			return fmt.Errorf("addSymbol to batcher: %w", err)
		}
	}

	seriesSet := sets[0]
	if len(sets) > 1 {
		seriesSet = storage.NewMergeChunkSeriesSet(sets, 0, mergeFunc)
	}

	for seriesSet.Next() {
		if err := ctx.Err(); err != nil {
			return err
		}

		s := seriesSet.At()

		var obIx uint64
		if len(outBlocks) > 1 {
			obIx = labels.StableHash(s.Labels()) % uint64(len(outBlocks))
		}

		err := s.Labels().Validate(func(l labels.Label) error {
			if err := batchers[obIx].addSymbol(l.Name); err != nil {
				return fmt.Errorf("addSymbol to batcher: %w", err)
			}
			if err := batchers[obIx].addSymbol(l.Value); err != nil {
				return fmt.Errorf("addSymbol to batcher: %w", err)
			}
			return nil
		})
		if err != nil {
			return err
		}
	}

	for ix := range outBlocks {
		// Flush the batcher to write remaining symbols.
		if err := batchers[ix].flushSymbols(true); err != nil {
			return fmt.Errorf("flushing batcher: %w", err)
		}
	}

	err := flushers.close()
	if err != nil {
		return fmt.Errorf("closing flushers: %w", err)
	}

	for ix := range outBlocks {
		if err := ctx.Err(); err != nil {
			return err
		}

		symbolFiles := batchers[ix].getSymbolFiles()

		it, err := newSymbolsIterator(symbolFiles)
		if err != nil {
			return fmt.Errorf("opening symbols iterator: %w", err)
		}

		// Each symbols iterator must be closed to close underlying files.
		closeIt := it
		defer func() {
			if closeIt != nil {
				_ = closeIt.Close()
			}
		}()

		var sym string
		for sym, err = it.NextSymbol(); err == nil; sym, err = it.NextSymbol() {
			err = outBlocks[ix].indexw.AddSymbol(sym)
			if err != nil {
				return fmt.Errorf("AddSymbol: %w", err)
			}
		}

		if !errors.Is(err, io.EOF) {
			return fmt.Errorf("iterating symbols: %w", err)
		}

		// if err == io.EOF, we have iterated through all symbols. We can close underlying
		// files now.
		closeIt = nil
		_ = it.Close()

		// Delete symbol files from symbolsBatcher. We don't need to perform the cleanup if populateSymbols
		// or compaction fails, because in that case compactor already removes entire (temp) output block directory.
		for _, fn := range symbolFiles {
			if err := os.Remove(fn); err != nil {
				return fmt.Errorf("deleting symbols file: %w", err)
			}
		}
	}

	return nil
}

// Returns opened blocks, and blocks that should be closed (also returned in case of error).
func openBlocksForCompaction(ctx context.Context, dirs []string, open []*Block, logger *slog.Logger, pool chunkenc.Pool, postingsDecoderFactory PostingsDecoderFactory, concurrency int) (blocks, blocksToClose []*Block, _ error) {
	blocks = make([]*Block, 0, len(dirs))
	blocksToClose = make([]*Block, 0, len(dirs))

	toOpenCh := make(chan string, len(dirs))
	for _, d := range dirs {
		select {
		case <-ctx.Done():
			return nil, blocksToClose, ctx.Err()
		default:
		}

		meta, _, err := readMetaFile(d)
		if err != nil {
			return nil, blocksToClose, err
		}

		var b *Block

		// Use already open blocks if we can, to avoid
		// having the index data in memory twice.
		for _, o := range open {
			if meta.ULID == o.Meta().ULID {
				b = o
				break
			}
		}

		if b != nil {
			blocks = append(blocks, b)
		} else {
			toOpenCh <- d
		}
	}
	close(toOpenCh)

	type openResult struct {
		b   *Block
		err error
	}

	openResultCh := make(chan openResult, len(toOpenCh))
	// Signals to all opening goroutines that there was an error opening some block, and they can stop early.
	// If openingError is true, at least one error is sent to openResultCh.
	openingError := atomic.NewBool(false)

	wg := sync.WaitGroup{}
	if len(dirs) < concurrency {
		concurrency = len(dirs)
	}
	for i := 0; i < concurrency; i++ {
		wg.Add(1)
		go func() {
			defer wg.Done()

			for d := range toOpenCh {
				if openingError.Load() {
					return
				}

				b, err := OpenBlock(logger, d, pool, postingsDecoderFactory)
				openResultCh <- openResult{b: b, err: err}

				if err != nil {
					openingError.Store(true)
					return
				}
			}
		}()
	}
	wg.Wait()

	// All writers to openResultCh have stopped, we can close the output channel, so we can range over it.
	close(openResultCh)

	var firstErr error
	for or := range openResultCh {
		if or.err != nil {
			// Don't stop on error, but iterate over all opened blocks to collect blocksToClose.
			if firstErr == nil {
				firstErr = or.err
			}
		} else {
			blocks = append(blocks, or.b)
			blocksToClose = append(blocksToClose, or.b)
		}
	}

	return blocks, blocksToClose, firstErr
}<|MERGE_RESOLUTION|>--- conflicted
+++ resolved
@@ -853,29 +853,14 @@
 			return err
 		}
 
-<<<<<<< HEAD
 		if err = os.MkdirAll(tmp, 0o777); err != nil {
 			return err
-=======
-	chunkw, err = chunks.NewWriter(chunkDir(tmp), chunks.WithSegmentSize(c.maxBlockChunkSegmentSize), chunks.WithUncachedIO(c.useUncachedIO))
-	if err != nil {
-		return fmt.Errorf("open chunk writer: %w", err)
-	}
-	closers = append(closers, chunkw)
-	// Record written chunk sizes on level 1 compactions.
-	if meta.Compaction.Level == 1 {
-		chunkw = &instrumentedChunkWriter{
-			ChunkWriter: chunkw,
-			size:        c.metrics.ChunkSize,
-			samples:     c.metrics.ChunkSamples,
-			trange:      c.metrics.ChunkRange,
->>>>>>> 14fc57e4
 		}
 
 		// Populate chunk and index files into temporary directory with
 		// data of all blocks.
 		var chunkw ChunkWriter
-		chunkw, err = chunks.NewWriterWithSegSize(chunkDir(tmp), c.maxBlockChunkSegmentSize)
+		chunkw, err = chunks.NewWriter(chunkDir(tmp), chunks.WithSegmentSize(c.maxBlockChunkSegmentSize), chunks.WithUncachedIO(c.useUncachedIO))
 		if err != nil {
 			return fmt.Errorf("open chunk writer: %w", err)
 		}
