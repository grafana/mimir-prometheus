--- conflicted
+++ resolved
@@ -847,11 +847,7 @@
 	}
 
 	var (
-<<<<<<< HEAD
-		refs = make([]uint64, len(outBlocks))
-=======
-		ref  = storage.SeriesRef(0)
->>>>>>> 86b600f5
+		refs = make([]storage.SeriesRef, len(outBlocks))
 		chks []chunks.Meta
 	)
 
