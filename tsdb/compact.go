// Copyright 2017 The Prometheus Authors
// Licensed under the Apache License, Version 2.0 (the "License");
// you may not use this file except in compliance with the License.
// You may obtain a copy of the License at
//
// http://www.apache.org/licenses/LICENSE-2.0
//
// Unless required by applicable law or agreed to in writing, software
// distributed under the License is distributed on an "AS IS" BASIS,
// WITHOUT WARRANTIES OR CONDITIONS OF ANY KIND, either express or implied.
// See the License for the specific language governing permissions and
// limitations under the License.

package tsdb

import (
	"context"
	"crypto/rand"
	"errors"
	"fmt"
	"io"
	"log/slog"
	"os"
	"path/filepath"
	"slices"
	"sync"
	"time"

	"github.com/oklog/ulid"
	"github.com/prometheus/client_golang/prometheus"
<<<<<<< HEAD
	"go.uber.org/atomic"
	"golang.org/x/sync/semaphore"
=======
	"github.com/prometheus/common/promslog"
>>>>>>> 805954d8

	"github.com/prometheus/prometheus/model/labels"
	"github.com/prometheus/prometheus/storage"
	"github.com/prometheus/prometheus/tsdb/chunkenc"
	"github.com/prometheus/prometheus/tsdb/chunks"
	tsdb_errors "github.com/prometheus/prometheus/tsdb/errors"
	"github.com/prometheus/prometheus/tsdb/fileutil"
	"github.com/prometheus/prometheus/tsdb/index"
	"github.com/prometheus/prometheus/tsdb/tombstones"
)

// ExponentialBlockRanges returns the time ranges based on the stepSize.
func ExponentialBlockRanges(minSize int64, steps, stepSize int) []int64 {
	ranges := make([]int64, 0, steps)
	curRange := minSize
	for i := 0; i < steps; i++ {
		ranges = append(ranges, curRange)
		curRange *= int64(stepSize)
	}

	return ranges
}

// Compactor provides compaction against an underlying storage
// of time series data.
type Compactor interface {
	// Plan returns a set of directories that can be compacted concurrently.
	// The directories can be overlapping.
	// Results returned when compactions are in progress are undefined.
	Plan(dir string) ([]string, error)

	// Write persists one or more Blocks into a directory.
	// No Block is written when resulting Block has 0 samples and returns an empty slice.
	// Prometheus always return one or no block. The interface allows returning more than one
	// block for downstream users to experiment with compactor.
	Write(dest string, b BlockReader, mint, maxt int64, base *BlockMeta) ([]ulid.ULID, error)

	// Compact runs compaction against the provided directories. Must
	// only be called concurrently with results of Plan().
	// Can optionally pass a list of already open blocks,
	// to avoid having to reopen them.
	// Prometheus always return one or no block. The interface allows returning more than one
	// block for downstream users to experiment with compactor.
	// When one resulting Block has 0 samples
	//  * No block is written.
	//  * The source dirs are marked Deletable.
	//  * Block is not included in the result.
	Compact(dest string, dirs []string, open []*Block) ([]ulid.ULID, error)

	// CompactOOO creates a new block per possible block range in the compactor's directory from the OOO Head given.
	// Each ULID in the result corresponds to a block in a unique time range.
	CompactOOO(dest string, oooHead *OOOCompactionHead) (result []ulid.ULID, err error)
}

// LeveledCompactor implements the Compactor interface.
type LeveledCompactor struct {
	metrics                     *CompactorMetrics
	logger                      *slog.Logger
	ranges                      []int64
	chunkPool                   chunkenc.Pool
	ctx                         context.Context
	maxBlockChunkSegmentSize    int64
	mergeFunc                   storage.VerticalChunkSeriesMergeFunc
	postingsEncoder             index.PostingsEncoder
	enableOverlappingCompaction bool
	concurrencyOpts             LeveledCompactorConcurrencyOptions
}

type CompactorMetrics struct {
	Ran               prometheus.Counter
	PopulatingBlocks  prometheus.Gauge
	OverlappingBlocks prometheus.Counter
	Duration          prometheus.Histogram
	ChunkSize         prometheus.Histogram
	ChunkSamples      prometheus.Histogram
	ChunkRange        prometheus.Histogram
}

// NewCompactorMetrics initializes metrics for Compactor.
func NewCompactorMetrics(r prometheus.Registerer) *CompactorMetrics {
	m := &CompactorMetrics{}

	m.Ran = prometheus.NewCounter(prometheus.CounterOpts{
		Name: "prometheus_tsdb_compactions_total",
		Help: "Total number of compactions that were executed for the partition.",
	})
	m.PopulatingBlocks = prometheus.NewGauge(prometheus.GaugeOpts{
		Name: "prometheus_tsdb_compaction_populating_block",
		Help: "Set to 1 when a block is currently being written to the disk.",
	})
	m.OverlappingBlocks = prometheus.NewCounter(prometheus.CounterOpts{
		Name: "prometheus_tsdb_vertical_compactions_total",
		Help: "Total number of compactions done on overlapping blocks.",
	})
	m.Duration = prometheus.NewHistogram(prometheus.HistogramOpts{
		Name:                            "prometheus_tsdb_compaction_duration_seconds",
		Help:                            "Duration of compaction runs",
		Buckets:                         prometheus.ExponentialBuckets(1, 2, 14),
		NativeHistogramBucketFactor:     1.1,
		NativeHistogramMaxBucketNumber:  100,
		NativeHistogramMinResetDuration: 1 * time.Hour,
	})
	m.ChunkSize = prometheus.NewHistogram(prometheus.HistogramOpts{
		Name:    "prometheus_tsdb_compaction_chunk_size_bytes",
		Help:    "Final size of chunks on their first compaction",
		Buckets: prometheus.ExponentialBuckets(32, 1.5, 12),
	})
	m.ChunkSamples = prometheus.NewHistogram(prometheus.HistogramOpts{
		Name:    "prometheus_tsdb_compaction_chunk_samples",
		Help:    "Final number of samples on their first compaction",
		Buckets: prometheus.ExponentialBuckets(4, 1.5, 12),
	})
	m.ChunkRange = prometheus.NewHistogram(prometheus.HistogramOpts{
		Name:    "prometheus_tsdb_compaction_chunk_range_seconds",
		Help:    "Final time range of chunks on their first compaction",
		Buckets: prometheus.ExponentialBuckets(100, 4, 10),
	})

	if r != nil {
		r.MustRegister(
			m.Ran,
			m.PopulatingBlocks,
			m.OverlappingBlocks,
			m.Duration,
			m.ChunkRange,
			m.ChunkSamples,
			m.ChunkSize,
		)
	}
	return m
}

type LeveledCompactorOptions struct {
	// PE specifies the postings encoder. It is called when compactor is writing out the postings for a label name/value pair during compaction.
	// If it is nil then the default encoder is used. At the moment that is the "raw" encoder. See index.EncodePostingsRaw for more.
	PE index.PostingsEncoder
	// MaxBlockChunkSegmentSize is the max block chunk segment size. If it is 0 then the default chunks.DefaultChunkSegmentSize is used.
	MaxBlockChunkSegmentSize int64
	// MergeFunc is used for merging series together in vertical compaction. By default storage.NewCompactingChunkSeriesMerger(storage.ChainedSeriesMerge) is used.
	MergeFunc storage.VerticalChunkSeriesMergeFunc
	// EnableOverlappingCompaction enables compaction of overlapping blocks. In Prometheus it is always enabled.
	// It is useful for downstream projects like Mimir, Cortex, Thanos where they have a separate component that does compaction.
	EnableOverlappingCompaction bool
}

func NewLeveledCompactorWithChunkSize(ctx context.Context, r prometheus.Registerer, l *slog.Logger, ranges []int64, pool chunkenc.Pool, maxBlockChunkSegmentSize int64, mergeFunc storage.VerticalChunkSeriesMergeFunc) (*LeveledCompactor, error) {
	return NewLeveledCompactorWithOptions(ctx, r, l, ranges, pool, LeveledCompactorOptions{
		MaxBlockChunkSegmentSize:    maxBlockChunkSegmentSize,
		MergeFunc:                   mergeFunc,
		EnableOverlappingCompaction: true,
	})
}

func NewLeveledCompactor(ctx context.Context, r prometheus.Registerer, l *slog.Logger, ranges []int64, pool chunkenc.Pool, mergeFunc storage.VerticalChunkSeriesMergeFunc) (*LeveledCompactor, error) {
	return NewLeveledCompactorWithOptions(ctx, r, l, ranges, pool, LeveledCompactorOptions{
		MergeFunc:                   mergeFunc,
		EnableOverlappingCompaction: true,
	})
}

func NewLeveledCompactorWithOptions(ctx context.Context, r prometheus.Registerer, l *slog.Logger, ranges []int64, pool chunkenc.Pool, opts LeveledCompactorOptions) (*LeveledCompactor, error) {
	if len(ranges) == 0 {
		return nil, fmt.Errorf("at least one range must be provided")
	}
	if pool == nil {
		pool = chunkenc.NewPool()
	}
	if l == nil {
		l = promslog.NewNopLogger()
	}
	mergeFunc := opts.MergeFunc
	if mergeFunc == nil {
		mergeFunc = storage.NewCompactingChunkSeriesMerger(storage.ChainedSeriesMerge)
	}
	maxBlockChunkSegmentSize := opts.MaxBlockChunkSegmentSize
	if maxBlockChunkSegmentSize == 0 {
		maxBlockChunkSegmentSize = chunks.DefaultChunkSegmentSize
	}
	pe := opts.PE
	if pe == nil {
		pe = index.EncodePostingsRaw
	}
	return &LeveledCompactor{
		ranges:                      ranges,
		chunkPool:                   pool,
		logger:                      l,
		metrics:                     NewCompactorMetrics(r),
		ctx:                         ctx,
		maxBlockChunkSegmentSize:    maxBlockChunkSegmentSize,
		mergeFunc:                   mergeFunc,
		postingsEncoder:             pe,
		enableOverlappingCompaction: opts.EnableOverlappingCompaction,
		concurrencyOpts:             DefaultLeveledCompactorConcurrencyOptions(),
	}, nil
}

// LeveledCompactorConcurrencyOptions is a collection of concurrency options used by LeveledCompactor.
type LeveledCompactorConcurrencyOptions struct {
	MaxOpeningBlocks     int // Number of goroutines opening blocks before compaction.
	MaxClosingBlocks     int // Max number of blocks that can be closed concurrently during split compaction. Note that closing of newly compacted block uses a lot of memory for writing index.
	SymbolsFlushersCount int // Number of symbols flushers used when doing split compaction.
}

func DefaultLeveledCompactorConcurrencyOptions() LeveledCompactorConcurrencyOptions {
	return LeveledCompactorConcurrencyOptions{
		MaxClosingBlocks:     1,
		SymbolsFlushersCount: 1,
		MaxOpeningBlocks:     1,
	}
}

func (c *LeveledCompactor) SetConcurrencyOptions(opts LeveledCompactorConcurrencyOptions) {
	c.concurrencyOpts = opts
}

type dirMeta struct {
	dir  string
	meta *BlockMeta
}

// Plan returns a list of compactable blocks in the provided directory.
func (c *LeveledCompactor) Plan(dir string) ([]string, error) {
	dirs, err := blockDirs(dir)
	if err != nil {
		return nil, err
	}
	if len(dirs) < 1 {
		return nil, nil
	}

	var dms []dirMeta
	for _, dir := range dirs {
		meta, _, err := readMetaFile(dir)
		if err != nil {
			return nil, err
		}
		dms = append(dms, dirMeta{dir, meta})
	}
	return c.plan(dms)
}

func (c *LeveledCompactor) plan(dms []dirMeta) ([]string, error) {
	slices.SortFunc(dms, func(a, b dirMeta) int {
		switch {
		case a.meta.MinTime < b.meta.MinTime:
			return -1
		case a.meta.MinTime > b.meta.MinTime:
			return 1
		default:
			return 0
		}
	})

	res := c.selectOverlappingDirs(dms)
	if len(res) > 0 {
		return res, nil
	}
	// No overlapping blocks or overlapping block compaction not allowed, do compaction the usual way.
	// We do not include a recently created block with max(minTime), so the block which was just created from WAL.
	// This gives users a window of a full block size to piece-wise backup new data without having to care about data overlap.
	dms = dms[:len(dms)-1]

	for _, dm := range c.selectDirs(dms) {
		res = append(res, dm.dir)
	}
	if len(res) > 0 {
		return res, nil
	}

	// Compact any blocks with big enough time range that have >5% tombstones.
	for i := len(dms) - 1; i >= 0; i-- {
		meta := dms[i].meta
		if meta.MaxTime-meta.MinTime < c.ranges[len(c.ranges)/2] {
			// If the block is entirely deleted, then we don't care about the block being big enough.
			// TODO: This is assuming a single tombstone is for a distinct series, which might not be true.
			if meta.Stats.NumTombstones > 0 && meta.Stats.NumTombstones >= meta.Stats.NumSeries {
				return []string{dms[i].dir}, nil
			}
			break
		}
		if float64(meta.Stats.NumTombstones)/float64(meta.Stats.NumSeries+1) > 0.05 {
			return []string{dms[i].dir}, nil
		}
	}

	return nil, nil
}

// selectDirs returns the dir metas that should be compacted into a single new block.
// If only a single block range is configured, the result is always nil.
func (c *LeveledCompactor) selectDirs(ds []dirMeta) []dirMeta {
	if len(c.ranges) < 2 || len(ds) < 1 {
		return nil
	}

	highTime := ds[len(ds)-1].meta.MinTime

	for _, iv := range c.ranges[1:] {
		parts := splitByRange(ds, iv)
		if len(parts) == 0 {
			continue
		}

	Outer:
		for _, p := range parts {
			// Do not select the range if it has a block whose compaction failed.
			for _, dm := range p {
				if dm.meta.Compaction.Failed {
					continue Outer
				}
			}

			mint := p[0].meta.MinTime
			maxt := p[len(p)-1].meta.MaxTime
			// Pick the range of blocks if it spans the full range (potentially with gaps)
			// or is before the most recent block.
			// This ensures we don't compact blocks prematurely when another one of the same
			// size still fits in the range.
			if (maxt-mint == iv || maxt <= highTime) && len(p) > 1 {
				return p
			}
		}
	}

	return nil
}

// selectOverlappingDirs returns all dirs with overlapping time ranges.
// It expects sorted input by mint and returns the overlapping dirs in the same order as received.
func (c *LeveledCompactor) selectOverlappingDirs(ds []dirMeta) []string {
	if !c.enableOverlappingCompaction {
		return nil
	}
	if len(ds) < 2 {
		return nil
	}
	var overlappingDirs []string
	globalMaxt := ds[0].meta.MaxTime
	for i, d := range ds[1:] {
		if d.meta.MinTime < globalMaxt {
			if len(overlappingDirs) == 0 { // When it is the first overlap, need to add the last one as well.
				overlappingDirs = append(overlappingDirs, ds[i].dir)
			}
			overlappingDirs = append(overlappingDirs, d.dir)
		} else if len(overlappingDirs) > 0 {
			break
		}
		if d.meta.MaxTime > globalMaxt {
			globalMaxt = d.meta.MaxTime
		}
	}
	return overlappingDirs
}

// splitByRange splits the directories by the time range. The range sequence starts at 0.
//
// For example, if we have blocks [0-10, 10-20, 50-60, 90-100] and the split range tr is 30
// it returns [0-10, 10-20], [50-60], [90-100].
func splitByRange(ds []dirMeta, tr int64) [][]dirMeta {
	var splitDirs [][]dirMeta

	for i := 0; i < len(ds); {
		var (
			group []dirMeta
			t0    int64
			m     = ds[i].meta
		)
		// Compute start of aligned time range of size tr closest to the current block's start.
		if m.MinTime >= 0 {
			t0 = tr * (m.MinTime / tr)
		} else {
			t0 = tr * ((m.MinTime - tr + 1) / tr)
		}
		// Skip blocks that don't fall into the range. This can happen via mis-alignment or
		// by being a multiple of the intended range.
		if m.MaxTime > t0+tr {
			i++
			continue
		}

		// Add all dirs to the current group that are within [t0, t0+tr].
		for ; i < len(ds); i++ {
			// Either the block falls into the next range or doesn't fit at all (checked above).
			if ds[i].meta.MaxTime > t0+tr {
				break
			}
			group = append(group, ds[i])
		}

		if len(group) > 0 {
			splitDirs = append(splitDirs, group)
		}
	}

	return splitDirs
}

// CompactBlockMetas merges many block metas into one, combining its source blocks together
// and adjusting compaction level. Min/Max time of result block meta covers all input blocks.
func CompactBlockMetas(uid ulid.ULID, blocks ...*BlockMeta) *BlockMeta {
	res := &BlockMeta{
		ULID: uid,
	}

	sources := map[ulid.ULID]struct{}{}
	mint := blocks[0].MinTime
	maxt := blocks[0].MaxTime

	for _, b := range blocks {
		if b.MinTime < mint {
			mint = b.MinTime
		}
		if b.MaxTime > maxt {
			maxt = b.MaxTime
		}
		if b.Compaction.Level > res.Compaction.Level {
			res.Compaction.Level = b.Compaction.Level
		}
		for _, s := range b.Compaction.Sources {
			sources[s] = struct{}{}
		}
		res.Compaction.Parents = append(res.Compaction.Parents, BlockDesc{
			ULID:    b.ULID,
			MinTime: b.MinTime,
			MaxTime: b.MaxTime,
		})
	}
	res.Compaction.Level++

	for s := range sources {
		res.Compaction.Sources = append(res.Compaction.Sources, s)
	}
	slices.SortFunc(res.Compaction.Sources, func(a, b ulid.ULID) int {
		return a.Compare(b)
	})

	res.MinTime = mint
	res.MaxTime = maxt
	return res
}

// CompactWithSplitting merges and splits the input blocks into shardCount number of output blocks,
// and returns slice of block IDs. Position of returned block ID in the result slice corresponds to the shard index.
// If given output block has no series, corresponding block ID will be zero ULID value.
//
// Note that this is different from Compact, which *removes* empty blocks from the result instead.
func (c *LeveledCompactor) CompactWithSplitting(dest string, dirs []string, open []*Block, shardCount uint64) (result []ulid.ULID, _ error) {
	return c.CompactWithBlockPopulator(dest, dirs, open, DefaultBlockPopulator{}, shardCount)
}

// Compact creates a new block in the compactor's directory from the blocks in the
// provided directories.
func (c *LeveledCompactor) Compact(dest string, dirs []string, open []*Block) ([]ulid.ULID, error) {
	ulids, err := c.CompactWithBlockPopulator(dest, dirs, open, DefaultBlockPopulator{}, 1)
	if err != nil {
		return nil, err
	}
	// Updated contract for Compact says that empty blocks are not returned.
	if ulids[0] == (ulid.ULID{}) {
		return nil, nil
	}
	return ulids, nil
}

// shardedBlock describes single *output* block during compaction. This struct is passed between
// compaction methods to wrap output block details, index and chunk writer together.
// Shard index is determined by the position of this structure in the slice of output blocks.
type shardedBlock struct {
	meta *BlockMeta

	blockDir string
	tmpDir   string // Temp directory used when block is being built (= blockDir + temp suffix)
	chunkw   ChunkWriter
	indexw   IndexWriter
}

func (c *LeveledCompactor) CompactWithBlockPopulator(dest string, dirs []string, open []*Block, blockPopulator BlockPopulator, shardCount uint64) (_ []ulid.ULID, err error) {
	if shardCount == 0 {
		shardCount = 1
	}

	start := time.Now()

	bs, blocksToClose, err := openBlocksForCompaction(dirs, open, c.logger, c.chunkPool, c.concurrencyOpts.MaxOpeningBlocks)
	for _, b := range blocksToClose {
		defer b.Close()
	}

	if err != nil {
		return nil, err
	}

	var (
		blocks []BlockReader
		metas  []*BlockMeta
		uids   []string
	)
	for _, b := range bs {
		blocks = append(blocks, b)
		m := b.Meta()
		metas = append(metas, &m)
		uids = append(uids, b.meta.ULID.String())
	}

	outBlocks := make([]shardedBlock, shardCount)
	outBlocksTime := ulid.Now() // Make all out blocks share the same timestamp in the ULID.
	for ix := range outBlocks {
		outBlocks[ix] = shardedBlock{meta: CompactBlockMetas(ulid.MustNew(outBlocksTime, rand.Reader), metas...)}
	}

	err = c.write(dest, outBlocks, blockPopulator, blocks...)
	if err == nil {
		ulids := make([]ulid.ULID, len(outBlocks))
		allOutputBlocksAreEmpty := true

		for ix := range outBlocks {
			meta := outBlocks[ix].meta

			if meta.Stats.NumSamples == 0 {
				level.Info(c.logger).Log(
					"msg", "compact blocks resulted in empty block",
					"count", len(blocks),
					"sources", fmt.Sprintf("%v", uids),
					"duration", time.Since(start),
					"shard", fmt.Sprintf("%d_of_%d", ix+1, shardCount),
				)
			} else {
				allOutputBlocksAreEmpty = false
				ulids[ix] = outBlocks[ix].meta.ULID

				level.Info(c.logger).Log(
					"msg", "compact blocks",
					"count", len(blocks),
					"mint", meta.MinTime,
					"maxt", meta.MaxTime,
					"ulid", meta.ULID,
					"sources", fmt.Sprintf("%v", uids),
					"duration", time.Since(start),
					"shard", fmt.Sprintf("%d_of_%d", ix+1, shardCount),
				)
			}
		}

		if allOutputBlocksAreEmpty {
			// Mark source blocks as deletable.
			for _, b := range bs {
				b.meta.Compaction.Deletable = true
				n, err := writeMetaFile(c.logger, b.dir, &b.meta)
				if err != nil {
					c.logger.Error(
						"Failed to write 'Deletable' to meta file after compaction",
						"ulid", b.meta.ULID,
					)
				}
				b.numBytesMeta = n
			}
<<<<<<< HEAD
		}

		return ulids, nil
=======
			c.logger.Info(
				"compact blocks resulted in empty block",
				"count", len(blocks),
				"sources", fmt.Sprintf("%v", uids),
				"duration", time.Since(start),
			)
			return nil, nil
		}

		c.logger.Info(
			"compact blocks",
			"count", len(blocks),
			"mint", meta.MinTime,
			"maxt", meta.MaxTime,
			"ulid", meta.ULID,
			"sources", fmt.Sprintf("%v", uids),
			"duration", time.Since(start),
		)
		return []ulid.ULID{uid}, nil
>>>>>>> 805954d8
	}

	errs := tsdb_errors.NewMulti(err)
	if !errors.Is(err, context.Canceled) {
		for _, b := range bs {
			if err := b.setCompactionFailed(); err != nil {
				errs.Add(fmt.Errorf("setting compaction failed for block: %s: %w", b.Dir(), err))
			}
		}
	}

	return nil, errs.Err()
}

// CompactOOOWithSplitting splits the input OOO Head into shardCount number of output blocks
// per possible block range, and returns slice of block IDs. In result[i][j],
// 'i' corresponds to a single time range of blocks while 'j' corresponds to the shard index.
// If given output block has no series, corresponding block ID will be zero ULID value.
// TODO: write tests for this.
func (c *LeveledCompactor) CompactOOOWithSplitting(dest string, oooHead *OOOCompactionHead, shardCount uint64) (result [][]ulid.ULID, _ error) {
	return c.compactOOO(dest, oooHead, shardCount)
}

// CompactOOO creates a new block per possible block range in the compactor's directory from the OOO Head given.
// Each ULID in the result corresponds to a block in a unique time range.
func (c *LeveledCompactor) CompactOOO(dest string, oooHead *OOOCompactionHead) (result []ulid.ULID, err error) {
	ulids, err := c.compactOOO(dest, oooHead, 1)
	if err != nil {
		return nil, err
	}
	for _, s := range ulids {
		if s[0].Compare(ulid.ULID{}) != 0 {
			result = append(result, s[0])
		}
	}
	return result, err
}

func (c *LeveledCompactor) compactOOO(dest string, oooHead *OOOCompactionHead, shardCount uint64) (_ [][]ulid.ULID, err error) {
	if shardCount == 0 {
		shardCount = 1
	}

	start := time.Now()

	// The first dimension of outBlocks determines the time based splitting (i.e. outBlocks[i] has blocks all for the same time range).
	// The second dimension of outBlocks determines the label based shard (i.e. outBlocks[i][j] is the (j+1)th shard.
	// During ingestion of samples we can identify which ooo blocks will exists so that
	// we dont have to prefill symbols and etc for the blocks that will be empty.
	// With this, len(outBlocks[x]) will still be the same for all x so that we can pick blocks easily.
	// Just that, only some of the outBlocks[x][y] will be valid and populated based on preexisting knowledge of
	// which blocks to expect.
	// In case we see a sample that is not present in the estimated block ranges, we will create them on flight.
	outBlocks := make([][]shardedBlock, 0)
	outBlocksTime := ulid.Now() // Make all out blocks share the same timestamp in the ULID.
	blockSize := oooHead.ChunkRange()
	oooHeadMint, oooHeadMaxt := oooHead.MinTime(), oooHead.MaxTime()
	ulids := make([][]ulid.ULID, 0)
	for t := blockSize * (oooHeadMint / blockSize); t <= oooHeadMaxt; t += blockSize {
		mint, maxt := t, t+blockSize

		outBlocks = append(outBlocks, make([]shardedBlock, shardCount))
		ulids = append(ulids, make([]ulid.ULID, shardCount))
		ix := len(outBlocks) - 1

		for jx := range outBlocks[ix] {
			uid := ulid.MustNew(outBlocksTime, rand.Reader)
			meta := &BlockMeta{
				ULID:       uid,
				MinTime:    mint,
				MaxTime:    maxt,
				OutOfOrder: true,
			}
			meta.Compaction.Level = 1
			meta.Compaction.Sources = []ulid.ULID{uid}

			outBlocks[ix][jx] = shardedBlock{
				meta: meta,
			}
			ulids[ix][jx] = meta.ULID
		}

		// Block intervals are half-open: [b.MinTime, b.MaxTime). Block intervals are always +1 than the total samples it includes.
		err := c.write(dest, outBlocks[ix], DefaultBlockPopulator{}, oooHead.CloneForTimeRange(mint, maxt-1))
		if err != nil {
			// We need to delete all blocks in case there was an error.
			for _, obs := range outBlocks {
				for _, ob := range obs {
					if ob.tmpDir != "" {
						if removeErr := os.RemoveAll(ob.tmpDir); removeErr != nil {
							level.Error(c.logger).Log("msg", "Failed to remove temp folder after failed compaction", "dir", ob.tmpDir, "err", removeErr.Error())
						}
					}
					if ob.blockDir != "" {
						if removeErr := os.RemoveAll(ob.blockDir); removeErr != nil {
							level.Error(c.logger).Log("msg", "Failed to remove block folder after failed compaction", "dir", ob.blockDir, "err", removeErr.Error())
						}
					}
				}
			}
			return nil, err
		}
	}

	noOOOBlock := true
	for ix, obs := range outBlocks {
		for jx := range obs {
			meta := outBlocks[ix][jx].meta
			if meta.Stats.NumSamples != 0 {
				noOOOBlock = false
				level.Info(c.logger).Log(
					"msg", "compact ooo head",
					"mint", meta.MinTime,
					"maxt", meta.MaxTime,
					"ulid", meta.ULID,
					"duration", time.Since(start),
					"shard", fmt.Sprintf("%d_of_%d", jx+1, shardCount),
				)
			} else {
				// This block did not get any data. So clear out the ulid to signal this.
				ulids[ix][jx] = ulid.ULID{}
			}
		}
	}

	if noOOOBlock {
		level.Info(c.logger).Log(
			"msg", "compact ooo head resulted in no blocks",
			"duration", time.Since(start),
		)
		return nil, nil
	}

	return ulids, nil
}

func (c *LeveledCompactor) Write(dest string, b BlockReader, mint, maxt int64, base *BlockMeta) ([]ulid.ULID, error) {
	start := time.Now()

	uid := ulid.MustNew(ulid.Now(), rand.Reader)

	meta := &BlockMeta{
		ULID:    uid,
		MinTime: mint,
		MaxTime: maxt,
	}
	meta.Compaction.Level = 1
	meta.Compaction.Sources = []ulid.ULID{uid}

	if base != nil {
		meta.Compaction.Parents = []BlockDesc{
			{ULID: base.ULID, MinTime: base.MinTime, MaxTime: base.MaxTime},
		}
		if base.Compaction.FromOutOfOrder() {
			meta.Compaction.SetOutOfOrder()
		}
	}

	err := c.write(dest, []shardedBlock{{meta: meta}}, DefaultBlockPopulator{}, b)
	if err != nil {
		return nil, err
	}

	if meta.Stats.NumSamples == 0 {
		c.logger.Info(
			"write block resulted in empty block",
			"mint", meta.MinTime,
			"maxt", meta.MaxTime,
			"duration", time.Since(start),
		)
		return nil, nil
	}

	c.logger.Info(
		"write block",
		"mint", meta.MinTime,
		"maxt", meta.MaxTime,
		"ulid", meta.ULID,
		"duration", time.Since(start),
		"ooo", meta.Compaction.FromOutOfOrder(),
	)
	return []ulid.ULID{uid}, nil
}

// instrumentedChunkWriter is used for level 1 compactions to record statistics
// about compacted chunks.
type instrumentedChunkWriter struct {
	ChunkWriter

	size    prometheus.Histogram
	samples prometheus.Histogram
	trange  prometheus.Histogram
}

func (w *instrumentedChunkWriter) WriteChunks(chunks ...chunks.Meta) error {
	for _, c := range chunks {
		w.size.Observe(float64(len(c.Chunk.Bytes())))
		w.samples.Observe(float64(c.Chunk.NumSamples()))
		w.trange.Observe(float64(c.MaxTime - c.MinTime))
	}
	return w.ChunkWriter.WriteChunks(chunks...)
}

// write creates new output blocks that are the union of the provided blocks into dir.
func (c *LeveledCompactor) write(dest string, outBlocks []shardedBlock, blockPopulator BlockPopulator, blocks ...BlockReader) (err error) {
	var closers []io.Closer

	defer func(t time.Time) {
		err = tsdb_errors.NewMulti(err, tsdb_errors.CloseAll(closers)).Err()

<<<<<<< HEAD
		for _, ob := range outBlocks {
			if ob.tmpDir != "" {
				// RemoveAll returns no error when tmp doesn't exist so it is safe to always run it.
				if removeErr := os.RemoveAll(ob.tmpDir); removeErr != nil {
					level.Error(c.logger).Log("msg", "Failed to remove temp folder after failed compaction", "dir", ob.tmpDir, "err", removeErr.Error())
				}
			}

			// If there was any error, and we have multiple output blocks, some blocks may have been generated, or at
			// least have existing blockDir. In such case, we want to remove them.
			// BlockDir may also not be set yet, if preparation for some previous blocks have failed.
			if err != nil && ob.blockDir != "" {
				// RemoveAll returns no error when tmp doesn't exist so it is safe to always run it.
				if removeErr := os.RemoveAll(ob.blockDir); removeErr != nil {
					level.Error(c.logger).Log("msg", "Failed to remove block folder after failed compaction", "dir", ob.blockDir, "err", removeErr.Error())
				}
			}
=======
		// RemoveAll returns no error when tmp doesn't exist so it is safe to always run it.
		if err := os.RemoveAll(tmp); err != nil {
			c.logger.Error("removed tmp folder after failed compaction", "err", err.Error())
>>>>>>> 805954d8
		}
		c.metrics.Ran.Inc()
		c.metrics.Duration.Observe(time.Since(t).Seconds())
	}(time.Now())

	for ix := range outBlocks {
		dir := filepath.Join(dest, outBlocks[ix].meta.ULID.String())
		tmp := dir + tmpForCreationBlockDirSuffix

		outBlocks[ix].blockDir = dir
		outBlocks[ix].tmpDir = tmp

		if err = os.RemoveAll(tmp); err != nil {
			return err
		}

		if err = os.MkdirAll(tmp, 0o777); err != nil {
			return err
		}

		// Populate chunk and index files into temporary directory with
		// data of all blocks.
		var chunkw ChunkWriter
		chunkw, err = chunks.NewWriterWithSegSize(chunkDir(tmp), c.maxBlockChunkSegmentSize)
		if err != nil {
			return fmt.Errorf("open chunk writer: %w", err)
		}
		chunkw = newPreventDoubleCloseChunkWriter(chunkw) // We now close chunkWriter in populateBlock, but keep it in the closers here as well.

		closers = append(closers, chunkw)

		// Record written chunk sizes on level 1 compactions.
		if outBlocks[ix].meta.Compaction.Level == 1 {
			chunkw = &instrumentedChunkWriter{
				ChunkWriter: chunkw,
				size:        c.metrics.ChunkSize,
				samples:     c.metrics.ChunkSamples,
				trange:      c.metrics.ChunkRange,
			}
		}

		outBlocks[ix].chunkw = chunkw

		var indexw IndexWriter
		indexw, err = index.NewWriterWithEncoder(c.ctx, filepath.Join(tmp, indexFilename), c.postingsEncoder)
		if err != nil {
			return fmt.Errorf("open index writer: %w", err)
		}
		indexw = newPreventDoubleCloseIndexWriter(indexw) // We now close indexWriter in populateBlock, but keep it in the closers here as well.
		closers = append(closers, indexw)

		outBlocks[ix].indexw = indexw
	}

	// We use MinTime and MaxTime from first output block, because ALL output blocks have the same min/max times set.
	if err := blockPopulator.PopulateBlock(c.ctx, c.metrics, c.logger, c.chunkPool, c.mergeFunc, c.concurrencyOpts, blocks, outBlocks[0].meta.MinTime, outBlocks[0].meta.MaxTime, outBlocks, AllSortedPostings); err != nil {
		return fmt.Errorf("populate block: %w", err)
	}

	select {
	case <-c.ctx.Done():
		return c.ctx.Err()
	default:
	}

	// We are explicitly closing them here to check for error even
	// though these are covered under defer. This is because in Windows,
	// you cannot delete these unless they are closed and the defer is to
	// make sure they are closed if the function exits due to an error above.
	errs := tsdb_errors.NewMulti()
	for _, w := range closers {
		errs.Add(w.Close())
	}
	closers = closers[:0] // Avoid closing the writers twice in the defer.
	if errs.Err() != nil {
		return errs.Err()
	}

	for _, ob := range outBlocks {
		// Populated block is empty, don't write meta file for it.
		if ob.meta.Stats.NumSamples == 0 {
			continue
		}

		if _, err = writeMetaFile(c.logger, ob.tmpDir, ob.meta); err != nil {
			return fmt.Errorf("write merged meta: %w", err)
		}

		// Create an empty tombstones file.
		if _, err := tombstones.WriteFile(c.logger, ob.tmpDir, tombstones.NewMemTombstones()); err != nil {
			return fmt.Errorf("write new tombstones file: %w", err)
		}

		df, err := fileutil.OpenDir(ob.tmpDir)
		if err != nil {
			return fmt.Errorf("open temporary block dir: %w", err)
		}
		defer func() {
			if df != nil {
				df.Close()
			}
		}()

		if err := df.Sync(); err != nil {
			return fmt.Errorf("sync temporary dir file: %w", err)
		}

		// Close temp dir before rename block dir (for windows platform).
		if err = df.Close(); err != nil {
			return fmt.Errorf("close temporary dir: %w", err)
		}
		df = nil

		// Block successfully written, make it visible in destination dir by moving it from tmp one.
		if err := fileutil.Replace(ob.tmpDir, ob.blockDir); err != nil {
			return fmt.Errorf("rename block dir: %w", err)
		}
	}

	return nil
}

func debugOutOfOrderChunks(lbls labels.Labels, chks []chunks.Meta, logger log.Logger) {
	if len(chks) <= 1 {
		return
	}

	prevChk := chks[0]
	for i := 1; i < len(chks); i++ {
		currChk := chks[i]

		if currChk.MinTime > prevChk.MaxTime {
			// Not out of order.
			continue
		}

		// Looks like the chunk is out of order.
		logValues := []any{
			"msg", "found out-of-order chunk when compacting",
			"num_chunks_for_series", len(chks),
			"index", i,
			"labels", lbls.String(),
			"prev_ref", prevChk.Ref,
			"curr_ref", currChk.Ref,
			"prev_min_time", timeFromMillis(prevChk.MinTime).UTC().String(),
			"prev_max_time", timeFromMillis(prevChk.MaxTime).UTC().String(),
			"curr_min_time", timeFromMillis(currChk.MinTime).UTC().String(),
			"curr_max_time", timeFromMillis(currChk.MaxTime).UTC().String(),
			"prev_samples", prevChk.Chunk.NumSamples(),
			"curr_samples", currChk.Chunk.NumSamples(),
		}

		// Get info out of safeHeadChunk (if possible).
		if prevSafeChk, prevIsSafeChk := prevChk.Chunk.(*safeHeadChunk); prevIsSafeChk {
			logValues = append(logValues,
				"prev_head_chunk_id", prevSafeChk.cid,
				"prev_labelset", prevSafeChk.s.lset.String(),
			)
		}
		if currSafeChk, currIsSafeChk := currChk.Chunk.(*safeHeadChunk); currIsSafeChk {
			logValues = append(logValues,
				"curr_head_chunk_id", currSafeChk.cid,
				"curr_labelset", currSafeChk.s.lset.String(),
			)
		}

		level.Warn(logger).Log(logValues...)
	}
}

func timeFromMillis(ms int64) time.Time {
	return time.Unix(0, ms*int64(time.Millisecond))
}

type BlockPopulator interface {
<<<<<<< HEAD
	PopulateBlock(ctx context.Context, metrics *CompactorMetrics, logger log.Logger, chunkPool chunkenc.Pool, mergeFunc storage.VerticalChunkSeriesMergeFunc, concurrencyOpts LeveledCompactorConcurrencyOptions, blocks []BlockReader, minT, maxT int64, outBlocks []shardedBlock, postingsFunc IndexReaderPostingsFunc) error
=======
	PopulateBlock(ctx context.Context, metrics *CompactorMetrics, logger *slog.Logger, chunkPool chunkenc.Pool, mergeFunc storage.VerticalChunkSeriesMergeFunc, blocks []BlockReader, meta *BlockMeta, indexw IndexWriter, chunkw ChunkWriter, postingsFunc IndexReaderPostingsFunc) error
>>>>>>> 805954d8
}

// IndexReaderPostingsFunc is a function to get a sorted posting iterator from a given index reader.
type IndexReaderPostingsFunc func(ctx context.Context, reader IndexReader) index.Postings

// AllSortedPostings returns a sorted all posting iterator from the input index reader.
func AllSortedPostings(ctx context.Context, reader IndexReader) index.Postings {
	k, v := index.AllPostingsKey()
	all, err := reader.Postings(ctx, k, v)
	if err != nil {
		return index.ErrPostings(err)
	}
	return reader.SortedPostings(all)
}

type DefaultBlockPopulator struct{}

// PopulateBlock fills the index and chunk writers with new data gathered as the union
// of the provided blocks. It returns meta information for the new block.
// It expects sorted blocks input by mint.
<<<<<<< HEAD
// If there is more than 1 output block, each output block will only contain series that hash into its shard
// (based on total number of output blocks).
func (c DefaultBlockPopulator) PopulateBlock(ctx context.Context, metrics *CompactorMetrics, logger log.Logger, chunkPool chunkenc.Pool, mergeFunc storage.VerticalChunkSeriesMergeFunc, concurrencyOpts LeveledCompactorConcurrencyOptions, blocks []BlockReader, minT, maxT int64, outBlocks []shardedBlock, postingsFunc IndexReaderPostingsFunc) (err error) {
=======
func (c DefaultBlockPopulator) PopulateBlock(ctx context.Context, metrics *CompactorMetrics, logger *slog.Logger, chunkPool chunkenc.Pool, mergeFunc storage.VerticalChunkSeriesMergeFunc, blocks []BlockReader, meta *BlockMeta, indexw IndexWriter, chunkw ChunkWriter, postingsFunc IndexReaderPostingsFunc) (err error) {
>>>>>>> 805954d8
	if len(blocks) == 0 {
		return errors.New("cannot populate block(s) from no readers")
	}

	var (
		sets        []storage.ChunkSeriesSet
		symbolsSets []storage.ChunkSeriesSet // series sets used for finding symbols. Only used when doing sharding.
		symbols     index.StringIter
		closers     []io.Closer
		overlapping bool
	)
	defer func() {
		errs := tsdb_errors.NewMulti(err)
		if cerr := tsdb_errors.CloseAll(closers); cerr != nil {
			errs.Add(fmt.Errorf("close: %w", cerr))
		}
		err = errs.Err()
		metrics.PopulatingBlocks.Set(0)
	}()
	metrics.PopulatingBlocks.Set(1)

	globalMaxt := blocks[0].Meta().MaxTime
	for i, b := range blocks {
		select {
		case <-ctx.Done():
			return ctx.Err()
		default:
		}

		if !overlapping {
			if i > 0 && b.Meta().MinTime < globalMaxt {
				metrics.OverlappingBlocks.Inc()
				overlapping = true
<<<<<<< HEAD
				level.Info(logger).Log("msg", "Found overlapping blocks during compaction")
=======
				logger.Info("Found overlapping blocks during compaction", "ulid", meta.ULID)
>>>>>>> 805954d8
			}
			if b.Meta().MaxTime > globalMaxt {
				globalMaxt = b.Meta().MaxTime
			}
		}

		indexr, err := b.Index()
		if err != nil {
			return fmt.Errorf("open index reader for block %+v: %w", b.Meta(), err)
		}
		closers = append(closers, indexr)

		chunkr, err := b.Chunks()
		if err != nil {
			return fmt.Errorf("open chunk reader for block %+v: %w", b.Meta(), err)
		}
		closers = append(closers, chunkr)

		tombsr, err := b.Tombstones()
		if err != nil {
			return fmt.Errorf("open tombstone reader for block %+v: %w", b.Meta(), err)
		}
		closers = append(closers, tombsr)

		postings := postingsFunc(ctx, indexr)
		// Blocks meta is half open: [min, max), so subtract 1 to ensure we don't hold samples with exact meta.MaxTime timestamp.
		sets = append(sets, NewBlockChunkSeriesSet(b.Meta().ULID, indexr, chunkr, tombsr, postings, minT, maxT-1, false))

		if len(outBlocks) > 1 {
			// To iterate series when populating symbols, we cannot reuse postings we just got, but need to get a new copy.
			// Postings can only be iterated once.
			k, v := index.AllPostingsKey()
			all, err := indexr.Postings(ctx, k, v)
			if err != nil {
				return err
			}
			all = indexr.SortedPostings(all)
			// Blocks meta is half open: [min, max), so subtract 1 to ensure we don't hold samples with exact meta.MaxTime timestamp.
			symbolsSets = append(symbolsSets, NewBlockChunkSeriesSet(b.Meta().ULID, indexr, chunkr, tombsr, all, minT, maxT-1, false))
		} else {
			syms := indexr.Symbols()
			if i == 0 {
				symbols = syms
				continue
			}
			symbols = NewMergedStringIter(symbols, syms)
		}
	}

	if len(outBlocks) == 1 {
		for symbols.Next() {
			if err := outBlocks[0].indexw.AddSymbol(symbols.At()); err != nil {
				return fmt.Errorf("add symbol: %w", err)
			}
		}
		if err := symbols.Err(); err != nil {
			return fmt.Errorf("next symbol: %w", err)
		}
	} else {
		if err := populateSymbols(ctx, mergeFunc, concurrencyOpts, symbolsSets, outBlocks); err != nil {
			return err
		}
	}

	// Semaphore for number of blocks that can be closed at once.
	sema := semaphore.NewWeighted(int64(concurrencyOpts.MaxClosingBlocks))

	blockWriters := make([]*asyncBlockWriter, len(outBlocks))
	for ix := range outBlocks {
		blockWriters[ix] = newAsyncBlockWriter(chunkPool, outBlocks[ix].chunkw, outBlocks[ix].indexw, sema)
	}
	defer func() {
		// Stop all async writers.
		for ix := range outBlocks {
			blockWriters[ix].closeAsync()
		}

		// And wait until they have finished, to make sure that they no longer update chunk or index writers.
		for ix := range outBlocks {
			_, _ = blockWriters[ix].waitFinished()
		}
	}()

	var chksIter chunks.Iterator

	set := sets[0]
	if len(sets) > 1 {
		// Merge series using specified chunk series merger.
		// The default one is the compacting series merger.
		set = storage.NewMergeChunkSeriesSet(sets, mergeFunc)
	}

	// Iterate over all sorted chunk series.
	for set.Next() {
		select {
		case <-ctx.Done():
			return ctx.Err()
		default:
		}
		s := set.At()

		chksIter := s.Iterator(chksIter)
		var chks []chunks.Meta
		for chksIter.Next() {
			// We are not iterating in a streaming way over chunks as
			// it's more efficient to do bulk write for index and
			// chunk file purposes.
			chks = append(chks, chksIter.At())
		}
		if err := chksIter.Err(); err != nil {
			return fmt.Errorf("chunk iter: %w", err)
		}

		// Skip series with all deleted chunks.
		if len(chks) == 0 {
			continue
		}

		debugOutOfOrderChunks(s.Labels(), chks, logger)

		obIx := uint64(0)
		if len(outBlocks) > 1 {
			obIx = labels.StableHash(s.Labels()) % uint64(len(outBlocks))
		}

		err := blockWriters[obIx].addSeries(s.Labels(), chks)
		if err != nil {
			return fmt.Errorf("adding series: %w", err)
		}
	}
	if err := set.Err(); err != nil {
		return fmt.Errorf("iterate compaction set: %w", err)
	}

	for ix := range blockWriters {
		blockWriters[ix].closeAsync()
	}

	for ix := range blockWriters {
		stats, err := blockWriters[ix].waitFinished()
		if err != nil {
			return fmt.Errorf("writing block: %w", err)
		}

		outBlocks[ix].meta.Stats = stats
	}

	return nil
}

// How many symbols we buffer in memory per output block.
const inMemorySymbolsLimit = 1_000_000

// populateSymbols writes symbols to output blocks. We need to iterate through all series to find
// which series belongs to what block. We collect symbols per sharded block, and then add sorted symbols to
// block's index.
func populateSymbols(ctx context.Context, mergeFunc storage.VerticalChunkSeriesMergeFunc, concurrencyOpts LeveledCompactorConcurrencyOptions, sets []storage.ChunkSeriesSet, outBlocks []shardedBlock) error {
	if len(outBlocks) == 0 {
		return errors.New("no output block")
	}

	flushers := newSymbolFlushers(concurrencyOpts.SymbolsFlushersCount)
	defer flushers.close() // Make sure to stop flushers before exiting to avoid leaking goroutines.

	batchers := make([]*symbolsBatcher, len(outBlocks))
	for ix := range outBlocks {
		batchers[ix] = newSymbolsBatcher(inMemorySymbolsLimit, outBlocks[ix].tmpDir, flushers)

		// Always include empty symbol. Blocks created from Head always have it in the symbols table,
		// and if we only include symbols from series, we would skip it.
		// It may not be required, but it's small and better be safe than sorry.
		if err := batchers[ix].addSymbol(""); err != nil {
			return fmt.Errorf("addSymbol to batcher: %w", err)
		}
	}

	seriesSet := sets[0]
	if len(sets) > 1 {
		seriesSet = storage.NewMergeChunkSeriesSet(sets, mergeFunc)
	}

	for seriesSet.Next() {
		if err := ctx.Err(); err != nil {
			return err
		}

		s := seriesSet.At()

		var obIx uint64
		if len(outBlocks) > 1 {
			obIx = labels.StableHash(s.Labels()) % uint64(len(outBlocks))
		}

		err := s.Labels().Validate(func(l labels.Label) error {
			if err := batchers[obIx].addSymbol(l.Name); err != nil {
				return fmt.Errorf("addSymbol to batcher: %w", err)
			}
			if err := batchers[obIx].addSymbol(l.Value); err != nil {
				return fmt.Errorf("addSymbol to batcher: %w", err)
			}
			return nil
		})
		if err != nil {
			return err
		}
	}

	for ix := range outBlocks {
		// Flush the batcher to write remaining symbols.
		if err := batchers[ix].flushSymbols(true); err != nil {
			return fmt.Errorf("flushing batcher: %w", err)
		}
	}

	err := flushers.close()
	if err != nil {
		return fmt.Errorf("closing flushers: %w", err)
	}

	for ix := range outBlocks {
		if err := ctx.Err(); err != nil {
			return err
		}

		symbolFiles := batchers[ix].getSymbolFiles()

		it, err := newSymbolsIterator(symbolFiles)
		if err != nil {
			return fmt.Errorf("opening symbols iterator: %w", err)
		}

		// Each symbols iterator must be closed to close underlying files.
		closeIt := it
		defer func() {
			if closeIt != nil {
				_ = closeIt.Close()
			}
		}()

		var sym string
		for sym, err = it.NextSymbol(); err == nil; sym, err = it.NextSymbol() {
			err = outBlocks[ix].indexw.AddSymbol(sym)
			if err != nil {
				return fmt.Errorf("AddSymbol: %w", err)
			}
		}

		if !errors.Is(err, io.EOF) {
			return fmt.Errorf("iterating symbols: %w", err)
		}

		// if err == io.EOF, we have iterated through all symbols. We can close underlying
		// files now.
		closeIt = nil
		_ = it.Close()

		// Delete symbol files from symbolsBatcher. We don't need to perform the cleanup if populateSymbols
		// or compaction fails, because in that case compactor already removes entire (temp) output block directory.
		for _, fn := range symbolFiles {
			if err := os.Remove(fn); err != nil {
				return fmt.Errorf("deleting symbols file: %w", err)
			}
		}
	}

	return nil
}

// Returns opened blocks, and blocks that should be closed (also returned in case of error).
func openBlocksForCompaction(dirs []string, open []*Block, logger log.Logger, pool chunkenc.Pool, concurrency int) (blocks, blocksToClose []*Block, _ error) {
	blocks = make([]*Block, 0, len(dirs))
	blocksToClose = make([]*Block, 0, len(dirs))

	toOpenCh := make(chan string, len(dirs))
	for _, d := range dirs {
		meta, _, err := readMetaFile(d)
		if err != nil {
			return nil, blocksToClose, err
		}

		var b *Block

		// Use already open blocks if we can, to avoid
		// having the index data in memory twice.
		for _, o := range open {
			if meta.ULID == o.Meta().ULID {
				b = o
				break
			}
		}

		if b != nil {
			blocks = append(blocks, b)
		} else {
			toOpenCh <- d
		}
	}
	close(toOpenCh)

	type openResult struct {
		b   *Block
		err error
	}

	openResultCh := make(chan openResult, len(toOpenCh))
	// Signals to all opening goroutines that there was an error opening some block, and they can stop early.
	// If openingError is true, at least one error is sent to openResultCh.
	openingError := atomic.NewBool(false)

	wg := sync.WaitGroup{}
	if len(dirs) < concurrency {
		concurrency = len(dirs)
	}
	for i := 0; i < concurrency; i++ {
		wg.Add(1)
		go func() {
			defer wg.Done()

			for d := range toOpenCh {
				if openingError.Load() {
					return
				}

				b, err := OpenBlock(logger, d, pool)
				openResultCh <- openResult{b: b, err: err}

				if err != nil {
					openingError.Store(true)
					return
				}
			}
		}()
	}
	wg.Wait()

	// All writers to openResultCh have stopped, we can close the output channel, so we can range over it.
	close(openResultCh)

	var firstErr error
	for or := range openResultCh {
		if or.err != nil {
			// Don't stop on error, but iterate over all opened blocks to collect blocksToClose.
			if firstErr == nil {
				firstErr = or.err
			}
		} else {
			blocks = append(blocks, or.b)
			blocksToClose = append(blocksToClose, or.b)
		}
	}

	return blocks, blocksToClose, firstErr
}<|MERGE_RESOLUTION|>--- conflicted
+++ resolved
@@ -28,12 +28,9 @@
 
 	"github.com/oklog/ulid"
 	"github.com/prometheus/client_golang/prometheus"
-<<<<<<< HEAD
+	"github.com/prometheus/common/promslog"
 	"go.uber.org/atomic"
 	"golang.org/x/sync/semaphore"
-=======
-	"github.com/prometheus/common/promslog"
->>>>>>> 805954d8
 
 	"github.com/prometheus/prometheus/model/labels"
 	"github.com/prometheus/prometheus/storage"
@@ -590,31 +587,9 @@
 				}
 				b.numBytesMeta = n
 			}
-<<<<<<< HEAD
 		}
 
 		return ulids, nil
-=======
-			c.logger.Info(
-				"compact blocks resulted in empty block",
-				"count", len(blocks),
-				"sources", fmt.Sprintf("%v", uids),
-				"duration", time.Since(start),
-			)
-			return nil, nil
-		}
-
-		c.logger.Info(
-			"compact blocks",
-			"count", len(blocks),
-			"mint", meta.MinTime,
-			"maxt", meta.MaxTime,
-			"ulid", meta.ULID,
-			"sources", fmt.Sprintf("%v", uids),
-			"duration", time.Since(start),
-		)
-		return []ulid.ULID{uid}, nil
->>>>>>> 805954d8
 	}
 
 	errs := tsdb_errors.NewMulti(err)
@@ -825,12 +800,11 @@
 	defer func(t time.Time) {
 		err = tsdb_errors.NewMulti(err, tsdb_errors.CloseAll(closers)).Err()
 
-<<<<<<< HEAD
 		for _, ob := range outBlocks {
 			if ob.tmpDir != "" {
 				// RemoveAll returns no error when tmp doesn't exist so it is safe to always run it.
 				if removeErr := os.RemoveAll(ob.tmpDir); removeErr != nil {
-					level.Error(c.logger).Log("msg", "Failed to remove temp folder after failed compaction", "dir", ob.tmpDir, "err", removeErr.Error())
+					c.logger.Error("Failed to remove temp folder after failed compaction", "dir", ob.tmpDir, "err", removeErr.Error())
 				}
 			}
 
@@ -843,11 +817,6 @@
 					level.Error(c.logger).Log("msg", "Failed to remove block folder after failed compaction", "dir", ob.blockDir, "err", removeErr.Error())
 				}
 			}
-=======
-		// RemoveAll returns no error when tmp doesn't exist so it is safe to always run it.
-		if err := os.RemoveAll(tmp); err != nil {
-			c.logger.Error("removed tmp folder after failed compaction", "err", err.Error())
->>>>>>> 805954d8
 		}
 		c.metrics.Ran.Inc()
 		c.metrics.Duration.Observe(time.Since(t).Seconds())
@@ -1023,11 +992,7 @@
 }
 
 type BlockPopulator interface {
-<<<<<<< HEAD
-	PopulateBlock(ctx context.Context, metrics *CompactorMetrics, logger log.Logger, chunkPool chunkenc.Pool, mergeFunc storage.VerticalChunkSeriesMergeFunc, concurrencyOpts LeveledCompactorConcurrencyOptions, blocks []BlockReader, minT, maxT int64, outBlocks []shardedBlock, postingsFunc IndexReaderPostingsFunc) error
-=======
-	PopulateBlock(ctx context.Context, metrics *CompactorMetrics, logger *slog.Logger, chunkPool chunkenc.Pool, mergeFunc storage.VerticalChunkSeriesMergeFunc, blocks []BlockReader, meta *BlockMeta, indexw IndexWriter, chunkw ChunkWriter, postingsFunc IndexReaderPostingsFunc) error
->>>>>>> 805954d8
+	PopulateBlock(ctx context.Context, metrics *CompactorMetrics, logger *slog.Logger, chunkPool chunkenc.Pool, mergeFunc storage.VerticalChunkSeriesMergeFunc, concurrencyOpts LeveledCompactorConcurrencyOptions, blocks []BlockReader, minT, maxT int64, outBlocks []shardedBlock, postingsFunc IndexReaderPostingsFunc) error
 }
 
 // IndexReaderPostingsFunc is a function to get a sorted posting iterator from a given index reader.
@@ -1048,13 +1013,9 @@
 // PopulateBlock fills the index and chunk writers with new data gathered as the union
 // of the provided blocks. It returns meta information for the new block.
 // It expects sorted blocks input by mint.
-<<<<<<< HEAD
 // If there is more than 1 output block, each output block will only contain series that hash into its shard
 // (based on total number of output blocks).
 func (c DefaultBlockPopulator) PopulateBlock(ctx context.Context, metrics *CompactorMetrics, logger log.Logger, chunkPool chunkenc.Pool, mergeFunc storage.VerticalChunkSeriesMergeFunc, concurrencyOpts LeveledCompactorConcurrencyOptions, blocks []BlockReader, minT, maxT int64, outBlocks []shardedBlock, postingsFunc IndexReaderPostingsFunc) (err error) {
-=======
-func (c DefaultBlockPopulator) PopulateBlock(ctx context.Context, metrics *CompactorMetrics, logger *slog.Logger, chunkPool chunkenc.Pool, mergeFunc storage.VerticalChunkSeriesMergeFunc, blocks []BlockReader, meta *BlockMeta, indexw IndexWriter, chunkw ChunkWriter, postingsFunc IndexReaderPostingsFunc) (err error) {
->>>>>>> 805954d8
 	if len(blocks) == 0 {
 		return errors.New("cannot populate block(s) from no readers")
 	}
@@ -1088,11 +1049,7 @@
 			if i > 0 && b.Meta().MinTime < globalMaxt {
 				metrics.OverlappingBlocks.Inc()
 				overlapping = true
-<<<<<<< HEAD
-				level.Info(logger).Log("msg", "Found overlapping blocks during compaction")
-=======
-				logger.Info("Found overlapping blocks during compaction", "ulid", meta.ULID)
->>>>>>> 805954d8
+				logger.Info("Found overlapping blocks during compaction")
 			}
 			if b.Meta().MaxTime > globalMaxt {
 				globalMaxt = b.Meta().MaxTime
