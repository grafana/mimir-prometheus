--- conflicted
+++ resolved
@@ -525,8 +525,7 @@
 
 	start := time.Now()
 
-<<<<<<< HEAD
-	bs, blocksToClose, err := openBlocksForCompaction(dirs, open, c.logger, c.chunkPool, c.concurrencyOpts.MaxOpeningBlocks)
+	bs, blocksToClose, err := openBlocksForCompaction(dirs, open, c.logger, c.chunkPool, c.postingsDecoderFactory, c.concurrencyOpts.MaxOpeningBlocks)
 	for _, b := range blocksToClose {
 		defer b.Close()
 	}
@@ -534,16 +533,6 @@
 	if err != nil {
 		return nil, err
 	}
-=======
-		if b == nil {
-			var err error
-			b, err = OpenBlock(c.logger, d, c.chunkPool, c.postingsDecoderFactory)
-			if err != nil {
-				return nil, err
-			}
-			defer b.Close()
-		}
->>>>>>> 140f4aa9
 
 	var (
 		blocks []BlockReader
@@ -1340,7 +1329,7 @@
 }
 
 // Returns opened blocks, and blocks that should be closed (also returned in case of error).
-func openBlocksForCompaction(dirs []string, open []*Block, logger *slog.Logger, pool chunkenc.Pool, concurrency int) (blocks, blocksToClose []*Block, _ error) {
+func openBlocksForCompaction(dirs []string, open []*Block, logger *slog.Logger, pool chunkenc.Pool, postingsDecoderFactory PostingsDecoderFactory, concurrency int) (blocks, blocksToClose []*Block, _ error) {
 	blocks = make([]*Block, 0, len(dirs))
 	blocksToClose = make([]*Block, 0, len(dirs))
 
@@ -1394,7 +1383,7 @@
 					return
 				}
 
-				b, err := OpenBlock(logger, d, pool)
+				b, err := OpenBlock(logger, d, pool, postingsDecoderFactory)
 				openResultCh <- openResult{b: b, err: err}
 
 				if err != nil {
