--- conflicted
+++ resolved
@@ -2166,7 +2166,6 @@
 	require.Equal(t, expected, output)
 }
 
-<<<<<<< HEAD
 func TestLeveledCompactor_plan_overlapping_disabled(t *testing.T) {
 	// This mimics our default ExponentialBlockRanges with min block size equals to 20.
 	compactor, err := NewLeveledCompactorWithOptions(context.Background(), nil, nil, []int64{
@@ -2470,7 +2469,8 @@
 		app.Append(rand.Int63(), rand.Float64())
 	}
 	return chunk
-=======
+}
+
 func TestCompactEmptyResultBlockWithTombstone(t *testing.T) {
 	ctx := context.Background()
 	tmpdir := t.TempDir()
@@ -2488,5 +2488,4 @@
 	require.NoError(t, err)
 	require.Nil(t, ulids)
 	require.NoError(t, block.Close())
->>>>>>> 5efc8dd2
 }