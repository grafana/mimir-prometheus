--- conflicted
+++ resolved
@@ -54,10 +54,6 @@
 	fh  *histogram.FloatHistogram
 }
 
-<<<<<<< HEAD
-func (h *Head) loadWAL(r *wlog.Reader, syms *labels.SymbolTable, multiRef map[chunks.HeadSeriesRef]chunks.HeadSeriesRef, mmappedChunks, oooMmappedChunks map[chunks.HeadSeriesRef][]*mmappedChunk, lastSegment int) (err error) {
-	// Track number of samples that referenced a series we don't know about
-=======
 type seriesRefSet struct {
 	refs map[chunks.HeadSeriesRef]struct{}
 	mtx  sync.Mutex
@@ -85,7 +81,6 @@
 	// Track number of missing series records that were referenced by other records.
 	unknownSeriesRefs := &seriesRefSet{refs: make(map[chunks.HeadSeriesRef]struct{}), mtx: sync.Mutex{}}
 	// Track number of different records that referenced a series we don't know about
->>>>>>> 9cc47419
 	// for error reporting.
 	var unknownSampleRefs atomic.Uint64
 	var unknownExemplarRefs atomic.Uint64
