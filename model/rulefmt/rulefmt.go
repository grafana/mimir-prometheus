// Copyright 2017 The Prometheus Authors
// Licensed under the Apache License, Version 2.0 (the "License");
// you may not use this file except in compliance with the License.
// You may obtain a copy of the License at
//
// http://www.apache.org/licenses/LICENSE-2.0
//
// Unless required by applicable law or agreed to in writing, software
// distributed under the License is distributed on an "AS IS" BASIS,
// WITHOUT WARRANTIES OR CONDITIONS OF ANY KIND, either express or implied.
// See the License for the specific language governing permissions and
// limitations under the License.

package rulefmt

import (
	"bytes"
	"context"
	"errors"
	"fmt"
	"io"
	"os"
	"strings"
	"time"

	"github.com/prometheus/common/model"
	"gopkg.in/yaml.v3"

	"github.com/prometheus/prometheus/model/labels"
	"github.com/prometheus/prometheus/model/timestamp"
	"github.com/prometheus/prometheus/promql"
	"github.com/prometheus/prometheus/promql/parser"
	"github.com/prometheus/prometheus/template"
	"github.com/prometheus/prometheus/util/namevalidationutil"
)

// Error represents semantic errors on parsing rule groups.
type Error struct {
	Group    string
	Rule     int
	RuleName string
	Err      WrappedError
}

// Error prints the error message in a formatted string.
func (err *Error) Error() string {
	if err.Err.err == nil {
		return ""
	}
	if err.Err.nodeAlt != nil {
		return fmt.Sprintf("%d:%d: %d:%d: group %q, rule %d, %q: %v", err.Err.node.Line, err.Err.node.Column, err.Err.nodeAlt.Line, err.Err.nodeAlt.Column, err.Group, err.Rule, err.RuleName, err.Err.err)
	}
	if err.Err.node != nil {
		return fmt.Sprintf("%d:%d: group %q, rule %d, %q: %v", err.Err.node.Line, err.Err.node.Column, err.Group, err.Rule, err.RuleName, err.Err.err)
	}
	return fmt.Sprintf("group %q, rule %d, %q: %v", err.Group, err.Rule, err.RuleName, err.Err.err)
}

// Unwrap unpacks wrapped error for use in errors.Is & errors.As.
func (err *Error) Unwrap() error {
	return &err.Err
}

// WrappedError wraps error with the yaml node which can be used to represent
// the line and column numbers of the error.
type WrappedError struct {
	err     error
	node    *yaml.Node
	nodeAlt *yaml.Node
}

// Error prints the error message in a formatted string.
func (we *WrappedError) Error() string {
	if we.err == nil {
		return ""
	}
	if we.nodeAlt != nil {
		return fmt.Sprintf("%d:%d: %d:%d: %v", we.node.Line, we.node.Column, we.nodeAlt.Line, we.nodeAlt.Column, we.err)
	}
	if we.node != nil {
		return fmt.Sprintf("%d:%d: %v", we.node.Line, we.node.Column, we.err)
	}
	return we.err.Error()
}

// Unwrap unpacks wrapped error for use in errors.Is & errors.As.
func (we *WrappedError) Unwrap() error {
	return we.err
}

// RuleGroups is a set of rule groups that are typically exposed in a file.
type RuleGroups struct {
	Groups []RuleGroup `yaml:"groups"`
}

type ruleGroups struct {
	Groups []RuleGroupNode `yaml:"groups"`
}

// Validate validates all rules in the rule groups.
<<<<<<< HEAD
func (g *RuleGroups) Validate(node ruleGroups, validationScheme model.ValidationScheme) (errs []error) {
=======
func (g *RuleGroups) Validate(node ruleGroups, nameValidationScheme model.ValidationScheme) (errs []error) {
	if err := namevalidationutil.CheckNameValidationScheme(nameValidationScheme); err != nil {
		errs = append(errs, err)
		return
	}

>>>>>>> 0a40df33
	set := map[string]struct{}{}

	for j, g := range g.Groups {
		if g.Name == "" {
			errs = append(errs, fmt.Errorf("%d:%d: Groupname must not be empty", node.Groups[j].Line, node.Groups[j].Column))
		}

		if _, ok := set[g.Name]; ok {
			errs = append(
				errs,
				fmt.Errorf("%d:%d: groupname: \"%s\" is repeated in the same file", node.Groups[j].Line, node.Groups[j].Column, g.Name),
			)
		}

		for k, v := range g.Labels {
<<<<<<< HEAD
			if !labels.IsValidLabelName(k, validationScheme) || k == model.MetricNameLabel {
=======
			if !nameValidationScheme.IsValidLabelName(k) || k == model.MetricNameLabel {
>>>>>>> 0a40df33
				errs = append(
					errs, fmt.Errorf("invalid label name: %s", k),
				)
			}

			if !model.LabelValue(v).IsValid() {
				errs = append(
					errs, fmt.Errorf("invalid label value: %s", v),
				)
			}
		}

		set[g.Name] = struct{}{}

		for i, r := range g.Rules {
<<<<<<< HEAD
			for _, node := range r.Validate(node.Groups[j].Rules[i], validationScheme) {
=======
			for _, node := range r.Validate(node.Groups[j].Rules[i], nameValidationScheme) {
>>>>>>> 0a40df33
				var ruleName string
				if r.Alert != "" {
					ruleName = r.Alert
				} else {
					ruleName = r.Record
				}
				errs = append(errs, &Error{
					Group:    g.Name,
					Rule:     i + 1,
					RuleName: ruleName,
					Err:      node,
				})
			}
		}
	}

	return errs
}

// RuleGroup is a list of sequentially evaluated recording and alerting rules.
type RuleGroup struct {
	Name     string         `yaml:"name"`
	Interval model.Duration `yaml:"interval,omitempty"`

	// Deprecated: Use QueryOffset instead.
	EvaluationDelay *model.Duration `yaml:"evaluation_delay,omitempty"`
	QueryOffset     *model.Duration `yaml:"query_offset,omitempty"`

	Limit                         int               `yaml:"limit,omitempty"`
	Rules                         []Rule            `yaml:"rules"`
	Labels                        map[string]string `yaml:"labels,omitempty"`
	SourceTenants                 []string          `yaml:"source_tenants,omitempty"`
	AlignEvaluationTimeOnInterval bool              `yaml:"align_evaluation_time_on_interval,omitempty"`
}

// RuleGroupNode adds yaml.v3 layer to support line and columns outputs for invalid rule groups.
type RuleGroupNode struct {
	yaml.Node
	Name        string            `yaml:"name"`
	Interval    model.Duration    `yaml:"interval,omitempty"`
	QueryOffset *model.Duration   `yaml:"query_offset,omitempty"`
	Limit       int               `yaml:"limit,omitempty"`
	Rules       []RuleNode        `yaml:"rules"`
	Labels      map[string]string `yaml:"labels,omitempty"`
}

// Rule describes an alerting or recording rule.
type Rule struct {
	Record        string            `yaml:"record,omitempty"`
	Alert         string            `yaml:"alert,omitempty"`
	Expr          string            `yaml:"expr"`
	For           model.Duration    `yaml:"for,omitempty"`
	KeepFiringFor model.Duration    `yaml:"keep_firing_for,omitempty"`
	Labels        map[string]string `yaml:"labels,omitempty"`
	Annotations   map[string]string `yaml:"annotations,omitempty"`
}

// RuleNode adds yaml.v3 layer to support line and column outputs for invalid rules.
type RuleNode struct {
	Record        yaml.Node         `yaml:"record,omitempty"`
	Alert         yaml.Node         `yaml:"alert,omitempty"`
	Expr          yaml.Node         `yaml:"expr"`
	For           model.Duration    `yaml:"for,omitempty"`
	KeepFiringFor model.Duration    `yaml:"keep_firing_for,omitempty"`
	Labels        map[string]string `yaml:"labels,omitempty"`
	Annotations   map[string]string `yaml:"annotations,omitempty"`
}

// Validate the rule and return a list of encountered errors.
<<<<<<< HEAD
func (r *Rule) Validate(node RuleNode, validationScheme model.ValidationScheme) (nodes []WrappedError) {
=======
func (r *Rule) Validate(node RuleNode, nameValidationScheme model.ValidationScheme) (nodes []WrappedError) {
>>>>>>> 0a40df33
	if r.Record != "" && r.Alert != "" {
		nodes = append(nodes, WrappedError{
			err:     errors.New("only one of 'record' and 'alert' must be set"),
			node:    &node.Record,
			nodeAlt: &node.Alert,
		})
	}
	if r.Record == "" && r.Alert == "" {
		nodes = append(nodes, WrappedError{
			err:     errors.New("one of 'record' or 'alert' must be set"),
			node:    &node.Record,
			nodeAlt: &node.Alert,
		})
	}

	if r.Expr == "" {
		nodes = append(nodes, WrappedError{
			err:  errors.New("field 'expr' must be set in rule"),
			node: &node.Expr,
		})
	} else if _, err := parser.ParseExpr(r.Expr); err != nil {
		nodes = append(nodes, WrappedError{
			err:  fmt.Errorf("could not parse expression: %w", err),
			node: &node.Expr,
		})
	}
	if r.Record != "" {
		if len(r.Annotations) > 0 {
			nodes = append(nodes, WrappedError{
				err:  errors.New("invalid field 'annotations' in recording rule"),
				node: &node.Record,
			})
		}
		if r.For != 0 {
			nodes = append(nodes, WrappedError{
				err:  errors.New("invalid field 'for' in recording rule"),
				node: &node.Record,
			})
		}
		if r.KeepFiringFor != 0 {
			nodes = append(nodes, WrappedError{
				err:  errors.New("invalid field 'keep_firing_for' in recording rule"),
				node: &node.Record,
			})
		}
<<<<<<< HEAD
		if !labels.IsValidMetricName(r.Record, validationScheme) {
=======
		if !nameValidationScheme.IsValidMetricName(r.Record) {
>>>>>>> 0a40df33
			nodes = append(nodes, WrappedError{
				err:  fmt.Errorf("invalid recording rule name: %s", r.Record),
				node: &node.Record,
			})
		}
		// While record is a valid UTF-8 it's common mistake to put PromQL expression in the record name.
		// Disallow "{}" chars.
		if strings.Contains(r.Record, "{") || strings.Contains(r.Record, "}") {
			nodes = append(nodes, WrappedError{
				err:  fmt.Errorf("braces present in the recording rule name; should it be in expr?: %s", r.Record),
				node: &node.Record,
			})
		}
	}

	for k, v := range r.Labels {
<<<<<<< HEAD
		if !labels.IsValidLabelName(k, validationScheme) || k == model.MetricNameLabel {
=======
		if !nameValidationScheme.IsValidLabelName(k) || k == model.MetricNameLabel {
>>>>>>> 0a40df33
			nodes = append(nodes, WrappedError{
				err: fmt.Errorf("invalid label name: %s", k),
			})
		}

		if !model.LabelValue(v).IsValid() {
			nodes = append(nodes, WrappedError{
				err: fmt.Errorf("invalid label value: %s", v),
			})
		}
	}

	for k := range r.Annotations {
<<<<<<< HEAD
		if !labels.IsValidLabelName(k, validationScheme) {
=======
		if !nameValidationScheme.IsValidLabelName(k) {
>>>>>>> 0a40df33
			nodes = append(nodes, WrappedError{
				err: fmt.Errorf("invalid annotation name: %s", k),
			})
		}
	}

	for _, err := range testTemplateParsing(r) {
		nodes = append(nodes, WrappedError{err: err})
	}

	return
}

// testTemplateParsing checks if the templates used in labels and annotations
// of the alerting rules are parsed correctly.
func testTemplateParsing(rl *Rule) (errs []error) {
	if rl.Alert == "" {
		// Not an alerting rule.
		return errs
	}

	// Trying to parse templates.
	tmplData := template.AlertTemplateData(map[string]string{}, map[string]string{}, "", promql.Sample{})
	defs := []string{
		"{{$labels := .Labels}}",
		"{{$externalLabels := .ExternalLabels}}",
		"{{$externalURL := .ExternalURL}}",
		"{{$value := .Value}}",
	}
	parseTest := func(text string) error {
		tmpl := template.NewTemplateExpander(
			context.TODO(),
			strings.Join(append(defs, text), ""),
			"__alert_"+rl.Alert,
			tmplData,
			model.Time(timestamp.FromTime(time.Now())),
			nil,
			nil,
			nil,
		)
		return tmpl.ParseTest()
	}

	// Parsing Labels.
	for k, val := range rl.Labels {
		err := parseTest(val)
		if err != nil {
			errs = append(errs, fmt.Errorf("label %q: %w", k, err))
		}
	}

	// Parsing Annotations.
	for k, val := range rl.Annotations {
		err := parseTest(val)
		if err != nil {
			errs = append(errs, fmt.Errorf("annotation %q: %w", k, err))
		}
	}

	return errs
}

type parseArgs struct {
	validationScheme    model.ValidationScheme
	ignoreUnknownFields bool
}

type ParseOption func(*parseArgs)

// WithValidationScheme returns a ParseOption setting the metric/label name validation scheme.
func WithValidationScheme(scheme model.ValidationScheme) ParseOption {
	return func(args *parseArgs) {
		args.validationScheme = scheme
	}
}

// WithIgnoreUnknownFields returns a ParseOption setting whether to ignore unknown fields.
func WithIgnoreUnknownFields(ignoreUnknownFields bool) ParseOption {
	return func(args *parseArgs) {
		args.ignoreUnknownFields = ignoreUnknownFields
	}
}

// Parse parses and validates a set of rules.
<<<<<<< HEAD
// The default metric/label name validation scheme is model.NameValidationScheme.
func Parse(content []byte, opts ...ParseOption) (*RuleGroups, []error) {
	args := &parseArgs{
		//nolint:staticcheck // model.NameValidationScheme is deprecated.
		validationScheme: model.NameValidationScheme,
	}
	for _, opt := range opts {
		opt(args)
	}

=======
func Parse(content []byte, ignoreUnknownFields bool, nameValidationScheme model.ValidationScheme) (*RuleGroups, []error) {
>>>>>>> 0a40df33
	var (
		groups RuleGroups
		node   ruleGroups
		errs   []error
	)

	decoder := yaml.NewDecoder(bytes.NewReader(content))
	if !args.ignoreUnknownFields {
		decoder.KnownFields(true)
	}
	err := decoder.Decode(&groups)
	// Ignore io.EOF which happens with empty input.
	if err != nil && !errors.Is(err, io.EOF) {
		errs = append(errs, err)
	}
	err = yaml.Unmarshal(content, &node)
	if err != nil {
		errs = append(errs, err)
	}

	if len(errs) > 0 {
		return nil, errs
	}

<<<<<<< HEAD
	return &groups, groups.Validate(node, args.validationScheme)
}

// ParseFile reads and parses rules from a file.
func ParseFile(file string, opts ...ParseOption) (*RuleGroups, []error) {
=======
	return &groups, groups.Validate(node, nameValidationScheme)
}

// ParseFile reads and parses rules from a file.
func ParseFile(file string, ignoreUnknownFields bool, nameValidationScheme model.ValidationScheme) (*RuleGroups, []error) {
>>>>>>> 0a40df33
	b, err := os.ReadFile(file)
	if err != nil {
		return nil, []error{fmt.Errorf("%s: %w", file, err)}
	}
<<<<<<< HEAD
	rgs, errs := Parse(b, opts...)
=======
	rgs, errs := Parse(b, ignoreUnknownFields, nameValidationScheme)
>>>>>>> 0a40df33
	for i := range errs {
		errs[i] = fmt.Errorf("%s: %w", file, errs[i])
	}
	return rgs, errs
}<|MERGE_RESOLUTION|>--- conflicted
+++ resolved
@@ -26,7 +26,6 @@
 	"github.com/prometheus/common/model"
 	"gopkg.in/yaml.v3"
 
-	"github.com/prometheus/prometheus/model/labels"
 	"github.com/prometheus/prometheus/model/timestamp"
 	"github.com/prometheus/prometheus/promql"
 	"github.com/prometheus/prometheus/promql/parser"
@@ -98,16 +97,12 @@
 }
 
 // Validate validates all rules in the rule groups.
-<<<<<<< HEAD
-func (g *RuleGroups) Validate(node ruleGroups, validationScheme model.ValidationScheme) (errs []error) {
-=======
 func (g *RuleGroups) Validate(node ruleGroups, nameValidationScheme model.ValidationScheme) (errs []error) {
 	if err := namevalidationutil.CheckNameValidationScheme(nameValidationScheme); err != nil {
 		errs = append(errs, err)
 		return
 	}
 
->>>>>>> 0a40df33
 	set := map[string]struct{}{}
 
 	for j, g := range g.Groups {
@@ -123,11 +118,7 @@
 		}
 
 		for k, v := range g.Labels {
-<<<<<<< HEAD
-			if !labels.IsValidLabelName(k, validationScheme) || k == model.MetricNameLabel {
-=======
 			if !nameValidationScheme.IsValidLabelName(k) || k == model.MetricNameLabel {
->>>>>>> 0a40df33
 				errs = append(
 					errs, fmt.Errorf("invalid label name: %s", k),
 				)
@@ -143,11 +134,7 @@
 		set[g.Name] = struct{}{}
 
 		for i, r := range g.Rules {
-<<<<<<< HEAD
-			for _, node := range r.Validate(node.Groups[j].Rules[i], validationScheme) {
-=======
 			for _, node := range r.Validate(node.Groups[j].Rules[i], nameValidationScheme) {
->>>>>>> 0a40df33
 				var ruleName string
 				if r.Alert != "" {
 					ruleName = r.Alert
@@ -217,11 +204,7 @@
 }
 
 // Validate the rule and return a list of encountered errors.
-<<<<<<< HEAD
-func (r *Rule) Validate(node RuleNode, validationScheme model.ValidationScheme) (nodes []WrappedError) {
-=======
 func (r *Rule) Validate(node RuleNode, nameValidationScheme model.ValidationScheme) (nodes []WrappedError) {
->>>>>>> 0a40df33
 	if r.Record != "" && r.Alert != "" {
 		nodes = append(nodes, WrappedError{
 			err:     errors.New("only one of 'record' and 'alert' must be set"),
@@ -267,11 +250,7 @@
 				node: &node.Record,
 			})
 		}
-<<<<<<< HEAD
-		if !labels.IsValidMetricName(r.Record, validationScheme) {
-=======
 		if !nameValidationScheme.IsValidMetricName(r.Record) {
->>>>>>> 0a40df33
 			nodes = append(nodes, WrappedError{
 				err:  fmt.Errorf("invalid recording rule name: %s", r.Record),
 				node: &node.Record,
@@ -288,11 +267,7 @@
 	}
 
 	for k, v := range r.Labels {
-<<<<<<< HEAD
-		if !labels.IsValidLabelName(k, validationScheme) || k == model.MetricNameLabel {
-=======
 		if !nameValidationScheme.IsValidLabelName(k) || k == model.MetricNameLabel {
->>>>>>> 0a40df33
 			nodes = append(nodes, WrappedError{
 				err: fmt.Errorf("invalid label name: %s", k),
 			})
@@ -306,11 +281,7 @@
 	}
 
 	for k := range r.Annotations {
-<<<<<<< HEAD
-		if !labels.IsValidLabelName(k, validationScheme) {
-=======
 		if !nameValidationScheme.IsValidLabelName(k) {
->>>>>>> 0a40df33
 			nodes = append(nodes, WrappedError{
 				err: fmt.Errorf("invalid annotation name: %s", k),
 			})
@@ -373,42 +344,8 @@
 	return errs
 }
 
-type parseArgs struct {
-	validationScheme    model.ValidationScheme
-	ignoreUnknownFields bool
-}
-
-type ParseOption func(*parseArgs)
-
-// WithValidationScheme returns a ParseOption setting the metric/label name validation scheme.
-func WithValidationScheme(scheme model.ValidationScheme) ParseOption {
-	return func(args *parseArgs) {
-		args.validationScheme = scheme
-	}
-}
-
-// WithIgnoreUnknownFields returns a ParseOption setting whether to ignore unknown fields.
-func WithIgnoreUnknownFields(ignoreUnknownFields bool) ParseOption {
-	return func(args *parseArgs) {
-		args.ignoreUnknownFields = ignoreUnknownFields
-	}
-}
-
 // Parse parses and validates a set of rules.
-<<<<<<< HEAD
-// The default metric/label name validation scheme is model.NameValidationScheme.
-func Parse(content []byte, opts ...ParseOption) (*RuleGroups, []error) {
-	args := &parseArgs{
-		//nolint:staticcheck // model.NameValidationScheme is deprecated.
-		validationScheme: model.NameValidationScheme,
-	}
-	for _, opt := range opts {
-		opt(args)
-	}
-
-=======
 func Parse(content []byte, ignoreUnknownFields bool, nameValidationScheme model.ValidationScheme) (*RuleGroups, []error) {
->>>>>>> 0a40df33
 	var (
 		groups RuleGroups
 		node   ruleGroups
@@ -416,7 +353,7 @@
 	)
 
 	decoder := yaml.NewDecoder(bytes.NewReader(content))
-	if !args.ignoreUnknownFields {
+	if !ignoreUnknownFields {
 		decoder.KnownFields(true)
 	}
 	err := decoder.Decode(&groups)
@@ -433,28 +370,16 @@
 		return nil, errs
 	}
 
-<<<<<<< HEAD
-	return &groups, groups.Validate(node, args.validationScheme)
-}
-
-// ParseFile reads and parses rules from a file.
-func ParseFile(file string, opts ...ParseOption) (*RuleGroups, []error) {
-=======
 	return &groups, groups.Validate(node, nameValidationScheme)
 }
 
 // ParseFile reads and parses rules from a file.
 func ParseFile(file string, ignoreUnknownFields bool, nameValidationScheme model.ValidationScheme) (*RuleGroups, []error) {
->>>>>>> 0a40df33
 	b, err := os.ReadFile(file)
 	if err != nil {
 		return nil, []error{fmt.Errorf("%s: %w", file, err)}
 	}
-<<<<<<< HEAD
-	rgs, errs := Parse(b, opts...)
-=======
 	rgs, errs := Parse(b, ignoreUnknownFields, nameValidationScheme)
->>>>>>> 0a40df33
 	for i := range errs {
 		errs[i] = fmt.Errorf("%s: %w", file, errs[i])
 	}
