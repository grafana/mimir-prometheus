--- conflicted
+++ resolved
@@ -150,7 +150,6 @@
 
 // RuleGroup is a list of sequentially evaluated recording and alerting rules.
 type RuleGroup struct {
-<<<<<<< HEAD
 	Name     string         `yaml:"name"`
 	Interval model.Duration `yaml:"interval,omitempty"`
 
@@ -160,16 +159,9 @@
 
 	Limit                         int        `yaml:"limit,omitempty"`
 	Rules                         []RuleNode `yaml:"rules"`
+	Labels      map[string]string `yaml:"labels,omitempty"`
 	SourceTenants                 []string   `yaml:"source_tenants,omitempty"`
 	AlignEvaluationTimeOnInterval bool       `yaml:"align_evaluation_time_on_interval,omitempty"`
-=======
-	Name        string            `yaml:"name"`
-	Interval    model.Duration    `yaml:"interval,omitempty"`
-	QueryOffset *model.Duration   `yaml:"query_offset,omitempty"`
-	Limit       int               `yaml:"limit,omitempty"`
-	Rules       []RuleNode        `yaml:"rules"`
-	Labels      map[string]string `yaml:"labels,omitempty"`
->>>>>>> 70e2d230
 }
 
 // Rule describes an alerting or recording rule.
