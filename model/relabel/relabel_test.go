--- conflicted
+++ resolved
@@ -747,13 +747,8 @@
 			if cfg.Replacement == "" {
 				cfg.Replacement = DefaultRelabelConfig.Replacement
 			}
-<<<<<<< HEAD
-			cfg.MetricNameValidationScheme = model.UTF8Validation
-			require.NoError(t, cfg.Validate())
-=======
 			cfg.NameValidationScheme = model.UTF8Validation
 			require.NoError(t, cfg.Validate(model.UTF8Validation))
->>>>>>> 0a40df33
 		}
 
 		res, keep := Process(test.input, test.relabel...)
@@ -771,124 +766,69 @@
 	}{
 		{
 			config: Config{
-<<<<<<< HEAD
-				MetricNameValidationScheme: model.UTF8Validation,
-=======
 				NameValidationScheme: model.UTF8Validation,
->>>>>>> 0a40df33
 			},
 			expected: `relabel action cannot be empty`,
 		},
 		{
 			config: Config{
-<<<<<<< HEAD
-				Action:                     Replace,
-				MetricNameValidationScheme: model.UTF8Validation,
-=======
 				Action:               Replace,
 				NameValidationScheme: model.UTF8Validation,
->>>>>>> 0a40df33
 			},
 			expected: `requires 'target_label' value`,
 		},
 		{
 			config: Config{
-<<<<<<< HEAD
-				Action:                     Lowercase,
-				MetricNameValidationScheme: model.UTF8Validation,
-=======
 				Action:               Lowercase,
 				NameValidationScheme: model.UTF8Validation,
->>>>>>> 0a40df33
 			},
 			expected: `requires 'target_label' value`,
 		},
 		{
 			config: Config{
-<<<<<<< HEAD
-				Action:                     Lowercase,
-				Replacement:                DefaultRelabelConfig.Replacement,
-				TargetLabel:                "${3}", // With UTF-8 naming, this is now a legal relabel rule.
-				MetricNameValidationScheme: model.UTF8Validation,
-=======
 				Action:               Lowercase,
 				Replacement:          DefaultRelabelConfig.Replacement,
 				TargetLabel:          "${3}", // With UTF-8 naming, this is now a legal relabel rule.
 				NameValidationScheme: model.UTF8Validation,
->>>>>>> 0a40df33
 			},
 		},
 		{
 			config: Config{
-<<<<<<< HEAD
-				Action:                     Lowercase,
-				Replacement:                DefaultRelabelConfig.Replacement,
-				TargetLabel:                "${3}", // Fails with legacy validation
-				MetricNameValidationScheme: model.LegacyValidation,
-=======
 				Action:               Lowercase,
 				Replacement:          DefaultRelabelConfig.Replacement,
 				TargetLabel:          "${3}", // Fails with legacy validation
 				NameValidationScheme: model.LegacyValidation,
->>>>>>> 0a40df33
 			},
 			expected: "\"${3}\" is invalid 'target_label' for lowercase action",
 		},
 		{
 			config: Config{
-<<<<<<< HEAD
-				SourceLabels:               model.LabelNames{"a"},
-				Regex:                      MustNewRegexp("some-([^-]+)-([^,]+)"),
-				Action:                     Replace,
-				Replacement:                "${1}",
-				TargetLabel:                "${3}",
-				MetricNameValidationScheme: model.UTF8Validation,
-=======
 				SourceLabels:         model.LabelNames{"a"},
 				Regex:                MustNewRegexp("some-([^-]+)-([^,]+)"),
 				Action:               Replace,
 				Replacement:          "${1}",
 				TargetLabel:          "${3}",
 				NameValidationScheme: model.UTF8Validation,
->>>>>>> 0a40df33
 			},
 		},
 		{
 			config: Config{
-<<<<<<< HEAD
-				SourceLabels:               model.LabelNames{"a"},
-				Regex:                      MustNewRegexp("some-([^-]+)-([^,]+)"),
-				Action:                     Replace,
-				Replacement:                "${1}",
-				TargetLabel:                "0${3}", // With UTF-8 naming this targets a valid label.
-				MetricNameValidationScheme: model.UTF8Validation,
-=======
 				SourceLabels:         model.LabelNames{"a"},
 				Regex:                MustNewRegexp("some-([^-]+)-([^,]+)"),
 				Action:               Replace,
 				Replacement:          "${1}",
 				TargetLabel:          "0${3}", // With UTF-8 naming this targets a valid label.
 				NameValidationScheme: model.UTF8Validation,
->>>>>>> 0a40df33
 			},
 		},
 		{
 			config: Config{
-<<<<<<< HEAD
-				SourceLabels:               model.LabelNames{"a"},
-				Regex:                      MustNewRegexp("some-([^-]+)-([^,]+)"),
-				Action:                     Replace,
-				Replacement:                "${1}",
-				TargetLabel:                "-${3}", // With UTF-8 naming this targets a valid label.
-				MetricNameValidationScheme: model.UTF8Validation,
-=======
 				SourceLabels:         model.LabelNames{"a"},
 				Regex:                MustNewRegexp("some-([^-]+)-([^,]+)"),
 				Action:               Replace,
 				Replacement:          "${1}",
 				TargetLabel:          "-${3}", // With UTF-8 naming this targets a valid label.
 				NameValidationScheme: model.UTF8Validation,
->>>>>>> 0a40df33
 			},
 		},
 	}
