// Copyright 2017 The Prometheus Authors
// Licensed under the Apache License, Version 2.0 (the "License");
// you may not use this file except in compliance with the License.
// You may obtain a copy of the License at
//
// http://www.apache.org/licenses/LICENSE-2.0
//
// Unless required by applicable law or agreed to in writing, software
// distributed under the License is distributed on an "AS IS" BASIS,
// WITHOUT WARRANTIES OR CONDITIONS OF ANY KIND, either express or implied.
// See the License for the specific language governing permissions and
// limitations under the License.

//go:build stringlabels

package labels

import (
	"slices"
	"strings"
	"unsafe"

	"github.com/cespare/xxhash/v2"
)

// Labels is implemented by a single flat string holding name/value pairs.
// Each name and value is preceded by its length, encoded as a single byte
// for size 0-254, or the following 3 bytes little-endian, if the first byte is 255.
// Maximum length allowed is 2^24 or 16MB.
// Names are in order.
type Labels struct {
	data string
}

func decodeSize(data string, index int) (int, int) {
	b := data[index]
	index++
	if b == 255 {
		// Larger numbers are encoded as 3 bytes little-endian.
		// Just panic if we go of the end of data, since all Labels strings are constructed internally and
		// malformed data indicates a bug, or memory corruption.
		return int(data[index]) + (int(data[index+1]) << 8) + (int(data[index+2]) << 16), index + 3
	}
	// More common case of a single byte, value 0..254.
	return int(b), index
}

func decodeString(data string, index int) (string, int) {
	var size int
	size, index = decodeSize(data, index)
	return data[index : index+size], index + size
}

// Bytes returns an opaque, not-human-readable, encoding of ls, usable as a map key.
// Encoding may change over time or between runs of Prometheus.
func (ls Labels) Bytes(buf []byte) []byte {
	if cap(buf) < len(ls.data) {
		buf = make([]byte, len(ls.data))
	} else {
		buf = buf[:len(ls.data)]
	}
	copy(buf, ls.data)
	return buf
}

// IsZero implements yaml.IsZeroer - if we don't have this then 'omitempty' fields are always omitted.
func (ls Labels) IsZero() bool {
	return len(ls.data) == 0
}

// MatchLabels returns a subset of Labels that matches/does not match with the provided label names based on the 'on' boolean.
// If on is set to true, it returns the subset of labels that match with the provided label names and its inverse when 'on' is set to false.
// TODO: This is only used in printing an error message
func (ls Labels) MatchLabels(on bool, names ...string) Labels {
	b := NewBuilder(ls)
	if on {
		b.Keep(names...)
	} else {
		b.Del(MetricName)
		b.Del(names...)
	}
	return b.Labels()
}

// Hash returns a hash value for the label set.
// Note: the result is not guaranteed to be consistent across different runs of Prometheus.
func (ls Labels) Hash() uint64 {
	return xxhash.Sum64(yoloBytes(ls.data))
}

// HashForLabels returns a hash value for the labels matching the provided names.
// 'names' have to be sorted in ascending order.
func (ls Labels) HashForLabels(b []byte, names ...string) (uint64, []byte) {
	b = b[:0]
	j := 0
	for i := 0; i < len(ls.data); {
		var name, value string
		name, i = decodeString(ls.data, i)
		value, i = decodeString(ls.data, i)
		for j < len(names) && names[j] < name {
			j++
		}
		if j == len(names) {
			break
		}
		if name == names[j] {
			b = append(b, name...)
			b = append(b, sep)
			b = append(b, value...)
			b = append(b, sep)
		}
	}

	return xxhash.Sum64(b), b
}

// HashWithoutLabels returns a hash value for all labels except those matching
// the provided names.
// 'names' have to be sorted in ascending order.
func (ls Labels) HashWithoutLabels(b []byte, names ...string) (uint64, []byte) {
	b = b[:0]
	j := 0
	for i := 0; i < len(ls.data); {
		var name, value string
		name, i = decodeString(ls.data, i)
		value, i = decodeString(ls.data, i)
		for j < len(names) && names[j] < name {
			j++
		}
		if name == MetricName || (j < len(names) && name == names[j]) {
			continue
		}
		b = append(b, name...)
		b = append(b, sep)
		b = append(b, value...)
		b = append(b, sep)
	}
	return xxhash.Sum64(b), b
}

// BytesWithLabels is just as Bytes(), but only for labels matching names.
// 'names' have to be sorted in ascending order.
func (ls Labels) BytesWithLabels(buf []byte, names ...string) []byte {
	b := buf[:0]
	j := 0
	for pos := 0; pos < len(ls.data); {
		lName, newPos := decodeString(ls.data, pos)
		_, newPos = decodeString(ls.data, newPos)
		for j < len(names) && names[j] < lName {
			j++
		}
		if j == len(names) {
			break
		}
		if lName == names[j] {
			b = append(b, ls.data[pos:newPos]...)
		}
		pos = newPos
	}
	return b
}

// BytesWithoutLabels is just as Bytes(), but only for labels not matching names.
// 'names' have to be sorted in ascending order.
func (ls Labels) BytesWithoutLabels(buf []byte, names ...string) []byte {
	b := buf[:0]
	j := 0
	for pos := 0; pos < len(ls.data); {
		lName, newPos := decodeString(ls.data, pos)
		_, newPos = decodeString(ls.data, newPos)
		for j < len(names) && names[j] < lName {
			j++
		}
		if j == len(names) || lName != names[j] {
			b = append(b, ls.data[pos:newPos]...)
		}
		pos = newPos
	}
	return b
}

// Copy returns a copy of the labels.
func (ls Labels) Copy() Labels {
	return Labels{data: strings.Clone(ls.data)}
}

// Get returns the value for the label with the given name.
// Returns an empty string if the label doesn't exist.
func (ls Labels) Get(name string) string {
	if name == "" { // Avoid crash in loop if someone asks for "".
		return "" // Prometheus does not store blank label names.
	}
	for i := 0; i < len(ls.data); {
		var size int
		size, i = decodeSize(ls.data, i)
		if ls.data[i] == name[0] {
			lName := ls.data[i : i+size]
			i += size
			if lName == name {
				lValue, _ := decodeString(ls.data, i)
				return lValue
			}
		} else {
			if ls.data[i] > name[0] { // Stop looking if we've gone past.
				break
			}
			i += size
		}
		size, i = decodeSize(ls.data, i)
		i += size
	}
	return ""
}

// Has returns true if the label with the given name is present.
func (ls Labels) Has(name string) bool {
	if name == "" { // Avoid crash in loop if someone asks for "".
		return false // Prometheus does not store blank label names.
	}
	for i := 0; i < len(ls.data); {
		var size int
		size, i = decodeSize(ls.data, i)
		if ls.data[i] == name[0] {
			lName := ls.data[i : i+size]
			i += size
			if lName == name {
				return true
			}
		} else {
			if ls.data[i] > name[0] { // Stop looking if we've gone past.
				break
			}
			i += size
		}
		size, i = decodeSize(ls.data, i)
		i += size
	}
	return false
}

// HasDuplicateLabelNames returns whether ls has duplicate label names.
// It assumes that the labelset is sorted.
func (ls Labels) HasDuplicateLabelNames() (string, bool) {
	var lName, prevName string
	for i := 0; i < len(ls.data); {
		lName, i = decodeString(ls.data, i)
		_, i = decodeString(ls.data, i)
		if lName == prevName {
			return lName, true
		}
		prevName = lName
	}
	return "", false
}

// WithoutEmpty returns the labelset without empty labels.
// May return the same labelset.
func (ls Labels) WithoutEmpty() Labels {
	for pos := 0; pos < len(ls.data); {
		_, newPos := decodeString(ls.data, pos)
		lValue, newPos := decodeString(ls.data, newPos)
		if lValue != "" {
			pos = newPos
			continue
		}
		// Do not copy the slice until it's necessary.
		// TODO: could optimise the case where all blanks are at the end.
		// Note: we size the new buffer on the assumption there is exactly one blank value.
		buf := make([]byte, pos, pos+(len(ls.data)-newPos))
		copy(buf, ls.data[:pos]) // copy the initial non-blank labels
		pos = newPos             // move past the first blank value
		for pos < len(ls.data) {
			var newPos int
			_, newPos = decodeString(ls.data, pos)
			lValue, newPos = decodeString(ls.data, newPos)
			if lValue != "" {
				buf = append(buf, ls.data[pos:newPos]...)
			}
			pos = newPos
		}
		return Labels{data: yoloString(buf)}
	}
	return ls
}

// ByteSize returns the approximate size of the labels in bytes.
<<<<<<< HEAD
// String header size is ignored because it should be amortized to zero.
func (ls Labels) ByteSize() int {
	return len(ls.data)
=======
// String header size is ignored because it should be amortized to zero
// because it may be shared across multiple copies of the Labels.
func (ls Labels) ByteSize() uint64 {
	return uint64(len(ls.data))
>>>>>>> ffcba01c
}

// Equal returns whether the two label sets are equal.
func Equal(ls, o Labels) bool {
	return ls.data == o.data
}

// EmptyLabels returns an empty Labels value, for convenience.
func EmptyLabels() Labels {
	return Labels{}
}
func yoloBytes(s string) []byte {
	return unsafe.Slice(unsafe.StringData(s), len(s))
}

// New returns a sorted Labels from the given labels.
// The caller has to guarantee that all label names are unique.
func New(ls ...Label) Labels {
	slices.SortFunc(ls, func(a, b Label) int { return strings.Compare(a.Name, b.Name) })
	size := labelsSize(ls)
	buf := make([]byte, size)
	marshalLabelsToSizedBuffer(ls, buf)
	return Labels{data: yoloString(buf)}
}

// FromStrings creates new labels from pairs of strings.
func FromStrings(ss ...string) Labels {
	if len(ss)%2 != 0 {
		panic("invalid number of strings")
	}
	ls := make([]Label, 0, len(ss)/2)
	for i := 0; i < len(ss); i += 2 {
		ls = append(ls, Label{Name: ss[i], Value: ss[i+1]})
	}

	return New(ls...)
}

// Compare compares the two label sets.
// The result will be 0 if a==b, <0 if a < b, and >0 if a > b.
func Compare(a, b Labels) int {
	// Find the first byte in the string where a and b differ.
	shorter, longer := a.data, b.data
	if len(b.data) < len(a.data) {
		shorter, longer = b.data, a.data
	}
	i := 0
	// First, go 8 bytes at a time. Data strings are expected to be 8-byte aligned.
	sp := unsafe.Pointer(unsafe.StringData(shorter))
	lp := unsafe.Pointer(unsafe.StringData(longer))
	for ; i < len(shorter)-8; i += 8 {
		if *(*uint64)(unsafe.Add(sp, i)) != *(*uint64)(unsafe.Add(lp, i)) {
			break
		}
	}
	// Now go 1 byte at a time.
	for ; i < len(shorter); i++ {
		if shorter[i] != longer[i] {
			break
		}
	}
	if i == len(shorter) {
		// One Labels was a prefix of the other; the set with fewer labels compares lower.
		return len(a.data) - len(b.data)
	}

	// Now we know that there is some difference before the end of a and b.
	// Go back through the fields and find which field that difference is in.
	firstCharDifferent, i := i, 0
	size, nextI := decodeSize(a.data, i)
	for nextI+size <= firstCharDifferent {
		i = nextI + size
		size, nextI = decodeSize(a.data, i)
	}
	// Difference is inside this entry.
	aStr, _ := decodeString(a.data, i)
	bStr, _ := decodeString(b.data, i)
	if aStr < bStr {
		return -1
	}
	return +1
}

// Copy labels from b on top of whatever was in ls previously, reusing memory or expanding if needed.
func (ls *Labels) CopyFrom(b Labels) {
	ls.data = b.data // strings are immutable
}

// IsEmpty returns true if ls represents an empty set of labels.
func (ls Labels) IsEmpty() bool {
	return len(ls.data) == 0
}

// Len returns the number of labels; it is relatively slow.
func (ls Labels) Len() int {
	count := 0
	for i := 0; i < len(ls.data); {
		var size int
		size, i = decodeSize(ls.data, i)
		i += size
		size, i = decodeSize(ls.data, i)
		i += size
		count++
	}
	return count
}

// Range calls f on each label.
func (ls Labels) Range(f func(l Label)) {
	for i := 0; i < len(ls.data); {
		var lName, lValue string
		lName, i = decodeString(ls.data, i)
		lValue, i = decodeString(ls.data, i)
		f(Label{Name: lName, Value: lValue})
	}
}

// Validate calls f on each label. If f returns a non-nil error, then it returns that error cancelling the iteration.
func (ls Labels) Validate(f func(l Label) error) error {
	for i := 0; i < len(ls.data); {
		var lName, lValue string
		lName, i = decodeString(ls.data, i)
		lValue, i = decodeString(ls.data, i)
		err := f(Label{Name: lName, Value: lValue})
		if err != nil {
			return err
		}
	}
	return nil
}

// DropMetricName returns Labels with the "__name__" removed.
// Deprecated: Use DropReserved instead.
func (ls Labels) DropMetricName() Labels {
	return ls.DropReserved(func(n string) bool { return n == MetricName })
}

// DropReserved returns Labels without the chosen (via shouldDropFn) reserved (starting with underscore) labels.
func (ls Labels) DropReserved(shouldDropFn func(name string) bool) Labels {
	for i := 0; i < len(ls.data); {
		lName, i2 := decodeString(ls.data, i)
		size, i2 := decodeSize(ls.data, i2)
		i2 += size
		if lName[0] > '_' { // Stop looking if we've gone past special labels.
			break
		}
		if shouldDropFn(lName) {
			if i == 0 { // Make common case fast with no allocations.
				ls.data = ls.data[i2:]
			} else {
				ls.data = ls.data[:i] + ls.data[i2:]
			}
			continue
		}
		i = i2
	}
	return ls
}

// InternStrings is a no-op because it would only save when the whole set of labels is identical.
func (ls *Labels) InternStrings(intern func(string) string) {
}

// ReleaseStrings is a no-op for the same reason as InternStrings.
func (ls Labels) ReleaseStrings(release func(string)) {
}

// Builder allows modifying Labels.
type Builder struct {
	base Labels
	del  []string
	add  []Label
}

// Reset clears all current state for the builder.
func (b *Builder) Reset(base Labels) {
	b.base = base
	b.del = b.del[:0]
	b.add = b.add[:0]
	b.base.Range(func(l Label) {
		if l.Value == "" {
			b.del = append(b.del, l.Name)
		}
	})
}

// Labels returns the labels from the builder.
// If no modifications were made, the original labels are returned.
func (b *Builder) Labels() Labels {
	if len(b.del) == 0 && len(b.add) == 0 {
		return b.base
	}

	slices.SortFunc(b.add, func(a, b Label) int { return strings.Compare(a.Name, b.Name) })
	slices.Sort(b.del)
	a, d := 0, 0

	bufSize := len(b.base.data) + labelsSize(b.add)
	buf := make([]byte, 0, bufSize)
	for pos := 0; pos < len(b.base.data); {
		oldPos := pos
		var lName string
		lName, pos = decodeString(b.base.data, pos)
		_, pos = decodeString(b.base.data, pos)
		for d < len(b.del) && b.del[d] < lName {
			d++
		}
		if d < len(b.del) && b.del[d] == lName {
			continue // This label has been deleted.
		}
		for ; a < len(b.add) && b.add[a].Name < lName; a++ {
			buf = appendLabelTo(buf, &b.add[a]) // Insert label that was not in the base set.
		}
		if a < len(b.add) && b.add[a].Name == lName {
			buf = appendLabelTo(buf, &b.add[a])
			a++
			continue // This label has been replaced.
		}
		buf = append(buf, b.base.data[oldPos:pos]...)
	}
	// We have come to the end of the base set; add any remaining labels.
	for ; a < len(b.add); a++ {
		buf = appendLabelTo(buf, &b.add[a])
	}
	return Labels{data: yoloString(buf)}
}

func marshalLabelsToSizedBuffer(lbls []Label, data []byte) int {
	i := len(data)
	for index := len(lbls) - 1; index >= 0; index-- {
		size := marshalLabelToSizedBuffer(&lbls[index], data[:i])
		i -= size
	}
	return len(data) - i
}

func marshalLabelToSizedBuffer(m *Label, data []byte) int {
	i := len(data)
	i -= len(m.Value)
	copy(data[i:], m.Value)
	i = encodeSize(data, i, len(m.Value))
	i -= len(m.Name)
	copy(data[i:], m.Name)
	i = encodeSize(data, i, len(m.Name))
	return len(data) - i
}

func sizeWhenEncoded(x uint64) (n int) {
	if x < 255 {
		return 1
	} else if x <= 1<<24 {
		return 4
	}
	panic("String too long to encode as label.")
}

func encodeSize(data []byte, offset, v int) int {
	if v < 255 {
		offset--
		data[offset] = uint8(v)
		return offset
	}
	offset -= 4
	data[offset] = 255
	data[offset+1] = byte(v)
	data[offset+2] = byte((v >> 8))
	data[offset+3] = byte((v >> 16))
	return offset
}

func labelsSize(lbls []Label) (n int) {
	// we just encode name/value/name/value, without any extra tags or length bytes
	for _, e := range lbls {
		n += labelSize(&e)
	}
	return n
}

func labelSize(m *Label) (n int) {
	// strings are encoded as length followed by contents.
	l := len(m.Name)
	n += l + sizeWhenEncoded(uint64(l))
	l = len(m.Value)
	n += l + sizeWhenEncoded(uint64(l))
	return n
}

func appendLabelTo(buf []byte, m *Label) []byte {
	size := labelSize(m)
	sizeRequired := len(buf) + size
	if cap(buf) >= sizeRequired {
		buf = buf[:sizeRequired]
	} else {
		bufSize := cap(buf)
		// Double size of buffer each time it needs to grow, to amortise copying cost.
		for bufSize < sizeRequired {
			bufSize = bufSize*2 + 1
		}
		newBuf := make([]byte, sizeRequired, bufSize)
		copy(newBuf, buf)
		buf = newBuf
	}
	marshalLabelToSizedBuffer(m, buf)
	return buf
}

// ScratchBuilder allows efficient construction of a Labels from scratch.
type ScratchBuilder struct {
	add             []Label
	output          Labels
	overwriteBuffer []byte
}

// NewScratchBuilder creates a ScratchBuilder initialized for Labels with n entries.
func NewScratchBuilder(n int) ScratchBuilder {
	return ScratchBuilder{add: make([]Label, 0, n)}
}

func (b *ScratchBuilder) Reset() {
	b.add = b.add[:0]
	b.output = EmptyLabels()
}

// Add a name/value pair.
// Note if you Add the same name twice you will get a duplicate label, which is invalid.
func (b *ScratchBuilder) Add(name, value string) {
	b.add = append(b.add, Label{Name: name, Value: value})
}

// Add a name/value pair, using []byte instead of string to reduce memory allocations.
// The values must remain live until Labels() is called.
func (b *ScratchBuilder) UnsafeAddBytes(name, value []byte) {
	b.add = append(b.add, Label{Name: yoloString(name), Value: yoloString(value)})
}

// Sort the labels added so far by name.
func (b *ScratchBuilder) Sort() {
	slices.SortFunc(b.add, func(a, b Label) int { return strings.Compare(a.Name, b.Name) })
}

// Assign is for when you already have a Labels which you want this ScratchBuilder to return.
func (b *ScratchBuilder) Assign(l Labels) {
	b.output = l
}

// Labels returns the name/value pairs added as a Labels object. Calling Add() after Labels() has no effect.
// Note: if you want them sorted, call Sort() first.
func (b *ScratchBuilder) Labels() Labels {
	if b.output.IsEmpty() {
		size := labelsSize(b.add)
		buf := make([]byte, size)
		marshalLabelsToSizedBuffer(b.add, buf)
		b.output = Labels{data: yoloString(buf)}
	}
	return b.output
}

// Write the newly-built Labels out to ls, reusing an internal buffer.
// Callers must ensure that there are no other references to ls, or any strings fetched from it.
func (b *ScratchBuilder) Overwrite(ls *Labels) {
	size := labelsSize(b.add)
	if size <= cap(b.overwriteBuffer) {
		b.overwriteBuffer = b.overwriteBuffer[:size]
	} else {
		b.overwriteBuffer = make([]byte, size)
	}
	marshalLabelsToSizedBuffer(b.add, b.overwriteBuffer)
	ls.data = yoloString(b.overwriteBuffer)
}

// Symbol-table is no-op, just for api parity with dedupelabels.
type SymbolTable struct{}

func NewSymbolTable() *SymbolTable { return nil }

func (t *SymbolTable) Len() int { return 0 }

// NewBuilderWithSymbolTable creates a Builder, for api parity with dedupelabels.
func NewBuilderWithSymbolTable(_ *SymbolTable) *Builder {
	return NewBuilder(EmptyLabels())
}

// NewScratchBuilderWithSymbolTable creates a ScratchBuilder, for api parity with dedupelabels.
func NewScratchBuilderWithSymbolTable(_ *SymbolTable, n int) ScratchBuilder {
	return NewScratchBuilder(n)
}

func (b *ScratchBuilder) SetSymbolTable(_ *SymbolTable) {
	// no-op
}

// SizeOfLabels returns the approximate space required for n copies of a label.
func SizeOfLabels(name, value string, n uint64) uint64 {
	return uint64(labelSize(&Label{Name: name, Value: value})) * n
}<|MERGE_RESOLUTION|>--- conflicted
+++ resolved
@@ -284,16 +284,10 @@
 }
 
 // ByteSize returns the approximate size of the labels in bytes.
-<<<<<<< HEAD
-// String header size is ignored because it should be amortized to zero.
-func (ls Labels) ByteSize() int {
-	return len(ls.data)
-=======
 // String header size is ignored because it should be amortized to zero
 // because it may be shared across multiple copies of the Labels.
 func (ls Labels) ByteSize() uint64 {
 	return uint64(len(ls.data))
->>>>>>> ffcba01c
 }
 
 // Equal returns whether the two label sets are equal.
@@ -305,6 +299,7 @@
 func EmptyLabels() Labels {
 	return Labels{}
 }
+
 func yoloBytes(s string) []byte {
 	return unsafe.Slice(unsafe.StringData(s), len(s))
 }
@@ -377,7 +372,7 @@
 	return +1
 }
 
-// Copy labels from b on top of whatever was in ls previously, reusing memory or expanding if needed.
+// CopyFrom will copy labels from b on top of whatever was in ls previously, reusing memory or expanding if needed.
 func (ls *Labels) CopyFrom(b Labels) {
 	ls.data = b.data // strings are immutable
 }
@@ -623,7 +618,7 @@
 	b.add = append(b.add, Label{Name: name, Value: value})
 }
 
-// Add a name/value pair, using []byte instead of string to reduce memory allocations.
+// UnsafeAddBytes adds a name/value pair using []byte instead of string to reduce memory allocations.
 // The values must remain live until Labels() is called.
 func (b *ScratchBuilder) UnsafeAddBytes(name, value []byte) {
 	b.add = append(b.add, Label{Name: yoloString(name), Value: yoloString(value)})
@@ -651,7 +646,7 @@
 	return b.output
 }
 
-// Write the newly-built Labels out to ls, reusing an internal buffer.
+// Overwrite will write the newly-built Labels out to ls, reusing an internal buffer.
 // Callers must ensure that there are no other references to ls, or any strings fetched from it.
 func (b *ScratchBuilder) Overwrite(ls *Labels) {
 	size := labelsSize(b.add)
@@ -664,7 +659,7 @@
 	ls.data = yoloString(b.overwriteBuffer)
 }
 
-// Symbol-table is no-op, just for api parity with dedupelabels.
+// SymbolTable is no-op, just for api parity with dedupelabels.
 type SymbolTable struct{}
 
 func NewSymbolTable() *SymbolTable { return nil }
