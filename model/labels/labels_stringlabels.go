--- conflicted
+++ resolved
@@ -449,19 +449,11 @@
 }
 
 // InternStrings is a no-op because it would only save when the whole set of labels is identical.
-<<<<<<< HEAD
-func (ls *Labels) InternStrings(intern func(string) string) {
-}
-
-// ReleaseStrings is a no-op for the same reason as InternStrings.
-func (ls Labels) ReleaseStrings(release func(string)) {
-=======
 func (*Labels) InternStrings(func(string) string) {
 }
 
 // ReleaseStrings is a no-op for the same reason as InternStrings.
 func (Labels) ReleaseStrings(func(string)) {
->>>>>>> 1e4144a4
 }
 
 // Builder allows modifying Labels.
