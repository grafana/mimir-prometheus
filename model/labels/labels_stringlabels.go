// Copyright 2017 The Prometheus Authors
// Licensed under the Apache License, Version 2.0 (the "License");
// you may not use this file except in compliance with the License.
// You may obtain a copy of the License at
//
// http://www.apache.org/licenses/LICENSE-2.0
//
// Unless required by applicable law or agreed to in writing, software
// distributed under the License is distributed on an "AS IS" BASIS,
// WITHOUT WARRANTIES OR CONDITIONS OF ANY KIND, either express or implied.
// See the License for the specific language governing permissions and
// limitations under the License.

//go:build stringlabels

package labels

import (
	"slices"
	"strings"
	"unsafe"

	"github.com/cespare/xxhash/v2"
)

// Labels is implemented by a single flat string holding name/value pairs.
// Each name and value is preceded by its length, encoded as a single byte
// for size 0-254, or the following 3 bytes little-endian, if the first byte is 255.
// Maximum length allowed is 2^24 or 16MB.
// Names are in order.
type Labels struct {
	data string
}

func decodeSize(data string, index int) (int, int) {
	b := data[index]
	index++
	if b == 255 {
		// Larger numbers are encoded as 3 bytes little-endian.
		// Just panic if we go of the end of data, since all Labels strings are constructed internally and
		// malformed data indicates a bug, or memory corruption.
		return int(data[index]) + (int(data[index+1]) << 8) + (int(data[index+2]) << 16), index + 3
	}
	// More common case of a single byte, value 0..254.
	return int(b), index
}

func decodeString(data string, index int) (string, int) {
	var size int
	size, index = decodeSize(data, index)
	return data[index : index+size], index + size
}

// Bytes returns an opaque, not-human-readable, encoding of ls, usable as a map key.
// Encoding may change over time or between runs of Prometheus.
func (ls Labels) Bytes(buf []byte) []byte {
	if cap(buf) < len(ls.data) {
		buf = make([]byte, len(ls.data))
	} else {
		buf = buf[:len(ls.data)]
	}
	copy(buf, ls.data)
	return buf
}

// IsZero implements yaml.IsZeroer - if we don't have this then 'omitempty' fields are always omitted.
func (ls Labels) IsZero() bool {
	return len(ls.data) == 0
}

// MatchLabels returns a subset of Labels that matches/does not match with the provided label names based on the 'on' boolean.
// If on is set to true, it returns the subset of labels that match with the provided label names and its inverse when 'on' is set to false.
// TODO: This is only used in printing an error message
func (ls Labels) MatchLabels(on bool, names ...string) Labels {
	b := NewBuilder(ls)
	if on {
		b.Keep(names...)
	} else {
		b.Del(MetricName)
		b.Del(names...)
	}
	return b.Labels()
}

// Hash returns a hash value for the label set.
// Note: the result is not guaranteed to be consistent across different runs of Prometheus.
func (ls Labels) Hash() uint64 {
	return xxhash.Sum64(yoloBytes(ls.data))
}

// HashForLabels returns a hash value for the labels matching the provided names.
// 'names' have to be sorted in ascending order.
func (ls Labels) HashForLabels(b []byte, names ...string) (uint64, []byte) {
	b = b[:0]
	j := 0
	for i := 0; i < len(ls.data); {
		var name, value string
		name, i = decodeString(ls.data, i)
		value, i = decodeString(ls.data, i)
		for j < len(names) && names[j] < name {
			j++
		}
		if j == len(names) {
			break
		}
		if name == names[j] {
			b = append(b, name...)
			b = append(b, sep)
			b = append(b, value...)
			b = append(b, sep)
		}
	}

	return xxhash.Sum64(b), b
}

// HashWithoutLabels returns a hash value for all labels except those matching
// the provided names.
// 'names' have to be sorted in ascending order.
func (ls Labels) HashWithoutLabels(b []byte, names ...string) (uint64, []byte) {
	b = b[:0]
	j := 0
	for i := 0; i < len(ls.data); {
		var name, value string
		name, i = decodeString(ls.data, i)
		value, i = decodeString(ls.data, i)
		for j < len(names) && names[j] < name {
			j++
		}
		if name == MetricName || (j < len(names) && name == names[j]) {
			continue
		}
		b = append(b, name...)
		b = append(b, sep)
		b = append(b, value...)
		b = append(b, sep)
	}
	return xxhash.Sum64(b), b
}

// BytesWithLabels is just as Bytes(), but only for labels matching names.
// 'names' have to be sorted in ascending order.
func (ls Labels) BytesWithLabels(buf []byte, names ...string) []byte {
	b := buf[:0]
	j := 0
	for pos := 0; pos < len(ls.data); {
		lName, newPos := decodeString(ls.data, pos)
		_, newPos = decodeString(ls.data, newPos)
		for j < len(names) && names[j] < lName {
			j++
		}
		if j == len(names) {
			break
		}
		if lName == names[j] {
			b = append(b, ls.data[pos:newPos]...)
		}
		pos = newPos
	}
	return b
}

// BytesWithoutLabels is just as Bytes(), but only for labels not matching names.
// 'names' have to be sorted in ascending order.
func (ls Labels) BytesWithoutLabels(buf []byte, names ...string) []byte {
	b := buf[:0]
	j := 0
	for pos := 0; pos < len(ls.data); {
		lName, newPos := decodeString(ls.data, pos)
		_, newPos = decodeString(ls.data, newPos)
		for j < len(names) && names[j] < lName {
			j++
		}
		if j == len(names) || lName != names[j] {
			b = append(b, ls.data[pos:newPos]...)
		}
		pos = newPos
	}
	return b
}

// Copy returns a copy of the labels.
func (ls Labels) Copy() Labels {
	return Labels{data: strings.Clone(ls.data)}
}

// Get returns the value for the label with the given name.
// Returns an empty string if the label doesn't exist.
func (ls Labels) Get(name string) string {
	if name == "" { // Avoid crash in loop if someone asks for "".
		return "" // Prometheus does not store blank label names.
	}
	for i := 0; i < len(ls.data); {
		var size int
		size, i = decodeSize(ls.data, i)
		if ls.data[i] == name[0] {
			lName := ls.data[i : i+size]
			i += size
			if lName == name {
				lValue, _ := decodeString(ls.data, i)
				return lValue
			}
		} else {
			if ls.data[i] > name[0] { // Stop looking if we've gone past.
				break
			}
			i += size
		}
		size, i = decodeSize(ls.data, i)
		i += size
	}
	return ""
}

// Has returns true if the label with the given name is present.
func (ls Labels) Has(name string) bool {
	if name == "" { // Avoid crash in loop if someone asks for "".
		return false // Prometheus does not store blank label names.
	}
	for i := 0; i < len(ls.data); {
		var size int
		size, i = decodeSize(ls.data, i)
		if ls.data[i] == name[0] {
			lName := ls.data[i : i+size]
			i += size
			if lName == name {
				return true
			}
		} else {
			if ls.data[i] > name[0] { // Stop looking if we've gone past.
				break
			}
			i += size
		}
		size, i = decodeSize(ls.data, i)
		i += size
	}
	return false
}

// HasDuplicateLabelNames returns whether ls has duplicate label names.
// It assumes that the labelset is sorted.
func (ls Labels) HasDuplicateLabelNames() (string, bool) {
	var lName, prevName string
	for i := 0; i < len(ls.data); {
		lName, i = decodeString(ls.data, i)
		_, i = decodeString(ls.data, i)
		if lName == prevName {
			return lName, true
		}
		prevName = lName
	}
	return "", false
}

// WithoutEmpty returns the labelset without empty labels.
// May return the same labelset.
func (ls Labels) WithoutEmpty() Labels {
	for pos := 0; pos < len(ls.data); {
		_, newPos := decodeString(ls.data, pos)
		lValue, newPos := decodeString(ls.data, newPos)
		if lValue != "" {
			pos = newPos
			continue
		}
		// Do not copy the slice until it's necessary.
		// TODO: could optimise the case where all blanks are at the end.
		// Note: we size the new buffer on the assumption there is exactly one blank value.
		buf := make([]byte, pos, pos+(len(ls.data)-newPos))
		copy(buf, ls.data[:pos]) // copy the initial non-blank labels
		pos = newPos             // move past the first blank value
		for pos < len(ls.data) {
			var newPos int
			_, newPos = decodeString(ls.data, pos)
			lValue, newPos = decodeString(ls.data, newPos)
			if lValue != "" {
				buf = append(buf, ls.data[pos:newPos]...)
			}
			pos = newPos
		}
		return Labels{data: yoloString(buf)}
	}
	return ls
}

// ByteSize returns the approximate size of the labels in bytes.
<<<<<<< HEAD
// String header size is ignored because it should be amortized to zero.
func (ls Labels) ByteSize() int {
	return len(ls.data)
=======
// String header size is ignored because it should be amortized to zero
// because it may be shared across multiple copies of the Labels.
func (ls Labels) ByteSize() uint64 {
	return uint64(len(ls.data))
>>>>>>> 938e5cb6
}

// Equal returns whether the two label sets are equal.
func Equal(ls, o Labels) bool {
	return ls.data == o.data
}

// EmptyLabels returns an empty Labels value, for convenience.
func EmptyLabels() Labels {
	return Labels{}
}
func yoloBytes(s string) []byte {
	return unsafe.Slice(unsafe.StringData(s), len(s))
}

// New returns a sorted Labels from the given labels.
// The caller has to guarantee that all label names are unique.
func New(ls ...Label) Labels {
	slices.SortFunc(ls, func(a, b Label) int { return strings.Compare(a.Name, b.Name) })
	size := labelsSize(ls)
	buf := make([]byte, size)
	marshalLabelsToSizedBuffer(ls, buf)
	return Labels{data: yoloString(buf)}
}

// FromStrings creates new labels from pairs of strings.
func FromStrings(ss ...string) Labels {
	if len(ss)%2 != 0 {
		panic("invalid number of strings")
	}
	ls := make([]Label, 0, len(ss)/2)
	for i := 0; i < len(ss); i += 2 {
		ls = append(ls, Label{Name: ss[i], Value: ss[i+1]})
	}

	return New(ls...)
}

// Compare compares the two label sets.
// The result will be 0 if a==b, <0 if a < b, and >0 if a > b.
func Compare(a, b Labels) int {
	// Find the first byte in the string where a and b differ.
	shorter, longer := a.data, b.data
	if len(b.data) < len(a.data) {
		shorter, longer = b.data, a.data
	}
	i := 0
	// First, go 8 bytes at a time. Data strings are expected to be 8-byte aligned.
	sp := unsafe.Pointer(unsafe.StringData(shorter))
	lp := unsafe.Pointer(unsafe.StringData(longer))
	for ; i < len(shorter)-8; i += 8 {
		if *(*uint64)(unsafe.Add(sp, i)) != *(*uint64)(unsafe.Add(lp, i)) {
			break
		}
	}
	// Now go 1 byte at a time.
	for ; i < len(shorter); i++ {
		if shorter[i] != longer[i] {
			break
		}
	}
	if i == len(shorter) {
		// One Labels was a prefix of the other; the set with fewer labels compares lower.
		return len(a.data) - len(b.data)
	}

	// Now we know that there is some difference before the end of a and b.
	// Go back through the fields and find which field that difference is in.
	firstCharDifferent, i := i, 0
	size, nextI := decodeSize(a.data, i)
	for nextI+size <= firstCharDifferent {
		i = nextI + size
		size, nextI = decodeSize(a.data, i)
	}
	// Difference is inside this entry.
	aStr, _ := decodeString(a.data, i)
	bStr, _ := decodeString(b.data, i)
	if aStr < bStr {
		return -1
	}
	return +1
}

// Copy labels from b on top of whatever was in ls previously, reusing memory or expanding if needed.
func (ls *Labels) CopyFrom(b Labels) {
	ls.data = b.data // strings are immutable
}

// IsEmpty returns true if ls represents an empty set of labels.
func (ls Labels) IsEmpty() bool {
	return len(ls.data) == 0
}

// Len returns the number of labels; it is relatively slow.
func (ls Labels) Len() int {
	count := 0
	for i := 0; i < len(ls.data); {
		var size int
		size, i = decodeSize(ls.data, i)
		i += size
		size, i = decodeSize(ls.data, i)
		i += size
		count++
	}
	return count
}

// Range calls f on each label.
func (ls Labels) Range(f func(l Label)) {
	for i := 0; i < len(ls.data); {
		var lName, lValue string
		lName, i = decodeString(ls.data, i)
		lValue, i = decodeString(ls.data, i)
		f(Label{Name: lName, Value: lValue})
	}
}

// Validate calls f on each label. If f returns a non-nil error, then it returns that error cancelling the iteration.
func (ls Labels) Validate(f func(l Label) error) error {
	for i := 0; i < len(ls.data); {
		var lName, lValue string
		lName, i = decodeString(ls.data, i)
		lValue, i = decodeString(ls.data, i)
		err := f(Label{Name: lName, Value: lValue})
		if err != nil {
			return err
		}
	}
	return nil
}

// DropMetricName returns Labels with the "__name__" removed.
// Deprecated: Use DropReserved instead.
func (ls Labels) DropMetricName() Labels {
	return ls.DropReserved(func(n string) bool { return n == MetricName })
}

// DropReserved returns Labels without the chosen (via shouldDropFn) reserved (starting with underscore) labels.
func (ls Labels) DropReserved(shouldDropFn func(name string) bool) Labels {
	for i := 0; i < len(ls.data); {
		lName, i2 := decodeString(ls.data, i)
		size, i2 := decodeSize(ls.data, i2)
		i2 += size
		if lName[0] > '_' { // Stop looking if we've gone past special labels.
			break
		}
		if shouldDropFn(lName) {
			if i == 0 { // Make common case fast with no allocations.
				ls.data = ls.data[i2:]
			} else {
				ls.data = ls.data[:i] + ls.data[i2:]
			}
			continue
		}
		i = i2
	}
	return ls
}

// InternStrings is a no-op because it would only save when the whole set of labels is identical.
func (ls *Labels) InternStrings(intern func(string) string) {
}

// ReleaseStrings is a no-op for the same reason as InternStrings.
func (ls Labels) ReleaseStrings(release func(string)) {
}

// Builder allows modifying Labels.
type Builder struct {
	base Labels
	del  []string
	add  []Label
}

// Reset clears all current state for the builder.
func (b *Builder) Reset(base Labels) {
	b.base = base
	b.del = b.del[:0]
	b.add = b.add[:0]
	b.base.Range(func(l Label) {
		if l.Value == "" {
			b.del = append(b.del, l.Name)
		}
	})
}

// Labels returns the labels from the builder.
// If no modifications were made, the original labels are returned.
func (b *Builder) Labels() Labels {
	if len(b.del) == 0 && len(b.add) == 0 {
		return b.base
	}

	slices.SortFunc(b.add, func(a, b Label) int { return strings.Compare(a.Name, b.Name) })
	slices.Sort(b.del)
	a, d := 0, 0

	bufSize := len(b.base.data) + labelsSize(b.add)
	buf := make([]byte, 0, bufSize)
	for pos := 0; pos < len(b.base.data); {
		oldPos := pos
		var lName string
		lName, pos = decodeString(b.base.data, pos)
		_, pos = decodeString(b.base.data, pos)
		for d < len(b.del) && b.del[d] < lName {
			d++
		}
		if d < len(b.del) && b.del[d] == lName {
			continue // This label has been deleted.
		}
		for ; a < len(b.add) && b.add[a].Name < lName; a++ {
			buf = appendLabelTo(buf, &b.add[a]) // Insert label that was not in the base set.
		}
		if a < len(b.add) && b.add[a].Name == lName {
			buf = appendLabelTo(buf, &b.add[a])
			a++
			continue // This label has been replaced.
		}
		buf = append(buf, b.base.data[oldPos:pos]...)
	}
	// We have come to the end of the base set; add any remaining labels.
	for ; a < len(b.add); a++ {
		buf = appendLabelTo(buf, &b.add[a])
	}
	return Labels{data: yoloString(buf)}
}

func marshalLabelsToSizedBuffer(lbls []Label, data []byte) int {
	i := len(data)
	for index := len(lbls) - 1; index >= 0; index-- {
		size := marshalLabelToSizedBuffer(&lbls[index], data[:i])
		i -= size
	}
	return len(data) - i
}

func marshalLabelToSizedBuffer(m *Label, data []byte) int {
	i := len(data)
	i -= len(m.Value)
	copy(data[i:], m.Value)
	i = encodeSize(data, i, len(m.Value))
	i -= len(m.Name)
	copy(data[i:], m.Name)
	i = encodeSize(data, i, len(m.Name))
	return len(data) - i
}

func sizeWhenEncoded(x uint64) (n int) {
	if x < 255 {
		return 1
	} else if x <= 1<<24 {
		return 4
	}
	panic("String too long to encode as label.")
}

func encodeSize(data []byte, offset, v int) int {
	if v < 255 {
		offset--
		data[offset] = uint8(v)
		return offset
	}
	offset -= 4
	data[offset] = 255
	data[offset+1] = byte(v)
	data[offset+2] = byte((v >> 8))
	data[offset+3] = byte((v >> 16))
	return offset
}

func labelsSize(lbls []Label) (n int) {
	// we just encode name/value/name/value, without any extra tags or length bytes
	for _, e := range lbls {
		n += labelSize(&e)
	}
	return n
}

func labelSize(m *Label) (n int) {
	// strings are encoded as length followed by contents.
	l := len(m.Name)
	n += l + sizeWhenEncoded(uint64(l))
	l = len(m.Value)
	n += l + sizeWhenEncoded(uint64(l))
	return n
}

func appendLabelTo(buf []byte, m *Label) []byte {
	size := labelSize(m)
	sizeRequired := len(buf) + size
	if cap(buf) >= sizeRequired {
		buf = buf[:sizeRequired]
	} else {
		bufSize := cap(buf)
		// Double size of buffer each time it needs to grow, to amortise copying cost.
		for bufSize < sizeRequired {
			bufSize = bufSize*2 + 1
		}
		newBuf := make([]byte, sizeRequired, bufSize)
		copy(newBuf, buf)
		buf = newBuf
	}
	marshalLabelToSizedBuffer(m, buf)
	return buf
}

// ScratchBuilder allows efficient construction of a Labels from scratch.
type ScratchBuilder struct {
	add             []Label
	output          Labels
	overwriteBuffer []byte
}

// NewScratchBuilder creates a ScratchBuilder initialized for Labels with n entries.
func NewScratchBuilder(n int) ScratchBuilder {
	return ScratchBuilder{add: make([]Label, 0, n)}
}

func (b *ScratchBuilder) Reset() {
	b.add = b.add[:0]
	b.output = EmptyLabels()
}

// Add a name/value pair.
// Note if you Add the same name twice you will get a duplicate label, which is invalid.
func (b *ScratchBuilder) Add(name, value string) {
	b.add = append(b.add, Label{Name: name, Value: value})
}

// Add a name/value pair, using []byte instead of string to reduce memory allocations.
// The values must remain live until Labels() is called.
func (b *ScratchBuilder) UnsafeAddBytes(name, value []byte) {
	b.add = append(b.add, Label{Name: yoloString(name), Value: yoloString(value)})
}

// Sort the labels added so far by name.
func (b *ScratchBuilder) Sort() {
	slices.SortFunc(b.add, func(a, b Label) int { return strings.Compare(a.Name, b.Name) })
}

// Assign is for when you already have a Labels which you want this ScratchBuilder to return.
func (b *ScratchBuilder) Assign(l Labels) {
	b.output = l
}

// Labels returns the name/value pairs added as a Labels object. Calling Add() after Labels() has no effect.
// Note: if you want them sorted, call Sort() first.
func (b *ScratchBuilder) Labels() Labels {
	if b.output.IsEmpty() {
		size := labelsSize(b.add)
		buf := make([]byte, size)
		marshalLabelsToSizedBuffer(b.add, buf)
		b.output = Labels{data: yoloString(buf)}
	}
	return b.output
}

// Write the newly-built Labels out to ls, reusing an internal buffer.
// Callers must ensure that there are no other references to ls, or any strings fetched from it.
func (b *ScratchBuilder) Overwrite(ls *Labels) {
	size := labelsSize(b.add)
	if size <= cap(b.overwriteBuffer) {
		b.overwriteBuffer = b.overwriteBuffer[:size]
	} else {
		b.overwriteBuffer = make([]byte, size)
	}
	marshalLabelsToSizedBuffer(b.add, b.overwriteBuffer)
	ls.data = yoloString(b.overwriteBuffer)
}

// Symbol-table is no-op, just for api parity with dedupelabels.
type SymbolTable struct{}

func NewSymbolTable() *SymbolTable { return nil }

func (t *SymbolTable) Len() int { return 0 }

// NewBuilderWithSymbolTable creates a Builder, for api parity with dedupelabels.
func NewBuilderWithSymbolTable(_ *SymbolTable) *Builder {
	return NewBuilder(EmptyLabels())
}

// NewScratchBuilderWithSymbolTable creates a ScratchBuilder, for api parity with dedupelabels.
func NewScratchBuilderWithSymbolTable(_ *SymbolTable, n int) ScratchBuilder {
	return NewScratchBuilder(n)
}

func (b *ScratchBuilder) SetSymbolTable(_ *SymbolTable) {
	// no-op
}

// SizeOfLabels returns the approximate space required for n copies of a label.
func SizeOfLabels(name, value string, n uint64) uint64 {
	return uint64(labelSize(&Label{Name: name, Value: value})) * n
}<|MERGE_RESOLUTION|>--- conflicted
+++ resolved
@@ -284,16 +284,10 @@
 }
 
 // ByteSize returns the approximate size of the labels in bytes.
-<<<<<<< HEAD
-// String header size is ignored because it should be amortized to zero.
-func (ls Labels) ByteSize() int {
-	return len(ls.data)
-=======
 // String header size is ignored because it should be amortized to zero
 // because it may be shared across multiple copies of the Labels.
 func (ls Labels) ByteSize() uint64 {
 	return uint64(len(ls.data))
->>>>>>> 938e5cb6
 }
 
 // Equal returns whether the two label sets are equal.
