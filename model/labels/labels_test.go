// Copyright 2019 The Prometheus Authors
// Licensed under the Apache License, Version 2.0 (the "License");
// you may not use this file except in compliance with the License.
// You may obtain a copy of the License at
//
// http://www.apache.org/licenses/LICENSE-2.0
//
// Unless required by applicable law or agreed to in writing, software
// distributed under the License is distributed on an "AS IS" BASIS,
// WITHOUT WARRANTIES OR CONDITIONS OF ANY KIND, either express or implied.
// See the License for the specific language governing permissions and
// limitations under the License.

package labels

import (
	"encoding/json"
	"fmt"
	"net/http"
	"strconv"
	"strings"
	"testing"

	"github.com/prometheus/common/model"
	"github.com/stretchr/testify/require"
	"gopkg.in/yaml.v2"
)

var (
	s254 = strings.Repeat("x", 254) // Edge cases for stringlabels encoding.
	s255 = strings.Repeat("x", 255)
)

var testCaseLabels = []Labels{
	FromStrings("t1", "t1", "t2", "t2"),
	{},
	FromStrings("service.name", "t1", "whatever\\whatever", "t2"),
	FromStrings("aaa", "111", "xx", s254),
	FromStrings("aaa", "111", "xx", s255),
	FromStrings("__name__", "kube_pod_container_status_last_terminated_exitcode", "cluster", "prod-af-north-0", " container", "prometheus", "instance", "kube-state-metrics-0:kube-state-metrics:ksm", "job", "kube-state-metrics/kube-state-metrics", " namespace", "observability-prometheus", "pod", "observability-prometheus-0", "uid", "d3ec90b2-4975-4607-b45d-b9ad64bb417e"),
}

func TestLabels_String(t *testing.T) {
	expected := []string{ // Values must line up with testCaseLabels.
		"{t1=\"t1\", t2=\"t2\"}",
		"{}",
		`{"service.name"="t1", "whatever\\whatever"="t2"}`,
		`{aaa="111", xx="` + s254 + `"}`,
		`{aaa="111", xx="` + s255 + `"}`,
		`{" container"="prometheus", " namespace"="observability-prometheus", __name__="kube_pod_container_status_last_terminated_exitcode", cluster="prod-af-north-0", instance="kube-state-metrics-0:kube-state-metrics:ksm", job="kube-state-metrics/kube-state-metrics", pod="observability-prometheus-0", uid="d3ec90b2-4975-4607-b45d-b9ad64bb417e"}`,
	}
	require.Len(t, expected, len(testCaseLabels))
	for i, c := range expected {
		str := testCaseLabels[i].String()
		require.Equal(t, c, str)
	}
}

func BenchmarkString(b *testing.B) {
	ls := New(benchmarkLabels...)
	for i := 0; i < b.N; i++ {
		_ = ls.String()
	}
}

func TestSizeOfLabels(t *testing.T) {
<<<<<<< HEAD
	require.Len(t, expectedByteSize, len(testCaseLabels))
	for i, c := range expectedByteSize { // Declared in build-tag-specific files, e.g. labels_slicelabels_test.go.
		require.Equal(t, c, uint64(testCaseLabels[i].ByteSize()))
	}
}

=======
	require.Len(t, expectedSizeOfLabels, len(testCaseLabels))
	for i, c := range expectedSizeOfLabels { // Declared in build-tag-specific files, e.g. labels_slicelabels_test.go.
		var total uint64
		testCaseLabels[i].Range(func(l Label) {
			total += SizeOfLabels(l.Name, l.Value, 1)
		})
		require.Equal(t, c, total)
	}
}

func TestByteSize(t *testing.T) {
	require.Len(t, expectedByteSize, len(testCaseLabels))
	for i, c := range expectedByteSize { // Declared in build-tag-specific files, e.g. labels_slicelabels_test.go.
		require.Equal(t, c, testCaseLabels[i].ByteSize())
	}
}

var GlobalTotal uint64 // Encourage the compiler not to elide the benchmark computation.

func BenchmarkSize(b *testing.B) {
	lb := New(benchmarkLabels...)
	b.Run("SizeOfLabels", func(b *testing.B) {
		for i := 0; i < b.N; i++ {
			var total uint64
			lb.Range(func(l Label) {
				total += SizeOfLabels(l.Name, l.Value, 1)
			})
			GlobalTotal = total
		}
	})
	b.Run("ByteSize", func(b *testing.B) {
		for i := 0; i < b.N; i++ {
			GlobalTotal = lb.ByteSize()
		}
	})
}

>>>>>>> ffcba01c
func TestLabels_MatchLabels(t *testing.T) {
	labels := FromStrings(
		"__name__", "ALERTS",
		"alertname", "HTTPRequestRateLow",
		"alertstate", "pending",
		"instance", "0",
		"job", "app-server",
		"severity", "critical")

	tests := []struct {
		providedNames []string
		on            bool
		expected      Labels
	}{
		// on = true, explicitly including metric name in matching.
		{
			providedNames: []string{
				"__name__",
				"alertname",
				"alertstate",
				"instance",
			},
			on: true,
			expected: FromStrings(
				"__name__", "ALERTS",
				"alertname", "HTTPRequestRateLow",
				"alertstate", "pending",
				"instance", "0"),
		},
		// on = false, explicitly excluding metric name from matching.
		{
			providedNames: []string{
				"__name__",
				"alertname",
				"alertstate",
				"instance",
			},
			on: false,
			expected: FromStrings(
				"job", "app-server",
				"severity", "critical"),
		},
		// on = true, explicitly excluding metric name from matching.
		{
			providedNames: []string{
				"alertname",
				"alertstate",
				"instance",
			},
			on: true,
			expected: FromStrings(
				"alertname", "HTTPRequestRateLow",
				"alertstate", "pending",
				"instance", "0"),
		},
		// on = false, implicitly excluding metric name from matching.
		{
			providedNames: []string{
				"alertname",
				"alertstate",
				"instance",
			},
			on: false,
			expected: FromStrings(
				"job", "app-server",
				"severity", "critical"),
		},
	}

	for i, test := range tests {
		got := labels.MatchLabels(test.on, test.providedNames...)
		require.True(t, Equal(test.expected, got), "unexpected labelset for test case %d", i)
	}
}

func TestLabels_HasDuplicateLabelNames(t *testing.T) {
	cases := []struct {
		Input     Labels
		Duplicate bool
		LabelName string
	}{
		{
			Input:     FromMap(map[string]string{"__name__": "up", "hostname": "localhost"}),
			Duplicate: false,
		}, {
			Input:     FromStrings("__name__", "up", "hostname", "localhost", "hostname", "127.0.0.1"),
			Duplicate: true,
			LabelName: "hostname",
		},
	}

	for i, c := range cases {
		l, d := c.Input.HasDuplicateLabelNames()
		require.Equal(t, c.Duplicate, d, "test %d: incorrect duplicate bool", i)
		require.Equal(t, c.LabelName, l, "test %d: incorrect label name", i)
	}
}

func TestLabels_WithoutEmpty(t *testing.T) {
	for _, test := range []struct {
		input    Labels
		expected Labels
	}{
		{
			input: FromStrings(
				"foo", "",
				"bar", ""),
			expected: EmptyLabels(),
		},
		{
			input: FromStrings(
				"foo", "",
				"bar", "",
				"baz", ""),
			expected: EmptyLabels(),
		},
		{
			input: FromStrings(
				"__name__", "test",
				"hostname", "localhost",
				"job", "check"),
			expected: FromStrings(
				"__name__", "test",
				"hostname", "localhost",
				"job", "check"),
		},
		{
			input: FromStrings(
				"__name__", "test",
				"hostname", "localhost",
				"bar", "",
				"job", "check"),
			expected: FromStrings(
				"__name__", "test",
				"hostname", "localhost",
				"job", "check"),
		},
		{
			input: FromStrings(
				"__name__", "test",
				"foo", "",
				"hostname", "localhost",
				"bar", "",
				"job", "check"),
			expected: FromStrings(
				"__name__", "test",
				"hostname", "localhost",
				"job", "check"),
		},
		{
			input: FromStrings(
				"__name__", "test",
				"foo", "",
				"baz", "",
				"hostname", "localhost",
				"bar", "",
				"job", "check"),
			expected: FromStrings(
				"__name__", "test",
				"hostname", "localhost",
				"job", "check"),
		},
	} {
		t.Run("", func(t *testing.T) {
			require.True(t, Equal(test.expected, test.input.WithoutEmpty()))
		})
	}
}

func TestLabels_IsValid(t *testing.T) {
	for _, test := range []struct {
		input    Labels
		expected bool
	}{
		{
			input: FromStrings(
				"__name__", "test",
				"hostname", "localhost",
				"job", "check",
			),
			expected: true,
		},
		{
			input: FromStrings(
				"__name__", "test:ms",
				"hostname_123", "localhost",
				"_job", "check",
			),
			expected: true,
		},
		{
			input:    FromStrings("__name__", "test-ms"),
			expected: false,
		},
		{
			input:    FromStrings("__name__", "0zz"),
			expected: false,
		},
		{
			input:    FromStrings("abc:xyz", "invalid"),
			expected: false,
		},
		{
			input:    FromStrings("123abc", "invalid"),
			expected: false,
		},
		{
			input:    FromStrings("中文abc", "invalid"),
			expected: false,
		},
		{
			input:    FromStrings("invalid", "aa\xe2"),
			expected: false,
		},
		{
			input:    FromStrings("invalid", "\xF7\xBF\xBF\xBF"),
			expected: false,
		},
	} {
		t.Run("", func(t *testing.T) {
			require.Equal(t, test.expected, test.input.IsValid(model.LegacyValidation))
		})
	}
}

func TestLabels_ValidationModes(t *testing.T) {
	for _, test := range []struct {
		input    Labels
		callMode model.ValidationScheme
		expected bool
	}{
		{
			input: FromStrings(
				"__name__", "test.metric",
				"hostname", "localhost",
				"job", "check",
			),
			callMode: model.UTF8Validation,
			expected: true,
		},
		{
			input: FromStrings(
				"__name__", "test",
				"\xc5 bad utf8", "localhost",
				"job", "check",
			),
			callMode: model.UTF8Validation,
			expected: false,
		},
		{
			input: FromStrings(
				"__name__", "test.utf8.metric",
				"hostname", "localhost",
				"job", "check",
			),
			callMode: model.LegacyValidation,
			expected: false,
		},
		{
			input: FromStrings(
				"__name__", "test",
				"host.name", "localhost",
				"job", "check",
			),
			callMode: model.LegacyValidation,
			expected: false,
		},
	} {
		require.Equal(t, test.expected, test.input.IsValid(test.callMode))
	}
}

func TestLabels_Equal(t *testing.T) {
	labels := FromStrings(
		"aaa", "111",
		"bbb", "222")

	tests := []struct {
		compared Labels
		expected bool
	}{
		{
			compared: FromStrings(
				"aaa", "111",
				"bbb", "222",
				"ccc", "333"),
			expected: false,
		},
		{
			compared: FromStrings(
				"aaa", "111",
				"bar", "222"),
			expected: false,
		},
		{
			compared: FromStrings(
				"aaa", "111",
				"bbb", "233"),
			expected: false,
		},
		{
			compared: FromStrings(
				"aaa", "111",
				"bbb", "222"),
			expected: true,
		},
	}

	for i, test := range tests {
		got := Equal(labels, test.compared)
		require.Equal(t, test.expected, got, "unexpected comparison result for test case %d", i)
	}
}

func TestLabels_FromStrings(t *testing.T) {
	labels := FromStrings("aaa", "111", "bbb", "222")
	x := 0
	labels.Range(func(l Label) {
		switch x {
		case 0:
			require.Equal(t, Label{Name: "aaa", Value: "111"}, l, "unexpected value")
		case 1:
			require.Equal(t, Label{Name: "bbb", Value: "222"}, l, "unexpected value")
		default:
			t.Fatalf("unexpected labelset value %d: %v", x, l)
		}
		x++
	})

	require.Panics(t, func() { FromStrings("aaa", "111", "bbb") }) //nolint:staticcheck // Ignore SA5012, error is intentional test.
}

func TestLabels_Compare(t *testing.T) {
	labels := FromStrings(
		"aaa", "111",
		"bbb", "222")

	tests := []struct {
		compared Labels
		expected int
	}{
		{
			compared: FromStrings(
				"aaa", "110",
				"bbb", "222"),
			expected: 1,
		},
		{
			compared: FromStrings(
				"aaa", "111",
				"bbb", "233"),
			expected: -1,
		},
		{
			compared: FromStrings(
				"aaa", "111",
				"bar", "222"),
			expected: 1,
		},
		{
			compared: FromStrings(
				"aaa", "111",
				"bbc", "222"),
			expected: -1,
		},
		{
			compared: FromStrings(
				"aaa", "111",
				"bb", "222"),
			expected: 1,
		},
		{
			compared: FromStrings(
				"aaa", "111",
				"bbbb", "222"),
			expected: -1,
		},
		{
			compared: FromStrings(
				"aaa", "111"),
			expected: 1,
		},
		{
			compared: FromStrings(
				"aaa", "111",
				"bbb", "222",
				"ccc", "333",
				"ddd", "444"),
			expected: -2,
		},
		{
			compared: FromStrings(
				"aaa", "111",
				"bbb", "222"),
			expected: 0,
		},
		{
			compared: EmptyLabels(),
			expected: 1,
		},
	}

	sign := func(a int) int {
		switch {
		case a < 0:
			return -1
		case a > 0:
			return 1
		}
		return 0
	}

	for i, test := range tests {
		got := Compare(labels, test.compared)
		require.Equal(t, sign(test.expected), sign(got), "unexpected comparison result for test case %d", i)
		got = Compare(test.compared, labels)
		require.Equal(t, -sign(test.expected), sign(got), "unexpected comparison result for reverse test case %d", i)
	}
}

func TestLabels_Has(t *testing.T) {
	tests := []struct {
		input    string
		expected bool
	}{
		{
			input:    "foo",
			expected: false,
		},
		{
			input:    "aaa",
			expected: true,
		},
	}

	labelsSet := FromStrings(
		"aaa", "111",
		"bbb", "222")

	for i, test := range tests {
		got := labelsSet.Has(test.input)
		require.Equal(t, test.expected, got, "unexpected comparison result for test case %d", i)
	}
}

func TestLabels_Get(t *testing.T) {
	require.Empty(t, FromStrings("aaa", "111", "bbb", "222").Get("foo"))
	require.Equal(t, "111", FromStrings("aaaa", "111", "bbb", "222").Get("aaaa"))
	require.Equal(t, "222", FromStrings("aaaa", "111", "bbb", "222").Get("bbb"))
}

func TestLabels_DropMetricName(t *testing.T) {
	require.True(t, Equal(FromStrings("aaa", "111", "bbb", "222"), FromStrings("aaa", "111", "bbb", "222").DropMetricName()))
	require.True(t, Equal(FromStrings("aaa", "111"), FromStrings(MetricName, "myname", "aaa", "111").DropMetricName()))

	original := FromStrings("__aaa__", "111", MetricName, "myname", "bbb", "222")
	check := original.Copy()
	require.True(t, Equal(FromStrings("__aaa__", "111", "bbb", "222"), check.DropMetricName()))
	require.True(t, Equal(original, check))
}

func TestLabels_DropReserved(t *testing.T) {
	shouldDropFn := func(n string) bool {
		return n == MetricName || n == "__something__"
	}
	require.True(t, Equal(FromStrings("aaa", "111", "bbb", "222"), FromStrings("aaa", "111", "bbb", "222").DropReserved(shouldDropFn)))
	require.True(t, Equal(FromStrings("aaa", "111"), FromStrings(MetricName, "myname", "aaa", "111").DropReserved(shouldDropFn)))
	require.True(t, Equal(FromStrings("aaa", "111"), FromStrings(MetricName, "myname", "__something__", string(model.MetricTypeCounter), "aaa", "111").DropReserved(shouldDropFn)))

	original := FromStrings("__aaa__", "111", MetricName, "myname", "bbb", "222")
	check := original.Copy()
	require.True(t, Equal(FromStrings("__aaa__", "111", "bbb", "222"), check.DropReserved(shouldDropFn)))
	require.True(t, Equal(original, check))
}

func ScratchBuilderForBenchmark() ScratchBuilder {
	// (Only relevant to -tags dedupelabels: stuff the symbol table before adding the real labels, to avoid having everything fitting into 1 byte.)
	b := NewScratchBuilder(256)
	for i := 0; i < 256; i++ {
		b.Add(fmt.Sprintf("name%d", i), fmt.Sprintf("value%d", i))
	}
	b.Labels()
	b.Reset()
	return b
}

func NewForBenchmark(ls ...Label) Labels {
	b := ScratchBuilderForBenchmark()
	for _, l := range ls {
		b.Add(l.Name, l.Value)
	}
	b.Sort()
	return b.Labels()
}

func FromStringsForBenchmark(ss ...string) Labels {
	if len(ss)%2 != 0 {
		panic("invalid number of strings")
	}
	b := ScratchBuilderForBenchmark()
	for i := 0; i < len(ss); i += 2 {
		b.Add(ss[i], ss[i+1])
	}
	b.Sort()
	return b.Labels()
}

// BenchmarkLabels_Get was written to check whether a binary search can improve the performance vs the linear search implementation
// The results have shown that binary search would only be better when searching last labels in scenarios with more than 10 labels.
// In the following list, `old` is the linear search while `new` is the binary search implementation (without calling sort.Search, which performs even worse here)
//
//	name                                        old time/op    new time/op    delta
//	Labels_Get/with_5_labels/get_first_label      5.12ns ± 0%   14.24ns ± 0%   ~     (p=1.000 n=1+1)
//	Labels_Get/with_5_labels/get_middle_label     13.5ns ± 0%    18.5ns ± 0%   ~     (p=1.000 n=1+1)
//	Labels_Get/with_5_labels/get_last_label       21.9ns ± 0%    18.9ns ± 0%   ~     (p=1.000 n=1+1)
//	Labels_Get/with_10_labels/get_first_label     5.11ns ± 0%   19.47ns ± 0%   ~     (p=1.000 n=1+1)
//	Labels_Get/with_10_labels/get_middle_label    26.2ns ± 0%    19.3ns ± 0%   ~     (p=1.000 n=1+1)
//	Labels_Get/with_10_labels/get_last_label      42.8ns ± 0%    23.4ns ± 0%   ~     (p=1.000 n=1+1)
//	Labels_Get/with_30_labels/get_first_label     5.10ns ± 0%   24.63ns ± 0%   ~     (p=1.000 n=1+1)
//	Labels_Get/with_30_labels/get_middle_label    75.8ns ± 0%    29.7ns ± 0%   ~     (p=1.000 n=1+1)
//	Labels_Get/with_30_labels/get_last_label       169ns ± 0%      29ns ± 0%   ~     (p=1.000 n=1+1)
func BenchmarkLabels_Get(b *testing.B) {
	maxLabels := 30
	allLabels := make([]Label, maxLabels)
	for i := 0; i < maxLabels; i++ {
		allLabels[i] = Label{Name: strings.Repeat(string('a'+byte(i)), 5+(i%5))}
	}
	for _, size := range []int{5, 10, maxLabels} {
		b.Run(fmt.Sprintf("with %d labels", size), func(b *testing.B) {
			labels := NewForBenchmark(allLabels[:size]...)
			for _, scenario := range []struct {
				desc, label string
			}{
				{"first label", allLabels[0].Name},
				{"middle label", allLabels[size/2].Name},
				{"last label", allLabels[size-1].Name},
				{"not-found label", "benchmark"},
			} {
				b.Run(scenario.desc, func(b *testing.B) {
					b.Run("get", func(b *testing.B) {
						for i := 0; i < b.N; i++ {
							_ = labels.Get(scenario.label)
						}
					})
					b.Run("has", func(b *testing.B) {
						for i := 0; i < b.N; i++ {
							_ = labels.Has(scenario.label)
						}
					})
				})
			}
		})
	}
}

var comparisonBenchmarkScenarios = []struct {
	desc        string
	base, other Labels
}{
	{
		"equal",
		FromStringsForBenchmark("a_label_name", "a_label_value", "another_label_name", "another_label_value"),
		FromStringsForBenchmark("a_label_name", "a_label_value", "another_label_name", "another_label_value"),
	},
	{
		"not equal",
		FromStringsForBenchmark("a_label_name", "a_label_value", "another_label_name", "another_label_value"),
		FromStringsForBenchmark("a_label_name", "a_label_value", "another_label_name", "a_different_label_value"),
	},
	{
		"different sizes",
		FromStringsForBenchmark("a_label_name", "a_label_value", "another_label_name", "another_label_value"),
		FromStringsForBenchmark("a_label_name", "a_label_value"),
	},
	{
		"lots",
		FromStringsForBenchmark("aaa", "bbb", "ccc", "ddd", "eee", "fff", "ggg", "hhh", "iii", "jjj", "kkk", "lll", "mmm", "nnn", "ooo", "ppp", "qqq", "rrz"),
		FromStringsForBenchmark("aaa", "bbb", "ccc", "ddd", "eee", "fff", "ggg", "hhh", "iii", "jjj", "kkk", "lll", "mmm", "nnn", "ooo", "ppp", "qqq", "rrr"),
	},
	{
		"real long equal",
		FromStringsForBenchmark("__name__", "kube_pod_container_status_last_terminated_exitcode", "cluster", "prod-af-north-0", " container", "prometheus", "instance", "kube-state-metrics-0:kube-state-metrics:ksm", "job", "kube-state-metrics/kube-state-metrics", " namespace", "observability-prometheus", "pod", "observability-prometheus-0", "uid", "d3ec90b2-4975-4607-b45d-b9ad64bb417e"),
		FromStringsForBenchmark("__name__", "kube_pod_container_status_last_terminated_exitcode", "cluster", "prod-af-north-0", " container", "prometheus", "instance", "kube-state-metrics-0:kube-state-metrics:ksm", "job", "kube-state-metrics/kube-state-metrics", " namespace", "observability-prometheus", "pod", "observability-prometheus-0", "uid", "d3ec90b2-4975-4607-b45d-b9ad64bb417e"),
	},
	{
		"real long different end",
		FromStringsForBenchmark("__name__", "kube_pod_container_status_last_terminated_exitcode", "cluster", "prod-af-north-0", " container", "prometheus", "instance", "kube-state-metrics-0:kube-state-metrics:ksm", "job", "kube-state-metrics/kube-state-metrics", " namespace", "observability-prometheus", "pod", "observability-prometheus-0", "uid", "d3ec90b2-4975-4607-b45d-b9ad64bb417e"),
		FromStringsForBenchmark("__name__", "kube_pod_container_status_last_terminated_exitcode", "cluster", "prod-af-north-0", " container", "prometheus", "instance", "kube-state-metrics-0:kube-state-metrics:ksm", "job", "kube-state-metrics/kube-state-metrics", " namespace", "observability-prometheus", "pod", "observability-prometheus-0", "uid", "deadbeef-0000-1111-2222-b9ad64bb417e"),
	},
}

func BenchmarkLabels_Equals(b *testing.B) {
	for _, scenario := range comparisonBenchmarkScenarios {
		b.Run(scenario.desc, func(b *testing.B) {
			b.ResetTimer()
			for i := 0; i < b.N; i++ {
				_ = Equal(scenario.base, scenario.other)
			}
		})
	}
}

func BenchmarkLabels_Compare(b *testing.B) {
	for _, scenario := range comparisonBenchmarkScenarios {
		b.Run(scenario.desc, func(b *testing.B) {
			b.ResetTimer()
			for i := 0; i < b.N; i++ {
				_ = Compare(scenario.base, scenario.other)
			}
		})
	}
}

func TestLabels_Copy(t *testing.T) {
	require.Equal(t, FromStrings("aaa", "111", "bbb", "222"), FromStrings("aaa", "111", "bbb", "222").Copy())
}

func TestLabels_Map(t *testing.T) {
	require.Equal(t, map[string]string{"aaa": "111", "bbb": "222"}, FromStrings("aaa", "111", "bbb", "222").Map())
}

func TestLabels_BytesWithLabels(t *testing.T) {
	require.Equal(t, FromStrings("aaa", "111", "bbb", "222").Bytes(nil), FromStrings("aaa", "111", "bbb", "222", "ccc", "333").BytesWithLabels(nil, "aaa", "bbb"))
	require.Equal(t, FromStrings().Bytes(nil), FromStrings("aaa", "111", "bbb", "222", "ccc", "333").BytesWithLabels(nil))
}

func TestLabels_BytesWithoutLabels(t *testing.T) {
	require.Equal(t, FromStrings("aaa", "111").Bytes(nil), FromStrings("aaa", "111", "bbb", "222", "ccc", "333").BytesWithoutLabels(nil, "bbb", "ccc"))
	require.Equal(t, FromStrings(MetricName, "333", "aaa", "111").Bytes(nil), FromStrings(MetricName, "333", "aaa", "111", "bbb", "222").BytesWithoutLabels(nil, "bbb"))
	require.Equal(t, FromStrings("aaa", "111").Bytes(nil), FromStrings(MetricName, "333", "aaa", "111", "bbb", "222").BytesWithoutLabels(nil, MetricName, "bbb"))
}

func TestBuilder(t *testing.T) {
	reuseBuilder := NewBuilderWithSymbolTable(NewSymbolTable())
	for i, tcase := range []struct {
		base Labels
		del  []string
		keep []string
		set  []Label
		want Labels
	}{
		{
			base: FromStrings("aaa", "111"),
			want: FromStrings("aaa", "111"),
		},
		{
			base: EmptyLabels(),
			set:  []Label{{"aaa", "444"}, {"bbb", "555"}, {"ccc", "666"}},
			want: FromStrings("aaa", "444", "bbb", "555", "ccc", "666"),
		},
		{
			base: FromStrings("aaa", "111", "bbb", "222", "ccc", "333"),
			set:  []Label{{"aaa", "444"}, {"bbb", "555"}, {"ccc", "666"}},
			want: FromStrings("aaa", "444", "bbb", "555", "ccc", "666"),
		},
		{
			base: FromStrings("aaa", "111", "bbb", "222", "ccc", "333"),
			del:  []string{"bbb"},
			want: FromStrings("aaa", "111", "ccc", "333"),
		},
		{
			set:  []Label{{"aaa", "111"}, {"bbb", "222"}, {"ccc", "333"}},
			del:  []string{"bbb"},
			want: FromStrings("aaa", "111", "ccc", "333"),
		},
		{
			base: FromStrings("aaa", "111"),
			set:  []Label{{"bbb", "222"}},
			want: FromStrings("aaa", "111", "bbb", "222"),
		},
		{
			base: FromStrings("aaa", "111"),
			set:  []Label{{"bbb", "222"}, {"bbb", "333"}},
			want: FromStrings("aaa", "111", "bbb", "333"),
		},
		{
			base: FromStrings("aaa", "111", "bbb", "222", "ccc", "333"),
			del:  []string{"bbb"},
			set:  []Label{{"ddd", "444"}},
			want: FromStrings("aaa", "111", "ccc", "333", "ddd", "444"),
		},
		{ // Blank value is interpreted as delete.
			base: FromStrings("aaa", "111", "bbb", "", "ccc", "333"),
			want: FromStrings("aaa", "111", "ccc", "333"),
		},
		{
			base: FromStrings("aaa", "111", "bbb", "222", "ccc", "333"),
			set:  []Label{{"bbb", ""}},
			want: FromStrings("aaa", "111", "ccc", "333"),
		},
		{
			base: FromStrings("aaa", "111", "bbb", "222", "ccc", "333"),
			keep: []string{"bbb"},
			want: FromStrings("bbb", "222"),
		},
		{
			base: FromStrings("aaa", "111", "bbb", "222", "ccc", "333"),
			keep: []string{"aaa", "ccc"},
			want: FromStrings("aaa", "111", "ccc", "333"),
		},
		{
			base: FromStrings("aaa", "111", "bbb", "222", "ccc", "333"),
			del:  []string{"bbb"},
			set:  []Label{{"ddd", "444"}},
			keep: []string{"aaa", "ddd"},
			want: FromStrings("aaa", "111", "ddd", "444"),
		},
	} {
		test := func(t *testing.T, b *Builder) {
			for _, lbl := range tcase.set {
				b.Set(lbl.Name, lbl.Value)
			}
			if len(tcase.keep) > 0 {
				b.Keep(tcase.keep...)
			}
			b.Del(tcase.del...)
			require.True(t, Equal(tcase.want, b.Labels()))

			// Check what happens when we call Range and mutate the builder.
			b.Range(func(l Label) {
				if l.Name == "aaa" || l.Name == "bbb" {
					b.Del(l.Name)
				}
			})
			require.Equal(t, tcase.want.BytesWithoutLabels(nil, "aaa", "bbb"), b.Labels().Bytes(nil))
		}
		t.Run(fmt.Sprintf("NewBuilder %d", i), func(t *testing.T) {
			test(t, NewBuilder(tcase.base))
		})
		t.Run(fmt.Sprintf("NewSymbolTable %d", i), func(t *testing.T) {
			b := NewBuilderWithSymbolTable(NewSymbolTable())
			b.Reset(tcase.base)
			test(t, b)
		})
		t.Run(fmt.Sprintf("reuseBuilder %d", i), func(t *testing.T) {
			reuseBuilder.Reset(tcase.base)
			test(t, reuseBuilder)
		})
	}
	t.Run("set_after_del", func(t *testing.T) {
		b := NewBuilder(FromStrings("aaa", "111"))
		b.Del("bbb")
		b.Set("bbb", "222")
		require.Equal(t, FromStrings("aaa", "111", "bbb", "222"), b.Labels())
		require.Equal(t, "222", b.Get("bbb"))
	})
}

func TestScratchBuilder(t *testing.T) {
	for i, tcase := range []struct {
		add  []Label
		want Labels
	}{
		{
			add:  []Label{},
			want: EmptyLabels(),
		},
		{
			add:  []Label{{"aaa", "111"}},
			want: FromStrings("aaa", "111"),
		},
		{
			add:  []Label{{"aaa", "111"}, {"bbb", "222"}, {"ccc", "333"}},
			want: FromStrings("aaa", "111", "bbb", "222", "ccc", "333"),
		},
		{
			add:  []Label{{"bbb", "222"}, {"aaa", "111"}, {"ccc", "333"}},
			want: FromStrings("aaa", "111", "bbb", "222", "ccc", "333"),
		},
		{
			add:  []Label{{"ddd", "444"}},
			want: FromStrings("ddd", "444"),
		},
	} {
		t.Run(strconv.Itoa(i), func(t *testing.T) {
			b := NewScratchBuilder(len(tcase.add))
			for _, lbl := range tcase.add {
				b.Add(lbl.Name, lbl.Value)
			}
			b.Sort()
			require.True(t, Equal(tcase.want, b.Labels()))
			b.Assign(tcase.want)
			require.True(t, Equal(tcase.want, b.Labels()))
		})
	}
}

func TestLabels_Hash(t *testing.T) {
	lbls := FromStrings("foo", "bar", "baz", "qux")
	hash1, hash2 := lbls.Hash(), lbls.Hash()
	require.Equal(t, hash1, hash2)
	require.NotEqual(t, lbls.Hash(), FromStrings("foo", "bar").Hash(), "different labels match.")
}

var benchmarkLabelsResult uint64

func BenchmarkLabels_Hash(b *testing.B) {
	for _, tcase := range []struct {
		name string
		lbls Labels
	}{
		{
			name: "typical labels under 1KB",
			lbls: func() Labels {
				b := NewBuilder(EmptyLabels())
				for i := 0; i < 10; i++ {
					// Label ~20B name, 50B value.
					b.Set(fmt.Sprintf("abcdefghijabcdefghijabcdefghij%d", i), fmt.Sprintf("abcdefghijabcdefghijabcdefghijabcdefghijabcdefghij%d", i))
				}
				return b.Labels()
			}(),
		},
		{
			name: "bigger labels over 1KB",
			lbls: func() Labels {
				b := NewBuilder(EmptyLabels())
				for i := 0; i < 10; i++ {
					// Label ~50B name, 50B value.
					b.Set(fmt.Sprintf("abcdefghijabcdefghijabcdefghijabcdefghijabcdefghij%d", i), fmt.Sprintf("abcdefghijabcdefghijabcdefghijabcdefghijabcdefghij%d", i))
				}
				return b.Labels()
			}(),
		},
		{
			name: "extremely large label value 10MB",
			lbls: func() Labels {
				lbl := &strings.Builder{}
				lbl.Grow(1024 * 1024 * 10) // 10MB.
				word := "abcdefghij"
				for i := 0; i < lbl.Cap()/len(word); i++ {
					_, _ = lbl.WriteString(word)
				}
				return FromStrings("__name__", lbl.String())
			}(),
		},
	} {
		b.Run(tcase.name, func(b *testing.B) {
			var h uint64

			b.ReportAllocs()
			b.ResetTimer()
			for i := 0; i < b.N; i++ {
				h = tcase.lbls.Hash()
			}
			benchmarkLabelsResult = h
		})
	}
}

var benchmarkLabels = []Label{
	{"job", "node"},
	{"instance", "123.123.1.211:9090"},
	{"path", "/api/v1/namespaces/<namespace>/deployments/<name>"},
	{"method", http.MethodGet},
	{"namespace", "system"},
	{"status", "500"},
	{"prometheus", "prometheus-core-1"},
	{"datacenter", "eu-west-1"},
	{"pod_name", "abcdef-99999-defee"},
}

func BenchmarkBuilder(b *testing.B) {
	var l Labels
	builder := NewBuilder(EmptyLabels())
	for i := 0; i < b.N; i++ {
		builder.Reset(EmptyLabels())
		for _, l := range benchmarkLabels {
			builder.Set(l.Name, l.Value)
		}
		l = builder.Labels()
	}
	require.Equal(b, 9, l.Len())
}

func BenchmarkLabels_Copy(b *testing.B) {
	l := NewForBenchmark(benchmarkLabels...)

	for i := 0; i < b.N; i++ {
		l = l.Copy()
	}
}

func TestMarshaling(t *testing.T) {
	lbls := FromStrings("aaa", "111", "bbb", "2222", "ccc", "33333")
	expectedJSON := "{\"aaa\":\"111\",\"bbb\":\"2222\",\"ccc\":\"33333\"}"
	b, err := json.Marshal(lbls)
	require.NoError(t, err)
	require.JSONEq(t, expectedJSON, string(b))

	var gotJ Labels
	err = json.Unmarshal(b, &gotJ)
	require.NoError(t, err)
	require.Equal(t, lbls, gotJ)

	expectedYAML := "aaa: \"111\"\nbbb: \"2222\"\nccc: \"33333\"\n"
	b, err = yaml.Marshal(lbls)
	require.NoError(t, err)
	require.YAMLEq(t, expectedYAML, string(b))

	var gotY Labels
	err = yaml.Unmarshal(b, &gotY)
	require.NoError(t, err)
	require.Equal(t, lbls, gotY)

	// Now in a struct with a tag
	type foo struct {
		ALabels Labels `json:"a_labels,omitempty" yaml:"a_labels,omitempty"`
	}

	f := foo{ALabels: lbls}
	b, err = json.Marshal(f)
	require.NoError(t, err)
	expectedJSONFromStruct := "{\"a_labels\":" + expectedJSON + "}"
	require.JSONEq(t, expectedJSONFromStruct, string(b))

	var gotFJ foo
	err = json.Unmarshal(b, &gotFJ)
	require.NoError(t, err)
	require.Equal(t, f, gotFJ)

	b, err = yaml.Marshal(f)
	require.NoError(t, err)
	expectedYAMLFromStruct := "a_labels:\n  aaa: \"111\"\n  bbb: \"2222\"\n  ccc: \"33333\"\n"
	require.YAMLEq(t, expectedYAMLFromStruct, string(b))

	var gotFY foo
	err = yaml.Unmarshal(b, &gotFY)
	require.NoError(t, err)
	require.Equal(t, f, gotFY)
}<|MERGE_RESOLUTION|>--- conflicted
+++ resolved
@@ -64,14 +64,6 @@
 }
 
 func TestSizeOfLabels(t *testing.T) {
-<<<<<<< HEAD
-	require.Len(t, expectedByteSize, len(testCaseLabels))
-	for i, c := range expectedByteSize { // Declared in build-tag-specific files, e.g. labels_slicelabels_test.go.
-		require.Equal(t, c, uint64(testCaseLabels[i].ByteSize()))
-	}
-}
-
-=======
 	require.Len(t, expectedSizeOfLabels, len(testCaseLabels))
 	for i, c := range expectedSizeOfLabels { // Declared in build-tag-specific files, e.g. labels_slicelabels_test.go.
 		var total uint64
@@ -109,7 +101,6 @@
 	})
 }
 
->>>>>>> ffcba01c
 func TestLabels_MatchLabels(t *testing.T) {
 	labels := FromStrings(
 		"__name__", "ALERTS",
