--- conflicted
+++ resolved
@@ -248,14 +248,6 @@
 	return ls
 }
 
-<<<<<<< HEAD
-// ByteSize returns the approximate size of the labels in bytes.
-// String and slice header size is ignored because it should be amortized to zero.
-func (ls Labels) ByteSize() int {
-	size := 0
-	for _, l := range ls {
-		size += len(l.Name) + len(l.Value)
-=======
 // ByteSize returns the approximate size of the labels in bytes including
 // the two string headers size for name and value.
 // Slice header size is ignored because it should be amortized to zero.
@@ -263,7 +255,6 @@
 	var size uint64 = 0
 	for _, l := range ls {
 		size += uint64(len(l.Name)+len(l.Value)) + 2*uint64(unsafe.Sizeof(""))
->>>>>>> 938e5cb6
 	}
 	return size
 }
