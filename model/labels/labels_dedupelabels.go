--- conflicted
+++ resolved
@@ -420,13 +420,8 @@
 // ByteSize returns the approximate size of the labels in bytes.
 // String header size is ignored because it should be amortized to zero.
 // SymbolTable size is also not taken into account.
-<<<<<<< HEAD
-func (ls Labels) ByteSize() int {
-	return len(ls.data)
-=======
 func (ls Labels) ByteSize() uint64 {
 	return uint64(len(ls.data))
->>>>>>> ffcba01c
 }
 
 // Equal returns whether the two label sets are equal.
