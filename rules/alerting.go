--- conflicted
+++ resolved
@@ -321,15 +321,10 @@
 
 // Eval evaluates the rule expression and then creates pending alerts and fires
 // or removes previously pending alerts accordingly.
-<<<<<<< HEAD
 func (r *AlertingRule) Eval(ctx context.Context, evalDelay time.Duration, ts time.Time, query QueryFunc, externalURL *url.URL, limit int) (promql.Vector, error) {
+	ctx = NewOriginContext(ctx, NewRuleDetail(r))
+
 	res, err := query(ctx, r.vector.String(), ts.Add(-evalDelay))
-=======
-func (r *AlertingRule) Eval(ctx context.Context, ts time.Time, query QueryFunc, externalURL *url.URL, limit int) (promql.Vector, error) {
-	ctx = NewOriginContext(ctx, NewRuleDetail(r))
-
-	res, err := query(ctx, r.vector.String(), ts)
->>>>>>> 86d3d5fe
 	if err != nil {
 		return nil, err
 	}
