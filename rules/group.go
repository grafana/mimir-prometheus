// Copyright 2013 The Prometheus Authors
// Licensed under the Apache License, Version 2.0 (the "License");
// you may not use this file except in compliance with the License.
// You may obtain a copy of the License at
//
// http://www.apache.org/licenses/LICENSE-2.0
//
// Unless required by applicable law or agreed to in writing, software
// distributed under the License is distributed on an "AS IS" BASIS,
// WITHOUT WARRANTIES OR CONDITIONS OF ANY KIND, either express or implied.
// See the License for the specific language governing permissions and
// limitations under the License.

package rules

import (
	"context"
	"errors"
	"log/slog"
	"math"
	"slices"
	"strings"
	"sync"
	"time"

	"go.uber.org/atomic"

	"github.com/prometheus/prometheus/promql/parser"

	"github.com/prometheus/client_golang/prometheus"
	"github.com/prometheus/common/model"
	"github.com/prometheus/common/promslog"
	"go.opentelemetry.io/otel"
	"go.opentelemetry.io/otel/attribute"
	"go.opentelemetry.io/otel/codes"

	"github.com/prometheus/prometheus/model/labels"
	"github.com/prometheus/prometheus/model/timestamp"
	"github.com/prometheus/prometheus/model/value"
	"github.com/prometheus/prometheus/promql"
	"github.com/prometheus/prometheus/storage"
	"github.com/prometheus/prometheus/tsdb/chunkenc"
)

// Group is a set of rules that have a logical relation.
type Group struct {
<<<<<<< HEAD
	name                 string
	file                 string
	interval             time.Duration
	queryOffset          *time.Duration
	limit                int
	rules                []Rule
	sourceTenants        []string
	seriesInPreviousEval []map[string]labels.Labels // One per Rule.
	staleSeries          []labels.Labels
	opts                 *ManagerOptions
	mtx                  sync.Mutex
	evaluationTime       time.Duration
	lastEvaluation       time.Time // Wall-clock time of most recent evaluation.
	lastEvalTimestamp    time.Time // Time slot used for most recent evaluation.
=======
	name                  string
	file                  string
	interval              time.Duration
	queryOffset           *time.Duration
	limit                 int
	rules                 []Rule
	seriesInPreviousEval  []map[string]labels.Labels // One per Rule.
	staleSeries           []labels.Labels
	opts                  *ManagerOptions
	mtx                   sync.Mutex
	evaluationTime        time.Duration // Time it took to evaluate the group.
	evaluationRuleTimeSum time.Duration // Sum of time it took to evaluate each rule in the group.
	lastEvaluation        time.Time     // Wall-clock time of most recent evaluation.
	lastEvalTimestamp     time.Time     // Time slot used for most recent evaluation.
>>>>>>> e2f037e5

	shouldRestore bool

	markStale   bool
	done        chan struct{}
	terminated  chan struct{}
	managerDone chan struct{}

	logger *slog.Logger

	metrics *Metrics

	// Rule group evaluation iteration function,
	// defaults to DefaultEvalIterationFunc.
	evalIterationFunc GroupEvalIterationFunc

	// concurrencyController controls the rules evaluation concurrency.
	concurrencyController         RuleConcurrencyController
	appOpts                       *storage.AppendOptions
	alignEvaluationTimeOnInterval bool
}

// GroupEvalIterationFunc is used to implement and extend rule group
// evaluation iteration logic. It is configured in Group.evalIterationFunc,
// and periodically invoked at each group evaluation interval to
// evaluate the rules in the group at that point in time.
// DefaultEvalIterationFunc is the default implementation.
type GroupEvalIterationFunc func(ctx context.Context, g *Group, evalTimestamp time.Time)

type GroupOptions struct {
	Name, File                    string
	Interval                      time.Duration
	Limit                         int
	Rules                         []Rule
	SourceTenants                 []string
	ShouldRestore                 bool
	Opts                          *ManagerOptions
	QueryOffset                   *time.Duration
	done                          chan struct{}
	EvalIterationFunc             GroupEvalIterationFunc
	AlignEvaluationTimeOnInterval bool
}

// NewGroup makes a new Group with the given name, options, and rules.
func NewGroup(o GroupOptions) *Group {
	opts := o.Opts
	if opts == nil {
		opts = &ManagerOptions{}
	}
	metrics := opts.Metrics
	if metrics == nil {
		metrics = NewGroupMetrics(opts.Registerer)
	}

	key := GroupKey(o.File, o.Name)
	metrics.IterationsMissed.WithLabelValues(key)
	metrics.IterationsScheduled.WithLabelValues(key)
	metrics.EvalTotal.WithLabelValues(key)
	metrics.EvalFailures.WithLabelValues(key)
	metrics.GroupLastEvalTime.WithLabelValues(key)
	metrics.GroupLastDuration.WithLabelValues(key)
	metrics.GroupLastRuleDurationSum.WithLabelValues(key)
	metrics.GroupRules.WithLabelValues(key).Set(float64(len(o.Rules)))
	metrics.GroupSamples.WithLabelValues(key)
	metrics.GroupInterval.WithLabelValues(key).Set(o.Interval.Seconds())

	evalIterationFunc := o.EvalIterationFunc
	if evalIterationFunc == nil {
		evalIterationFunc = DefaultEvalIterationFunc
	}

	concurrencyController := opts.RuleConcurrencyController
	if concurrencyController == nil {
		concurrencyController = sequentialRuleEvalController{}
	}

	if opts.Logger == nil {
		opts.Logger = promslog.NewNopLogger()
	}

	return &Group{
		name:                          o.Name,
		file:                          o.File,
		interval:                      o.Interval,
		queryOffset:                   o.QueryOffset,
		limit:                         o.Limit,
		rules:                         o.Rules,
		shouldRestore:                 o.ShouldRestore,
		opts:                          opts,
		sourceTenants:                 o.SourceTenants,
		seriesInPreviousEval:          make([]map[string]labels.Labels, len(o.Rules)),
		done:                          make(chan struct{}),
		managerDone:                   o.done,
		terminated:                    make(chan struct{}),
		logger:                        opts.Logger.With("file", o.File, "group", o.Name),
		metrics:                       metrics,
		evalIterationFunc:             evalIterationFunc,
		concurrencyController:         concurrencyController,
		appOpts:                       &storage.AppendOptions{DiscardOutOfOrder: true},
		alignEvaluationTimeOnInterval: o.AlignEvaluationTimeOnInterval,
	}
}

// Name returns the group name.
func (g *Group) Name() string { return g.name }

// File returns the group's file.
func (g *Group) File() string { return g.file }

// Rules returns the group's rules.
func (g *Group) Rules(matcherSets ...[]*labels.Matcher) []Rule {
	if len(matcherSets) == 0 {
		return g.rules
	}
	var rules []Rule
	for _, rule := range g.rules {
		if matchesMatcherSets(matcherSets, rule.Labels()) {
			rules = append(rules, rule)
		}
	}
	return rules
}

func matches(lbls labels.Labels, matchers ...*labels.Matcher) bool {
	for _, m := range matchers {
		if v := lbls.Get(m.Name); !m.Matches(v) {
			return false
		}
	}
	return true
}

// matchesMatcherSets ensures all matches in each matcher set are ANDed and the set of those is ORed.
func matchesMatcherSets(matcherSets [][]*labels.Matcher, lbls labels.Labels) bool {
	if len(matcherSets) == 0 {
		return true
	}

	var ok bool
	for _, matchers := range matcherSets {
		if matches(lbls, matchers...) {
			ok = true
		}
	}
	return ok
}

// Queryable returns the group's queryable.
func (g *Group) Queryable() storage.Queryable { return g.opts.Queryable }

// Context returns the group's context.
func (g *Group) Context() context.Context { return g.opts.Context }

// Interval returns the group's interval.
func (g *Group) Interval() time.Duration { return g.interval }

// Limit returns the group's limit.
func (g *Group) Limit() int { return g.limit }

// SourceTenants returns the source tenants for the group.
// If it's empty or nil, then the owning user/tenant is considered to be the source tenant.
func (g *Group) SourceTenants() []string { return g.sourceTenants }

func (g *Group) Logger() *slog.Logger { return g.logger }

func (g *Group) run(ctx context.Context) {
	defer close(g.terminated)

	// Wait an initial amount to have consistently slotted intervals.
	evalTimestamp := g.EvalTimestamp(time.Now().UnixNano()).Add(g.interval)
	select {
	case <-time.After(time.Until(evalTimestamp)):
	case <-g.done:
		return
	}

	ctx = promql.NewOriginContext(ctx, map[string]interface{}{
		"ruleGroup": map[string]string{
			"file": g.File(),
			"name": g.Name(),
		},
	})

	// The assumption here is that since the ticker was started after having
	// waited for `evalTimestamp` to pass, the ticks will trigger soon
	// after each `evalTimestamp + N * g.interval` occurrence.
	tick := time.NewTicker(g.interval)
	defer tick.Stop()

	defer func() {
		if !g.markStale {
			return
		}
		go func(now time.Time) {
			for _, rule := range g.seriesInPreviousEval {
				for _, r := range rule {
					g.staleSeries = append(g.staleSeries, r)
				}
			}
			// That can be garbage collected at this point.
			g.seriesInPreviousEval = nil
			// Wait for 2 intervals to give the opportunity to renamed rules
			// to insert new series in the tsdb. At this point if there is a
			// renamed rule, it should already be started.
			select {
			case <-g.managerDone:
			case <-time.After(2 * g.interval):
				g.cleanupStaleSeries(ctx, now)
			}
		}(time.Now())
	}()

	g.evalIterationFunc(ctx, g, evalTimestamp)
	if g.shouldRestore {
		// If we have to restore, we wait for another Eval to finish.
		// The reason behind this is, during first eval (or before it)
		// we might not have enough data scraped, and recording rules would not
		// have updated the latest values, on which some alerts might depend.
		select {
		case <-g.done:
			return
		case <-tick.C:
			missed := (time.Since(evalTimestamp) / g.interval) - 1
			if missed > 0 {
				g.metrics.IterationsMissed.WithLabelValues(GroupKey(g.file, g.name)).Add(float64(missed))
				g.metrics.IterationsScheduled.WithLabelValues(GroupKey(g.file, g.name)).Add(float64(missed))
			}
			evalTimestamp = evalTimestamp.Add((missed + 1) * g.interval)
			g.evalIterationFunc(ctx, g, evalTimestamp)
		}

		restoreStartTime := time.Now()
		g.RestoreForState(restoreStartTime)
		totalRestoreTimeSeconds := time.Since(restoreStartTime).Seconds()
		g.metrics.GroupLastRestoreDuration.WithLabelValues(GroupKey(g.file, g.name)).Set(totalRestoreTimeSeconds)
		g.logger.Debug("'for' state restoration completed", "duration_seconds", totalRestoreTimeSeconds)
		g.shouldRestore = false
	}

	for {
		select {
		case <-g.done:
			return
		default:
			select {
			case <-g.done:
				return
			case <-tick.C:
				missed := (time.Since(evalTimestamp) / g.interval) - 1
				if missed > 0 {
					g.metrics.IterationsMissed.WithLabelValues(GroupKey(g.file, g.name)).Add(float64(missed))
					g.metrics.IterationsScheduled.WithLabelValues(GroupKey(g.file, g.name)).Add(float64(missed))
				}
				evalTimestamp = evalTimestamp.Add((missed + 1) * g.interval)

				g.evalIterationFunc(ctx, g, evalTimestamp)
			}
		}
	}
}

func (g *Group) stop() {
	close(g.done)
	<-g.terminated
}

func (g *Group) hash() uint64 {
	l := labels.New(
		labels.Label{Name: "name", Value: g.name},
		labels.Label{Name: "file", Value: g.file},
	)
	return l.Hash()
}

// AlertingRules returns the list of the group's alerting rules.
func (g *Group) AlertingRules() []*AlertingRule {
	g.mtx.Lock()
	defer g.mtx.Unlock()

	var alerts []*AlertingRule
	for _, rule := range g.rules {
		if alertingRule, ok := rule.(*AlertingRule); ok {
			alerts = append(alerts, alertingRule)
		}
	}
	slices.SortFunc(alerts, func(a, b *AlertingRule) int {
		if a.State() == b.State() {
			return strings.Compare(a.Name(), b.Name())
		}
		return int(b.State() - a.State())
	})
	return alerts
}

// HasAlertingRules returns true if the group contains at least one AlertingRule.
func (g *Group) HasAlertingRules() bool {
	g.mtx.Lock()
	defer g.mtx.Unlock()

	for _, rule := range g.rules {
		if _, ok := rule.(*AlertingRule); ok {
			return true
		}
	}
	return false
}

// GetEvaluationTime returns the time in seconds it took to evaluate the rule group.
func (g *Group) GetEvaluationTime() time.Duration {
	g.mtx.Lock()
	defer g.mtx.Unlock()
	return g.evaluationTime
}

// setEvaluationTime sets the time in seconds the last evaluation took.
func (g *Group) setEvaluationTime(dur time.Duration) {
	g.metrics.GroupLastDuration.WithLabelValues(GroupKey(g.file, g.name)).Set(dur.Seconds())

	g.mtx.Lock()
	defer g.mtx.Unlock()
	g.evaluationTime = dur
}

// GetRuleEvaluationTimeSum returns the sum of the time it took to evaluate each rule in the group irrespective of concurrency.
func (g *Group) GetRuleEvaluationTimeSum() time.Duration {
	g.mtx.Lock()
	defer g.mtx.Unlock()
	return g.evaluationRuleTimeSum
}

// updateRuleEvaluationTimeSum updates evaluationRuleTimeSum which is the sum of the time it took to evaluate each rule in the group irrespective of concurrency.
// It collects the times from the rules themselves.
func (g *Group) updateRuleEvaluationTimeSum() {
	var sum time.Duration
	for _, rule := range g.rules {
		sum += rule.GetEvaluationDuration()
	}

	g.metrics.GroupLastRuleDurationSum.WithLabelValues(GroupKey(g.file, g.name)).Set(sum.Seconds())

	g.mtx.Lock()
	defer g.mtx.Unlock()
	g.evaluationRuleTimeSum = sum
}

// GetLastEvaluation returns the time the last evaluation of the rule group took place.
func (g *Group) GetLastEvaluation() time.Time {
	g.mtx.Lock()
	defer g.mtx.Unlock()
	return g.lastEvaluation
}

// setLastEvaluation updates evaluationTimestamp to the timestamp of when the rule group was last evaluated.
func (g *Group) setLastEvaluation(ts time.Time) {
	g.metrics.GroupLastEvalTime.WithLabelValues(GroupKey(g.file, g.name)).Set(float64(ts.UnixNano()) / 1e9)

	g.mtx.Lock()
	defer g.mtx.Unlock()
	g.lastEvaluation = ts
}

// GetLastEvalTimestamp returns the timestamp of the last evaluation.
func (g *Group) GetLastEvalTimestamp() time.Time {
	g.mtx.Lock()
	defer g.mtx.Unlock()
	return g.lastEvalTimestamp
}

// setLastEvalTimestamp updates lastEvalTimestamp to the timestamp of the last evaluation.
func (g *Group) setLastEvalTimestamp(ts time.Time) {
	g.mtx.Lock()
	defer g.mtx.Unlock()
	g.lastEvalTimestamp = ts
}

// EvalTimestamp returns the immediately preceding consistently slotted evaluation time.
func (g *Group) EvalTimestamp(startTime int64) time.Time {
	var offset int64
	if !g.alignEvaluationTimeOnInterval {
		offset = int64(g.hash() % uint64(g.interval))
	}
	var (
		// This group's evaluation times differ from the perfect time intervals by `offset` nanoseconds.
		// But we can only use `% interval` to align with the interval. And `% interval` will always
		// align with the perfect time intervals, instead of this group's. Because of this we add
		// `offset` _after_ aligning with the perfect time interval.
		//
		// There can be cases where adding `offset` to the perfect evaluation time can yield a
		// timestamp in the future, which is not what EvalTimestamp should do.
		// So we subtract one `offset` to make sure that `now - (now % interval) + offset` gives an
		// evaluation time in the past.
		adjNow = startTime - offset

		// Adjust to perfect evaluation intervals.
		base = adjNow - (adjNow % int64(g.interval))

		// Add one offset to randomize the evaluation times of this group.
		next = base + offset
	)

	return time.Unix(0, next).UTC()
}

func nameAndLabels(rule Rule) string {
	return rule.Name() + rule.Labels().String()
}

// CopyState copies the alerting rule and staleness related state from the given group.
//
// Rules are matched based on their name and labels. If there are duplicates, the
// first is matched with the first, second with the second etc.
func (g *Group) CopyState(from *Group) {
	g.evaluationTime = from.evaluationTime
	g.lastEvaluation = from.lastEvaluation

	ruleMap := make(map[string][]int, len(from.rules))

	for fi, fromRule := range from.rules {
		nameAndLabels := nameAndLabels(fromRule)
		l := ruleMap[nameAndLabels]
		ruleMap[nameAndLabels] = append(l, fi)
	}

	for i, rule := range g.rules {
		nameAndLabels := nameAndLabels(rule)
		indexes := ruleMap[nameAndLabels]
		if len(indexes) == 0 {
			continue
		}
		fi := indexes[0]
		g.seriesInPreviousEval[i] = from.seriesInPreviousEval[fi]
		ruleMap[nameAndLabels] = indexes[1:]

		ar, ok := rule.(*AlertingRule)
		if !ok {
			continue
		}
		far, ok := from.rules[fi].(*AlertingRule)
		if !ok {
			continue
		}

		for fp, a := range far.active {
			ar.active[fp] = a
		}
	}

	// Handle deleted and unmatched duplicate rules.
	g.staleSeries = from.staleSeries
	for fi, fromRule := range from.rules {
		nameAndLabels := nameAndLabels(fromRule)
		l := ruleMap[nameAndLabels]
		if len(l) != 0 {
			for _, series := range from.seriesInPreviousEval[fi] {
				g.staleSeries = append(g.staleSeries, series)
			}
		}
	}
}

// Eval runs a single evaluation cycle in which all rules are evaluated sequentially.
// Rules can be evaluated concurrently if the `concurrent-rule-eval` feature flag is enabled.
func (g *Group) Eval(ctx context.Context, ts time.Time) {
	var (
		samplesTotal atomic.Float64
		wg           sync.WaitGroup

		ruleQueryOffset = g.QueryOffset()
	)

	for i, rule := range g.rules {
		select {
		case <-g.done:
			// There's a chance that the group is asked to return early. In that case, we should
			// wait for any in-flight rules to finish evaluating before returning so that we can preserve the same semantics.
			// At the time of writing, the main reason for this was to make sure we don't clear seriesInPreviousEval before we're done using it.
			wg.Wait()
			return
		default:
		}

		eval := func(i int, rule Rule, cleanup func()) {
			if cleanup != nil {
				defer cleanup()
			}

			logger := g.logger.With("name", rule.Name(), "index", i)
			ctx, sp := otel.Tracer("").Start(ctx, "rule")
			sp.SetAttributes(attribute.String("name", rule.Name()))
			defer func(t time.Time) {
				sp.End()

				since := time.Since(t)
				g.metrics.EvalDuration.Observe(since.Seconds())
				rule.SetEvaluationDuration(since)
				rule.SetEvaluationTimestamp(t)
			}(time.Now())

			if sp.SpanContext().IsSampled() && sp.SpanContext().HasTraceID() {
				logger = logger.With("trace_id", sp.SpanContext().TraceID())
			}

			g.metrics.EvalTotal.WithLabelValues(GroupKey(g.File(), g.Name())).Inc()

			vector, err := rule.Eval(ctx, ruleQueryOffset, ts, g.opts.QueryFunc, g.opts.ExternalURL, g.Limit())
			if err != nil {
				rule.SetHealth(HealthBad)
				rule.SetLastError(err)
				sp.SetStatus(codes.Error, err.Error())
				g.metrics.EvalFailures.WithLabelValues(GroupKey(g.File(), g.Name())).Inc()

				// Canceled queries are intentional termination of queries. This normally
				// happens on shutdown and thus we skip logging of any errors here.
				var eqc promql.ErrQueryCanceled
				if !errors.As(err, &eqc) {
					logger.Warn("Evaluating rule failed", "rule", rule, "err", err)
				}
				return
			}
			rule.SetHealth(HealthGood)
			rule.SetLastError(nil)
			samplesTotal.Add(float64(len(vector)))

			if ar, ok := rule.(*AlertingRule); ok {
				ar.sendAlerts(ctx, ts, g.opts.ResendDelay, g.interval, g.opts.NotifyFunc)
			}
			var (
				numOutOfOrder = 0
				numTooOld     = 0
				numDuplicates = 0
			)

			app := g.opts.Appendable.Appender(ctx)
			seriesReturned := make(map[string]labels.Labels, len(g.seriesInPreviousEval[i]))
			defer func() {
				if err := app.Commit(); err != nil {
					rule.SetHealth(HealthBad)
					rule.SetLastError(err)
					sp.SetStatus(codes.Error, err.Error())
					g.metrics.EvalFailures.WithLabelValues(GroupKey(g.File(), g.Name())).Inc()

					logger.Warn("Rule sample appending failed", "err", err)
					return
				}
				g.seriesInPreviousEval[i] = seriesReturned
			}()

			for _, s := range vector {
				if s.H != nil {
					_, err = app.AppendHistogram(0, s.Metric, s.T, nil, s.H)
				} else {
					app.SetOptions(g.appOpts)
					_, err = app.Append(0, s.Metric, s.T, s.F)
				}

				if err != nil {
					rule.SetHealth(HealthBad)
					rule.SetLastError(err)
					sp.SetStatus(codes.Error, err.Error())
					unwrappedErr := errors.Unwrap(err)
					if unwrappedErr == nil {
						unwrappedErr = err
					}
					switch {
					case errors.Is(unwrappedErr, storage.ErrOutOfOrderSample):
						numOutOfOrder++
						logger.Warn("Rule evaluation result discarded", "err", err, "sample", s)
					case errors.Is(unwrappedErr, storage.ErrTooOldSample):
						numTooOld++
						logger.Warn("Rule evaluation result discarded", "err", err, "sample", s)
					case errors.Is(unwrappedErr, storage.ErrDuplicateSampleForTimestamp):
						numDuplicates++
						logger.Warn("Rule evaluation result discarded", "err", err, "sample", s)
					default:
						logger.Warn("Rule evaluation result discarded", "err", err, "sample", s)
					}
				} else {
					buf := [1024]byte{}
					seriesReturned[string(s.Metric.Bytes(buf[:]))] = s.Metric
				}
			}
			if numOutOfOrder > 0 {
				logger.Warn("Error on ingesting out-of-order result from rule evaluation", "num_dropped", numOutOfOrder)
			}
			if numTooOld > 0 {
				logger.Warn("Error on ingesting too old result from rule evaluation", "num_dropped", numTooOld)
			}
			if numDuplicates > 0 {
				logger.Warn("Error on ingesting results from rule evaluation with different value but same timestamp", "num_dropped", numDuplicates)
			}

			for metric, lset := range g.seriesInPreviousEval[i] {
				if _, ok := seriesReturned[metric]; !ok {
					// Series no longer exposed, mark it stale.
					_, err = app.Append(0, lset, timestamp.FromTime(ts.Add(-ruleQueryOffset)), math.Float64frombits(value.StaleNaN))
					unwrappedErr := errors.Unwrap(err)
					if unwrappedErr == nil {
						unwrappedErr = err
					}
					switch {
					case unwrappedErr == nil:
					case errors.Is(unwrappedErr, storage.ErrOutOfOrderSample),
						errors.Is(unwrappedErr, storage.ErrTooOldSample),
						errors.Is(unwrappedErr, storage.ErrDuplicateSampleForTimestamp):
						// Do not count these in logging, as this is expected if series
						// is exposed from a different rule.
					default:
						logger.Warn("Adding stale sample failed", "sample", lset.String(), "err", err)
					}
				}
			}
		}

		if ctrl := g.concurrencyController; ctrl.Allow(ctx, g, rule) {
			wg.Add(1)

			go eval(i, rule, func() {
				wg.Done()
				ctrl.Done(ctx)
			})
		} else {
			eval(i, rule, nil)
		}
	}

	wg.Wait()

	g.metrics.GroupSamples.WithLabelValues(GroupKey(g.File(), g.Name())).Set(samplesTotal.Load())
	g.cleanupStaleSeries(ctx, ts)
}

func (g *Group) QueryOffset() time.Duration {
	if g.queryOffset != nil {
		return *g.queryOffset
	}

	if g.opts.DefaultRuleQueryOffset != nil {
		return g.opts.DefaultRuleQueryOffset()
	}

	return time.Duration(0)
}

func (g *Group) cleanupStaleSeries(ctx context.Context, ts time.Time) {
	if len(g.staleSeries) == 0 {
		return
	}
	app := g.opts.Appendable.Appender(ctx)
	app.SetOptions(g.appOpts)
	queryOffset := g.QueryOffset()
	for _, s := range g.staleSeries {
		// Rule that produced series no longer configured, mark it stale.
		_, err := app.Append(0, s, timestamp.FromTime(ts.Add(-queryOffset)), math.Float64frombits(value.StaleNaN))
		unwrappedErr := errors.Unwrap(err)
		if unwrappedErr == nil {
			unwrappedErr = err
		}
		switch {
		case unwrappedErr == nil:
		case errors.Is(unwrappedErr, storage.ErrOutOfOrderSample),
			errors.Is(unwrappedErr, storage.ErrTooOldSample),
			errors.Is(unwrappedErr, storage.ErrDuplicateSampleForTimestamp):
			// Do not count these in logging, as this is expected if series
			// is exposed from a different rule.
		default:
			g.logger.Warn("Adding stale sample for previous configuration failed", "sample", s, "err", err)
		}
	}
	if err := app.Commit(); err != nil {
		g.logger.Warn("Stale sample appending for previous configuration failed", "err", err)
	} else {
		g.staleSeries = nil
	}
}

// RestoreForState restores the 'for' state of the alerts
// by looking up last ActiveAt from storage.
func (g *Group) RestoreForState(ts time.Time) {
	maxtMS := int64(model.TimeFromUnixNano(ts.UnixNano()))
	// We allow restoration only if alerts were active before after certain time.
	mint := ts.Add(-g.opts.OutageTolerance)
	mintMS := int64(model.TimeFromUnixNano(mint.UnixNano()))
	q, err := g.opts.Queryable.Querier(mintMS, maxtMS)
	if err != nil {
		g.logger.Error("Failed to get Querier", "err", err)
		return
	}
	defer func() {
		if err := q.Close(); err != nil {
			g.logger.Error("Failed to close Querier", "err", err)
		}
	}()

	for _, rule := range g.Rules() {
		alertRule, ok := rule.(*AlertingRule)
		if !ok {
			continue
		}

		alertHoldDuration := alertRule.HoldDuration()
		if alertHoldDuration < g.opts.ForGracePeriod {
			// If alertHoldDuration is already less than grace period, we would not
			// like to make it wait for `g.opts.ForGracePeriod` time before firing.
			// Hence we skip restoration, which will make it wait for alertHoldDuration.
			alertRule.SetRestored(true)
			continue
		}

		sset, err := alertRule.QueryForStateSeries(g.opts.Context, q)
		if err != nil {
			g.logger.Error(
				"Failed to restore 'for' state",
				labels.AlertName, alertRule.Name(),
				"stage", "Select",
				"err", err,
			)
			// Even if we failed to query the `ALERT_FOR_STATE` series, we currently have no way to retry the restore process.
			// So the best we can do is mark the rule as restored and let it eventually fire.
			alertRule.SetRestored(true)
			continue
		}

		// While not technically the same number of series we expect, it's as good of an approximation as any.
		seriesByLabels := make(map[string]storage.Series, alertRule.ActiveAlertsCount())
		for sset.Next() {
			seriesByLabels[sset.At().Labels().DropMetricName().String()] = sset.At()
		}

		// No results for this alert rule.
		if len(seriesByLabels) == 0 {
			g.logger.Debug("No series found to restore the 'for' state of the alert rule", labels.AlertName, alertRule.Name())
			alertRule.SetRestored(true)
			continue
		}

		alertRule.ForEachActiveAlert(func(a *Alert) {
			var s storage.Series

			s, ok := seriesByLabels[a.Labels.String()]
			if !ok {
				return
			}
			// Series found for the 'for' state.
			var t int64
			var v float64
			it := s.Iterator(nil)
			for it.Next() == chunkenc.ValFloat {
				t, v = it.At()
			}
			if it.Err() != nil {
				g.logger.Error("Failed to restore 'for' state",
					labels.AlertName, alertRule.Name(), "stage", "Iterator", "err", it.Err())
				return
			}
			if value.IsStaleNaN(v) { // Alert was not active.
				return
			}

			downAt := time.Unix(t/1000, 0).UTC()
			restoredActiveAt := time.Unix(int64(v), 0).UTC()
			timeSpentPending := downAt.Sub(restoredActiveAt)
			timeRemainingPending := alertHoldDuration - timeSpentPending

			switch {
			case timeRemainingPending <= 0:
				// It means that alert was firing when prometheus went down.
				// In the next Eval, the state of this alert will be set back to
				// firing again if it's still firing in that Eval.
				// Nothing to be done in this case.
			case timeRemainingPending < g.opts.ForGracePeriod:
				// (new) restoredActiveAt = (ts + m.opts.ForGracePeriod) - alertHoldDuration
				//                            /* new firing time */      /* moving back by hold duration */
				//
				// Proof of correctness:
				// firingTime = restoredActiveAt.Add(alertHoldDuration)
				//            = ts + m.opts.ForGracePeriod - alertHoldDuration + alertHoldDuration
				//            = ts + m.opts.ForGracePeriod
				//
				// Time remaining to fire = firingTime.Sub(ts)
				//                        = (ts + m.opts.ForGracePeriod) - ts
				//                        = m.opts.ForGracePeriod
				restoredActiveAt = ts.Add(g.opts.ForGracePeriod).Add(-alertHoldDuration)
			default:
				// By shifting ActiveAt to the future (ActiveAt + some_duration),
				// the total pending time from the original ActiveAt
				// would be `alertHoldDuration + some_duration`.
				// Here, some_duration = downDuration.
				downDuration := ts.Sub(downAt)
				restoredActiveAt = restoredActiveAt.Add(downDuration)
			}

			a.ActiveAt = restoredActiveAt
			g.logger.Debug("'for' state restored",
				labels.AlertName, alertRule.Name(), "restored_time", a.ActiveAt.Format(time.RFC850),
				"labels", a.Labels.String())
		})

		alertRule.SetRestored(true)
	}
}

// Equals return if two groups are the same.
func (g *Group) Equals(ng *Group) bool {
	if g.name != ng.name {
		return false
	}

	if g.file != ng.file {
		return false
	}

	if g.interval != ng.interval {
		return false
	}

	if g.limit != ng.limit {
		return false
	}

	if ((g.queryOffset == nil) != (ng.queryOffset == nil)) || (g.queryOffset != nil && ng.queryOffset != nil && *g.queryOffset != *ng.queryOffset) {
		return false
	}

	if len(g.rules) != len(ng.rules) {
		return false
	}

	if g.alignEvaluationTimeOnInterval != ng.alignEvaluationTimeOnInterval {
		return false
	}

	for i, gr := range g.rules {
		if gr.String() != ng.rules[i].String() {
			return false
		}
	}
	{
		// compare source tenants
		if len(g.sourceTenants) != len(ng.sourceTenants) {
			return false
		}

		copyAndSort := func(x []string) []string {
			copied := make([]string, len(x))
			copy(copied, x)
			slices.Sort(copied)
			return copied
		}

		ngSourceTenantsCopy := copyAndSort(ng.sourceTenants)
		gSourceTenantsCopy := copyAndSort(g.sourceTenants)

		for i := range ngSourceTenantsCopy {
			if gSourceTenantsCopy[i] != ngSourceTenantsCopy[i] {
				return false
			}
		}
	}

	return true
}

// GroupKey group names need not be unique across filenames.
func GroupKey(file, name string) string {
	return file + ";" + name
}

// Constants for instrumentation.
const namespace = "prometheus"

// Metrics for rule evaluation.
type Metrics struct {
	EvalDuration             prometheus.Summary
	IterationDuration        prometheus.Summary
	IterationsMissed         *prometheus.CounterVec
	IterationsScheduled      *prometheus.CounterVec
	EvalTotal                *prometheus.CounterVec
	EvalFailures             *prometheus.CounterVec
	GroupInterval            *prometheus.GaugeVec
	GroupLastEvalTime        *prometheus.GaugeVec
	GroupLastDuration        *prometheus.GaugeVec
	GroupLastRuleDurationSum *prometheus.GaugeVec
	GroupLastRestoreDuration *prometheus.GaugeVec
	GroupRules               *prometheus.GaugeVec
	GroupSamples             *prometheus.GaugeVec
}

// NewGroupMetrics creates a new instance of Metrics and registers it with the provided registerer,
// if not nil.
func NewGroupMetrics(reg prometheus.Registerer) *Metrics {
	m := &Metrics{
		EvalDuration: prometheus.NewSummary(
			prometheus.SummaryOpts{
				Namespace:  namespace,
				Name:       "rule_evaluation_duration_seconds",
				Help:       "The duration for a rule to execute.",
				Objectives: map[float64]float64{0.5: 0.05, 0.9: 0.01, 0.99: 0.001},
			}),
		IterationDuration: prometheus.NewSummary(prometheus.SummaryOpts{
			Namespace:  namespace,
			Name:       "rule_group_duration_seconds",
			Help:       "The duration of rule group evaluations.",
			Objectives: map[float64]float64{0.01: 0.001, 0.05: 0.005, 0.5: 0.05, 0.90: 0.01, 0.99: 0.001},
		}),
		IterationsMissed: prometheus.NewCounterVec(
			prometheus.CounterOpts{
				Namespace: namespace,
				Name:      "rule_group_iterations_missed_total",
				Help:      "The total number of rule group evaluations missed due to slow rule group evaluation.",
			},
			[]string{"rule_group"},
		),
		IterationsScheduled: prometheus.NewCounterVec(
			prometheus.CounterOpts{
				Namespace: namespace,
				Name:      "rule_group_iterations_total",
				Help:      "The total number of scheduled rule group evaluations, whether executed or missed.",
			},
			[]string{"rule_group"},
		),
		EvalTotal: prometheus.NewCounterVec(
			prometheus.CounterOpts{
				Namespace: namespace,
				Name:      "rule_evaluations_total",
				Help:      "The total number of rule evaluations.",
			},
			[]string{"rule_group"},
		),
		EvalFailures: prometheus.NewCounterVec(
			prometheus.CounterOpts{
				Namespace: namespace,
				Name:      "rule_evaluation_failures_total",
				Help:      "The total number of rule evaluation failures.",
			},
			[]string{"rule_group"},
		),
		GroupInterval: prometheus.NewGaugeVec(
			prometheus.GaugeOpts{
				Namespace: namespace,
				Name:      "rule_group_interval_seconds",
				Help:      "The interval of a rule group.",
			},
			[]string{"rule_group"},
		),
		GroupLastEvalTime: prometheus.NewGaugeVec(
			prometheus.GaugeOpts{
				Namespace: namespace,
				Name:      "rule_group_last_evaluation_timestamp_seconds",
				Help:      "The timestamp of the last rule group evaluation in seconds.",
			},
			[]string{"rule_group"},
		),
		GroupLastDuration: prometheus.NewGaugeVec(
			prometheus.GaugeOpts{
				Namespace: namespace,
				Name:      "rule_group_last_duration_seconds",
				Help:      "The duration of the last rule group evaluation.",
			},
			[]string{"rule_group"},
		),
		GroupLastRuleDurationSum: prometheus.NewGaugeVec(
			prometheus.GaugeOpts{
				Namespace: namespace,
				Name:      "rule_group_last_rule_duration_sum_seconds",
				Help:      "The sum of time in seconds it took to evaluate each rule in the group regardless of concurrency. This should be higher than the group duration if rules are evaluated concurrently.",
			},
			[]string{"rule_group"},
		),
		GroupLastRestoreDuration: prometheus.NewGaugeVec(
			prometheus.GaugeOpts{
				Namespace: namespace,
				Name:      "rule_group_last_restore_duration_seconds",
				Help:      "The duration of the last alert rules alerts restoration using the `ALERTS_FOR_STATE` series.",
			},
			[]string{"rule_group"},
		),
		GroupRules: prometheus.NewGaugeVec(
			prometheus.GaugeOpts{
				Namespace: namespace,
				Name:      "rule_group_rules",
				Help:      "The number of rules.",
			},
			[]string{"rule_group"},
		),
		GroupSamples: prometheus.NewGaugeVec(
			prometheus.GaugeOpts{
				Namespace: namespace,
				Name:      "rule_group_last_evaluation_samples",
				Help:      "The number of samples returned during the last rule group evaluation.",
			},
			[]string{"rule_group"},
		),
	}

	if reg != nil {
		reg.MustRegister(
			m.EvalDuration,
			m.IterationDuration,
			m.IterationsMissed,
			m.IterationsScheduled,
			m.EvalTotal,
			m.EvalFailures,
			m.GroupInterval,
			m.GroupLastEvalTime,
			m.GroupLastDuration,
			m.GroupLastRuleDurationSum,
			m.GroupLastRestoreDuration,
			m.GroupRules,
			m.GroupSamples,
		)
	}

	return m
}

// dependencyMap is a data-structure which contains the relationships between rules within a group.
// It is used to describe the dependency associations between rules in a group whereby one rule uses the
// output metric produced by another rule in its expression (i.e. as its "input").
type dependencyMap map[Rule][]Rule

// dependents returns the count of rules which use the output of the given rule as one of their inputs.
func (m dependencyMap) dependents(r Rule) int {
	return len(m[r])
}

// dependencies returns the count of rules on which the given rule is dependent for input.
func (m dependencyMap) dependencies(r Rule) int {
	if len(m) == 0 {
		return 0
	}

	var count int
	for _, children := range m {
		for _, child := range children {
			if child == r {
				count++
			}
		}
	}

	return count
}

// isIndependent determines whether the given rule is not dependent on another rule for its input, nor is any other rule
// dependent on its output.
func (m dependencyMap) isIndependent(r Rule) bool {
	if m == nil {
		return false
	}

	return m.dependents(r)+m.dependencies(r) == 0
}

// buildDependencyMap builds a data-structure which contains the relationships between rules within a group.
//
// Alert rules, by definition, cannot have any dependents - but they can have dependencies. Any recording rule on whose
// output an Alert rule depends will not be able to run concurrently.
//
// There is a class of rule expressions which are considered "indeterminate", because either relationships cannot be
// inferred, or concurrent evaluation of rules depending on these series would produce undefined/unexpected behaviour:
//   - wildcard queriers like {cluster="prod1"} which would match every series with that label selector
//   - any "meta" series (series produced by Prometheus itself) like ALERTS, ALERTS_FOR_STATE
//
// Rules which are independent can run concurrently with no side-effects.
func buildDependencyMap(rules []Rule) dependencyMap {
	dependencies := make(dependencyMap)

	if len(rules) <= 1 {
		// No relationships if group has 1 or fewer rules.
		return dependencies
	}

	inputs := make(map[string][]Rule, len(rules))
	outputs := make(map[string][]Rule, len(rules))

	var indeterminate bool

	for _, rule := range rules {
		if indeterminate {
			break
		}

		name := rule.Name()
		outputs[name] = append(outputs[name], rule)

		parser.Inspect(rule.Query(), func(node parser.Node, path []parser.Node) error {
			if n, ok := node.(*parser.VectorSelector); ok {
				// A wildcard metric expression means we cannot reliably determine if this rule depends on any other,
				// which means we cannot safely run any rules concurrently.
				if n.Name == "" && len(n.LabelMatchers) > 0 {
					indeterminate = true
					return nil
				}

				// Rules which depend on "meta-metrics" like ALERTS and ALERTS_FOR_STATE will have undefined behaviour
				// if they run concurrently.
				if n.Name == alertMetricName || n.Name == alertForStateMetricName {
					indeterminate = true
					return nil
				}

				inputs[n.Name] = append(inputs[n.Name], rule)
			}
			return nil
		})
	}

	if indeterminate {
		return nil
	}

	for output, outRules := range outputs {
		for _, outRule := range outRules {
			if inRules, found := inputs[output]; found && len(inRules) > 0 {
				dependencies[outRule] = append(dependencies[outRule], inRules...)
			}
		}
	}

	return dependencies
}<|MERGE_RESOLUTION|>--- conflicted
+++ resolved
@@ -44,28 +44,13 @@
 
 // Group is a set of rules that have a logical relation.
 type Group struct {
-<<<<<<< HEAD
-	name                 string
-	file                 string
-	interval             time.Duration
-	queryOffset          *time.Duration
-	limit                int
-	rules                []Rule
-	sourceTenants        []string
-	seriesInPreviousEval []map[string]labels.Labels // One per Rule.
-	staleSeries          []labels.Labels
-	opts                 *ManagerOptions
-	mtx                  sync.Mutex
-	evaluationTime       time.Duration
-	lastEvaluation       time.Time // Wall-clock time of most recent evaluation.
-	lastEvalTimestamp    time.Time // Time slot used for most recent evaluation.
-=======
 	name                  string
 	file                  string
 	interval              time.Duration
 	queryOffset           *time.Duration
 	limit                 int
 	rules                 []Rule
+	sourceTenants         []string
 	seriesInPreviousEval  []map[string]labels.Labels // One per Rule.
 	staleSeries           []labels.Labels
 	opts                  *ManagerOptions
@@ -74,7 +59,6 @@
 	evaluationRuleTimeSum time.Duration // Sum of time it took to evaluate each rule in the group.
 	lastEvaluation        time.Time     // Wall-clock time of most recent evaluation.
 	lastEvalTimestamp     time.Time     // Time slot used for most recent evaluation.
->>>>>>> e2f037e5
 
 	shouldRestore bool
 
