--- conflicted
+++ resolved
@@ -78,7 +78,6 @@
 	// concurrencyController controls the rules evaluation concurrency.
 	concurrencyController RuleConcurrencyController
 
-	evaluationDelay               *time.Duration
 	alignEvaluationTimeOnInterval bool
 }
 
@@ -90,7 +89,6 @@
 type GroupEvalIterationFunc func(ctx context.Context, g *Group, evalTimestamp time.Time)
 
 type GroupOptions struct {
-<<<<<<< HEAD
 	Name, File                    string
 	Interval                      time.Duration
 	Limit                         int
@@ -98,21 +96,10 @@
 	SourceTenants                 []string
 	ShouldRestore                 bool
 	Opts                          *ManagerOptions
-	EvaluationDelay               *time.Duration
+	QueryOffset                   *time.Duration
 	done                          chan struct{}
 	EvalIterationFunc             GroupEvalIterationFunc
 	AlignEvaluationTimeOnInterval bool
-=======
-	Name, File        string
-	Interval          time.Duration
-	Limit             int
-	Rules             []Rule
-	ShouldRestore     bool
-	Opts              *ManagerOptions
-	QueryOffset       *time.Duration
-	done              chan struct{}
-	EvalIterationFunc GroupEvalIterationFunc
->>>>>>> 37b408c6
 }
 
 // NewGroup makes a new Group with the given name, options, and rules.
@@ -162,7 +149,6 @@
 		evalIterationFunc:     evalIterationFunc,
 		concurrencyController: concurrencyController,
 
-		evaluationDelay:               o.EvaluationDelay,
 		alignEvaluationTimeOnInterval: o.AlignEvaluationTimeOnInterval,
 	}
 }
@@ -474,10 +460,8 @@
 		samplesTotal atomic.Float64
 		wg           sync.WaitGroup
 
-		evaluationDelay = g.EvaluationDelay()
+		ruleQueryOffset = g.QueryOffset()
 	)
-
-	ruleQueryOffset := g.QueryOffset()
 
 	for i, rule := range g.rules {
 		select {
@@ -509,11 +493,7 @@
 
 			g.metrics.EvalTotal.WithLabelValues(GroupKey(g.File(), g.Name())).Inc()
 
-<<<<<<< HEAD
-			vector, err := rule.Eval(ctx, evaluationDelay, ts, g.opts.QueryFunc, g.opts.ExternalURL, g.Limit())
-=======
 			vector, err := rule.Eval(ctx, ruleQueryOffset, ts, g.opts.QueryFunc, g.opts.ExternalURL, g.Limit())
->>>>>>> 37b408c6
 			if err != nil {
 				rule.SetHealth(HealthBad)
 				rule.SetLastError(err)
@@ -602,11 +582,7 @@
 			for metric, lset := range g.seriesInPreviousEval[i] {
 				if _, ok := seriesReturned[metric]; !ok {
 					// Series no longer exposed, mark it stale.
-<<<<<<< HEAD
-					_, err = app.Append(0, lset, timestamp.FromTime(ts.Add(-evaluationDelay)), math.Float64frombits(value.StaleNaN))
-=======
 					_, err = app.Append(0, lset, timestamp.FromTime(ts.Add(-ruleQueryOffset)), math.Float64frombits(value.StaleNaN))
->>>>>>> 37b408c6
 					unwrappedErr := errors.Unwrap(err)
 					if unwrappedErr == nil {
 						unwrappedErr = err
@@ -645,15 +621,6 @@
 	g.cleanupStaleSeries(ctx, ts)
 }
 
-<<<<<<< HEAD
-func (g *Group) EvaluationDelay() time.Duration {
-	if g.evaluationDelay != nil {
-		return *g.evaluationDelay
-	}
-	if g.opts.DefaultEvaluationDelay != nil {
-		return g.opts.DefaultEvaluationDelay()
-	}
-=======
 func (g *Group) QueryOffset() time.Duration {
 	if g.queryOffset != nil {
 		return *g.queryOffset
@@ -663,7 +630,6 @@
 		return g.opts.DefaultRuleQueryOffset()
 	}
 
->>>>>>> 37b408c6
 	return time.Duration(0)
 }
 
@@ -672,17 +638,10 @@
 		return
 	}
 	app := g.opts.Appendable.Appender(ctx)
-<<<<<<< HEAD
-	evaluationDelay := g.EvaluationDelay()
-	for _, s := range g.staleSeries {
-		// Rule that produced series no longer configured, mark it stale.
-		_, err := app.Append(0, s, timestamp.FromTime(ts.Add(-evaluationDelay)), math.Float64frombits(value.StaleNaN))
-=======
 	queryOffset := g.QueryOffset()
 	for _, s := range g.staleSeries {
 		// Rule that produced series no longer configured, mark it stale.
 		_, err := app.Append(0, s, timestamp.FromTime(ts.Add(-queryOffset)), math.Float64frombits(value.StaleNaN))
->>>>>>> 37b408c6
 		unwrappedErr := errors.Unwrap(err)
 		if unwrappedErr == nil {
 			unwrappedErr = err
