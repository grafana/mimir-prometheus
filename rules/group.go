--- conflicted
+++ resolved
@@ -77,12 +77,8 @@
 
 	// concurrencyController controls the rules evaluation concurrency.
 	concurrencyController RuleConcurrencyController
-<<<<<<< HEAD
-
+	appOpts               *storage.AppendOptions
 	alignEvaluationTimeOnInterval bool
-=======
-	appOpts               *storage.AppendOptions
->>>>>>> cccbe725
 }
 
 // GroupEvalIterationFunc is used to implement and extend rule group
@@ -156,12 +152,8 @@
 		metrics:               metrics,
 		evalIterationFunc:     evalIterationFunc,
 		concurrencyController: concurrencyController,
-<<<<<<< HEAD
-
+		appOpts:               &storage.AppendOptions{DiscardOutOfOrder: true},
 		alignEvaluationTimeOnInterval: o.AlignEvaluationTimeOnInterval,
-=======
-		appOpts:               &storage.AppendOptions{DiscardOutOfOrder: true},
->>>>>>> cccbe725
 	}
 }
 
