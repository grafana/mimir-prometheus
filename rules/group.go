// Copyright 2013 The Prometheus Authors
// Licensed under the Apache License, Version 2.0 (the "License");
// you may not use this file except in compliance with the License.
// You may obtain a copy of the License at
//
// http://www.apache.org/licenses/LICENSE-2.0
//
// Unless required by applicable law or agreed to in writing, software
// distributed under the License is distributed on an "AS IS" BASIS,
// WITHOUT WARRANTIES OR CONDITIONS OF ANY KIND, either express or implied.
// See the License for the specific language governing permissions and
// limitations under the License.

package rules

import (
	"context"
	"errors"
	"log/slog"
	"math"
	"slices"
	"strings"
	"sync"
	"time"

	"go.opentelemetry.io/otel"
	"go.opentelemetry.io/otel/attribute"
	"go.opentelemetry.io/otel/codes"
	"go.uber.org/atomic"

	"github.com/prometheus/prometheus/promql/parser"

	"github.com/prometheus/client_golang/prometheus"
	"github.com/prometheus/common/model"
	"github.com/prometheus/common/promslog"

	"github.com/prometheus/prometheus/model/labels"
	"github.com/prometheus/prometheus/model/timestamp"
	"github.com/prometheus/prometheus/model/value"
	"github.com/prometheus/prometheus/promql"
	"github.com/prometheus/prometheus/storage"
	"github.com/prometheus/prometheus/tsdb/chunkenc"
)

// Group is a set of rules that have a logical relation.
type Group struct {
	name                  string
	file                  string
	interval              time.Duration
	queryOffset           *time.Duration
	limit                 int
	rules                 []Rule
	sourceTenants         []string
	seriesInPreviousEval  []map[string]labels.Labels // One per Rule.
	staleSeries           []labels.Labels
	opts                  *ManagerOptions
	mtx                   sync.Mutex
	evaluationTime        time.Duration // Time it took to evaluate the group.
	evaluationRuleTimeSum time.Duration // Sum of time it took to evaluate each rule in the group.
	lastEvaluation        time.Time     // Wall-clock time of most recent evaluation.
	lastEvalTimestamp     time.Time     // Time slot used for most recent evaluation.

	shouldRestore bool

	markStale   bool
	done        chan struct{}
	terminated  chan struct{}
	managerDone chan struct{}

	logger *slog.Logger

	metrics *Metrics

	// Rule group evaluation iteration function,
	// defaults to DefaultEvalIterationFunc.
	evalIterationFunc GroupEvalIterationFunc

<<<<<<< HEAD
	// concurrencyController controls the rules evaluation concurrency.
	concurrencyController         RuleConcurrencyController
	appOpts                       *storage.AppendOptions
	alignEvaluationTimeOnInterval bool
=======
	appOpts *storage.AppendOptions
>>>>>>> 02501e09
}

// GroupEvalIterationFunc is used to implement and extend rule group
// evaluation iteration logic. It is configured in Group.evalIterationFunc,
// and periodically invoked at each group evaluation interval to
// evaluate the rules in the group at that point in time.
// DefaultEvalIterationFunc is the default implementation.
type GroupEvalIterationFunc func(ctx context.Context, g *Group, evalTimestamp time.Time)

type GroupOptions struct {
	Name, File                    string
	Interval                      time.Duration
	Limit                         int
	Rules                         []Rule
	SourceTenants                 []string
	ShouldRestore                 bool
	Opts                          *ManagerOptions
	QueryOffset                   *time.Duration
	done                          chan struct{}
	EvalIterationFunc             GroupEvalIterationFunc
	AlignEvaluationTimeOnInterval bool
}

// NewGroup makes a new Group with the given name, options, and rules.
func NewGroup(o GroupOptions) *Group {
	opts := o.Opts
	if opts == nil {
		opts = &ManagerOptions{}
	}
	metrics := opts.Metrics
	if metrics == nil {
		metrics = NewGroupMetrics(opts.Registerer)
	}

	key := GroupKey(o.File, o.Name)
	metrics.IterationsMissed.WithLabelValues(key)
	metrics.IterationsScheduled.WithLabelValues(key)
	metrics.EvalTotal.WithLabelValues(key)
	metrics.EvalFailures.WithLabelValues(key)
	metrics.GroupLastEvalTime.WithLabelValues(key)
	metrics.GroupLastDuration.WithLabelValues(key)
	metrics.GroupLastRuleDurationSum.WithLabelValues(key)
	metrics.GroupRules.WithLabelValues(key).Set(float64(len(o.Rules)))
	metrics.GroupSamples.WithLabelValues(key)
	metrics.GroupInterval.WithLabelValues(key).Set(o.Interval.Seconds())

	evalIterationFunc := o.EvalIterationFunc
	if evalIterationFunc == nil {
		evalIterationFunc = DefaultEvalIterationFunc
	}

	if opts.Logger == nil {
		opts.Logger = promslog.NewNopLogger()
	}

	return &Group{
<<<<<<< HEAD
		name:                          o.Name,
		file:                          o.File,
		interval:                      o.Interval,
		queryOffset:                   o.QueryOffset,
		limit:                         o.Limit,
		rules:                         o.Rules,
		shouldRestore:                 o.ShouldRestore,
		opts:                          opts,
		sourceTenants:                 o.SourceTenants,
		seriesInPreviousEval:          make([]map[string]labels.Labels, len(o.Rules)),
		done:                          make(chan struct{}),
		managerDone:                   o.done,
		terminated:                    make(chan struct{}),
		logger:                        opts.Logger.With("file", o.File, "group", o.Name),
		metrics:                       metrics,
		evalIterationFunc:             evalIterationFunc,
		concurrencyController:         concurrencyController,
		appOpts:                       &storage.AppendOptions{DiscardOutOfOrder: true},
		alignEvaluationTimeOnInterval: o.AlignEvaluationTimeOnInterval,
=======
		name:                 o.Name,
		file:                 o.File,
		interval:             o.Interval,
		queryOffset:          o.QueryOffset,
		limit:                o.Limit,
		rules:                o.Rules,
		shouldRestore:        o.ShouldRestore,
		opts:                 opts,
		seriesInPreviousEval: make([]map[string]labels.Labels, len(o.Rules)),
		done:                 make(chan struct{}),
		managerDone:          o.done,
		terminated:           make(chan struct{}),
		logger:               opts.Logger.With("file", o.File, "group", o.Name),
		metrics:              metrics,
		evalIterationFunc:    evalIterationFunc,
		appOpts:              &storage.AppendOptions{DiscardOutOfOrder: true},
>>>>>>> 02501e09
	}
}

// Name returns the group name.
func (g *Group) Name() string { return g.name }

// File returns the group's file.
func (g *Group) File() string { return g.file }

// Rules returns the group's rules.
func (g *Group) Rules(matcherSets ...[]*labels.Matcher) []Rule {
	if len(matcherSets) == 0 {
		return g.rules
	}
	var rules []Rule
	for _, rule := range g.rules {
		if matchesMatcherSets(matcherSets, rule.Labels()) {
			rules = append(rules, rule)
		}
	}
	return rules
}

func matches(lbls labels.Labels, matchers ...*labels.Matcher) bool {
	for _, m := range matchers {
		if v := lbls.Get(m.Name); !m.Matches(v) {
			return false
		}
	}
	return true
}

// matchesMatcherSets ensures all matches in each matcher set are ANDed and the set of those is ORed.
func matchesMatcherSets(matcherSets [][]*labels.Matcher, lbls labels.Labels) bool {
	if len(matcherSets) == 0 {
		return true
	}

	var ok bool
	for _, matchers := range matcherSets {
		if matches(lbls, matchers...) {
			ok = true
		}
	}
	return ok
}

// Queryable returns the group's queryable.
func (g *Group) Queryable() storage.Queryable { return g.opts.Queryable }

// Context returns the group's context.
func (g *Group) Context() context.Context { return g.opts.Context }

// Interval returns the group's interval.
func (g *Group) Interval() time.Duration { return g.interval }

// Limit returns the group's limit.
func (g *Group) Limit() int { return g.limit }

// SourceTenants returns the source tenants for the group.
// If it's empty or nil, then the owning user/tenant is considered to be the source tenant.
func (g *Group) SourceTenants() []string { return g.sourceTenants }

func (g *Group) Logger() *slog.Logger { return g.logger }

func (g *Group) run(ctx context.Context) {
	defer close(g.terminated)

	// Wait an initial amount to have consistently slotted intervals.
	evalTimestamp := g.EvalTimestamp(time.Now().UnixNano()).Add(g.interval)
	select {
	case <-time.After(time.Until(evalTimestamp)):
	case <-g.done:
		return
	}

	ctx = promql.NewOriginContext(ctx, map[string]interface{}{
		"ruleGroup": map[string]string{
			"file": g.File(),
			"name": g.Name(),
		},
	})

	// The assumption here is that since the ticker was started after having
	// waited for `evalTimestamp` to pass, the ticks will trigger soon
	// after each `evalTimestamp + N * g.interval` occurrence.
	tick := time.NewTicker(g.interval)
	defer tick.Stop()

	defer func() {
		if !g.markStale {
			return
		}
		go func(now time.Time) {
			for _, rule := range g.seriesInPreviousEval {
				for _, r := range rule {
					g.staleSeries = append(g.staleSeries, r)
				}
			}
			// That can be garbage collected at this point.
			g.seriesInPreviousEval = nil
			// Wait for 2 intervals to give the opportunity to renamed rules
			// to insert new series in the tsdb. At this point if there is a
			// renamed rule, it should already be started.
			select {
			case <-g.managerDone:
			case <-time.After(2 * g.interval):
				g.cleanupStaleSeries(ctx, now)
			}
		}(time.Now())
	}()

	g.evalIterationFunc(ctx, g, evalTimestamp)
	if g.shouldRestore {
		// If we have to restore, we wait for another Eval to finish.
		// The reason behind this is, during first eval (or before it)
		// we might not have enough data scraped, and recording rules would not
		// have updated the latest values, on which some alerts might depend.
		select {
		case <-g.done:
			return
		case <-tick.C:
			missed := (time.Since(evalTimestamp) / g.interval) - 1
			if missed > 0 {
				g.metrics.IterationsMissed.WithLabelValues(GroupKey(g.file, g.name)).Add(float64(missed))
				g.metrics.IterationsScheduled.WithLabelValues(GroupKey(g.file, g.name)).Add(float64(missed))
			}
			evalTimestamp = evalTimestamp.Add((missed + 1) * g.interval)
			g.evalIterationFunc(ctx, g, evalTimestamp)
		}

		restoreStartTime := time.Now()
		g.RestoreForState(restoreStartTime)
		totalRestoreTimeSeconds := time.Since(restoreStartTime).Seconds()
		g.metrics.GroupLastRestoreDuration.WithLabelValues(GroupKey(g.file, g.name)).Set(totalRestoreTimeSeconds)
		g.logger.Debug("'for' state restoration completed", "duration_seconds", totalRestoreTimeSeconds)
		g.shouldRestore = false
	}

	for {
		select {
		case <-g.done:
			return
		default:
			select {
			case <-g.done:
				return
			case <-tick.C:
				missed := (time.Since(evalTimestamp) / g.interval) - 1
				if missed > 0 {
					g.metrics.IterationsMissed.WithLabelValues(GroupKey(g.file, g.name)).Add(float64(missed))
					g.metrics.IterationsScheduled.WithLabelValues(GroupKey(g.file, g.name)).Add(float64(missed))
				}
				evalTimestamp = evalTimestamp.Add((missed + 1) * g.interval)

				g.evalIterationFunc(ctx, g, evalTimestamp)
			}
		}
	}
}

func (g *Group) stop() {
	close(g.done)
	<-g.terminated
}

func (g *Group) hash() uint64 {
	l := labels.New(
		labels.Label{Name: "name", Value: g.name},
		labels.Label{Name: "file", Value: g.file},
	)
	return l.Hash()
}

// AlertingRules returns the list of the group's alerting rules.
func (g *Group) AlertingRules() []*AlertingRule {
	g.mtx.Lock()
	defer g.mtx.Unlock()

	var alerts []*AlertingRule
	for _, rule := range g.rules {
		if alertingRule, ok := rule.(*AlertingRule); ok {
			alerts = append(alerts, alertingRule)
		}
	}
	slices.SortFunc(alerts, func(a, b *AlertingRule) int {
		if a.State() == b.State() {
			return strings.Compare(a.Name(), b.Name())
		}
		return int(b.State() - a.State())
	})
	return alerts
}

// HasAlertingRules returns true if the group contains at least one AlertingRule.
func (g *Group) HasAlertingRules() bool {
	g.mtx.Lock()
	defer g.mtx.Unlock()

	for _, rule := range g.rules {
		if _, ok := rule.(*AlertingRule); ok {
			return true
		}
	}
	return false
}

// GetEvaluationTime returns the time in seconds it took to evaluate the rule group.
func (g *Group) GetEvaluationTime() time.Duration {
	g.mtx.Lock()
	defer g.mtx.Unlock()
	return g.evaluationTime
}

// setEvaluationTime sets the time in seconds the last evaluation took.
func (g *Group) setEvaluationTime(dur time.Duration) {
	g.metrics.GroupLastDuration.WithLabelValues(GroupKey(g.file, g.name)).Set(dur.Seconds())

	g.mtx.Lock()
	defer g.mtx.Unlock()
	g.evaluationTime = dur
}

// GetRuleEvaluationTimeSum returns the sum of the time it took to evaluate each rule in the group irrespective of concurrency.
func (g *Group) GetRuleEvaluationTimeSum() time.Duration {
	g.mtx.Lock()
	defer g.mtx.Unlock()
	return g.evaluationRuleTimeSum
}

// updateRuleEvaluationTimeSum updates evaluationRuleTimeSum which is the sum of the time it took to evaluate each rule in the group irrespective of concurrency.
// It collects the times from the rules themselves.
func (g *Group) updateRuleEvaluationTimeSum() {
	var sum time.Duration
	for _, rule := range g.rules {
		sum += rule.GetEvaluationDuration()
	}

	g.metrics.GroupLastRuleDurationSum.WithLabelValues(GroupKey(g.file, g.name)).Set(sum.Seconds())

	g.mtx.Lock()
	defer g.mtx.Unlock()
	g.evaluationRuleTimeSum = sum
}

// GetLastEvaluation returns the time the last evaluation of the rule group took place.
func (g *Group) GetLastEvaluation() time.Time {
	g.mtx.Lock()
	defer g.mtx.Unlock()
	return g.lastEvaluation
}

// setLastEvaluation updates evaluationTimestamp to the timestamp of when the rule group was last evaluated.
func (g *Group) setLastEvaluation(ts time.Time) {
	g.metrics.GroupLastEvalTime.WithLabelValues(GroupKey(g.file, g.name)).Set(float64(ts.UnixNano()) / 1e9)

	g.mtx.Lock()
	defer g.mtx.Unlock()
	g.lastEvaluation = ts
}

// GetLastEvalTimestamp returns the timestamp of the last evaluation.
func (g *Group) GetLastEvalTimestamp() time.Time {
	g.mtx.Lock()
	defer g.mtx.Unlock()
	return g.lastEvalTimestamp
}

// setLastEvalTimestamp updates lastEvalTimestamp to the timestamp of the last evaluation.
func (g *Group) setLastEvalTimestamp(ts time.Time) {
	g.mtx.Lock()
	defer g.mtx.Unlock()
	g.lastEvalTimestamp = ts
}

// EvalTimestamp returns the immediately preceding consistently slotted evaluation time.
func (g *Group) EvalTimestamp(startTime int64) time.Time {
	var offset int64
	if !g.alignEvaluationTimeOnInterval {
		offset = int64(g.hash() % uint64(g.interval))
	}
	var (
		// This group's evaluation times differ from the perfect time intervals by `offset` nanoseconds.
		// But we can only use `% interval` to align with the interval. And `% interval` will always
		// align with the perfect time intervals, instead of this group's. Because of this we add
		// `offset` _after_ aligning with the perfect time interval.
		//
		// There can be cases where adding `offset` to the perfect evaluation time can yield a
		// timestamp in the future, which is not what EvalTimestamp should do.
		// So we subtract one `offset` to make sure that `now - (now % interval) + offset` gives an
		// evaluation time in the past.
		adjNow = startTime - offset

		// Adjust to perfect evaluation intervals.
		base = adjNow - (adjNow % int64(g.interval))

		// Add one offset to randomize the evaluation times of this group.
		next = base + offset
	)

	return time.Unix(0, next).UTC()
}

func nameAndLabels(rule Rule) string {
	return rule.Name() + rule.Labels().String()
}

// CopyState copies the alerting rule and staleness related state from the given group.
//
// Rules are matched based on their name and labels. If there are duplicates, the
// first is matched with the first, second with the second etc.
func (g *Group) CopyState(from *Group) {
	g.evaluationTime = from.evaluationTime
	g.lastEvaluation = from.lastEvaluation

	ruleMap := make(map[string][]int, len(from.rules))

	for fi, fromRule := range from.rules {
		nameAndLabels := nameAndLabels(fromRule)
		l := ruleMap[nameAndLabels]
		ruleMap[nameAndLabels] = append(l, fi)
	}

	for i, rule := range g.rules {
		nameAndLabels := nameAndLabels(rule)
		indexes := ruleMap[nameAndLabels]
		if len(indexes) == 0 {
			continue
		}
		fi := indexes[0]
		g.seriesInPreviousEval[i] = from.seriesInPreviousEval[fi]
		ruleMap[nameAndLabels] = indexes[1:]

		ar, ok := rule.(*AlertingRule)
		if !ok {
			continue
		}
		far, ok := from.rules[fi].(*AlertingRule)
		if !ok {
			continue
		}

		for fp, a := range far.active {
			ar.active[fp] = a
		}
	}

	// Handle deleted and unmatched duplicate rules.
	g.staleSeries = from.staleSeries
	for fi, fromRule := range from.rules {
		nameAndLabels := nameAndLabels(fromRule)
		l := ruleMap[nameAndLabels]
		if len(l) != 0 {
			for _, series := range from.seriesInPreviousEval[fi] {
				g.staleSeries = append(g.staleSeries, series)
			}
		}
	}
}

// Eval runs a single evaluation cycle in which all rules are evaluated sequentially.
// Rules can be evaluated concurrently if the `concurrent-rule-eval` feature flag is enabled.
func (g *Group) Eval(ctx context.Context, ts time.Time) {
	var (
<<<<<<< HEAD
		samplesTotal atomic.Float64
		wg           sync.WaitGroup

		ruleQueryOffset = g.QueryOffset()
	)

	for i, rule := range g.rules {
		select {
		case <-g.done:
			// There's a chance that the group is asked to return early. In that case, we should
			// wait for any in-flight rules to finish evaluating before returning so that we can preserve the same semantics.
			// At the time of writing, the main reason for this was to make sure we don't clear seriesInPreviousEval before we're done using it.
			wg.Wait()
			return
		default:
=======
		samplesTotal    atomic.Float64
		ruleQueryOffset = g.QueryOffset()
	)
	eval := func(i int, rule Rule, cleanup func()) {
		if cleanup != nil {
			defer cleanup()
>>>>>>> 02501e09
		}

		logger := g.logger.With("name", rule.Name(), "index", i)
		ctx, sp := otel.Tracer("").Start(ctx, "rule")
		sp.SetAttributes(attribute.String("name", rule.Name()))
		defer func(t time.Time) {
			sp.End()

			since := time.Since(t)
			g.metrics.EvalDuration.Observe(since.Seconds())
			rule.SetEvaluationDuration(since)
			rule.SetEvaluationTimestamp(t)
		}(time.Now())

		if sp.SpanContext().IsSampled() && sp.SpanContext().HasTraceID() {
			logger = logger.With("trace_id", sp.SpanContext().TraceID())
		}

		g.metrics.EvalTotal.WithLabelValues(GroupKey(g.File(), g.Name())).Inc()

		vector, err := rule.Eval(ctx, ruleQueryOffset, ts, g.opts.QueryFunc, g.opts.ExternalURL, g.Limit())
		if err != nil {
			rule.SetHealth(HealthBad)
			rule.SetLastError(err)
			sp.SetStatus(codes.Error, err.Error())
			g.metrics.EvalFailures.WithLabelValues(GroupKey(g.File(), g.Name())).Inc()

			// Canceled queries are intentional termination of queries. This normally
			// happens on shutdown and thus we skip logging of any errors here.
			var eqc promql.ErrQueryCanceled
			if !errors.As(err, &eqc) {
				logger.Warn("Evaluating rule failed", "rule", rule, "err", err)
			}
			return
		}
		rule.SetHealth(HealthGood)
		rule.SetLastError(nil)
		samplesTotal.Add(float64(len(vector)))

		if ar, ok := rule.(*AlertingRule); ok {
			ar.sendAlerts(ctx, ts, g.opts.ResendDelay, g.interval, g.opts.NotifyFunc)
		}
		var (
			numOutOfOrder = 0
			numTooOld     = 0
			numDuplicates = 0
		)

		app := g.opts.Appendable.Appender(ctx)
		seriesReturned := make(map[string]labels.Labels, len(g.seriesInPreviousEval[i]))
		defer func() {
			if err := app.Commit(); err != nil {
				rule.SetHealth(HealthBad)
				rule.SetLastError(err)
				sp.SetStatus(codes.Error, err.Error())
				g.metrics.EvalFailures.WithLabelValues(GroupKey(g.File(), g.Name())).Inc()

				logger.Warn("Rule sample appending failed", "err", err)
				return
			}
			g.seriesInPreviousEval[i] = seriesReturned
		}()

		for _, s := range vector {
			if s.H != nil {
				_, err = app.AppendHistogram(0, s.Metric, s.T, nil, s.H)
			} else {
				app.SetOptions(g.appOpts)
				_, err = app.Append(0, s.Metric, s.T, s.F)
			}

			if err != nil {
				rule.SetHealth(HealthBad)
				rule.SetLastError(err)
				sp.SetStatus(codes.Error, err.Error())
				unwrappedErr := errors.Unwrap(err)
				if unwrappedErr == nil {
					unwrappedErr = err
				}
<<<<<<< HEAD

				if err != nil {
					rule.SetHealth(HealthBad)
					rule.SetLastError(err)
					sp.SetStatus(codes.Error, err.Error())
					unwrappedErr := errors.Unwrap(err)
					if unwrappedErr == nil {
						unwrappedErr = err
					}
					switch {
					case errors.Is(unwrappedErr, storage.ErrOutOfOrderSample):
						numOutOfOrder++
						logger.Warn("Rule evaluation result discarded", "err", err, "sample", s)
					case errors.Is(unwrappedErr, storage.ErrTooOldSample):
						numTooOld++
						logger.Warn("Rule evaluation result discarded", "err", err, "sample", s)
					case errors.Is(unwrappedErr, storage.ErrDuplicateSampleForTimestamp):
						numDuplicates++
						logger.Warn("Rule evaluation result discarded", "err", err, "sample", s)
					default:
						logger.Warn("Rule evaluation result discarded", "err", err, "sample", s)
					}
				} else {
					buf := [1024]byte{}
					seriesReturned[string(s.Metric.Bytes(buf[:]))] = s.Metric
=======
				switch {
				case errors.Is(unwrappedErr, storage.ErrOutOfOrderSample):
					numOutOfOrder++
					logger.Debug("Rule evaluation result discarded", "err", err, "sample", s)
				case errors.Is(unwrappedErr, storage.ErrTooOldSample):
					numTooOld++
					logger.Debug("Rule evaluation result discarded", "err", err, "sample", s)
				case errors.Is(unwrappedErr, storage.ErrDuplicateSampleForTimestamp):
					numDuplicates++
					logger.Debug("Rule evaluation result discarded", "err", err, "sample", s)
				default:
					logger.Warn("Rule evaluation result discarded", "err", err, "sample", s)
>>>>>>> 02501e09
				}
			} else {
				buf := [1024]byte{}
				seriesReturned[string(s.Metric.Bytes(buf[:]))] = s.Metric
			}
		}
		if numOutOfOrder > 0 {
			logger.Warn("Error on ingesting out-of-order result from rule evaluation", "num_dropped", numOutOfOrder)
		}
		if numTooOld > 0 {
			logger.Warn("Error on ingesting too old result from rule evaluation", "num_dropped", numTooOld)
		}
		if numDuplicates > 0 {
			logger.Warn("Error on ingesting results from rule evaluation with different value but same timestamp", "num_dropped", numDuplicates)
		}

		for metric, lset := range g.seriesInPreviousEval[i] {
			if _, ok := seriesReturned[metric]; !ok {
				// Series no longer exposed, mark it stale.
				_, err = app.Append(0, lset, timestamp.FromTime(ts.Add(-ruleQueryOffset)), math.Float64frombits(value.StaleNaN))
				unwrappedErr := errors.Unwrap(err)
				if unwrappedErr == nil {
					unwrappedErr = err
				}
				switch {
				case unwrappedErr == nil:
				case errors.Is(unwrappedErr, storage.ErrOutOfOrderSample),
					errors.Is(unwrappedErr, storage.ErrTooOldSample),
					errors.Is(unwrappedErr, storage.ErrDuplicateSampleForTimestamp):
					// Do not count these in logging, as this is expected if series
					// is exposed from a different rule.
				default:
					logger.Warn("Adding stale sample failed", "sample", lset.String(), "err", err)
				}
			}
		}
	}

	var wg sync.WaitGroup
	ctrl := g.opts.RuleConcurrencyController
	if ctrl == nil {
		ctrl = sequentialRuleEvalController{}
	}
	for _, batch := range ctrl.SplitGroupIntoBatches(ctx, g) {
		for _, ruleIndex := range batch {
			select {
			case <-g.done:
				return
			default:
			}

			rule := g.rules[ruleIndex]
			if len(batch) > 1 && ctrl.Allow(ctx, g, rule) {
				wg.Add(1)

				go eval(ruleIndex, rule, func() {
					wg.Done()
					ctrl.Done(ctx)
				})
			} else {
				eval(ruleIndex, rule, nil)
			}
		}
		// It is important that we finish processing any rules in this current batch - before we move into the next one.
		wg.Wait()
	}

	g.metrics.GroupSamples.WithLabelValues(GroupKey(g.File(), g.Name())).Set(samplesTotal.Load())
	g.cleanupStaleSeries(ctx, ts)
}

func (g *Group) QueryOffset() time.Duration {
	if g.queryOffset != nil {
		return *g.queryOffset
	}

	if g.opts.DefaultRuleQueryOffset != nil {
		return g.opts.DefaultRuleQueryOffset()
	}

	return time.Duration(0)
}

func (g *Group) cleanupStaleSeries(ctx context.Context, ts time.Time) {
	if len(g.staleSeries) == 0 {
		return
	}
	app := g.opts.Appendable.Appender(ctx)
	app.SetOptions(g.appOpts)
	queryOffset := g.QueryOffset()
	for _, s := range g.staleSeries {
		// Rule that produced series no longer configured, mark it stale.
		_, err := app.Append(0, s, timestamp.FromTime(ts.Add(-queryOffset)), math.Float64frombits(value.StaleNaN))
		unwrappedErr := errors.Unwrap(err)
		if unwrappedErr == nil {
			unwrappedErr = err
		}
		switch {
		case unwrappedErr == nil:
		case errors.Is(unwrappedErr, storage.ErrOutOfOrderSample),
			errors.Is(unwrappedErr, storage.ErrTooOldSample),
			errors.Is(unwrappedErr, storage.ErrDuplicateSampleForTimestamp):
			// Do not count these in logging, as this is expected if series
			// is exposed from a different rule.
		default:
			g.logger.Warn("Adding stale sample for previous configuration failed", "sample", s, "err", err)
		}
	}
	if err := app.Commit(); err != nil {
		g.logger.Warn("Stale sample appending for previous configuration failed", "err", err)
	} else {
		g.staleSeries = nil
	}
}

// RestoreForState restores the 'for' state of the alerts
// by looking up last ActiveAt from storage.
func (g *Group) RestoreForState(ts time.Time) {
	maxtMS := int64(model.TimeFromUnixNano(ts.UnixNano()))
	// We allow restoration only if alerts were active before after certain time.
	mint := ts.Add(-g.opts.OutageTolerance)
	mintMS := int64(model.TimeFromUnixNano(mint.UnixNano()))
	q, err := g.opts.Queryable.Querier(mintMS, maxtMS)
	if err != nil {
		g.logger.Error("Failed to get Querier", "err", err)
		return
	}
	defer func() {
		if err := q.Close(); err != nil {
			g.logger.Error("Failed to close Querier", "err", err)
		}
	}()

	for _, rule := range g.Rules() {
		alertRule, ok := rule.(*AlertingRule)
		if !ok {
			continue
		}

		alertHoldDuration := alertRule.HoldDuration()
		if alertHoldDuration < g.opts.ForGracePeriod {
			// If alertHoldDuration is already less than grace period, we would not
			// like to make it wait for `g.opts.ForGracePeriod` time before firing.
			// Hence we skip restoration, which will make it wait for alertHoldDuration.
			alertRule.SetRestored(true)
			continue
		}

		sset, err := alertRule.QueryForStateSeries(g.opts.Context, q)
		if err != nil {
			g.logger.Error(
				"Failed to restore 'for' state",
				labels.AlertName, alertRule.Name(),
				"stage", "Select",
				"err", err,
			)
			// Even if we failed to query the `ALERT_FOR_STATE` series, we currently have no way to retry the restore process.
			// So the best we can do is mark the rule as restored and let it eventually fire.
			alertRule.SetRestored(true)
			continue
		}

		// While not technically the same number of series we expect, it's as good of an approximation as any.
		seriesByLabels := make(map[string]storage.Series, alertRule.ActiveAlertsCount())
		for sset.Next() {
			seriesByLabels[sset.At().Labels().DropMetricName().String()] = sset.At()
		}

		// No results for this alert rule.
		if len(seriesByLabels) == 0 {
			g.logger.Debug("No series found to restore the 'for' state of the alert rule", labels.AlertName, alertRule.Name())
			alertRule.SetRestored(true)
			continue
		}

		alertRule.ForEachActiveAlert(func(a *Alert) {
			var s storage.Series

			s, ok := seriesByLabels[a.Labels.String()]
			if !ok {
				return
			}
			// Series found for the 'for' state.
			var t int64
			var v float64
			it := s.Iterator(nil)
			for it.Next() == chunkenc.ValFloat {
				t, v = it.At()
			}
			if it.Err() != nil {
				g.logger.Error("Failed to restore 'for' state",
					labels.AlertName, alertRule.Name(), "stage", "Iterator", "err", it.Err())
				return
			}
			if value.IsStaleNaN(v) { // Alert was not active.
				return
			}

			downAt := time.Unix(t/1000, 0).UTC()
			restoredActiveAt := time.Unix(int64(v), 0).UTC()
			timeSpentPending := downAt.Sub(restoredActiveAt)
			timeRemainingPending := alertHoldDuration - timeSpentPending

			switch {
			case timeRemainingPending <= 0:
				// It means that alert was firing when prometheus went down.
				// In the next Eval, the state of this alert will be set back to
				// firing again if it's still firing in that Eval.
				// Nothing to be done in this case.
			case timeRemainingPending < g.opts.ForGracePeriod:
				// (new) restoredActiveAt = (ts + m.opts.ForGracePeriod) - alertHoldDuration
				//                            /* new firing time */      /* moving back by hold duration */
				//
				// Proof of correctness:
				// firingTime = restoredActiveAt.Add(alertHoldDuration)
				//            = ts + m.opts.ForGracePeriod - alertHoldDuration + alertHoldDuration
				//            = ts + m.opts.ForGracePeriod
				//
				// Time remaining to fire = firingTime.Sub(ts)
				//                        = (ts + m.opts.ForGracePeriod) - ts
				//                        = m.opts.ForGracePeriod
				restoredActiveAt = ts.Add(g.opts.ForGracePeriod).Add(-alertHoldDuration)
			default:
				// By shifting ActiveAt to the future (ActiveAt + some_duration),
				// the total pending time from the original ActiveAt
				// would be `alertHoldDuration + some_duration`.
				// Here, some_duration = downDuration.
				downDuration := ts.Sub(downAt)
				restoredActiveAt = restoredActiveAt.Add(downDuration)
			}

			a.ActiveAt = restoredActiveAt
			g.logger.Debug("'for' state restored",
				labels.AlertName, alertRule.Name(), "restored_time", a.ActiveAt.Format(time.RFC850),
				"labels", a.Labels.String())
		})

		alertRule.SetRestored(true)
	}
}

// Equals return if two groups are the same.
func (g *Group) Equals(ng *Group) bool {
	if g.name != ng.name {
		return false
	}

	if g.file != ng.file {
		return false
	}

	if g.interval != ng.interval {
		return false
	}

	if g.limit != ng.limit {
		return false
	}

	if ((g.queryOffset == nil) != (ng.queryOffset == nil)) || (g.queryOffset != nil && ng.queryOffset != nil && *g.queryOffset != *ng.queryOffset) {
		return false
	}

	if len(g.rules) != len(ng.rules) {
		return false
	}

	if g.alignEvaluationTimeOnInterval != ng.alignEvaluationTimeOnInterval {
		return false
	}

	for i, gr := range g.rules {
		if gr.String() != ng.rules[i].String() {
			return false
		}
	}
	{
		// compare source tenants
		if len(g.sourceTenants) != len(ng.sourceTenants) {
			return false
		}

		copyAndSort := func(x []string) []string {
			copied := make([]string, len(x))
			copy(copied, x)
			slices.Sort(copied)
			return copied
		}

		ngSourceTenantsCopy := copyAndSort(ng.sourceTenants)
		gSourceTenantsCopy := copyAndSort(g.sourceTenants)

		for i := range ngSourceTenantsCopy {
			if gSourceTenantsCopy[i] != ngSourceTenantsCopy[i] {
				return false
			}
		}
	}

	return true
}

// GroupKey group names need not be unique across filenames.
func GroupKey(file, name string) string {
	return file + ";" + name
}

// Constants for instrumentation.
const namespace = "prometheus"

// Metrics for rule evaluation.
type Metrics struct {
	EvalDuration             prometheus.Summary
	IterationDuration        prometheus.Summary
	IterationsMissed         *prometheus.CounterVec
	IterationsScheduled      *prometheus.CounterVec
	EvalTotal                *prometheus.CounterVec
	EvalFailures             *prometheus.CounterVec
	GroupInterval            *prometheus.GaugeVec
	GroupLastEvalTime        *prometheus.GaugeVec
	GroupLastDuration        *prometheus.GaugeVec
	GroupLastRuleDurationSum *prometheus.GaugeVec
	GroupLastRestoreDuration *prometheus.GaugeVec
	GroupRules               *prometheus.GaugeVec
	GroupSamples             *prometheus.GaugeVec
}

// NewGroupMetrics creates a new instance of Metrics and registers it with the provided registerer,
// if not nil.
func NewGroupMetrics(reg prometheus.Registerer) *Metrics {
	m := &Metrics{
		EvalDuration: prometheus.NewSummary(
			prometheus.SummaryOpts{
				Namespace:  namespace,
				Name:       "rule_evaluation_duration_seconds",
				Help:       "The duration for a rule to execute.",
				Objectives: map[float64]float64{0.5: 0.05, 0.9: 0.01, 0.99: 0.001},
			}),
		IterationDuration: prometheus.NewSummary(prometheus.SummaryOpts{
			Namespace:  namespace,
			Name:       "rule_group_duration_seconds",
			Help:       "The duration of rule group evaluations.",
			Objectives: map[float64]float64{0.01: 0.001, 0.05: 0.005, 0.5: 0.05, 0.90: 0.01, 0.99: 0.001},
		}),
		IterationsMissed: prometheus.NewCounterVec(
			prometheus.CounterOpts{
				Namespace: namespace,
				Name:      "rule_group_iterations_missed_total",
				Help:      "The total number of rule group evaluations missed due to slow rule group evaluation.",
			},
			[]string{"rule_group"},
		),
		IterationsScheduled: prometheus.NewCounterVec(
			prometheus.CounterOpts{
				Namespace: namespace,
				Name:      "rule_group_iterations_total",
				Help:      "The total number of scheduled rule group evaluations, whether executed or missed.",
			},
			[]string{"rule_group"},
		),
		EvalTotal: prometheus.NewCounterVec(
			prometheus.CounterOpts{
				Namespace: namespace,
				Name:      "rule_evaluations_total",
				Help:      "The total number of rule evaluations.",
			},
			[]string{"rule_group"},
		),
		EvalFailures: prometheus.NewCounterVec(
			prometheus.CounterOpts{
				Namespace: namespace,
				Name:      "rule_evaluation_failures_total",
				Help:      "The total number of rule evaluation failures.",
			},
			[]string{"rule_group"},
		),
		GroupInterval: prometheus.NewGaugeVec(
			prometheus.GaugeOpts{
				Namespace: namespace,
				Name:      "rule_group_interval_seconds",
				Help:      "The interval of a rule group.",
			},
			[]string{"rule_group"},
		),
		GroupLastEvalTime: prometheus.NewGaugeVec(
			prometheus.GaugeOpts{
				Namespace: namespace,
				Name:      "rule_group_last_evaluation_timestamp_seconds",
				Help:      "The timestamp of the last rule group evaluation in seconds.",
			},
			[]string{"rule_group"},
		),
		GroupLastDuration: prometheus.NewGaugeVec(
			prometheus.GaugeOpts{
				Namespace: namespace,
				Name:      "rule_group_last_duration_seconds",
				Help:      "The duration of the last rule group evaluation.",
			},
			[]string{"rule_group"},
		),
		GroupLastRuleDurationSum: prometheus.NewGaugeVec(
			prometheus.GaugeOpts{
				Namespace: namespace,
				Name:      "rule_group_last_rule_duration_sum_seconds",
				Help:      "The sum of time in seconds it took to evaluate each rule in the group regardless of concurrency. This should be higher than the group duration if rules are evaluated concurrently.",
			},
			[]string{"rule_group"},
		),
		GroupLastRestoreDuration: prometheus.NewGaugeVec(
			prometheus.GaugeOpts{
				Namespace: namespace,
				Name:      "rule_group_last_restore_duration_seconds",
				Help:      "The duration of the last alert rules alerts restoration using the `ALERTS_FOR_STATE` series.",
			},
			[]string{"rule_group"},
		),
		GroupRules: prometheus.NewGaugeVec(
			prometheus.GaugeOpts{
				Namespace: namespace,
				Name:      "rule_group_rules",
				Help:      "The number of rules.",
			},
			[]string{"rule_group"},
		),
		GroupSamples: prometheus.NewGaugeVec(
			prometheus.GaugeOpts{
				Namespace: namespace,
				Name:      "rule_group_last_evaluation_samples",
				Help:      "The number of samples returned during the last rule group evaluation.",
			},
			[]string{"rule_group"},
		),
	}

	if reg != nil {
		reg.MustRegister(
			m.EvalDuration,
			m.IterationDuration,
			m.IterationsMissed,
			m.IterationsScheduled,
			m.EvalTotal,
			m.EvalFailures,
			m.GroupInterval,
			m.GroupLastEvalTime,
			m.GroupLastDuration,
			m.GroupLastRuleDurationSum,
			m.GroupLastRestoreDuration,
			m.GroupRules,
			m.GroupSamples,
		)
	}

	return m
}

// dependencyMap is a data-structure which contains the relationships between rules within a group.
// It is used to describe the dependency associations between rules in a group whereby one rule uses the
// output metric produced by another rule in its expression (i.e. as its "input").
type dependencyMap map[Rule][]Rule

// dependents returns the rules which use the output of the given rule as one of their inputs.
func (m dependencyMap) dependents(r Rule) []Rule {
	return m[r]
}

// dependencies returns the rules on which the given rule is dependent for input.
func (m dependencyMap) dependencies(r Rule) []Rule {
	if len(m) == 0 {
		return []Rule{}
	}

	var dependencies []Rule
	for rule, dependents := range m {
		if slices.Contains(dependents, r) {
			dependencies = append(dependencies, rule)
		}
	}

	return dependencies
}

// isIndependent determines whether the given rule is not dependent on another rule for its input, nor is any other rule
// dependent on its output.
func (m dependencyMap) isIndependent(r Rule) bool {
	if m == nil {
		return false
	}

	return len(m.dependents(r)) == 0 && len(m.dependencies(r)) == 0
}

// buildDependencyMap builds a data-structure which contains the relationships between rules within a group.
//
// Alert rules, by definition, cannot have any dependents - but they can have dependencies. Any recording rule on whose
// output an Alert rule depends will not be able to run concurrently.
//
// There is a class of rule expressions which are considered "indeterminate", because either relationships cannot be
// inferred, or concurrent evaluation of rules depending on these series would produce undefined/unexpected behaviour:
//   - wildcard queriers like {cluster="prod1"} which would match every series with that label selector
//   - any "meta" series (series produced by Prometheus itself) like ALERTS, ALERTS_FOR_STATE
//
// Rules which are independent can run concurrently with no side-effects.
func buildDependencyMap(rules []Rule) dependencyMap {
	dependencies := make(dependencyMap)

	if len(rules) <= 1 {
		// No relationships if group has 1 or fewer rules.
		return dependencies
	}

	inputs := make(map[string][]Rule, len(rules))
	outputs := make(map[string][]Rule, len(rules))

	var indeterminate bool

	for _, rule := range rules {
		if indeterminate {
			break
		}

		name := rule.Name()
		outputs[name] = append(outputs[name], rule)

		parser.Inspect(rule.Query(), func(node parser.Node, path []parser.Node) error {
			if n, ok := node.(*parser.VectorSelector); ok {
				// A wildcard metric expression means we cannot reliably determine if this rule depends on any other,
				// which means we cannot safely run any rules concurrently.
				if n.Name == "" && len(n.LabelMatchers) > 0 {
					indeterminate = true
					return nil
				}

				// Rules which depend on "meta-metrics" like ALERTS and ALERTS_FOR_STATE will have undefined behaviour
				// if they run concurrently.
				if n.Name == alertMetricName || n.Name == alertForStateMetricName {
					indeterminate = true
					return nil
				}

				inputs[n.Name] = append(inputs[n.Name], rule)
			}
			return nil
		})
	}

	if indeterminate {
		return nil
	}

	for output, outRules := range outputs {
		for _, outRule := range outRules {
			if inRules, found := inputs[output]; found && len(inRules) > 0 {
				dependencies[outRule] = append(dependencies[outRule], inRules...)
			}
		}
	}

	return dependencies
}<|MERGE_RESOLUTION|>--- conflicted
+++ resolved
@@ -75,14 +75,8 @@
 	// defaults to DefaultEvalIterationFunc.
 	evalIterationFunc GroupEvalIterationFunc
 
-<<<<<<< HEAD
-	// concurrencyController controls the rules evaluation concurrency.
-	concurrencyController         RuleConcurrencyController
 	appOpts                       *storage.AppendOptions
 	alignEvaluationTimeOnInterval bool
-=======
-	appOpts *storage.AppendOptions
->>>>>>> 02501e09
 }
 
 // GroupEvalIterationFunc is used to implement and extend rule group
@@ -139,7 +133,6 @@
 	}
 
 	return &Group{
-<<<<<<< HEAD
 		name:                          o.Name,
 		file:                          o.File,
 		interval:                      o.Interval,
@@ -159,24 +152,6 @@
 		concurrencyController:         concurrencyController,
 		appOpts:                       &storage.AppendOptions{DiscardOutOfOrder: true},
 		alignEvaluationTimeOnInterval: o.AlignEvaluationTimeOnInterval,
-=======
-		name:                 o.Name,
-		file:                 o.File,
-		interval:             o.Interval,
-		queryOffset:          o.QueryOffset,
-		limit:                o.Limit,
-		rules:                o.Rules,
-		shouldRestore:        o.ShouldRestore,
-		opts:                 opts,
-		seriesInPreviousEval: make([]map[string]labels.Labels, len(o.Rules)),
-		done:                 make(chan struct{}),
-		managerDone:          o.done,
-		terminated:           make(chan struct{}),
-		logger:               opts.Logger.With("file", o.File, "group", o.Name),
-		metrics:              metrics,
-		evalIterationFunc:    evalIterationFunc,
-		appOpts:              &storage.AppendOptions{DiscardOutOfOrder: true},
->>>>>>> 02501e09
 	}
 }
 
@@ -541,30 +516,12 @@
 // Rules can be evaluated concurrently if the `concurrent-rule-eval` feature flag is enabled.
 func (g *Group) Eval(ctx context.Context, ts time.Time) {
 	var (
-<<<<<<< HEAD
-		samplesTotal atomic.Float64
-		wg           sync.WaitGroup
-
-		ruleQueryOffset = g.QueryOffset()
-	)
-
-	for i, rule := range g.rules {
-		select {
-		case <-g.done:
-			// There's a chance that the group is asked to return early. In that case, we should
-			// wait for any in-flight rules to finish evaluating before returning so that we can preserve the same semantics.
-			// At the time of writing, the main reason for this was to make sure we don't clear seriesInPreviousEval before we're done using it.
-			wg.Wait()
-			return
-		default:
-=======
 		samplesTotal    atomic.Float64
 		ruleQueryOffset = g.QueryOffset()
 	)
 	eval := func(i int, rule Rule, cleanup func()) {
 		if cleanup != nil {
 			defer cleanup()
->>>>>>> 02501e09
 		}
 
 		logger := g.logger.With("name", rule.Name(), "index", i)
@@ -644,33 +601,6 @@
 				if unwrappedErr == nil {
 					unwrappedErr = err
 				}
-<<<<<<< HEAD
-
-				if err != nil {
-					rule.SetHealth(HealthBad)
-					rule.SetLastError(err)
-					sp.SetStatus(codes.Error, err.Error())
-					unwrappedErr := errors.Unwrap(err)
-					if unwrappedErr == nil {
-						unwrappedErr = err
-					}
-					switch {
-					case errors.Is(unwrappedErr, storage.ErrOutOfOrderSample):
-						numOutOfOrder++
-						logger.Warn("Rule evaluation result discarded", "err", err, "sample", s)
-					case errors.Is(unwrappedErr, storage.ErrTooOldSample):
-						numTooOld++
-						logger.Warn("Rule evaluation result discarded", "err", err, "sample", s)
-					case errors.Is(unwrappedErr, storage.ErrDuplicateSampleForTimestamp):
-						numDuplicates++
-						logger.Warn("Rule evaluation result discarded", "err", err, "sample", s)
-					default:
-						logger.Warn("Rule evaluation result discarded", "err", err, "sample", s)
-					}
-				} else {
-					buf := [1024]byte{}
-					seriesReturned[string(s.Metric.Bytes(buf[:]))] = s.Metric
-=======
 				switch {
 				case errors.Is(unwrappedErr, storage.ErrOutOfOrderSample):
 					numOutOfOrder++
@@ -683,7 +613,6 @@
 					logger.Debug("Rule evaluation result discarded", "err", err, "sample", s)
 				default:
 					logger.Warn("Rule evaluation result discarded", "err", err, "sample", s)
->>>>>>> 02501e09
 				}
 			} else {
 				buf := [1024]byte{}
