// Copyright 2013 The Prometheus Authors
// Licensed under the Apache License, Version 2.0 (the "License");
// you may not use this file except in compliance with the License.
// You may obtain a copy of the License at
//
// http://www.apache.org/licenses/LICENSE-2.0
//
// Unless required by applicable law or agreed to in writing, software
// distributed under the License is distributed on an "AS IS" BASIS,
// WITHOUT WARRANTIES OR CONDITIONS OF ANY KIND, either express or implied.
// See the License for the specific language governing permissions and
// limitations under the License.

package rules

import (
	"context"
	"errors"
	"math"
	"strings"
	"sync"
	"time"

	"go.uber.org/atomic"
	"golang.org/x/exp/slices"

	"github.com/prometheus/prometheus/promql/parser"

	"github.com/go-kit/log"
	"github.com/go-kit/log/level"
	"github.com/prometheus/client_golang/prometheus"
	"github.com/prometheus/common/model"
	"go.opentelemetry.io/otel"
	"go.opentelemetry.io/otel/attribute"
	"go.opentelemetry.io/otel/codes"

	"github.com/prometheus/prometheus/model/labels"
	"github.com/prometheus/prometheus/model/timestamp"
	"github.com/prometheus/prometheus/model/value"
	"github.com/prometheus/prometheus/promql"
	"github.com/prometheus/prometheus/storage"
	"github.com/prometheus/prometheus/tsdb/chunkenc"
)

// Group is a set of rules that have a logical relation.
type Group struct {
	name                 string
	file                 string
	interval             time.Duration
	limit                int
	rules                []Rule
	seriesInPreviousEval []map[string]labels.Labels // One per Rule.
	staleSeries          []labels.Labels
	opts                 *ManagerOptions
	mtx                  sync.Mutex
	evaluationTime       time.Duration
	lastEvaluation       time.Time // Wall-clock time of most recent evaluation.
	lastEvalTimestamp    time.Time // Time slot used for most recent evaluation.

	shouldRestore bool

	markStale   bool
	done        chan struct{}
	terminated  chan struct{}
	managerDone chan struct{}

	logger log.Logger

	metrics *Metrics

	// Rule group evaluation iteration function,
	// defaults to DefaultEvalIterationFunc.
	evalIterationFunc GroupEvalIterationFunc
}

// GroupEvalIterationFunc is used to implement and extend rule group
// evaluation iteration logic. It is configured in Group.evalIterationFunc,
// and periodically invoked at each group evaluation interval to
// evaluate the rules in the group at that point in time.
// DefaultEvalIterationFunc is the default implementation.
type GroupEvalIterationFunc func(ctx context.Context, g *Group, evalTimestamp time.Time)

type GroupOptions struct {
	Name, File        string
	Interval          time.Duration
	Limit             int
	Rules             []Rule
	ShouldRestore     bool
	Opts              *ManagerOptions
	done              chan struct{}
	EvalIterationFunc GroupEvalIterationFunc
}

// NewGroup makes a new Group with the given name, options, and rules.
func NewGroup(o GroupOptions) *Group {
	metrics := o.Opts.Metrics
	if metrics == nil {
		metrics = NewGroupMetrics(o.Opts.Registerer)
	}

	key := GroupKey(o.File, o.Name)
	metrics.IterationsMissed.WithLabelValues(key)
	metrics.IterationsScheduled.WithLabelValues(key)
	metrics.EvalTotal.WithLabelValues(key)
	metrics.EvalFailures.WithLabelValues(key)
	metrics.GroupLastEvalTime.WithLabelValues(key)
	metrics.GroupLastDuration.WithLabelValues(key)
	metrics.GroupRules.WithLabelValues(key).Set(float64(len(o.Rules)))
	metrics.GroupSamples.WithLabelValues(key)
	metrics.GroupInterval.WithLabelValues(key).Set(o.Interval.Seconds())

	evalIterationFunc := o.EvalIterationFunc
	if evalIterationFunc == nil {
		evalIterationFunc = DefaultEvalIterationFunc
	}

	return &Group{
		name:                 o.Name,
		file:                 o.File,
		interval:             o.Interval,
		limit:                o.Limit,
		rules:                o.Rules,
		shouldRestore:        o.ShouldRestore,
		opts:                 o.Opts,
		seriesInPreviousEval: make([]map[string]labels.Labels, len(o.Rules)),
		done:                 make(chan struct{}),
		managerDone:          o.done,
		terminated:           make(chan struct{}),
		logger:               log.With(o.Opts.Logger, "file", o.File, "group", o.Name),
		metrics:              metrics,
		evalIterationFunc:    evalIterationFunc,
	}
}

// Name returns the group name.
func (g *Group) Name() string { return g.name }

// File returns the group's file.
func (g *Group) File() string { return g.file }

// Rules returns the group's rules.
func (g *Group) Rules() []Rule { return g.rules }

// Queryable returns the group's querable.
func (g *Group) Queryable() storage.Queryable { return g.opts.Queryable }

// Context returns the group's context.
func (g *Group) Context() context.Context { return g.opts.Context }

// Interval returns the group's interval.
func (g *Group) Interval() time.Duration { return g.interval }

// Limit returns the group's limit.
func (g *Group) Limit() int { return g.limit }

func (g *Group) Logger() log.Logger { return g.logger }

func (g *Group) run(ctx context.Context) {
	defer close(g.terminated)

	// Wait an initial amount to have consistently slotted intervals.
	evalTimestamp := g.EvalTimestamp(time.Now().UnixNano()).Add(g.interval)
	select {
	case <-time.After(time.Until(evalTimestamp)):
	case <-g.done:
		return
	}

	ctx = promql.NewOriginContext(ctx, map[string]interface{}{
		"ruleGroup": map[string]string{
			"file": g.File(),
			"name": g.Name(),
		},
	})

	// The assumption here is that since the ticker was started after having
	// waited for `evalTimestamp` to pass, the ticks will trigger soon
	// after each `evalTimestamp + N * g.interval` occurrence.
	tick := time.NewTicker(g.interval)
	defer tick.Stop()

	defer func() {
		if !g.markStale {
			return
		}
		go func(now time.Time) {
			for _, rule := range g.seriesInPreviousEval {
				for _, r := range rule {
					g.staleSeries = append(g.staleSeries, r)
				}
			}
			// That can be garbage collected at this point.
			g.seriesInPreviousEval = nil
			// Wait for 2 intervals to give the opportunity to renamed rules
			// to insert new series in the tsdb. At this point if there is a
			// renamed rule, it should already be started.
			select {
			case <-g.managerDone:
			case <-time.After(2 * g.interval):
				g.cleanupStaleSeries(ctx, now)
			}
		}(time.Now())
	}()

	g.evalIterationFunc(ctx, g, evalTimestamp)
	if g.shouldRestore {
		// If we have to restore, we wait for another Eval to finish.
		// The reason behind this is, during first eval (or before it)
		// we might not have enough data scraped, and recording rules would not
		// have updated the latest values, on which some alerts might depend.
		select {
		case <-g.done:
			return
		case <-tick.C:
			missed := (time.Since(evalTimestamp) / g.interval) - 1
			if missed > 0 {
				g.metrics.IterationsMissed.WithLabelValues(GroupKey(g.file, g.name)).Add(float64(missed))
				g.metrics.IterationsScheduled.WithLabelValues(GroupKey(g.file, g.name)).Add(float64(missed))
			}
			evalTimestamp = evalTimestamp.Add((missed + 1) * g.interval)
			g.evalIterationFunc(ctx, g, evalTimestamp)
		}

		g.RestoreForState(time.Now())
		g.shouldRestore = false
	}

	for {
		select {
		case <-g.done:
			return
		default:
			select {
			case <-g.done:
				return
			case <-tick.C:
				missed := (time.Since(evalTimestamp) / g.interval) - 1
				if missed > 0 {
					g.metrics.IterationsMissed.WithLabelValues(GroupKey(g.file, g.name)).Add(float64(missed))
					g.metrics.IterationsScheduled.WithLabelValues(GroupKey(g.file, g.name)).Add(float64(missed))
				}
				evalTimestamp = evalTimestamp.Add((missed + 1) * g.interval)

				g.evalIterationFunc(ctx, g, evalTimestamp)
			}
		}
	}
}

func (g *Group) stop() {
	close(g.done)
	<-g.terminated
}

func (g *Group) hash() uint64 {
	l := labels.New(
		labels.Label{Name: "name", Value: g.name},
		labels.Label{Name: "file", Value: g.file},
	)
	return l.Hash()
}

// AlertingRules returns the list of the group's alerting rules.
func (g *Group) AlertingRules() []*AlertingRule {
	g.mtx.Lock()
	defer g.mtx.Unlock()

	var alerts []*AlertingRule
	for _, rule := range g.rules {
		if alertingRule, ok := rule.(*AlertingRule); ok {
			alerts = append(alerts, alertingRule)
		}
	}
	slices.SortFunc(alerts, func(a, b *AlertingRule) int {
		if a.State() == b.State() {
			return strings.Compare(a.Name(), b.Name())
		}
		return int(b.State() - a.State())
	})
	return alerts
}

// HasAlertingRules returns true if the group contains at least one AlertingRule.
func (g *Group) HasAlertingRules() bool {
	g.mtx.Lock()
	defer g.mtx.Unlock()

	for _, rule := range g.rules {
		if _, ok := rule.(*AlertingRule); ok {
			return true
		}
	}
	return false
}

// GetEvaluationTime returns the time in seconds it took to evaluate the rule group.
func (g *Group) GetEvaluationTime() time.Duration {
	g.mtx.Lock()
	defer g.mtx.Unlock()
	return g.evaluationTime
}

// setEvaluationTime sets the time in seconds the last evaluation took.
func (g *Group) setEvaluationTime(dur time.Duration) {
	g.metrics.GroupLastDuration.WithLabelValues(GroupKey(g.file, g.name)).Set(dur.Seconds())

	g.mtx.Lock()
	defer g.mtx.Unlock()
	g.evaluationTime = dur
}

// GetLastEvaluation returns the time the last evaluation of the rule group took place.
func (g *Group) GetLastEvaluation() time.Time {
	g.mtx.Lock()
	defer g.mtx.Unlock()
	return g.lastEvaluation
}

// setLastEvaluation updates evaluationTimestamp to the timestamp of when the rule group was last evaluated.
func (g *Group) setLastEvaluation(ts time.Time) {
	g.metrics.GroupLastEvalTime.WithLabelValues(GroupKey(g.file, g.name)).Set(float64(ts.UnixNano()) / 1e9)

	g.mtx.Lock()
	defer g.mtx.Unlock()
	g.lastEvaluation = ts
}

// GetLastEvalTimestamp returns the timestamp of the last evaluation.
func (g *Group) GetLastEvalTimestamp() time.Time {
	g.mtx.Lock()
	defer g.mtx.Unlock()
	return g.lastEvalTimestamp
}

// setLastEvalTimestamp updates lastEvalTimestamp to the timestamp of the last evaluation.
func (g *Group) setLastEvalTimestamp(ts time.Time) {
	g.mtx.Lock()
	defer g.mtx.Unlock()
	g.lastEvalTimestamp = ts
}

// EvalTimestamp returns the immediately preceding consistently slotted evaluation time.
func (g *Group) EvalTimestamp(startTime int64) time.Time {
	var (
		offset = int64(g.hash() % uint64(g.interval))

		// This group's evaluation times differ from the perfect time intervals by `offset` nanoseconds.
		// But we can only use `% interval` to align with the interval. And `% interval` will always
		// align with the perfect time intervals, instead of this group's. Because of this we add
		// `offset` _after_ aligning with the perfect time interval.
		//
		// There can be cases where adding `offset` to the perfect evaluation time can yield a
		// timestamp in the future, which is not what EvalTimestamp should do.
		// So we subtract one `offset` to make sure that `now - (now % interval) + offset` gives an
		// evaluation time in the past.
		adjNow = startTime - offset

		// Adjust to perfect evaluation intervals.
		base = adjNow - (adjNow % int64(g.interval))

		// Add one offset to randomize the evaluation times of this group.
		next = base + offset
	)

	return time.Unix(0, next).UTC()
}

func nameAndLabels(rule Rule) string {
	return rule.Name() + rule.Labels().String()
}

// CopyState copies the alerting rule and staleness related state from the given group.
//
// Rules are matched based on their name and labels. If there are duplicates, the
// first is matched with the first, second with the second etc.
func (g *Group) CopyState(from *Group) {
	g.evaluationTime = from.evaluationTime
	g.lastEvaluation = from.lastEvaluation

	ruleMap := make(map[string][]int, len(from.rules))

	for fi, fromRule := range from.rules {
		nameAndLabels := nameAndLabels(fromRule)
		l := ruleMap[nameAndLabels]
		ruleMap[nameAndLabels] = append(l, fi)
	}

	for i, rule := range g.rules {
		nameAndLabels := nameAndLabels(rule)
		indexes := ruleMap[nameAndLabels]
		if len(indexes) == 0 {
			continue
		}
		fi := indexes[0]
		g.seriesInPreviousEval[i] = from.seriesInPreviousEval[fi]
		ruleMap[nameAndLabels] = indexes[1:]

		ar, ok := rule.(*AlertingRule)
		if !ok {
			continue
		}
		far, ok := from.rules[fi].(*AlertingRule)
		if !ok {
			continue
		}

		for fp, a := range far.active {
			ar.active[fp] = a
		}
	}

	// Handle deleted and unmatched duplicate rules.
	g.staleSeries = from.staleSeries
	for fi, fromRule := range from.rules {
		nameAndLabels := nameAndLabels(fromRule)
		l := ruleMap[nameAndLabels]
		if len(l) != 0 {
			for _, series := range from.seriesInPreviousEval[fi] {
				g.staleSeries = append(g.staleSeries, series)
			}
		}
	}
}

// Eval runs a single evaluation cycle in which all rules are evaluated sequentially.
func (g *Group) Eval(ctx context.Context, ts time.Time) {
	var samplesTotal atomic.Float64
	for i, rule := range g.rules {
		select {
		case <-g.done:
			return
		default:
		}

<<<<<<< HEAD
		eval := func(i int, rule Rule, async bool) {
			defer func() {
				if async {
					g.opts.RuleConcurrencyController.Done()
				}
			}()

=======
		func(i int, rule Rule) {
			logger := log.WithPrefix(g.logger, "name", rule.Name(), "index", i)
>>>>>>> 8c560c96
			ctx, sp := otel.Tracer("").Start(ctx, "rule")
			sp.SetAttributes(attribute.String("name", rule.Name()))
			defer func(t time.Time) {
				sp.End()

				since := time.Since(t)
				g.metrics.EvalDuration.Observe(since.Seconds())
				rule.SetEvaluationDuration(since)
				rule.SetEvaluationTimestamp(t)
			}(time.Now())

			if sp.SpanContext().IsSampled() && sp.SpanContext().HasTraceID() {
				logger = log.WithPrefix(logger, "traceID", sp.SpanContext().TraceID())
			}

			g.metrics.EvalTotal.WithLabelValues(GroupKey(g.File(), g.Name())).Inc()

			vector, err := rule.Eval(ctx, ts, g.opts.QueryFunc, g.opts.ExternalURL, g.Limit())
			if err != nil {
				rule.SetHealth(HealthBad)
				rule.SetLastError(err)
				sp.SetStatus(codes.Error, err.Error())
				g.metrics.EvalFailures.WithLabelValues(GroupKey(g.File(), g.Name())).Inc()

				// Canceled queries are intentional termination of queries. This normally
				// happens on shutdown and thus we skip logging of any errors here.
				var eqc promql.ErrQueryCanceled
				if !errors.As(err, &eqc) {
					level.Warn(logger).Log("msg", "Evaluating rule failed", "rule", rule, "err", err)
				}
				return
			}
			rule.SetHealth(HealthGood)
			rule.SetLastError(nil)
			samplesTotal.Add(float64(len(vector)))

			if ar, ok := rule.(*AlertingRule); ok {
				ar.sendAlerts(ctx, ts, g.opts.ResendDelay, g.interval, g.opts.NotifyFunc)
			}
			var (
				numOutOfOrder = 0
				numTooOld     = 0
				numDuplicates = 0
			)

			app := g.opts.Appendable.Appender(ctx)
			seriesReturned := make(map[string]labels.Labels, len(g.seriesInPreviousEval[i]))
			defer func() {
				if err := app.Commit(); err != nil {
					rule.SetHealth(HealthBad)
					rule.SetLastError(err)
					sp.SetStatus(codes.Error, err.Error())
					g.metrics.EvalFailures.WithLabelValues(GroupKey(g.File(), g.Name())).Inc()

					level.Warn(logger).Log("msg", "Rule sample appending failed", "err", err)
					return
				}
				g.seriesInPreviousEval[i] = seriesReturned
			}()

			for _, s := range vector {
				if s.H != nil {
					_, err = app.AppendHistogram(0, s.Metric, s.T, nil, s.H)
				} else {
					_, err = app.Append(0, s.Metric, s.T, s.F)
				}

				if err != nil {
					rule.SetHealth(HealthBad)
					rule.SetLastError(err)
					sp.SetStatus(codes.Error, err.Error())
					unwrappedErr := errors.Unwrap(err)
					if unwrappedErr == nil {
						unwrappedErr = err
					}
					switch {
					case errors.Is(unwrappedErr, storage.ErrOutOfOrderSample):
						numOutOfOrder++
						level.Debug(logger).Log("msg", "Rule evaluation result discarded", "err", err, "sample", s)
					case errors.Is(unwrappedErr, storage.ErrTooOldSample):
						numTooOld++
						level.Debug(logger).Log("msg", "Rule evaluation result discarded", "err", err, "sample", s)
					case errors.Is(unwrappedErr, storage.ErrDuplicateSampleForTimestamp):
						numDuplicates++
						level.Debug(logger).Log("msg", "Rule evaluation result discarded", "err", err, "sample", s)
					default:
						level.Warn(logger).Log("msg", "Rule evaluation result discarded", "err", err, "sample", s)
					}
				} else {
					buf := [1024]byte{}
					seriesReturned[string(s.Metric.Bytes(buf[:]))] = s.Metric
				}
			}
			if numOutOfOrder > 0 {
				level.Warn(logger).Log("msg", "Error on ingesting out-of-order result from rule evaluation", "numDropped", numOutOfOrder)
			}
			if numTooOld > 0 {
				level.Warn(logger).Log("msg", "Error on ingesting too old result from rule evaluation", "numDropped", numTooOld)
			}
			if numDuplicates > 0 {
				level.Warn(logger).Log("msg", "Error on ingesting results from rule evaluation with different value but same timestamp", "numDropped", numDuplicates)
			}

			for metric, lset := range g.seriesInPreviousEval[i] {
				if _, ok := seriesReturned[metric]; !ok {
					// Series no longer exposed, mark it stale.
					_, err = app.Append(0, lset, timestamp.FromTime(ts), math.Float64frombits(value.StaleNaN))
					unwrappedErr := errors.Unwrap(err)
					if unwrappedErr == nil {
						unwrappedErr = err
					}
					switch {
					case unwrappedErr == nil:
					case errors.Is(unwrappedErr, storage.ErrOutOfOrderSample),
						errors.Is(unwrappedErr, storage.ErrTooOldSample),
						errors.Is(unwrappedErr, storage.ErrDuplicateSampleForTimestamp):
						// Do not count these in logging, as this is expected if series
						// is exposed from a different rule.
					default:
						level.Warn(logger).Log("msg", "Adding stale sample failed", "sample", lset.String(), "err", err)
					}
				}
			}
		}

		// If the rule has no dependencies, it can run concurrently because no other rules in this group depend on its output.
		// Try run concurrently if there are slots available.
		ctrl := g.opts.RuleConcurrencyController
		if ctrl != nil && ctrl.RuleEligible(g, rule) && ctrl.Allow() {
			go eval(i, rule, true)
		} else {
			eval(i, rule, false)
		}
	}

	if g.metrics != nil {
		g.metrics.GroupSamples.WithLabelValues(GroupKey(g.File(), g.Name())).Set(samplesTotal.Load())
	}
	g.cleanupStaleSeries(ctx, ts)
}

func (g *Group) cleanupStaleSeries(ctx context.Context, ts time.Time) {
	if len(g.staleSeries) == 0 {
		return
	}
	app := g.opts.Appendable.Appender(ctx)
	for _, s := range g.staleSeries {
		// Rule that produced series no longer configured, mark it stale.
		_, err := app.Append(0, s, timestamp.FromTime(ts), math.Float64frombits(value.StaleNaN))
		unwrappedErr := errors.Unwrap(err)
		if unwrappedErr == nil {
			unwrappedErr = err
		}
		switch {
		case unwrappedErr == nil:
		case errors.Is(unwrappedErr, storage.ErrOutOfOrderSample),
			errors.Is(unwrappedErr, storage.ErrTooOldSample),
			errors.Is(unwrappedErr, storage.ErrDuplicateSampleForTimestamp):
			// Do not count these in logging, as this is expected if series
			// is exposed from a different rule.
		default:
			level.Warn(g.logger).Log("msg", "Adding stale sample for previous configuration failed", "sample", s, "err", err)
		}
	}
	if err := app.Commit(); err != nil {
		level.Warn(g.logger).Log("msg", "Stale sample appending for previous configuration failed", "err", err)
	} else {
		g.staleSeries = nil
	}
}

// RestoreForState restores the 'for' state of the alerts
// by looking up last ActiveAt from storage.
func (g *Group) RestoreForState(ts time.Time) {
	maxtMS := int64(model.TimeFromUnixNano(ts.UnixNano()))
	// We allow restoration only if alerts were active before after certain time.
	mint := ts.Add(-g.opts.OutageTolerance)
	mintMS := int64(model.TimeFromUnixNano(mint.UnixNano()))
	q, err := g.opts.Queryable.Querier(mintMS, maxtMS)
	if err != nil {
		level.Error(g.logger).Log("msg", "Failed to get Querier", "err", err)
		return
	}
	defer func() {
		if err := q.Close(); err != nil {
			level.Error(g.logger).Log("msg", "Failed to close Querier", "err", err)
		}
	}()

	for _, rule := range g.Rules() {
		alertRule, ok := rule.(*AlertingRule)
		if !ok {
			continue
		}

		alertHoldDuration := alertRule.HoldDuration()
		if alertHoldDuration < g.opts.ForGracePeriod {
			// If alertHoldDuration is already less than grace period, we would not
			// like to make it wait for `g.opts.ForGracePeriod` time before firing.
			// Hence we skip restoration, which will make it wait for alertHoldDuration.
			alertRule.SetRestored(true)
			continue
		}

		alertRule.ForEachActiveAlert(func(a *Alert) {
			var s storage.Series

			s, err := alertRule.QueryforStateSeries(g.opts.Context, a, q)
			if err != nil {
				// Querier Warnings are ignored. We do not care unless we have an error.
				level.Error(g.logger).Log(
					"msg", "Failed to restore 'for' state",
					labels.AlertName, alertRule.Name(),
					"stage", "Select",
					"err", err,
				)
				return
			}

			if s == nil {
				return
			}

			// Series found for the 'for' state.
			var t int64
			var v float64
			it := s.Iterator(nil)
			for it.Next() == chunkenc.ValFloat {
				t, v = it.At()
			}
			if it.Err() != nil {
				level.Error(g.logger).Log("msg", "Failed to restore 'for' state",
					labels.AlertName, alertRule.Name(), "stage", "Iterator", "err", it.Err())
				return
			}
			if value.IsStaleNaN(v) { // Alert was not active.
				return
			}

			downAt := time.Unix(t/1000, 0).UTC()
			restoredActiveAt := time.Unix(int64(v), 0).UTC()
			timeSpentPending := downAt.Sub(restoredActiveAt)
			timeRemainingPending := alertHoldDuration - timeSpentPending

			switch {
			case timeRemainingPending <= 0:
				// It means that alert was firing when prometheus went down.
				// In the next Eval, the state of this alert will be set back to
				// firing again if it's still firing in that Eval.
				// Nothing to be done in this case.
			case timeRemainingPending < g.opts.ForGracePeriod:
				// (new) restoredActiveAt = (ts + m.opts.ForGracePeriod) - alertHoldDuration
				//                            /* new firing time */      /* moving back by hold duration */
				//
				// Proof of correctness:
				// firingTime = restoredActiveAt.Add(alertHoldDuration)
				//            = ts + m.opts.ForGracePeriod - alertHoldDuration + alertHoldDuration
				//            = ts + m.opts.ForGracePeriod
				//
				// Time remaining to fire = firingTime.Sub(ts)
				//                        = (ts + m.opts.ForGracePeriod) - ts
				//                        = m.opts.ForGracePeriod
				restoredActiveAt = ts.Add(g.opts.ForGracePeriod).Add(-alertHoldDuration)
			default:
				// By shifting ActiveAt to the future (ActiveAt + some_duration),
				// the total pending time from the original ActiveAt
				// would be `alertHoldDuration + some_duration`.
				// Here, some_duration = downDuration.
				downDuration := ts.Sub(downAt)
				restoredActiveAt = restoredActiveAt.Add(downDuration)
			}

			a.ActiveAt = restoredActiveAt
			level.Debug(g.logger).Log("msg", "'for' state restored",
				labels.AlertName, alertRule.Name(), "restored_time", a.ActiveAt.Format(time.RFC850),
				"labels", a.Labels.String())
		})

		alertRule.SetRestored(true)
	}
}

// Equals return if two groups are the same.
func (g *Group) Equals(ng *Group) bool {
	if g.name != ng.name {
		return false
	}

	if g.file != ng.file {
		return false
	}

	if g.interval != ng.interval {
		return false
	}

	if g.limit != ng.limit {
		return false
	}

	if len(g.rules) != len(ng.rules) {
		return false
	}

	for i, gr := range g.rules {
		if gr.String() != ng.rules[i].String() {
			return false
		}
	}

	return true
}

// GroupKey group names need not be unique across filenames.
func GroupKey(file, name string) string {
	return file + ";" + name
}

// Constants for instrumentation.
const namespace = "prometheus"

// Metrics for rule evaluation.
type Metrics struct {
	EvalDuration        prometheus.Summary
	IterationDuration   prometheus.Summary
	IterationsMissed    *prometheus.CounterVec
	IterationsScheduled *prometheus.CounterVec
	EvalTotal           *prometheus.CounterVec
	EvalFailures        *prometheus.CounterVec
	GroupInterval       *prometheus.GaugeVec
	GroupLastEvalTime   *prometheus.GaugeVec
	GroupLastDuration   *prometheus.GaugeVec
	GroupRules          *prometheus.GaugeVec
	GroupSamples        *prometheus.GaugeVec
}

// NewGroupMetrics creates a new instance of Metrics and registers it with the provided registerer,
// if not nil.
func NewGroupMetrics(reg prometheus.Registerer) *Metrics {
	m := &Metrics{
		EvalDuration: prometheus.NewSummary(
			prometheus.SummaryOpts{
				Namespace:  namespace,
				Name:       "rule_evaluation_duration_seconds",
				Help:       "The duration for a rule to execute.",
				Objectives: map[float64]float64{0.5: 0.05, 0.9: 0.01, 0.99: 0.001},
			}),
		IterationDuration: prometheus.NewSummary(prometheus.SummaryOpts{
			Namespace:  namespace,
			Name:       "rule_group_duration_seconds",
			Help:       "The duration of rule group evaluations.",
			Objectives: map[float64]float64{0.01: 0.001, 0.05: 0.005, 0.5: 0.05, 0.90: 0.01, 0.99: 0.001},
		}),
		IterationsMissed: prometheus.NewCounterVec(
			prometheus.CounterOpts{
				Namespace: namespace,
				Name:      "rule_group_iterations_missed_total",
				Help:      "The total number of rule group evaluations missed due to slow rule group evaluation.",
			},
			[]string{"rule_group"},
		),
		IterationsScheduled: prometheus.NewCounterVec(
			prometheus.CounterOpts{
				Namespace: namespace,
				Name:      "rule_group_iterations_total",
				Help:      "The total number of scheduled rule group evaluations, whether executed or missed.",
			},
			[]string{"rule_group"},
		),
		EvalTotal: prometheus.NewCounterVec(
			prometheus.CounterOpts{
				Namespace: namespace,
				Name:      "rule_evaluations_total",
				Help:      "The total number of rule evaluations.",
			},
			[]string{"rule_group"},
		),
		EvalFailures: prometheus.NewCounterVec(
			prometheus.CounterOpts{
				Namespace: namespace,
				Name:      "rule_evaluation_failures_total",
				Help:      "The total number of rule evaluation failures.",
			},
			[]string{"rule_group"},
		),
		GroupInterval: prometheus.NewGaugeVec(
			prometheus.GaugeOpts{
				Namespace: namespace,
				Name:      "rule_group_interval_seconds",
				Help:      "The interval of a rule group.",
			},
			[]string{"rule_group"},
		),
		GroupLastEvalTime: prometheus.NewGaugeVec(
			prometheus.GaugeOpts{
				Namespace: namespace,
				Name:      "rule_group_last_evaluation_timestamp_seconds",
				Help:      "The timestamp of the last rule group evaluation in seconds.",
			},
			[]string{"rule_group"},
		),
		GroupLastDuration: prometheus.NewGaugeVec(
			prometheus.GaugeOpts{
				Namespace: namespace,
				Name:      "rule_group_last_duration_seconds",
				Help:      "The duration of the last rule group evaluation.",
			},
			[]string{"rule_group"},
		),
		GroupRules: prometheus.NewGaugeVec(
			prometheus.GaugeOpts{
				Namespace: namespace,
				Name:      "rule_group_rules",
				Help:      "The number of rules.",
			},
			[]string{"rule_group"},
		),
		GroupSamples: prometheus.NewGaugeVec(
			prometheus.GaugeOpts{
				Namespace: namespace,
				Name:      "rule_group_last_evaluation_samples",
				Help:      "The number of samples returned during the last rule group evaluation.",
			},
			[]string{"rule_group"},
		),
	}

	if reg != nil {
		reg.MustRegister(
			m.EvalDuration,
			m.IterationDuration,
			m.IterationsMissed,
			m.IterationsScheduled,
			m.EvalTotal,
			m.EvalFailures,
			m.GroupInterval,
			m.GroupLastEvalTime,
			m.GroupLastDuration,
			m.GroupRules,
			m.GroupSamples,
		)
	}

	return m
}

// dependencyMap is a data-structure which contains the relationships between rules within a group.
// It is used to describe the dependency associations between rules in a group whereby one rule uses the
// output metric produced by another rule in its expression (i.e. as its "input").
type dependencyMap map[Rule][]Rule

// dependents returns the count of rules which use the output of the given rule as one of their inputs.
func (m dependencyMap) dependents(r Rule) int {
	return len(m[r])
}

// dependencies returns the count of rules on which the given rule is dependent for input.
func (m dependencyMap) dependencies(r Rule) int {
	if len(m) == 0 {
		return 0
	}

	var count int
	for _, children := range m {
		for _, child := range children {
			if child == r {
				count++
			}
		}
	}

	return count
}

// isIndependent determines whether the given rule is not dependent on another rule for its input, nor is any other rule
// dependent on its output.
func (m dependencyMap) isIndependent(r Rule) bool {
	if m == nil {
		return false
	}

	return m.dependents(r)+m.dependencies(r) == 0
}

// buildDependencyMap builds a data-structure which contains the relationships between rules within a group.
//
// Alert rules, by definition, cannot have any dependents - but they can have dependencies. Any recording rule on whose
// output an Alert rule depends will not be able to run concurrently.
//
// There is a class of rule expressions which are considered "indeterminate", because either relationships cannot be
// inferred, or concurrent evaluation of rules depending on these series would produce undefined/unexpected behaviour:
//   - wildcard queriers like {cluster="prod1"} which would match every series with that label selector
//   - any "meta" series (series produced by Prometheus itself) like ALERTS, ALERTS_FOR_STATE
//
// Rules which are independent can run concurrently with no side-effects.
func buildDependencyMap(rules []Rule) dependencyMap {
	dependencies := make(dependencyMap)

	if len(rules) <= 1 {
		// No relationships if group has 1 or fewer rules.
		return nil
	}

	inputs := make(map[string][]Rule, len(rules))
	outputs := make(map[string][]Rule, len(rules))

	var indeterminate bool

	for _, rule := range rules {
		rule := rule

		name := rule.Name()
		outputs[name] = append(outputs[name], rule)

		parser.Inspect(rule.Query(), func(node parser.Node, path []parser.Node) error {
			if n, ok := node.(*parser.VectorSelector); ok {
				// A wildcard metric expression means we cannot reliably determine if this rule depends on any other,
				// which means we cannot safely run any rules concurrently.
				if n.Name == "" && len(n.LabelMatchers) > 0 {
					indeterminate = true
					return nil
				}

				// Rules which depend on "meta-metrics" like ALERTS and ALERTS_FOR_STATE will have undefined behaviour
				// if they run concurrently.
				if n.Name == alertMetricName || n.Name == alertForStateMetricName {
					indeterminate = true
					return nil
				}

				inputs[n.Name] = append(inputs[n.Name], rule)
			}
			return nil
		})
	}

	if indeterminate {
		return nil
	}

	if len(inputs) == 0 || len(outputs) == 0 {
		// No relationships can be inferred.
		return nil
	}

	for output, outRules := range outputs {
		for _, outRule := range outRules {
			if rs, found := inputs[output]; found && len(rs) > 0 {
				dependencies[outRule] = append(dependencies[outRule], rs...)
			}
		}
	}

	return dependencies
}<|MERGE_RESOLUTION|>--- conflicted
+++ resolved
@@ -432,7 +432,6 @@
 		default:
 		}
 
-<<<<<<< HEAD
 		eval := func(i int, rule Rule, async bool) {
 			defer func() {
 				if async {
@@ -440,10 +439,7 @@
 				}
 			}()
 
-=======
-		func(i int, rule Rule) {
 			logger := log.WithPrefix(g.logger, "name", rule.Name(), "index", i)
->>>>>>> 8c560c96
 			ctx, sp := otel.Tracer("").Start(ctx, "rule")
 			sp.SetAttributes(attribute.String("name", rule.Name()))
 			defer func(t time.Time) {
