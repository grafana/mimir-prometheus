// Copyright 2013 The Prometheus Authors
// Licensed under the Apache License, Version 2.0 (the "License");
// you may not use this file except in compliance with the License.
// You may obtain a copy of the License at
//
// http://www.apache.org/licenses/LICENSE-2.0
//
// Unless required by applicable law or agreed to in writing, software
// distributed under the License is distributed on an "AS IS" BASIS,
// WITHOUT WARRANTIES OR CONDITIONS OF ANY KIND, either express or implied.
// See the License for the specific language governing permissions and
// limitations under the License.

package rules

import (
	"context"
	"errors"
	"log/slog"
	"math"
	"slices"
	"strings"
	"sync"
	"time"

	"go.opentelemetry.io/otel"
	"go.opentelemetry.io/otel/attribute"
	"go.opentelemetry.io/otel/codes"
	"go.uber.org/atomic"

	"github.com/prometheus/prometheus/promql/parser"

	"github.com/prometheus/client_golang/prometheus"
	"github.com/prometheus/common/model"
	"github.com/prometheus/common/promslog"

	"github.com/prometheus/prometheus/model/labels"
	"github.com/prometheus/prometheus/model/timestamp"
	"github.com/prometheus/prometheus/model/value"
	"github.com/prometheus/prometheus/promql"
	"github.com/prometheus/prometheus/storage"
	"github.com/prometheus/prometheus/tsdb/chunkenc"
)

// Group is a set of rules that have a logical relation.
type Group struct {
	name                  string
	file                  string
	interval              time.Duration
	queryOffset           *time.Duration
	limit                 int
	rules                 []Rule
	sourceTenants         []string
	seriesInPreviousEval  []map[string]labels.Labels // One per Rule.
	staleSeries           []labels.Labels
	opts                  *ManagerOptions
	mtx                   sync.Mutex
	evaluationTime        time.Duration // Time it took to evaluate the group.
	evaluationRuleTimeSum time.Duration // Sum of time it took to evaluate each rule in the group.
	lastEvaluation        time.Time     // Wall-clock time of most recent evaluation.
	lastEvalTimestamp     time.Time     // Time slot used for most recent evaluation.

	shouldRestore bool

	markStale   bool
	done        chan struct{}
	terminated  chan struct{}
	managerDone chan struct{}

	logger *slog.Logger

	metrics *Metrics

	// Rule group evaluation iteration function,
	// defaults to DefaultEvalIterationFunc.
	evalIterationFunc GroupEvalIterationFunc

	// concurrencyController controls the rules evaluation concurrency.
	concurrencyController         RuleConcurrencyController
	appOpts                       *storage.AppendOptions
	alignEvaluationTimeOnInterval bool
}

// GroupEvalIterationFunc is used to implement and extend rule group
// evaluation iteration logic. It is configured in Group.evalIterationFunc,
// and periodically invoked at each group evaluation interval to
// evaluate the rules in the group at that point in time.
// DefaultEvalIterationFunc is the default implementation.
type GroupEvalIterationFunc func(ctx context.Context, g *Group, evalTimestamp time.Time)

type GroupOptions struct {
	Name, File                    string
	Interval                      time.Duration
	Limit                         int
	Rules                         []Rule
	SourceTenants                 []string
	ShouldRestore                 bool
	Opts                          *ManagerOptions
	QueryOffset                   *time.Duration
	done                          chan struct{}
	EvalIterationFunc             GroupEvalIterationFunc
	AlignEvaluationTimeOnInterval bool
}

// NewGroup makes a new Group with the given name, options, and rules.
func NewGroup(o GroupOptions) *Group {
	opts := o.Opts
	if opts == nil {
		opts = &ManagerOptions{}
	}
	metrics := opts.Metrics
	if metrics == nil {
		metrics = NewGroupMetrics(opts.Registerer)
	}

	key := GroupKey(o.File, o.Name)
	metrics.IterationsMissed.WithLabelValues(key)
	metrics.IterationsScheduled.WithLabelValues(key)
	metrics.EvalTotal.WithLabelValues(key)
	metrics.EvalFailures.WithLabelValues(key)
	metrics.GroupLastEvalTime.WithLabelValues(key)
	metrics.GroupLastDuration.WithLabelValues(key)
	metrics.GroupLastRuleDurationSum.WithLabelValues(key)
	metrics.GroupRules.WithLabelValues(key).Set(float64(len(o.Rules)))
	metrics.GroupSamples.WithLabelValues(key)
	metrics.GroupInterval.WithLabelValues(key).Set(o.Interval.Seconds())

	evalIterationFunc := o.EvalIterationFunc
	if evalIterationFunc == nil {
		evalIterationFunc = DefaultEvalIterationFunc
	}

	concurrencyController := opts.RuleConcurrencyController
	if concurrencyController == nil {
		concurrencyController = sequentialRuleEvalController{}
	}

	if opts.Logger == nil {
		opts.Logger = promslog.NewNopLogger()
	}

	return &Group{
		name:                          o.Name,
		file:                          o.File,
		interval:                      o.Interval,
		queryOffset:                   o.QueryOffset,
		limit:                         o.Limit,
		rules:                         o.Rules,
		shouldRestore:                 o.ShouldRestore,
		opts:                          opts,
		sourceTenants:                 o.SourceTenants,
		seriesInPreviousEval:          make([]map[string]labels.Labels, len(o.Rules)),
		done:                          make(chan struct{}),
		managerDone:                   o.done,
		terminated:                    make(chan struct{}),
		logger:                        opts.Logger.With("file", o.File, "group", o.Name),
		metrics:                       metrics,
		evalIterationFunc:             evalIterationFunc,
		concurrencyController:         concurrencyController,
		appOpts:                       &storage.AppendOptions{DiscardOutOfOrder: true},
		alignEvaluationTimeOnInterval: o.AlignEvaluationTimeOnInterval,
	}
}

// Name returns the group name.
func (g *Group) Name() string { return g.name }

// File returns the group's file.
func (g *Group) File() string { return g.file }

// Rules returns the group's rules.
func (g *Group) Rules(matcherSets ...[]*labels.Matcher) []Rule {
	if len(matcherSets) == 0 {
		return g.rules
	}
	var rules []Rule
	for _, rule := range g.rules {
		if matchesMatcherSets(matcherSets, rule.Labels()) {
			rules = append(rules, rule)
		}
	}
	return rules
}

func matches(lbls labels.Labels, matchers ...*labels.Matcher) bool {
	for _, m := range matchers {
		if v := lbls.Get(m.Name); !m.Matches(v) {
			return false
		}
	}
	return true
}

// matchesMatcherSets ensures all matches in each matcher set are ANDed and the set of those is ORed.
func matchesMatcherSets(matcherSets [][]*labels.Matcher, lbls labels.Labels) bool {
	if len(matcherSets) == 0 {
		return true
	}

	var ok bool
	for _, matchers := range matcherSets {
		if matches(lbls, matchers...) {
			ok = true
		}
	}
	return ok
}

// Queryable returns the group's queryable.
func (g *Group) Queryable() storage.Queryable { return g.opts.Queryable }

// Context returns the group's context.
func (g *Group) Context() context.Context { return g.opts.Context }

// Interval returns the group's interval.
func (g *Group) Interval() time.Duration { return g.interval }

// Limit returns the group's limit.
func (g *Group) Limit() int { return g.limit }

// SourceTenants returns the source tenants for the group.
// If it's empty or nil, then the owning user/tenant is considered to be the source tenant.
func (g *Group) SourceTenants() []string { return g.sourceTenants }

func (g *Group) Logger() *slog.Logger { return g.logger }

func (g *Group) run(ctx context.Context) {
	defer close(g.terminated)

	// Wait an initial amount to have consistently slotted intervals.
	evalTimestamp := g.EvalTimestamp(time.Now().UnixNano()).Add(g.interval)
	select {
	case <-time.After(time.Until(evalTimestamp)):
	case <-g.done:
		return
	}

	ctx = promql.NewOriginContext(ctx, map[string]interface{}{
		"ruleGroup": map[string]string{
			"file": g.File(),
			"name": g.Name(),
		},
	})

	// The assumption here is that since the ticker was started after having
	// waited for `evalTimestamp` to pass, the ticks will trigger soon
	// after each `evalTimestamp + N * g.interval` occurrence.
	tick := time.NewTicker(g.interval)
	defer tick.Stop()

	defer func() {
		if !g.markStale {
			return
		}
		go func(now time.Time) {
			for _, rule := range g.seriesInPreviousEval {
				for _, r := range rule {
					g.staleSeries = append(g.staleSeries, r)
				}
			}
			// That can be garbage collected at this point.
			g.seriesInPreviousEval = nil
			// Wait for 2 intervals to give the opportunity to renamed rules
			// to insert new series in the tsdb. At this point if there is a
			// renamed rule, it should already be started.
			select {
			case <-g.managerDone:
			case <-time.After(2 * g.interval):
				g.cleanupStaleSeries(ctx, now)
			}
		}(time.Now())
	}()

	g.evalIterationFunc(ctx, g, evalTimestamp)
	if g.shouldRestore {
		// If we have to restore, we wait for another Eval to finish.
		// The reason behind this is, during first eval (or before it)
		// we might not have enough data scraped, and recording rules would not
		// have updated the latest values, on which some alerts might depend.
		select {
		case <-g.done:
			return
		case <-tick.C:
			missed := (time.Since(evalTimestamp) / g.interval) - 1
			if missed > 0 {
				g.metrics.IterationsMissed.WithLabelValues(GroupKey(g.file, g.name)).Add(float64(missed))
				g.metrics.IterationsScheduled.WithLabelValues(GroupKey(g.file, g.name)).Add(float64(missed))
			}
			evalTimestamp = evalTimestamp.Add((missed + 1) * g.interval)
			g.evalIterationFunc(ctx, g, evalTimestamp)
		}

		restoreStartTime := time.Now()
		g.RestoreForState(restoreStartTime)
		totalRestoreTimeSeconds := time.Since(restoreStartTime).Seconds()
		g.metrics.GroupLastRestoreDuration.WithLabelValues(GroupKey(g.file, g.name)).Set(totalRestoreTimeSeconds)
		g.logger.Debug("'for' state restoration completed", "duration_seconds", totalRestoreTimeSeconds)
		g.shouldRestore = false
	}

	for {
		select {
		case <-g.done:
			return
		default:
			select {
			case <-g.done:
				return
			case <-tick.C:
				missed := (time.Since(evalTimestamp) / g.interval) - 1
				if missed > 0 {
					g.metrics.IterationsMissed.WithLabelValues(GroupKey(g.file, g.name)).Add(float64(missed))
					g.metrics.IterationsScheduled.WithLabelValues(GroupKey(g.file, g.name)).Add(float64(missed))
				}
				evalTimestamp = evalTimestamp.Add((missed + 1) * g.interval)

				g.evalIterationFunc(ctx, g, evalTimestamp)
			}
		}
	}
}

func (g *Group) stop() {
	close(g.done)
	<-g.terminated
}

func (g *Group) hash() uint64 {
	l := labels.New(
		labels.Label{Name: "name", Value: g.name},
		labels.Label{Name: "file", Value: g.file},
	)
	return l.Hash()
}

// AlertingRules returns the list of the group's alerting rules.
func (g *Group) AlertingRules() []*AlertingRule {
	g.mtx.Lock()
	defer g.mtx.Unlock()

	var alerts []*AlertingRule
	for _, rule := range g.rules {
		if alertingRule, ok := rule.(*AlertingRule); ok {
			alerts = append(alerts, alertingRule)
		}
	}
	slices.SortFunc(alerts, func(a, b *AlertingRule) int {
		if a.State() == b.State() {
			return strings.Compare(a.Name(), b.Name())
		}
		return int(b.State() - a.State())
	})
	return alerts
}

// HasAlertingRules returns true if the group contains at least one AlertingRule.
func (g *Group) HasAlertingRules() bool {
	g.mtx.Lock()
	defer g.mtx.Unlock()

	for _, rule := range g.rules {
		if _, ok := rule.(*AlertingRule); ok {
			return true
		}
	}
	return false
}

// GetEvaluationTime returns the time in seconds it took to evaluate the rule group.
func (g *Group) GetEvaluationTime() time.Duration {
	g.mtx.Lock()
	defer g.mtx.Unlock()
	return g.evaluationTime
}

// setEvaluationTime sets the time in seconds the last evaluation took.
func (g *Group) setEvaluationTime(dur time.Duration) {
	g.metrics.GroupLastDuration.WithLabelValues(GroupKey(g.file, g.name)).Set(dur.Seconds())

	g.mtx.Lock()
	defer g.mtx.Unlock()
	g.evaluationTime = dur
}

// GetRuleEvaluationTimeSum returns the sum of the time it took to evaluate each rule in the group irrespective of concurrency.
func (g *Group) GetRuleEvaluationTimeSum() time.Duration {
	g.mtx.Lock()
	defer g.mtx.Unlock()
	return g.evaluationRuleTimeSum
}

// updateRuleEvaluationTimeSum updates evaluationRuleTimeSum which is the sum of the time it took to evaluate each rule in the group irrespective of concurrency.
// It collects the times from the rules themselves.
func (g *Group) updateRuleEvaluationTimeSum() {
	var sum time.Duration
	for _, rule := range g.rules {
		sum += rule.GetEvaluationDuration()
	}

	g.metrics.GroupLastRuleDurationSum.WithLabelValues(GroupKey(g.file, g.name)).Set(sum.Seconds())

	g.mtx.Lock()
	defer g.mtx.Unlock()
	g.evaluationRuleTimeSum = sum
}

// GetLastEvaluation returns the time the last evaluation of the rule group took place.
func (g *Group) GetLastEvaluation() time.Time {
	g.mtx.Lock()
	defer g.mtx.Unlock()
	return g.lastEvaluation
}

// setLastEvaluation updates evaluationTimestamp to the timestamp of when the rule group was last evaluated.
func (g *Group) setLastEvaluation(ts time.Time) {
	g.metrics.GroupLastEvalTime.WithLabelValues(GroupKey(g.file, g.name)).Set(float64(ts.UnixNano()) / 1e9)

	g.mtx.Lock()
	defer g.mtx.Unlock()
	g.lastEvaluation = ts
}

// GetLastEvalTimestamp returns the timestamp of the last evaluation.
func (g *Group) GetLastEvalTimestamp() time.Time {
	g.mtx.Lock()
	defer g.mtx.Unlock()
	return g.lastEvalTimestamp
}

// setLastEvalTimestamp updates lastEvalTimestamp to the timestamp of the last evaluation.
func (g *Group) setLastEvalTimestamp(ts time.Time) {
	g.mtx.Lock()
	defer g.mtx.Unlock()
	g.lastEvalTimestamp = ts
}

// EvalTimestamp returns the immediately preceding consistently slotted evaluation time.
func (g *Group) EvalTimestamp(startTime int64) time.Time {
	var offset int64
	if !g.alignEvaluationTimeOnInterval {
		offset = int64(g.hash() % uint64(g.interval))
	}
	var (
		// This group's evaluation times differ from the perfect time intervals by `offset` nanoseconds.
		// But we can only use `% interval` to align with the interval. And `% interval` will always
		// align with the perfect time intervals, instead of this group's. Because of this we add
		// `offset` _after_ aligning with the perfect time interval.
		//
		// There can be cases where adding `offset` to the perfect evaluation time can yield a
		// timestamp in the future, which is not what EvalTimestamp should do.
		// So we subtract one `offset` to make sure that `now - (now % interval) + offset` gives an
		// evaluation time in the past.
		adjNow = startTime - offset

		// Adjust to perfect evaluation intervals.
		base = adjNow - (adjNow % int64(g.interval))

		// Add one offset to randomize the evaluation times of this group.
		next = base + offset
	)

	return time.Unix(0, next).UTC()
}

func nameAndLabels(rule Rule) string {
	return rule.Name() + rule.Labels().String()
}

// CopyState copies the alerting rule and staleness related state from the given group.
//
// Rules are matched based on their name and labels. If there are duplicates, the
// first is matched with the first, second with the second etc.
func (g *Group) CopyState(from *Group) {
	g.evaluationTime = from.evaluationTime
	g.lastEvaluation = from.lastEvaluation

	ruleMap := make(map[string][]int, len(from.rules))

	for fi, fromRule := range from.rules {
		nameAndLabels := nameAndLabels(fromRule)
		l := ruleMap[nameAndLabels]
		ruleMap[nameAndLabels] = append(l, fi)
	}

	for i, rule := range g.rules {
		nameAndLabels := nameAndLabels(rule)
		indexes := ruleMap[nameAndLabels]
		if len(indexes) == 0 {
			continue
		}
		fi := indexes[0]
		g.seriesInPreviousEval[i] = from.seriesInPreviousEval[fi]
		ruleMap[nameAndLabels] = indexes[1:]

		ar, ok := rule.(*AlertingRule)
		if !ok {
			continue
		}
		far, ok := from.rules[fi].(*AlertingRule)
		if !ok {
			continue
		}

		for fp, a := range far.active {
			ar.active[fp] = a
		}
	}

	// Handle deleted and unmatched duplicate rules.
	g.staleSeries = from.staleSeries
	for fi, fromRule := range from.rules {
		nameAndLabels := nameAndLabels(fromRule)
		l := ruleMap[nameAndLabels]
		if len(l) != 0 {
			for _, series := range from.seriesInPreviousEval[fi] {
				g.staleSeries = append(g.staleSeries, series)
			}
		}
	}
}

// Eval runs a single evaluation cycle in which all rules are evaluated sequentially.
// Rules can be evaluated concurrently if the `concurrent-rule-eval` feature flag is enabled.
func (g *Group) Eval(ctx context.Context, ts time.Time) {
	var (
<<<<<<< HEAD
		samplesTotal atomic.Float64
		wg           sync.WaitGroup

		ruleQueryOffset = g.QueryOffset()
	)

	for i, rule := range g.rules {
		select {
		case <-g.done:
			// There's a chance that the group is asked to return early. In that case, we should
			// wait for any in-flight rules to finish evaluating before returning so that we can preserve the same semantics.
			// At the time of writing, the main reason for this was to make sure we don't clear seriesInPreviousEval before we're done using it.
			wg.Wait()
			return
		default:
=======
		samplesTotal    atomic.Float64
		ruleQueryOffset = g.QueryOffset()
	)
	eval := func(i int, rule Rule, cleanup func()) {
		if cleanup != nil {
			defer cleanup()
>>>>>>> f7373a1f
		}

		logger := g.logger.With("name", rule.Name(), "index", i)
		ctx, sp := otel.Tracer("").Start(ctx, "rule")
		sp.SetAttributes(attribute.String("name", rule.Name()))
		defer func(t time.Time) {
			sp.End()

			since := time.Since(t)
			g.metrics.EvalDuration.Observe(since.Seconds())
			rule.SetEvaluationDuration(since)
			rule.SetEvaluationTimestamp(t)
		}(time.Now())

		if sp.SpanContext().IsSampled() && sp.SpanContext().HasTraceID() {
			logger = logger.With("trace_id", sp.SpanContext().TraceID())
		}

		g.metrics.EvalTotal.WithLabelValues(GroupKey(g.File(), g.Name())).Inc()

		vector, err := rule.Eval(ctx, ruleQueryOffset, ts, g.opts.QueryFunc, g.opts.ExternalURL, g.Limit())
		if err != nil {
			rule.SetHealth(HealthBad)
			rule.SetLastError(err)
			sp.SetStatus(codes.Error, err.Error())
			g.metrics.EvalFailures.WithLabelValues(GroupKey(g.File(), g.Name())).Inc()

			// Canceled queries are intentional termination of queries. This normally
			// happens on shutdown and thus we skip logging of any errors here.
			var eqc promql.ErrQueryCanceled
			if !errors.As(err, &eqc) {
				logger.Warn("Evaluating rule failed", "rule", rule, "err", err)
			}
			return
		}
		rule.SetHealth(HealthGood)
		rule.SetLastError(nil)
		samplesTotal.Add(float64(len(vector)))

		if ar, ok := rule.(*AlertingRule); ok {
			ar.sendAlerts(ctx, ts, g.opts.ResendDelay, g.interval, g.opts.NotifyFunc)
		}
		var (
			numOutOfOrder = 0
			numTooOld     = 0
			numDuplicates = 0
		)

		app := g.opts.Appendable.Appender(ctx)
		seriesReturned := make(map[string]labels.Labels, len(g.seriesInPreviousEval[i]))
		defer func() {
			if err := app.Commit(); err != nil {
				rule.SetHealth(HealthBad)
				rule.SetLastError(err)
				sp.SetStatus(codes.Error, err.Error())
				g.metrics.EvalFailures.WithLabelValues(GroupKey(g.File(), g.Name())).Inc()

				logger.Warn("Rule sample appending failed", "err", err)
				return
			}
			g.seriesInPreviousEval[i] = seriesReturned
		}()

		for _, s := range vector {
			if s.H != nil {
				_, err = app.AppendHistogram(0, s.Metric, s.T, nil, s.H)
			} else {
				app.SetOptions(g.appOpts)
				_, err = app.Append(0, s.Metric, s.T, s.F)
			}

			if err != nil {
				rule.SetHealth(HealthBad)
				rule.SetLastError(err)
				sp.SetStatus(codes.Error, err.Error())
				unwrappedErr := errors.Unwrap(err)
				if unwrappedErr == nil {
					unwrappedErr = err
				}
<<<<<<< HEAD

				if err != nil {
					rule.SetHealth(HealthBad)
					rule.SetLastError(err)
					sp.SetStatus(codes.Error, err.Error())
					unwrappedErr := errors.Unwrap(err)
					if unwrappedErr == nil {
						unwrappedErr = err
					}
					switch {
					case errors.Is(unwrappedErr, storage.ErrOutOfOrderSample):
						numOutOfOrder++
						logger.Warn("Rule evaluation result discarded", "err", err, "sample", s)
					case errors.Is(unwrappedErr, storage.ErrTooOldSample):
						numTooOld++
						logger.Warn("Rule evaluation result discarded", "err", err, "sample", s)
					case errors.Is(unwrappedErr, storage.ErrDuplicateSampleForTimestamp):
						numDuplicates++
						logger.Warn("Rule evaluation result discarded", "err", err, "sample", s)
					default:
						logger.Warn("Rule evaluation result discarded", "err", err, "sample", s)
					}
				} else {
					buf := [1024]byte{}
					seriesReturned[string(s.Metric.Bytes(buf[:]))] = s.Metric
=======
				switch {
				case errors.Is(unwrappedErr, storage.ErrOutOfOrderSample):
					numOutOfOrder++
					logger.Debug("Rule evaluation result discarded", "err", err, "sample", s)
				case errors.Is(unwrappedErr, storage.ErrTooOldSample):
					numTooOld++
					logger.Debug("Rule evaluation result discarded", "err", err, "sample", s)
				case errors.Is(unwrappedErr, storage.ErrDuplicateSampleForTimestamp):
					numDuplicates++
					logger.Debug("Rule evaluation result discarded", "err", err, "sample", s)
				default:
					logger.Warn("Rule evaluation result discarded", "err", err, "sample", s)
>>>>>>> f7373a1f
				}
			} else {
				buf := [1024]byte{}
				seriesReturned[string(s.Metric.Bytes(buf[:]))] = s.Metric
			}
		}
		if numOutOfOrder > 0 {
			logger.Warn("Error on ingesting out-of-order result from rule evaluation", "num_dropped", numOutOfOrder)
		}
		if numTooOld > 0 {
			logger.Warn("Error on ingesting too old result from rule evaluation", "num_dropped", numTooOld)
		}
		if numDuplicates > 0 {
			logger.Warn("Error on ingesting results from rule evaluation with different value but same timestamp", "num_dropped", numDuplicates)
		}

		for metric, lset := range g.seriesInPreviousEval[i] {
			if _, ok := seriesReturned[metric]; !ok {
				// Series no longer exposed, mark it stale.
				_, err = app.Append(0, lset, timestamp.FromTime(ts.Add(-ruleQueryOffset)), math.Float64frombits(value.StaleNaN))
				unwrappedErr := errors.Unwrap(err)
				if unwrappedErr == nil {
					unwrappedErr = err
				}
				switch {
				case unwrappedErr == nil:
				case errors.Is(unwrappedErr, storage.ErrOutOfOrderSample),
					errors.Is(unwrappedErr, storage.ErrTooOldSample),
					errors.Is(unwrappedErr, storage.ErrDuplicateSampleForTimestamp):
					// Do not count these in logging, as this is expected if series
					// is exposed from a different rule.
				default:
					logger.Warn("Adding stale sample failed", "sample", lset.String(), "err", err)
				}
			}
		}
	}

	var wg sync.WaitGroup
	for i, rule := range g.rules {
		select {
		case <-g.done:
			return
		default:
		}

		if ctrl := g.concurrencyController; ctrl.Allow(ctx, g, rule) {
			wg.Add(1)

			go eval(i, rule, func() {
				wg.Done()
				ctrl.Done(ctx)
			})
		} else {
			eval(i, rule, nil)
		}
	}
	wg.Wait()

	g.metrics.GroupSamples.WithLabelValues(GroupKey(g.File(), g.Name())).Set(samplesTotal.Load())
	g.cleanupStaleSeries(ctx, ts)
}

func (g *Group) QueryOffset() time.Duration {
	if g.queryOffset != nil {
		return *g.queryOffset
	}

	if g.opts.DefaultRuleQueryOffset != nil {
		return g.opts.DefaultRuleQueryOffset()
	}

	return time.Duration(0)
}

func (g *Group) cleanupStaleSeries(ctx context.Context, ts time.Time) {
	if len(g.staleSeries) == 0 {
		return
	}
	app := g.opts.Appendable.Appender(ctx)
	app.SetOptions(g.appOpts)
	queryOffset := g.QueryOffset()
	for _, s := range g.staleSeries {
		// Rule that produced series no longer configured, mark it stale.
		_, err := app.Append(0, s, timestamp.FromTime(ts.Add(-queryOffset)), math.Float64frombits(value.StaleNaN))
		unwrappedErr := errors.Unwrap(err)
		if unwrappedErr == nil {
			unwrappedErr = err
		}
		switch {
		case unwrappedErr == nil:
		case errors.Is(unwrappedErr, storage.ErrOutOfOrderSample),
			errors.Is(unwrappedErr, storage.ErrTooOldSample),
			errors.Is(unwrappedErr, storage.ErrDuplicateSampleForTimestamp):
			// Do not count these in logging, as this is expected if series
			// is exposed from a different rule.
		default:
			g.logger.Warn("Adding stale sample for previous configuration failed", "sample", s, "err", err)
		}
	}
	if err := app.Commit(); err != nil {
		g.logger.Warn("Stale sample appending for previous configuration failed", "err", err)
	} else {
		g.staleSeries = nil
	}
}

// RestoreForState restores the 'for' state of the alerts
// by looking up last ActiveAt from storage.
func (g *Group) RestoreForState(ts time.Time) {
	maxtMS := int64(model.TimeFromUnixNano(ts.UnixNano()))
	// We allow restoration only if alerts were active before after certain time.
	mint := ts.Add(-g.opts.OutageTolerance)
	mintMS := int64(model.TimeFromUnixNano(mint.UnixNano()))
	q, err := g.opts.Queryable.Querier(mintMS, maxtMS)
	if err != nil {
		g.logger.Error("Failed to get Querier", "err", err)
		return
	}
	defer func() {
		if err := q.Close(); err != nil {
			g.logger.Error("Failed to close Querier", "err", err)
		}
	}()

	for _, rule := range g.Rules() {
		alertRule, ok := rule.(*AlertingRule)
		if !ok {
			continue
		}

		alertHoldDuration := alertRule.HoldDuration()
		if alertHoldDuration < g.opts.ForGracePeriod {
			// If alertHoldDuration is already less than grace period, we would not
			// like to make it wait for `g.opts.ForGracePeriod` time before firing.
			// Hence we skip restoration, which will make it wait for alertHoldDuration.
			alertRule.SetRestored(true)
			continue
		}

		sset, err := alertRule.QueryForStateSeries(g.opts.Context, q)
		if err != nil {
			g.logger.Error(
				"Failed to restore 'for' state",
				labels.AlertName, alertRule.Name(),
				"stage", "Select",
				"err", err,
			)
			// Even if we failed to query the `ALERT_FOR_STATE` series, we currently have no way to retry the restore process.
			// So the best we can do is mark the rule as restored and let it eventually fire.
			alertRule.SetRestored(true)
			continue
		}

		// While not technically the same number of series we expect, it's as good of an approximation as any.
		seriesByLabels := make(map[string]storage.Series, alertRule.ActiveAlertsCount())
		for sset.Next() {
			seriesByLabels[sset.At().Labels().DropMetricName().String()] = sset.At()
		}

		// No results for this alert rule.
		if len(seriesByLabels) == 0 {
			g.logger.Debug("No series found to restore the 'for' state of the alert rule", labels.AlertName, alertRule.Name())
			alertRule.SetRestored(true)
			continue
		}

		alertRule.ForEachActiveAlert(func(a *Alert) {
			var s storage.Series

			s, ok := seriesByLabels[a.Labels.String()]
			if !ok {
				return
			}
			// Series found for the 'for' state.
			var t int64
			var v float64
			it := s.Iterator(nil)
			for it.Next() == chunkenc.ValFloat {
				t, v = it.At()
			}
			if it.Err() != nil {
				g.logger.Error("Failed to restore 'for' state",
					labels.AlertName, alertRule.Name(), "stage", "Iterator", "err", it.Err())
				return
			}
			if value.IsStaleNaN(v) { // Alert was not active.
				return
			}

			downAt := time.Unix(t/1000, 0).UTC()
			restoredActiveAt := time.Unix(int64(v), 0).UTC()
			timeSpentPending := downAt.Sub(restoredActiveAt)
			timeRemainingPending := alertHoldDuration - timeSpentPending

			switch {
			case timeRemainingPending <= 0:
				// It means that alert was firing when prometheus went down.
				// In the next Eval, the state of this alert will be set back to
				// firing again if it's still firing in that Eval.
				// Nothing to be done in this case.
			case timeRemainingPending < g.opts.ForGracePeriod:
				// (new) restoredActiveAt = (ts + m.opts.ForGracePeriod) - alertHoldDuration
				//                            /* new firing time */      /* moving back by hold duration */
				//
				// Proof of correctness:
				// firingTime = restoredActiveAt.Add(alertHoldDuration)
				//            = ts + m.opts.ForGracePeriod - alertHoldDuration + alertHoldDuration
				//            = ts + m.opts.ForGracePeriod
				//
				// Time remaining to fire = firingTime.Sub(ts)
				//                        = (ts + m.opts.ForGracePeriod) - ts
				//                        = m.opts.ForGracePeriod
				restoredActiveAt = ts.Add(g.opts.ForGracePeriod).Add(-alertHoldDuration)
			default:
				// By shifting ActiveAt to the future (ActiveAt + some_duration),
				// the total pending time from the original ActiveAt
				// would be `alertHoldDuration + some_duration`.
				// Here, some_duration = downDuration.
				downDuration := ts.Sub(downAt)
				restoredActiveAt = restoredActiveAt.Add(downDuration)
			}

			a.ActiveAt = restoredActiveAt
			g.logger.Debug("'for' state restored",
				labels.AlertName, alertRule.Name(), "restored_time", a.ActiveAt.Format(time.RFC850),
				"labels", a.Labels.String())
		})

		alertRule.SetRestored(true)
	}
}

// Equals return if two groups are the same.
func (g *Group) Equals(ng *Group) bool {
	if g.name != ng.name {
		return false
	}

	if g.file != ng.file {
		return false
	}

	if g.interval != ng.interval {
		return false
	}

	if g.limit != ng.limit {
		return false
	}

	if ((g.queryOffset == nil) != (ng.queryOffset == nil)) || (g.queryOffset != nil && ng.queryOffset != nil && *g.queryOffset != *ng.queryOffset) {
		return false
	}

	if len(g.rules) != len(ng.rules) {
		return false
	}

	if g.alignEvaluationTimeOnInterval != ng.alignEvaluationTimeOnInterval {
		return false
	}

	for i, gr := range g.rules {
		if gr.String() != ng.rules[i].String() {
			return false
		}
	}
	{
		// compare source tenants
		if len(g.sourceTenants) != len(ng.sourceTenants) {
			return false
		}

		copyAndSort := func(x []string) []string {
			copied := make([]string, len(x))
			copy(copied, x)
			slices.Sort(copied)
			return copied
		}

		ngSourceTenantsCopy := copyAndSort(ng.sourceTenants)
		gSourceTenantsCopy := copyAndSort(g.sourceTenants)

		for i := range ngSourceTenantsCopy {
			if gSourceTenantsCopy[i] != ngSourceTenantsCopy[i] {
				return false
			}
		}
	}

	return true
}

// GroupKey group names need not be unique across filenames.
func GroupKey(file, name string) string {
	return file + ";" + name
}

// Constants for instrumentation.
const namespace = "prometheus"

// Metrics for rule evaluation.
type Metrics struct {
	EvalDuration             prometheus.Summary
	IterationDuration        prometheus.Summary
	IterationsMissed         *prometheus.CounterVec
	IterationsScheduled      *prometheus.CounterVec
	EvalTotal                *prometheus.CounterVec
	EvalFailures             *prometheus.CounterVec
	GroupInterval            *prometheus.GaugeVec
	GroupLastEvalTime        *prometheus.GaugeVec
	GroupLastDuration        *prometheus.GaugeVec
	GroupLastRuleDurationSum *prometheus.GaugeVec
	GroupLastRestoreDuration *prometheus.GaugeVec
	GroupRules               *prometheus.GaugeVec
	GroupSamples             *prometheus.GaugeVec
}

// NewGroupMetrics creates a new instance of Metrics and registers it with the provided registerer,
// if not nil.
func NewGroupMetrics(reg prometheus.Registerer) *Metrics {
	m := &Metrics{
		EvalDuration: prometheus.NewSummary(
			prometheus.SummaryOpts{
				Namespace:  namespace,
				Name:       "rule_evaluation_duration_seconds",
				Help:       "The duration for a rule to execute.",
				Objectives: map[float64]float64{0.5: 0.05, 0.9: 0.01, 0.99: 0.001},
			}),
		IterationDuration: prometheus.NewSummary(prometheus.SummaryOpts{
			Namespace:  namespace,
			Name:       "rule_group_duration_seconds",
			Help:       "The duration of rule group evaluations.",
			Objectives: map[float64]float64{0.01: 0.001, 0.05: 0.005, 0.5: 0.05, 0.90: 0.01, 0.99: 0.001},
		}),
		IterationsMissed: prometheus.NewCounterVec(
			prometheus.CounterOpts{
				Namespace: namespace,
				Name:      "rule_group_iterations_missed_total",
				Help:      "The total number of rule group evaluations missed due to slow rule group evaluation.",
			},
			[]string{"rule_group"},
		),
		IterationsScheduled: prometheus.NewCounterVec(
			prometheus.CounterOpts{
				Namespace: namespace,
				Name:      "rule_group_iterations_total",
				Help:      "The total number of scheduled rule group evaluations, whether executed or missed.",
			},
			[]string{"rule_group"},
		),
		EvalTotal: prometheus.NewCounterVec(
			prometheus.CounterOpts{
				Namespace: namespace,
				Name:      "rule_evaluations_total",
				Help:      "The total number of rule evaluations.",
			},
			[]string{"rule_group"},
		),
		EvalFailures: prometheus.NewCounterVec(
			prometheus.CounterOpts{
				Namespace: namespace,
				Name:      "rule_evaluation_failures_total",
				Help:      "The total number of rule evaluation failures.",
			},
			[]string{"rule_group"},
		),
		GroupInterval: prometheus.NewGaugeVec(
			prometheus.GaugeOpts{
				Namespace: namespace,
				Name:      "rule_group_interval_seconds",
				Help:      "The interval of a rule group.",
			},
			[]string{"rule_group"},
		),
		GroupLastEvalTime: prometheus.NewGaugeVec(
			prometheus.GaugeOpts{
				Namespace: namespace,
				Name:      "rule_group_last_evaluation_timestamp_seconds",
				Help:      "The timestamp of the last rule group evaluation in seconds.",
			},
			[]string{"rule_group"},
		),
		GroupLastDuration: prometheus.NewGaugeVec(
			prometheus.GaugeOpts{
				Namespace: namespace,
				Name:      "rule_group_last_duration_seconds",
				Help:      "The duration of the last rule group evaluation.",
			},
			[]string{"rule_group"},
		),
		GroupLastRuleDurationSum: prometheus.NewGaugeVec(
			prometheus.GaugeOpts{
				Namespace: namespace,
				Name:      "rule_group_last_rule_duration_sum_seconds",
				Help:      "The sum of time in seconds it took to evaluate each rule in the group regardless of concurrency. This should be higher than the group duration if rules are evaluated concurrently.",
			},
			[]string{"rule_group"},
		),
		GroupLastRestoreDuration: prometheus.NewGaugeVec(
			prometheus.GaugeOpts{
				Namespace: namespace,
				Name:      "rule_group_last_restore_duration_seconds",
				Help:      "The duration of the last alert rules alerts restoration using the `ALERTS_FOR_STATE` series.",
			},
			[]string{"rule_group"},
		),
		GroupRules: prometheus.NewGaugeVec(
			prometheus.GaugeOpts{
				Namespace: namespace,
				Name:      "rule_group_rules",
				Help:      "The number of rules.",
			},
			[]string{"rule_group"},
		),
		GroupSamples: prometheus.NewGaugeVec(
			prometheus.GaugeOpts{
				Namespace: namespace,
				Name:      "rule_group_last_evaluation_samples",
				Help:      "The number of samples returned during the last rule group evaluation.",
			},
			[]string{"rule_group"},
		),
	}

	if reg != nil {
		reg.MustRegister(
			m.EvalDuration,
			m.IterationDuration,
			m.IterationsMissed,
			m.IterationsScheduled,
			m.EvalTotal,
			m.EvalFailures,
			m.GroupInterval,
			m.GroupLastEvalTime,
			m.GroupLastDuration,
			m.GroupLastRuleDurationSum,
			m.GroupLastRestoreDuration,
			m.GroupRules,
			m.GroupSamples,
		)
	}

	return m
}

// dependencyMap is a data-structure which contains the relationships between rules within a group.
// It is used to describe the dependency associations between rules in a group whereby one rule uses the
// output metric produced by another rule in its expression (i.e. as its "input").
type dependencyMap map[Rule][]Rule

// dependents returns the count of rules which use the output of the given rule as one of their inputs.
func (m dependencyMap) dependents(r Rule) int {
	return len(m[r])
}

// dependencies returns the count of rules on which the given rule is dependent for input.
func (m dependencyMap) dependencies(r Rule) int {
	if len(m) == 0 {
		return 0
	}

	var count int
	for _, children := range m {
		for _, child := range children {
			if child == r {
				count++
			}
		}
	}

	return count
}

// isIndependent determines whether the given rule is not dependent on another rule for its input, nor is any other rule
// dependent on its output.
func (m dependencyMap) isIndependent(r Rule) bool {
	if m == nil {
		return false
	}

	return m.dependents(r)+m.dependencies(r) == 0
}

// buildDependencyMap builds a data-structure which contains the relationships between rules within a group.
//
// Alert rules, by definition, cannot have any dependents - but they can have dependencies. Any recording rule on whose
// output an Alert rule depends will not be able to run concurrently.
//
// There is a class of rule expressions which are considered "indeterminate", because either relationships cannot be
// inferred, or concurrent evaluation of rules depending on these series would produce undefined/unexpected behaviour:
//   - wildcard queriers like {cluster="prod1"} which would match every series with that label selector
//   - any "meta" series (series produced by Prometheus itself) like ALERTS, ALERTS_FOR_STATE
//
// Rules which are independent can run concurrently with no side-effects.
func buildDependencyMap(rules []Rule) dependencyMap {
	dependencies := make(dependencyMap)

	if len(rules) <= 1 {
		// No relationships if group has 1 or fewer rules.
		return dependencies
	}

	inputs := make(map[string][]Rule, len(rules))
	outputs := make(map[string][]Rule, len(rules))

	var indeterminate bool

	for _, rule := range rules {
		if indeterminate {
			break
		}

		name := rule.Name()
		outputs[name] = append(outputs[name], rule)

		parser.Inspect(rule.Query(), func(node parser.Node, path []parser.Node) error {
			if n, ok := node.(*parser.VectorSelector); ok {
				// A wildcard metric expression means we cannot reliably determine if this rule depends on any other,
				// which means we cannot safely run any rules concurrently.
				if n.Name == "" && len(n.LabelMatchers) > 0 {
					indeterminate = true
					return nil
				}

				// Rules which depend on "meta-metrics" like ALERTS and ALERTS_FOR_STATE will have undefined behaviour
				// if they run concurrently.
				if n.Name == alertMetricName || n.Name == alertForStateMetricName {
					indeterminate = true
					return nil
				}

				inputs[n.Name] = append(inputs[n.Name], rule)
			}
			return nil
		})
	}

	if indeterminate {
		return nil
	}

	for output, outRules := range outputs {
		for _, outRule := range outRules {
			if inRules, found := inputs[output]; found && len(inRules) > 0 {
				dependencies[outRule] = append(dependencies[outRule], inRules...)
			}
		}
	}

	return dependencies
}<|MERGE_RESOLUTION|>--- conflicted
+++ resolved
@@ -523,30 +523,12 @@
 // Rules can be evaluated concurrently if the `concurrent-rule-eval` feature flag is enabled.
 func (g *Group) Eval(ctx context.Context, ts time.Time) {
 	var (
-<<<<<<< HEAD
-		samplesTotal atomic.Float64
-		wg           sync.WaitGroup
-
-		ruleQueryOffset = g.QueryOffset()
-	)
-
-	for i, rule := range g.rules {
-		select {
-		case <-g.done:
-			// There's a chance that the group is asked to return early. In that case, we should
-			// wait for any in-flight rules to finish evaluating before returning so that we can preserve the same semantics.
-			// At the time of writing, the main reason for this was to make sure we don't clear seriesInPreviousEval before we're done using it.
-			wg.Wait()
-			return
-		default:
-=======
 		samplesTotal    atomic.Float64
 		ruleQueryOffset = g.QueryOffset()
 	)
 	eval := func(i int, rule Rule, cleanup func()) {
 		if cleanup != nil {
 			defer cleanup()
->>>>>>> f7373a1f
 		}
 
 		logger := g.logger.With("name", rule.Name(), "index", i)
@@ -626,33 +608,6 @@
 				if unwrappedErr == nil {
 					unwrappedErr = err
 				}
-<<<<<<< HEAD
-
-				if err != nil {
-					rule.SetHealth(HealthBad)
-					rule.SetLastError(err)
-					sp.SetStatus(codes.Error, err.Error())
-					unwrappedErr := errors.Unwrap(err)
-					if unwrappedErr == nil {
-						unwrappedErr = err
-					}
-					switch {
-					case errors.Is(unwrappedErr, storage.ErrOutOfOrderSample):
-						numOutOfOrder++
-						logger.Warn("Rule evaluation result discarded", "err", err, "sample", s)
-					case errors.Is(unwrappedErr, storage.ErrTooOldSample):
-						numTooOld++
-						logger.Warn("Rule evaluation result discarded", "err", err, "sample", s)
-					case errors.Is(unwrappedErr, storage.ErrDuplicateSampleForTimestamp):
-						numDuplicates++
-						logger.Warn("Rule evaluation result discarded", "err", err, "sample", s)
-					default:
-						logger.Warn("Rule evaluation result discarded", "err", err, "sample", s)
-					}
-				} else {
-					buf := [1024]byte{}
-					seriesReturned[string(s.Metric.Bytes(buf[:]))] = s.Metric
-=======
 				switch {
 				case errors.Is(unwrappedErr, storage.ErrOutOfOrderSample):
 					numOutOfOrder++
@@ -665,7 +620,6 @@
 					logger.Debug("Rule evaluation result discarded", "err", err, "sample", s)
 				default:
 					logger.Warn("Rule evaluation result discarded", "err", err, "sample", s)
->>>>>>> f7373a1f
 				}
 			} else {
 				buf := [1024]byte{}
@@ -708,6 +662,10 @@
 	for i, rule := range g.rules {
 		select {
 		case <-g.done:
+			// There's a chance that the group is asked to return early. In that case, we should
+			// wait for any in-flight rules to finish evaluating before returning so that we can preserve the same semantics.
+			// At the time of writing, the main reason for this was to make sure we don't clear seriesInPreviousEval before we're done using it.
+			wg.Wait()
 			return
 		default:
 		}
