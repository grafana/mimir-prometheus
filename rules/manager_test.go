// Copyright 2013 The Prometheus Authors
// Licensed under the Apache License, Version 2.0 (the "License");
// you may not use this file except in compliance with the License.
// You may obtain a copy of the License at
//
// http://www.apache.org/licenses/LICENSE-2.0
//
// Unless required by applicable law or agreed to in writing, software
// distributed under the License is distributed on an "AS IS" BASIS,
// WITHOUT WARRANTIES OR CONDITIONS OF ANY KIND, either express or implied.
// See the License for the specific language governing permissions and
// limitations under the License.

package rules

import (
	"context"
	"fmt"
	"io/fs"
	"math"
	"os"
	"path"
	"sort"
	"strconv"
	"sync"
	"testing"
	"time"

	"github.com/go-kit/log"
	"github.com/prometheus/client_golang/prometheus"
	"github.com/prometheus/client_golang/prometheus/testutil"
	"github.com/prometheus/common/model"
	"github.com/stretchr/testify/require"
	"go.uber.org/atomic"
	"gopkg.in/yaml.v2"

	"github.com/prometheus/prometheus/model/labels"
	"github.com/prometheus/prometheus/model/rulefmt"
	"github.com/prometheus/prometheus/model/timestamp"
	"github.com/prometheus/prometheus/model/value"
	"github.com/prometheus/prometheus/promql"
	"github.com/prometheus/prometheus/promql/parser"
	"github.com/prometheus/prometheus/promql/promqltest"
	"github.com/prometheus/prometheus/storage"
	"github.com/prometheus/prometheus/tsdb/chunkenc"
	"github.com/prometheus/prometheus/tsdb/tsdbutil"
	"github.com/prometheus/prometheus/util/teststorage"
	promtestutil "github.com/prometheus/prometheus/util/testutil"
)

func TestMain(m *testing.M) {
	promtestutil.TolerantVerifyLeak(m)
}

func TestAlertingRule(t *testing.T) {
	storage := promqltest.LoadedStorage(t, `
		load 5m
			http_requests{job="app-server", instance="0", group="canary", severity="overwrite-me"}	75 85  95 105 105  95  85
			http_requests{job="app-server", instance="1", group="canary", severity="overwrite-me"}	80 90 100 110 120 130 140
	`)
	t.Cleanup(func() { storage.Close() })

	expr, err := parser.ParseExpr(`http_requests{group="canary", job="app-server"} < 100`)
	require.NoError(t, err)

	rule := NewAlertingRule(
		"HTTPRequestRateLow",
		expr,
		time.Minute,
		0,
		labels.FromStrings("severity", "{{\"c\"}}ritical"),
		labels.EmptyLabels(), labels.EmptyLabels(), "", true, nil,
	)
	result := promql.Vector{
		promql.Sample{
			Metric: labels.FromStrings(
				"__name__", "ALERTS",
				"alertname", "HTTPRequestRateLow",
				"alertstate", "pending",
				"group", "canary",
				"instance", "0",
				"job", "app-server",
				"severity", "critical",
			),
			F: 1,
		},
		promql.Sample{
			Metric: labels.FromStrings(
				"__name__", "ALERTS",
				"alertname", "HTTPRequestRateLow",
				"alertstate", "pending",
				"group", "canary",
				"instance", "1",
				"job", "app-server",
				"severity", "critical",
			),
			F: 1,
		},
		promql.Sample{
			Metric: labels.FromStrings(
				"__name__", "ALERTS",
				"alertname", "HTTPRequestRateLow",
				"alertstate", "firing",
				"group", "canary",
				"instance", "0",
				"job", "app-server",
				"severity", "critical",
			),
			F: 1,
		},
		promql.Sample{
			Metric: labels.FromStrings(
				"__name__", "ALERTS",
				"alertname", "HTTPRequestRateLow",
				"alertstate", "firing",
				"group", "canary",
				"instance", "1",
				"job", "app-server",
				"severity", "critical",
			),
			F: 1,
		},
	}

	baseTime := time.Unix(0, 0)

	tests := []struct {
		time   time.Duration
		result promql.Vector
	}{
		{
			time:   0,
			result: result[:2],
		},
		{
			time:   5 * time.Minute,
			result: result[2:],
		},
		{
			time:   10 * time.Minute,
			result: result[2:3],
		},
		{
			time:   15 * time.Minute,
			result: nil,
		},
		{
			time:   20 * time.Minute,
			result: nil,
		},
		{
			time:   25 * time.Minute,
			result: result[:1],
		},
		{
			time:   30 * time.Minute,
			result: result[2:3],
		},
	}

	for i, test := range tests {
		t.Logf("case %d", i)

		evalTime := baseTime.Add(test.time)

		res, err := rule.Eval(context.TODO(), 0, evalTime, EngineQueryFunc(testEngine, storage), nil, 0)
		require.NoError(t, err)

		var filteredRes promql.Vector // After removing 'ALERTS_FOR_STATE' samples.
		for _, smpl := range res {
			smplName := smpl.Metric.Get("__name__")
			if smplName == "ALERTS" {
				filteredRes = append(filteredRes, smpl)
			} else {
				// If not 'ALERTS', it has to be 'ALERTS_FOR_STATE'.
				require.Equal(t, "ALERTS_FOR_STATE", smplName)
			}
		}
		for i := range test.result {
			test.result[i].T = timestamp.FromTime(evalTime)
		}
		require.Equal(t, len(test.result), len(filteredRes), "%d. Number of samples in expected and actual output don't match (%d vs. %d)", i, len(test.result), len(res))

		sort.Slice(filteredRes, func(i, j int) bool {
			return labels.Compare(filteredRes[i].Metric, filteredRes[j].Metric) < 0
		})
		promtestutil.RequireEqual(t, test.result, filteredRes)

		for _, aa := range rule.ActiveAlerts() {
			require.Zero(t, aa.Labels.Get(model.MetricNameLabel), "%s label set on active alert: %s", model.MetricNameLabel, aa.Labels)
		}
	}
}

func TestForStateAddSamples(t *testing.T) {
<<<<<<< HEAD
	for _, evalDelay := range []time.Duration{0, time.Minute} {
		t.Run(fmt.Sprintf("evalDelay %s", evalDelay.String()), func(t *testing.T) {
=======
	for _, queryOffset := range []time.Duration{0, time.Minute} {
		t.Run(fmt.Sprintf("queryOffset %s", queryOffset.String()), func(t *testing.T) {
>>>>>>> 37b408c6
			storage := promqltest.LoadedStorage(t, `
		load 5m
			http_requests{job="app-server", instance="0", group="canary", severity="overwrite-me"}	75 85  95 105 105  95  85
			http_requests{job="app-server", instance="1", group="canary", severity="overwrite-me"}	80 90 100 110 120 130 140
	`)
			t.Cleanup(func() { storage.Close() })

			expr, err := parser.ParseExpr(`http_requests{group="canary", job="app-server"} < 100`)
			require.NoError(t, err)

			rule := NewAlertingRule(
				"HTTPRequestRateLow",
				expr,
				time.Minute,
				0,
				labels.FromStrings("severity", "{{\"c\"}}ritical"),
				labels.EmptyLabels(), labels.EmptyLabels(), "", true, nil,
			)
			result := promql.Vector{
				promql.Sample{
					Metric: labels.FromStrings(
						"__name__", "ALERTS_FOR_STATE",
						"alertname", "HTTPRequestRateLow",
						"group", "canary",
						"instance", "0",
						"job", "app-server",
						"severity", "critical",
					),
					F: 1,
				},
				promql.Sample{
					Metric: labels.FromStrings(
						"__name__", "ALERTS_FOR_STATE",
						"alertname", "HTTPRequestRateLow",
						"group", "canary",
						"instance", "1",
						"job", "app-server",
						"severity", "critical",
					),
					F: 1,
				},
				promql.Sample{
					Metric: labels.FromStrings(
						"__name__", "ALERTS_FOR_STATE",
						"alertname", "HTTPRequestRateLow",
						"group", "canary",
						"instance", "0",
						"job", "app-server",
						"severity", "critical",
					),
					F: 1,
				},
				promql.Sample{
					Metric: labels.FromStrings(
						"__name__", "ALERTS_FOR_STATE",
						"alertname", "HTTPRequestRateLow",
						"group", "canary",
						"instance", "1",
						"job", "app-server",
						"severity", "critical",
					),
					F: 1,
				},
			}

			baseTime := time.Unix(0, 0)

			tests := []struct {
				time            time.Duration
				result          promql.Vector
				persistThisTime bool // If true, it means this 'time' is persisted for 'for'.
			}{
				{
					time:            0,
					result:          append(promql.Vector{}, result[:2]...),
					persistThisTime: true,
				},
				{
					time:   5 * time.Minute,
					result: append(promql.Vector{}, result[2:]...),
				},
				{
					time:   10 * time.Minute,
					result: append(promql.Vector{}, result[2:3]...),
				},
				{
					time:   15 * time.Minute,
					result: nil,
				},
				{
					time:   20 * time.Minute,
					result: nil,
				},
				{
					time:            25 * time.Minute,
					result:          append(promql.Vector{}, result[:1]...),
					persistThisTime: true,
				},
				{
					time:   30 * time.Minute,
					result: append(promql.Vector{}, result[2:3]...),
				},
			}

			var forState float64
			for i, test := range tests {
				t.Logf("case %d", i)
<<<<<<< HEAD
				evalTime := baseTime.Add(test.time).Add(evalDelay)
=======
				evalTime := baseTime.Add(test.time).Add(queryOffset)
>>>>>>> 37b408c6

				if test.persistThisTime {
					forState = float64(evalTime.Unix())
				}
				if test.result == nil {
					forState = float64(value.StaleNaN)
				}

<<<<<<< HEAD
				res, err := rule.Eval(context.TODO(), evalDelay, evalTime, EngineQueryFunc(testEngine, storage), nil, 0)
=======
				res, err := rule.Eval(context.TODO(), queryOffset, evalTime, EngineQueryFunc(testEngine, storage), nil, 0)
>>>>>>> 37b408c6
				require.NoError(t, err)

				var filteredRes promql.Vector // After removing 'ALERTS' samples.
				for _, smpl := range res {
					smplName := smpl.Metric.Get("__name__")
					if smplName == "ALERTS_FOR_STATE" {
						filteredRes = append(filteredRes, smpl)
					} else {
						// If not 'ALERTS_FOR_STATE', it has to be 'ALERTS'.
						require.Equal(t, "ALERTS", smplName)
					}
				}
				for i := range test.result {
<<<<<<< HEAD
					test.result[i].T = timestamp.FromTime(evalTime.Add(-evalDelay))
=======
					test.result[i].T = timestamp.FromTime(evalTime.Add(-queryOffset))
>>>>>>> 37b408c6
					// Updating the expected 'for' state.
					if test.result[i].F >= 0 {
						test.result[i].F = forState
					}
				}
				require.Equal(t, len(test.result), len(filteredRes), "%d. Number of samples in expected and actual output don't match (%d vs. %d)", i, len(test.result), len(res))

				sort.Slice(filteredRes, func(i, j int) bool {
					return labels.Compare(filteredRes[i].Metric, filteredRes[j].Metric) < 0
				})
<<<<<<< HEAD
				promtestutil.RequireEqual(t, test.result, filteredRes)
=======
				prom_testutil.RequireEqual(t, test.result, filteredRes)
>>>>>>> 37b408c6

				for _, aa := range rule.ActiveAlerts() {
					require.Zero(t, aa.Labels.Get(model.MetricNameLabel), "%s label set on active alert: %s", model.MetricNameLabel, aa.Labels)
				}
			}
		})
	}
}

// sortAlerts sorts `[]*Alert` w.r.t. the Labels.
func sortAlerts(items []*Alert) {
	sort.Slice(items, func(i, j int) bool {
		return labels.Compare(items[i].Labels, items[j].Labels) <= 0
	})
}

func TestForStateRestore(t *testing.T) {
	for _, queryOffset := range []time.Duration{0, time.Minute} {
		t.Run(fmt.Sprintf("queryOffset %s", queryOffset.String()), func(t *testing.T) {
			storage := promqltest.LoadedStorage(t, `
		load 5m
		http_requests{job="app-server", instance="0", group="canary", severity="overwrite-me"}	75  85 50 0 0 25 0 0 40 0 120
		http_requests{job="app-server", instance="1", group="canary", severity="overwrite-me"}	125 90 60 0 0 25 0 0 40 0 130
	`)
<<<<<<< HEAD
	t.Cleanup(func() { storage.Close() })

	expr, err := parser.ParseExpr(`http_requests{group="canary", job="app-server"} < 100`)
	require.NoError(t, err)

	opts := &ManagerOptions{
		QueryFunc:       EngineQueryFunc(testEngine, storage),
		Appendable:      storage,
		Queryable:       storage,
		Context:         context.Background(),
		Logger:          log.NewNopLogger(),
		NotifyFunc:      func(ctx context.Context, expr string, alerts ...*Alert) {},
		OutageTolerance: 30 * time.Minute,
		ForGracePeriod:  10 * time.Minute,
	}

	alertForDuration := 25 * time.Minute
	// Initial run before prometheus goes down.
	rule := NewAlertingRule(
		"HTTPRequestRateLow",
		expr,
		alertForDuration,
		0,
		labels.FromStrings("severity", "critical"),
		labels.EmptyLabels(), labels.EmptyLabels(), "", true, nil,
	)

	group := NewGroup(GroupOptions{
		Name:          "default",
		Interval:      time.Second,
		Rules:         []Rule{rule},
		ShouldRestore: true,
		Opts:          opts,
	})
	groups := make(map[string]*Group)
	groups["default;"] = group

	initialRuns := []time.Duration{0, 5 * time.Minute}

	baseTime := time.Unix(0, 0)
	for _, duration := range initialRuns {
		evalTime := baseTime.Add(duration)
		group.Eval(context.TODO(), evalTime)
	}

	// Prometheus goes down here. We create new rules and groups.
	type testInput struct {
		name            string
		restoreDuration time.Duration
		expectedAlerts  []*Alert

		num          int
		noRestore    bool
		gracePeriod  bool
		downDuration time.Duration
		before       func()
	}

	tests := []testInput{
		{
			name:            "normal restore (alerts were not firing)",
			restoreDuration: 15 * time.Minute,
			expectedAlerts:  rule.ActiveAlerts(),
			downDuration:    10 * time.Minute,
		},
		{
			name:            "outage tolerance",
			restoreDuration: 40 * time.Minute,
			noRestore:       true,
			num:             2,
		},
		{
			name:            "no active alerts",
			restoreDuration: 50 * time.Minute,
			expectedAlerts:  []*Alert{},
		},
		{
			name:            "test the grace period",
			restoreDuration: 25 * time.Minute,
			expectedAlerts:  []*Alert{},
			gracePeriod:     true,
			before: func() {
				for _, duration := range []time.Duration{10 * time.Minute, 15 * time.Minute, 20 * time.Minute} {
					evalTime := baseTime.Add(duration)
					group.Eval(context.TODO(), evalTime)
				}
			},
			num: 2,
		},
	}
	for _, tt := range tests {
		t.Run(tt.name, func(t *testing.T) {
			if tt.before != nil {
				tt.before()
=======
			t.Cleanup(func() { storage.Close() })

			expr, err := parser.ParseExpr(`http_requests{group="canary", job="app-server"} < 100`)
			require.NoError(t, err)

			opts := &ManagerOptions{
				QueryFunc:       EngineQueryFunc(testEngine, storage),
				Appendable:      storage,
				Queryable:       storage,
				Context:         context.Background(),
				Logger:          log.NewNopLogger(),
				NotifyFunc:      func(ctx context.Context, expr string, alerts ...*Alert) {},
				OutageTolerance: 30 * time.Minute,
				ForGracePeriod:  10 * time.Minute,
>>>>>>> 37b408c6
			}

			alertForDuration := 25 * time.Minute
			// Initial run before prometheus goes down.
			rule := NewAlertingRule(
				"HTTPRequestRateLow",
				expr,
				alertForDuration,
				0,
				labels.FromStrings("severity", "critical"),
				labels.EmptyLabels(), labels.EmptyLabels(), "", true, nil,
			)

			group := NewGroup(GroupOptions{
				Name:          "default",
				Interval:      time.Second,
				Rules:         []Rule{rule},
				ShouldRestore: true,
				Opts:          opts,
			})
			groups := make(map[string]*Group)
			groups["default;"] = group

			initialRuns := []time.Duration{0, 5 * time.Minute}

			baseTime := time.Unix(0, 0)
			for _, duration := range initialRuns {
				evalTime := baseTime.Add(duration)
				group.Eval(context.TODO(), evalTime)
			}

			// Prometheus goes down here. We create new rules and groups.
			type testInput struct {
				name            string
				restoreDuration time.Duration
				expectedAlerts  []*Alert

				num          int
				noRestore    bool
				gracePeriod  bool
				downDuration time.Duration
				before       func()
			}

			tests := []testInput{
				{
					name:            "normal restore (alerts were not firing)",
					restoreDuration: 15 * time.Minute,
					expectedAlerts:  rule.ActiveAlerts(),
					downDuration:    10 * time.Minute,
				},
				{
					name:            "outage tolerance",
					restoreDuration: 40 * time.Minute,
					noRestore:       true,
					num:             2,
				},
				{
					name:            "no active alerts",
					restoreDuration: 50 * time.Minute,
					expectedAlerts:  []*Alert{},
				},
				{
					name:            "test the grace period",
					restoreDuration: 25 * time.Minute,
					expectedAlerts:  []*Alert{},
					gracePeriod:     true,
					before: func() {
						for _, duration := range []time.Duration{10 * time.Minute, 15 * time.Minute, 20 * time.Minute} {
							evalTime := baseTime.Add(duration)
							group.Eval(context.TODO(), evalTime)
						}
					},
					num: 2,
				},
			}

			for _, tt := range tests {
				t.Run(tt.name, func(t *testing.T) {
					if tt.before != nil {
						tt.before()
					}

					newRule := NewAlertingRule(
						"HTTPRequestRateLow",
						expr,
						alertForDuration,
						0,
						labels.FromStrings("severity", "critical"),
						labels.EmptyLabels(), labels.EmptyLabels(), "", false, nil,
					)
					newGroup := NewGroup(GroupOptions{
						Name:          "default",
						Interval:      time.Second,
						Rules:         []Rule{newRule},
						ShouldRestore: true,
						Opts:          opts,
						QueryOffset:   &queryOffset,
					})

					newGroups := make(map[string]*Group)
					newGroups["default;"] = newGroup

					restoreTime := baseTime.Add(tt.restoreDuration).Add(queryOffset)
					// First eval before restoration.
					newGroup.Eval(context.TODO(), restoreTime)
					// Restore happens here.
					newGroup.RestoreForState(restoreTime)

					got := newRule.ActiveAlerts()
					for _, aa := range got {
						require.Zero(t, aa.Labels.Get(model.MetricNameLabel), "%s label set on active alert: %s", model.MetricNameLabel, aa.Labels)
					}
					sort.Slice(got, func(i, j int) bool {
						return labels.Compare(got[i].Labels, got[j].Labels) < 0
					})

					// In all cases, we expect the restoration process to have completed.
					require.Truef(t, newRule.Restored(), "expected the rule restoration process to have completed")

					// Checking if we have restored it correctly.
					switch {
					case tt.noRestore:
						require.Len(t, got, tt.num)
						for _, e := range got {
							require.Equal(t, e.ActiveAt, restoreTime)
						}
					case tt.gracePeriod:

						require.Len(t, got, tt.num)
						for _, e := range got {
							require.Equal(t, opts.ForGracePeriod, e.ActiveAt.Add(alertForDuration).Sub(restoreTime))
						}
					default:
						exp := tt.expectedAlerts
						require.Equal(t, len(exp), len(got))
						sortAlerts(exp)
						sortAlerts(got)
						for i, e := range exp {
							require.Equal(t, e.Labels, got[i].Labels)

							// Difference in time should be within 1e6 ns, i.e. 1ms
							// (due to conversion between ns & ms, float64 & int64).
							activeAtDiff := queryOffset.Seconds() + float64(e.ActiveAt.Unix()+int64(tt.downDuration/time.Second)-got[i].ActiveAt.Unix())
							require.Equal(t, 0.0, math.Abs(activeAtDiff), "'for' state restored time is wrong")
						}
					}
				})
			}
		})
	}
}

func TestStaleness(t *testing.T) {
<<<<<<< HEAD
	for _, evalDelay := range []time.Duration{0, time.Minute} {
=======
	for _, queryOffset := range []time.Duration{0, time.Minute} {
>>>>>>> 37b408c6
		st := teststorage.New(t)
		defer st.Close()
		engineOpts := promql.EngineOpts{
			Logger:     nil,
			Reg:        nil,
			MaxSamples: 10,
			Timeout:    10 * time.Second,
		}
		engine := promql.NewEngine(engineOpts)
		opts := &ManagerOptions{
			QueryFunc:  EngineQueryFunc(engine, st),
			Appendable: st,
			Queryable:  st,
			Context:    context.Background(),
			Logger:     log.NewNopLogger(),
		}

		expr, err := parser.ParseExpr("a + 1")
		require.NoError(t, err)
		rule := NewRecordingRule("a_plus_one", expr, labels.Labels{})
		group := NewGroup(GroupOptions{
<<<<<<< HEAD
			Name:            "default",
			Interval:        time.Second,
			Rules:           []Rule{rule},
			ShouldRestore:   true,
			Opts:            opts,
			EvaluationDelay: &evalDelay,
=======
			Name:          "default",
			Interval:      time.Second,
			Rules:         []Rule{rule},
			ShouldRestore: true,
			Opts:          opts,
			QueryOffset:   &queryOffset,
>>>>>>> 37b408c6
		})

		// A time series that has two samples and then goes stale.
		app := st.Appender(context.Background())
		app.Append(0, labels.FromStrings(model.MetricNameLabel, "a"), 0, 1)
		app.Append(0, labels.FromStrings(model.MetricNameLabel, "a"), 1000, 2)
		app.Append(0, labels.FromStrings(model.MetricNameLabel, "a"), 2000, math.Float64frombits(value.StaleNaN))

		err = app.Commit()
		require.NoError(t, err)

		ctx := context.Background()

		// Execute 3 times, 1 second apart.
<<<<<<< HEAD
		group.Eval(ctx, time.Unix(0, 0).Add(evalDelay))
		group.Eval(ctx, time.Unix(1, 0).Add(evalDelay))
		group.Eval(ctx, time.Unix(2, 0).Add(evalDelay))
=======
		group.Eval(ctx, time.Unix(0, 0).Add(queryOffset))
		group.Eval(ctx, time.Unix(1, 0).Add(queryOffset))
		group.Eval(ctx, time.Unix(2, 0).Add(queryOffset))
>>>>>>> 37b408c6

		querier, err := st.Querier(0, 2000)
		require.NoError(t, err)
		defer querier.Close()

		matcher, err := labels.NewMatcher(labels.MatchEqual, model.MetricNameLabel, "a_plus_one")
		require.NoError(t, err)

		set := querier.Select(ctx, false, nil, matcher)
		samples, err := readSeriesSet(set)
		require.NoError(t, err)

		metric := labels.FromStrings(model.MetricNameLabel, "a_plus_one").String()
		metricSample, ok := samples[metric]

		require.True(t, ok, "Series %s not returned.", metric)
		require.True(t, value.IsStaleNaN(metricSample[2].F), "Appended second sample not as expected. Wanted: stale NaN Got: %x", math.Float64bits(metricSample[2].F))
		metricSample[2].F = 42 // require.Equal cannot handle NaN.

		want := map[string][]promql.FPoint{
			metric: {{T: 0, F: 2}, {T: 1000, F: 3}, {T: 2000, F: 42}},
		}

		require.Equal(t, want, samples)
	}
}

// Convert a SeriesSet into a form usable with require.Equal.
func readSeriesSet(ss storage.SeriesSet) (map[string][]promql.FPoint, error) {
	result := map[string][]promql.FPoint{}
	var it chunkenc.Iterator

	for ss.Next() {
		series := ss.At()

		points := []promql.FPoint{}
		it := series.Iterator(it)
		for it.Next() == chunkenc.ValFloat {
			t, v := it.At()
			points = append(points, promql.FPoint{T: t, F: v})
		}

		name := series.Labels().String()
		result[name] = points
	}
	return result, ss.Err()
}

func TestGroup_QueryOffset(t *testing.T) {
	config := `
groups:
  - name: group1
    query_offset: 2m
  - name: group2
    query_offset: 0s
  - name: group3
`

	dir := t.TempDir()
	fname := path.Join(dir, "rules.yaml")
	err := os.WriteFile(fname, []byte(config), fs.ModePerm)
	require.NoError(t, err)

	m := NewManager(&ManagerOptions{
		Logger: log.NewNopLogger(),
		DefaultRuleQueryOffset: func() time.Duration {
			return time.Minute
		},
	})
	m.start()
	err = m.Update(time.Second, []string{fname}, labels.EmptyLabels(), "", nil)
	require.NoError(t, err)

	rgs := m.RuleGroups()
	sort.Slice(rgs, func(i, j int) bool {
		return rgs[i].Name() < rgs[j].Name()
	})

	// From config.
	require.Equal(t, 2*time.Minute, rgs[0].QueryOffset())
	// Setting 0 in config is detected.
	require.Equal(t, time.Duration(0), rgs[1].QueryOffset())
	// Default when nothing is set.
	require.Equal(t, time.Minute, rgs[2].QueryOffset())

	m.Stop()
}

func TestCopyState(t *testing.T) {
	oldGroup := &Group{
		rules: []Rule{
			NewAlertingRule("alert", nil, 0, 0, labels.EmptyLabels(), labels.EmptyLabels(), labels.EmptyLabels(), "", true, nil),
			NewRecordingRule("rule1", nil, labels.EmptyLabels()),
			NewRecordingRule("rule2", nil, labels.EmptyLabels()),
			NewRecordingRule("rule3", nil, labels.FromStrings("l1", "v1")),
			NewRecordingRule("rule3", nil, labels.FromStrings("l1", "v2")),
			NewRecordingRule("rule3", nil, labels.FromStrings("l1", "v3")),
			NewAlertingRule("alert2", nil, 0, 0, labels.FromStrings("l2", "v1"), labels.EmptyLabels(), labels.EmptyLabels(), "", true, nil),
		},
		seriesInPreviousEval: []map[string]labels.Labels{
			{},
			{},
			{},
			{"r3a": labels.FromStrings("l1", "v1")},
			{"r3b": labels.FromStrings("l1", "v2")},
			{"r3c": labels.FromStrings("l1", "v3")},
			{"a2": labels.FromStrings("l2", "v1")},
		},
		evaluationTime: time.Second,
	}
	oldGroup.rules[0].(*AlertingRule).active[42] = nil
	newGroup := &Group{
		rules: []Rule{
			NewRecordingRule("rule3", nil, labels.FromStrings("l1", "v0")),
			NewRecordingRule("rule3", nil, labels.FromStrings("l1", "v1")),
			NewRecordingRule("rule3", nil, labels.FromStrings("l1", "v2")),
			NewAlertingRule("alert", nil, 0, 0, labels.EmptyLabels(), labels.EmptyLabels(), labels.EmptyLabels(), "", true, nil),
			NewRecordingRule("rule1", nil, labels.EmptyLabels()),
			NewAlertingRule("alert2", nil, 0, 0, labels.FromStrings("l2", "v0"), labels.EmptyLabels(), labels.EmptyLabels(), "", true, nil),
			NewAlertingRule("alert2", nil, 0, 0, labels.FromStrings("l2", "v1"), labels.EmptyLabels(), labels.EmptyLabels(), "", true, nil),
			NewRecordingRule("rule4", nil, labels.EmptyLabels()),
		},
		seriesInPreviousEval: make([]map[string]labels.Labels, 8),
	}
	newGroup.CopyState(oldGroup)

	want := []map[string]labels.Labels{
		nil,
		{"r3a": labels.FromStrings("l1", "v1")},
		{"r3b": labels.FromStrings("l1", "v2")},
		{},
		{},
		nil,
		{"a2": labels.FromStrings("l2", "v1")},
		nil,
	}
	require.Equal(t, want, newGroup.seriesInPreviousEval)
	require.Equal(t, oldGroup.rules[0], newGroup.rules[3])
	require.Equal(t, oldGroup.evaluationTime, newGroup.evaluationTime)
	require.Equal(t, oldGroup.lastEvaluation, newGroup.lastEvaluation)
	require.Equal(t, []labels.Labels{labels.FromStrings("l1", "v3")}, newGroup.staleSeries)
}

func TestDeletedRuleMarkedStale(t *testing.T) {
	st := teststorage.New(t)
	defer st.Close()
	oldGroup := &Group{
		rules: []Rule{
			NewRecordingRule("rule1", nil, labels.FromStrings("l1", "v1")),
		},
		seriesInPreviousEval: []map[string]labels.Labels{
			{"r1": labels.FromStrings("l1", "v1")},
		},
	}
	newGroup := &Group{
		rules:                []Rule{},
		seriesInPreviousEval: []map[string]labels.Labels{},
		opts: &ManagerOptions{
			Appendable:                st,
			RuleConcurrencyController: sequentialRuleEvalController{},
		},
		metrics: NewGroupMetrics(nil),
	}
	newGroup.CopyState(oldGroup)

	newGroup.Eval(context.Background(), time.Unix(0, 0))

	querier, err := st.Querier(0, 2000)
	require.NoError(t, err)
	defer querier.Close()

	matcher, err := labels.NewMatcher(labels.MatchEqual, "l1", "v1")
	require.NoError(t, err)

	set := querier.Select(context.Background(), false, nil, matcher)
	samples, err := readSeriesSet(set)
	require.NoError(t, err)

	metric := labels.FromStrings("l1", "v1").String()
	metricSample, ok := samples[metric]

	require.True(t, ok, "Series %s not returned.", metric)
	require.True(t, value.IsStaleNaN(metricSample[0].F), "Appended sample not as expected. Wanted: stale NaN Got: %x", math.Float64bits(metricSample[0].F))
}

func TestUpdate(t *testing.T) {
	files := []string{"fixtures/rules.yaml"}
	expected := map[string]labels.Labels{
		"test": labels.FromStrings("name", "value"),
	}
	st := teststorage.New(t)
	defer st.Close()
	opts := promql.EngineOpts{
		Logger:     nil,
		Reg:        nil,
		MaxSamples: 10,
		Timeout:    10 * time.Second,
	}
	engine := promql.NewEngine(opts)
	ruleManager := NewManager(&ManagerOptions{
		Appendable: st,
		Queryable:  st,
		QueryFunc:  EngineQueryFunc(engine, st),
		Context:    context.Background(),
		Logger:     log.NewNopLogger(),
	})
	ruleManager.start()
	defer ruleManager.Stop()

	err := ruleManager.Update(10*time.Second, files, labels.EmptyLabels(), "", nil)
	require.NoError(t, err)
	require.NotEmpty(t, ruleManager.groups, "expected non-empty rule groups")
	ogs := map[string]*Group{}
	for h, g := range ruleManager.groups {
		g.seriesInPreviousEval = []map[string]labels.Labels{
			expected,
		}
		ogs[h] = g
	}

	err = ruleManager.Update(10*time.Second, files, labels.EmptyLabels(), "", nil)
	require.NoError(t, err)
	for h, g := range ruleManager.groups {
		for _, actual := range g.seriesInPreviousEval {
			require.Equal(t, expected, actual)
		}
		// Groups are the same because of no updates.
		require.Equal(t, ogs[h], g)
	}

	// Groups will be recreated if updated.
	rgs, errs := rulefmt.ParseFile("fixtures/rules.yaml")
	require.Empty(t, errs, "file parsing failures")

	tmpFile, err := os.CreateTemp("", "rules.test.*.yaml")
	require.NoError(t, err)
	defer os.Remove(tmpFile.Name())
	defer tmpFile.Close()

	err = ruleManager.Update(10*time.Second, []string{tmpFile.Name()}, labels.EmptyLabels(), "", nil)
	require.NoError(t, err)

	for h, g := range ruleManager.groups {
		ogs[h] = g
	}

	// Update interval and reload.
	for i, g := range rgs.Groups {
		if g.Interval != 0 {
			rgs.Groups[i].Interval = g.Interval * 2
		} else {
			rgs.Groups[i].Interval = model.Duration(10)
		}
	}
	reloadAndValidate(rgs, t, tmpFile, ruleManager, ogs)

	// Update limit and reload.
	for i := range rgs.Groups {
		rgs.Groups[i].Limit = 1
	}
	reloadAndValidate(rgs, t, tmpFile, ruleManager, ogs)

	// Change group rules and reload.
	for i, g := range rgs.Groups {
		for j, r := range g.Rules {
			rgs.Groups[i].Rules[j].Expr.SetString(fmt.Sprintf("%s * 0", r.Expr.Value))
		}
	}
	reloadAndValidate(rgs, t, tmpFile, ruleManager, ogs)

	// Change group source tenants and reload.
	for i := range rgs.Groups {
		rgs.Groups[i].SourceTenants = []string{"tenant-2"}
	}
	reloadAndValidate(rgs, t, tmpFile, ruleManager, ogs)
}

func TestUpdate_AlwaysRestore(t *testing.T) {
	st := teststorage.New(t)
	defer st.Close()

	ruleManager := NewManager(&ManagerOptions{
		Appendable:              st,
		Queryable:               st,
		Context:                 context.Background(),
		Logger:                  log.NewNopLogger(),
		AlwaysRestoreAlertState: true,
	})
	ruleManager.start()
	defer ruleManager.Stop()

	err := ruleManager.Update(10*time.Second, []string{"fixtures/rules_alerts.yaml"}, labels.EmptyLabels(), "", nil)
	require.NoError(t, err)

	for _, g := range ruleManager.groups {
		require.True(t, g.shouldRestore)
		g.shouldRestore = false // set to false to check if Update will set it to true again
	}

	// Use different file, so groups haven't changed, therefore, we expect state restoration
	err = ruleManager.Update(10*time.Second, []string{"fixtures/rules_alerts2.yaml"}, labels.EmptyLabels(), "", nil)
	for _, g := range ruleManager.groups {
		require.True(t, g.shouldRestore)
	}

	require.NoError(t, err)
}

func TestUpdate_AlwaysRestoreDoesntAffectUnchangedGroups(t *testing.T) {
	files := []string{"fixtures/rules_alerts.yaml"}
	st := teststorage.New(t)
	defer st.Close()

	ruleManager := NewManager(&ManagerOptions{
		Appendable:              st,
		Queryable:               st,
		Context:                 context.Background(),
		Logger:                  log.NewNopLogger(),
		AlwaysRestoreAlertState: true,
	})
	ruleManager.start()
	defer ruleManager.Stop()

	err := ruleManager.Update(10*time.Second, files, labels.EmptyLabels(), "", nil)
	require.NoError(t, err)

	for _, g := range ruleManager.groups {
		require.True(t, g.shouldRestore)
		g.shouldRestore = false // set to false to check if Update will set it to true again
	}

	// Use the same file, so groups haven't changed, therefore, we don't expect state restoration
	err = ruleManager.Update(10*time.Second, files, labels.EmptyLabels(), "", nil)
	for _, g := range ruleManager.groups {
		require.False(t, g.shouldRestore)
	}

	require.NoError(t, err)
}

func TestUpdateSetsSourceTenants(t *testing.T) {
	st := teststorage.New(t)
	defer st.Close()

	opts := promql.EngineOpts{
		Logger:     nil,
		Reg:        nil,
		MaxSamples: 10,
		Timeout:    10 * time.Second,
	}
	engine := promql.NewEngine(opts)
	ruleManager := NewManager(&ManagerOptions{
		Appendable: st,
		Queryable:  st,
		QueryFunc:  EngineQueryFunc(engine, st),
		Context:    context.Background(),
		Logger:     log.NewNopLogger(),
	})
	ruleManager.start()
	defer ruleManager.Stop()

	rgs, errs := rulefmt.ParseFile("fixtures/rules_with_source_tenants.yaml")
	require.Empty(t, errs, "file parsing failures")

	tmpFile, err := os.CreateTemp("", "rules.test.*.yaml")
	require.NoError(t, err)
	defer os.Remove(tmpFile.Name())
	defer tmpFile.Close()

	reloadRules(rgs, t, tmpFile, ruleManager, 0)

	// check that all source tenants were actually set
	require.Len(t, ruleManager.groups, len(rgs.Groups))

	for _, expectedGroup := range rgs.Groups {
		actualGroup, ok := ruleManager.groups[GroupKey(tmpFile.Name(), expectedGroup.Name)]

		require.True(t, ok, "actual groups don't contain at one of the expected groups")
		require.ElementsMatch(t, expectedGroup.SourceTenants, actualGroup.SourceTenants())
	}
}

func TestAlignEvaluationTimeOnInterval(t *testing.T) {
	st := teststorage.New(t)
	defer st.Close()

	opts := promql.EngineOpts{
		Logger:     nil,
		Reg:        nil,
		MaxSamples: 10,
		Timeout:    10 * time.Second,
	}
	engine := promql.NewEngine(opts)
	ruleManager := NewManager(&ManagerOptions{
		Appendable: st,
		Queryable:  st,
		QueryFunc:  EngineQueryFunc(engine, st),
		Context:    context.Background(),
		Logger:     log.NewNopLogger(),
	})
	ruleManager.start()
	defer ruleManager.Stop()

	rgs, errs := rulefmt.ParseFile("fixtures/rules_with_alignment.yaml")
	require.Empty(t, errs, "file parsing failures")

	tmpFile, err := os.CreateTemp("", "rules.test.*.yaml")
	require.NoError(t, err)
	defer os.Remove(tmpFile.Name())
	defer tmpFile.Close()

	reloadRules(rgs, t, tmpFile, ruleManager, 0)

	// Verify that all groups are loaded, and let's check their evaluation times.
	loadedGroups := ruleManager.RuleGroups()
	require.Len(t, loadedGroups, len(rgs.Groups))

	assertGroupEvalTimeAlignedOnIntervalIsHonored := func(groupName string, expectedAligned bool) {
		g := (*Group)(nil)
		for _, lg := range loadedGroups {
			if lg.name == groupName {
				g = lg
				break
			}
		}
		require.NotNil(t, g, "group not found: %s", groupName)

		// When "g.hash() % g.interval == 0" alignment cannot be checked, because aligned and unaligned eval timestamps
		// would be the same. This can happen because g.hash() depends on path passed to ruleManager.Update function,
		// and this test uses temporary directory for storing rule group files.
		if g.hash()%uint64(g.interval) == 0 {
			t.Skip("skipping test, because rule group hash is divisible by interval, which makes eval timestamp always aligned to the interval")
		}

		now := time.Now()
		ts := g.EvalTimestamp(now.UnixNano())

		aligned := ts.UnixNano()%g.interval.Nanoseconds() == 0
		require.Equal(t, expectedAligned, aligned, "group: %s, hash: %d, now: %d", groupName, g.hash(), now.UnixNano())
	}

	assertGroupEvalTimeAlignedOnIntervalIsHonored("aligned", true)
	assertGroupEvalTimeAlignedOnIntervalIsHonored("aligned_with_crazy_interval", true)
	assertGroupEvalTimeAlignedOnIntervalIsHonored("unaligned_default", false)
	assertGroupEvalTimeAlignedOnIntervalIsHonored("unaligned_explicit", false)
}

func TestGroupEvaluationContextFuncIsCalledWhenSupplied(t *testing.T) {
	type testContextKeyType string
	var testContextKey testContextKeyType = "TestGroupEvaluationContextFuncIsCalledWhenSupplied"
	oldContextTestValue := context.Background().Value(testContextKey)

	contextTestValueChannel := make(chan interface{})
	mockQueryFunc := func(ctx context.Context, qs string, t time.Time) (promql.Vector, error) {
		contextTestValueChannel <- ctx.Value(testContextKey)
		return promql.Vector{}, nil
	}

	mockContextWrapFunc := func(ctx context.Context, g *Group) context.Context {
		return context.WithValue(ctx, testContextKey, 42)
	}

	st := teststorage.New(t)
	defer st.Close()

	ruleManager := NewManager(&ManagerOptions{
		Appendable:                 st,
		Queryable:                  st,
		QueryFunc:                  mockQueryFunc,
		Context:                    context.Background(),
		Logger:                     log.NewNopLogger(),
		GroupEvaluationContextFunc: mockContextWrapFunc,
	})

	rgs, errs := rulefmt.ParseFile("fixtures/rules_with_source_tenants.yaml")
	require.Empty(t, errs, "file parsing failures")

	tmpFile, err := os.CreateTemp("", "rules.test.*.yaml")
	require.NoError(t, err)
	defer os.Remove(tmpFile.Name())
	defer tmpFile.Close()

	// no filesystem is harmed when running this test, set the interval low
	reloadRules(rgs, t, tmpFile, ruleManager, 10*time.Millisecond)

	ruleManager.start()
	defer ruleManager.Stop()

	// check that all source tenants were actually set
	require.Len(t, ruleManager.groups, len(rgs.Groups))

	require.Nil(t, oldContextTestValue, "Context contained test key before the test, impossible")
	newContextTestValue := <-contextTestValueChannel
	require.Equal(t, 42, newContextTestValue, "Context does not contain the correct value that should be injected")
}

// ruleGroupsTest for running tests over rules.
type ruleGroupsTest struct {
	Groups []ruleGroupTest `yaml:"groups"`
}

// ruleGroupTest forms a testing struct for running tests over rules.
type ruleGroupTest struct {
	Name                          string         `yaml:"name"`
	Interval                      model.Duration `yaml:"interval,omitempty"`
	Limit                         int            `yaml:"limit,omitempty"`
	Rules                         []rulefmt.Rule `yaml:"rules"`
	SourceTenants                 []string       `yaml:"source_tenants,omitempty"`
	AlignEvaluationTimeOnInterval bool           `yaml:"align_evaluation_time_on_interval,omitempty"`
}

func formatRules(r *rulefmt.RuleGroups) ruleGroupsTest {
	grps := r.Groups
	tmp := []ruleGroupTest{}
	for _, g := range grps {
		rtmp := []rulefmt.Rule{}
		for _, r := range g.Rules {
			rtmp = append(rtmp, rulefmt.Rule{
				Record:      r.Record.Value,
				Alert:       r.Alert.Value,
				Expr:        r.Expr.Value,
				For:         r.For,
				Labels:      r.Labels,
				Annotations: r.Annotations,
			})
		}
		tmp = append(tmp, ruleGroupTest{
			Name:                          g.Name,
			Interval:                      g.Interval,
			Limit:                         g.Limit,
			Rules:                         rtmp,
			SourceTenants:                 g.SourceTenants,
			AlignEvaluationTimeOnInterval: g.AlignEvaluationTimeOnInterval,
		})
	}
	return ruleGroupsTest{
		Groups: tmp,
	}
}

func reloadRules(rgs *rulefmt.RuleGroups, t *testing.T, tmpFile *os.File, ruleManager *Manager, interval time.Duration) {
	if interval == 0 {
		interval = 10 * time.Second
	}

	bs, err := yaml.Marshal(formatRules(rgs))
	require.NoError(t, err)
	_, _ = tmpFile.Seek(0, 0)
	_, err = tmpFile.Write(bs)
	require.NoError(t, err)
	err = ruleManager.Update(interval, []string{tmpFile.Name()}, labels.EmptyLabels(), "", nil)
	require.NoError(t, err)
}

func reloadAndValidate(rgs *rulefmt.RuleGroups, t *testing.T, tmpFile *os.File, ruleManager *Manager, ogs map[string]*Group) {
	reloadRules(rgs, t, tmpFile, ruleManager, 0)
	for h, g := range ruleManager.groups {
		if ogs[h] == g {
			t.Fail()
		}
		ogs[h] = g
	}
}

func TestNotify(t *testing.T) {
	storage := teststorage.New(t)
	defer storage.Close()
	engineOpts := promql.EngineOpts{
		Logger:     nil,
		Reg:        nil,
		MaxSamples: 10,
		Timeout:    10 * time.Second,
	}
	engine := promql.NewEngine(engineOpts)
	var lastNotified []*Alert
	notifyFunc := func(ctx context.Context, expr string, alerts ...*Alert) {
		lastNotified = alerts
	}
	opts := &ManagerOptions{
		QueryFunc:   EngineQueryFunc(engine, storage),
		Appendable:  storage,
		Queryable:   storage,
		Context:     context.Background(),
		Logger:      log.NewNopLogger(),
		NotifyFunc:  notifyFunc,
		ResendDelay: 2 * time.Second,
	}

	expr, err := parser.ParseExpr("a > 1")
	require.NoError(t, err)
	rule := NewAlertingRule("aTooHigh", expr, 0, 0, labels.Labels{}, labels.Labels{}, labels.EmptyLabels(), "", true, log.NewNopLogger())
	group := NewGroup(GroupOptions{
		Name:          "alert",
		Interval:      time.Second,
		Rules:         []Rule{rule},
		ShouldRestore: true,
		Opts:          opts,
	})

	app := storage.Appender(context.Background())
	app.Append(0, labels.FromStrings(model.MetricNameLabel, "a"), 1000, 2)
	app.Append(0, labels.FromStrings(model.MetricNameLabel, "a"), 2000, 3)
	app.Append(0, labels.FromStrings(model.MetricNameLabel, "a"), 5000, 3)
	app.Append(0, labels.FromStrings(model.MetricNameLabel, "a"), 6000, 0)

	err = app.Commit()
	require.NoError(t, err)

	ctx := context.Background()

	// Alert sent right away
	group.Eval(ctx, time.Unix(1, 0))
	require.Len(t, lastNotified, 1)
	require.NotZero(t, lastNotified[0].ValidUntil, "ValidUntil should not be zero")

	// Alert is not sent 1s later
	group.Eval(ctx, time.Unix(2, 0))
	require.Empty(t, lastNotified)

	// Alert is resent at t=5s
	group.Eval(ctx, time.Unix(5, 0))
	require.Len(t, lastNotified, 1)

	// Resolution alert sent right away
	group.Eval(ctx, time.Unix(6, 0))
	require.Len(t, lastNotified, 1)
}

func TestMetricsUpdate(t *testing.T) {
	files := []string{"fixtures/rules.yaml", "fixtures/rules2.yaml"}
	metricNames := []string{
		"prometheus_rule_evaluations_total",
		"prometheus_rule_evaluation_failures_total",
		"prometheus_rule_group_interval_seconds",
		"prometheus_rule_group_last_duration_seconds",
		"prometheus_rule_group_last_evaluation_timestamp_seconds",
		"prometheus_rule_group_rules",
	}

	storage := teststorage.New(t)
	defer storage.Close()
	registry := prometheus.NewRegistry()
	opts := promql.EngineOpts{
		Logger:     nil,
		Reg:        nil,
		MaxSamples: 10,
		Timeout:    10 * time.Second,
	}
	engine := promql.NewEngine(opts)
	ruleManager := NewManager(&ManagerOptions{
		Appendable: storage,
		Queryable:  storage,
		QueryFunc:  EngineQueryFunc(engine, storage),
		Context:    context.Background(),
		Logger:     log.NewNopLogger(),
		Registerer: registry,
	})
	ruleManager.start()
	defer ruleManager.Stop()

	countMetrics := func() int {
		ms, err := registry.Gather()
		require.NoError(t, err)
		var metrics int
		for _, m := range ms {
			s := m.GetName()
			for _, n := range metricNames {
				if s == n {
					metrics += len(m.Metric)
					break
				}
			}
		}
		return metrics
	}

	cases := []struct {
		files   []string
		metrics int
	}{
		{
			files:   files,
			metrics: 12,
		},
		{
			files:   files[:1],
			metrics: 6,
		},
		{
			files:   files[:0],
			metrics: 0,
		},
		{
			files:   files[1:],
			metrics: 6,
		},
	}

	for i, c := range cases {
		err := ruleManager.Update(time.Second, c.files, labels.EmptyLabels(), "", nil)
		require.NoError(t, err)
		time.Sleep(2 * time.Second)
		require.Equal(t, c.metrics, countMetrics(), "test %d: invalid count of metrics", i)
	}
}

func TestGroupStalenessOnRemoval(t *testing.T) {
	if testing.Short() {
		t.Skip("skipping test in short mode.")
	}

	files := []string{"fixtures/rules2.yaml"}
	sameFiles := []string{"fixtures/rules2_copy.yaml"}

	storage := teststorage.New(t)
	defer storage.Close()
	opts := promql.EngineOpts{
		Logger:     nil,
		Reg:        nil,
		MaxSamples: 10,
		Timeout:    10 * time.Second,
	}
	engine := promql.NewEngine(opts)
	ruleManager := NewManager(&ManagerOptions{
		Appendable: storage,
		Queryable:  storage,
		QueryFunc:  EngineQueryFunc(engine, storage),
		Context:    context.Background(),
		Logger:     log.NewNopLogger(),
	})
	var stopped bool
	ruleManager.start()
	defer func() {
		if !stopped {
			ruleManager.Stop()
		}
	}()

	cases := []struct {
		files    []string
		staleNaN int
	}{
		{
			files:    files,
			staleNaN: 0,
		},
		{
			// When we remove the files, it should produce a staleness marker.
			files:    files[:0],
			staleNaN: 1,
		},
		{
			// Rules that produce the same metrics but in a different file
			// should not produce staleness marker.
			files:    sameFiles,
			staleNaN: 0,
		},
		{
			// Staleness marker should be present as we don't have any rules
			// loaded anymore.
			files:    files[:0],
			staleNaN: 1,
		},
		{
			// Add rules back so we have rules loaded when we stop the manager
			// and check for the absence of staleness markers.
			files:    sameFiles,
			staleNaN: 0,
		},
	}

	var totalStaleNaN int
	for i, c := range cases {
		err := ruleManager.Update(time.Second, c.files, labels.EmptyLabels(), "", nil)
		require.NoError(t, err)
		time.Sleep(3 * time.Second)
		totalStaleNaN += c.staleNaN
		require.Equal(t, totalStaleNaN, countStaleNaN(t, storage), "test %d/%q: invalid count of staleness markers", i, c.files)
	}
	ruleManager.Stop()
	stopped = true
	require.Equal(t, totalStaleNaN, countStaleNaN(t, storage), "invalid count of staleness markers after stopping the engine")
}

func TestMetricsStalenessOnManagerShutdown(t *testing.T) {
	if testing.Short() {
		t.Skip("skipping test in short mode.")
	}

	files := []string{"fixtures/rules2.yaml"}

	storage := teststorage.New(t)
	defer storage.Close()
	opts := promql.EngineOpts{
		Logger:     nil,
		Reg:        nil,
		MaxSamples: 10,
		Timeout:    10 * time.Second,
	}
	engine := promql.NewEngine(opts)
	ruleManager := NewManager(&ManagerOptions{
		Appendable: storage,
		Queryable:  storage,
		QueryFunc:  EngineQueryFunc(engine, storage),
		Context:    context.Background(),
		Logger:     log.NewNopLogger(),
	})
	var stopped bool
	ruleManager.start()
	defer func() {
		if !stopped {
			ruleManager.Stop()
		}
	}()

	err := ruleManager.Update(2*time.Second, files, labels.EmptyLabels(), "", nil)
	time.Sleep(4 * time.Second)
	require.NoError(t, err)
	start := time.Now()
	err = ruleManager.Update(3*time.Second, files[:0], labels.EmptyLabels(), "", nil)
	require.NoError(t, err)
	ruleManager.Stop()
	stopped = true
	require.Less(t, time.Since(start), 1*time.Second, "rule manager does not stop early")
	time.Sleep(5 * time.Second)
	require.Equal(t, 0, countStaleNaN(t, storage), "invalid count of staleness markers after stopping the engine")
}

func countStaleNaN(t *testing.T, st storage.Storage) int {
	var c int
	querier, err := st.Querier(0, time.Now().Unix()*1000)
	require.NoError(t, err)
	defer querier.Close()

	matcher, err := labels.NewMatcher(labels.MatchEqual, model.MetricNameLabel, "test_2")
	require.NoError(t, err)

	set := querier.Select(context.Background(), false, nil, matcher)
	samples, err := readSeriesSet(set)
	require.NoError(t, err)

	metric := labels.FromStrings(model.MetricNameLabel, "test_2").String()
	metricSample, ok := samples[metric]

	require.True(t, ok, "Series %s not returned.", metric)
	for _, s := range metricSample {
		if value.IsStaleNaN(s.F) {
			c++
		}
	}
	return c
}

func TestGroupHasAlertingRules(t *testing.T) {
	tests := []struct {
		group *Group
		want  bool
	}{
		{
			group: &Group{
				name: "HasAlertingRule",
				rules: []Rule{
					NewAlertingRule("alert", nil, 0, 0, labels.EmptyLabels(), labels.EmptyLabels(), labels.EmptyLabels(), "", true, nil),
					NewRecordingRule("record", nil, labels.EmptyLabels()),
				},
			},
			want: true,
		},
		{
			group: &Group{
				name:  "HasNoRule",
				rules: []Rule{},
			},
			want: false,
		},
		{
			group: &Group{
				name: "HasOnlyRecordingRule",
				rules: []Rule{
					NewRecordingRule("record", nil, labels.EmptyLabels()),
				},
			},
			want: false,
		},
	}

	for i, test := range tests {
		got := test.group.HasAlertingRules()
		require.Equal(t, test.want, got, "test case %d failed, expected:%t got:%t", i, test.want, got)
	}
}

func TestRuleHealthUpdates(t *testing.T) {
	st := teststorage.New(t)
	defer st.Close()
	engineOpts := promql.EngineOpts{
		Logger:     nil,
		Reg:        nil,
		MaxSamples: 10,
		Timeout:    10 * time.Second,
	}
	engine := promql.NewEngine(engineOpts)
	opts := &ManagerOptions{
		QueryFunc:  EngineQueryFunc(engine, st),
		Appendable: st,
		Queryable:  st,
		Context:    context.Background(),
		Logger:     log.NewNopLogger(),
	}

	expr, err := parser.ParseExpr("a + 1")
	require.NoError(t, err)
	rule := NewRecordingRule("a_plus_one", expr, labels.Labels{})
	group := NewGroup(GroupOptions{
		Name:          "default",
		Interval:      time.Second,
		Rules:         []Rule{rule},
		ShouldRestore: true,
		Opts:          opts,
	})

	// A time series that has two samples.
	app := st.Appender(context.Background())
	app.Append(0, labels.FromStrings(model.MetricNameLabel, "a"), 0, 1)
	app.Append(0, labels.FromStrings(model.MetricNameLabel, "a"), 1000, 2)
	err = app.Commit()
	require.NoError(t, err)

	ctx := context.Background()

	rules := group.Rules()[0]
	require.NoError(t, rules.LastError())
	require.Equal(t, HealthUnknown, rules.Health())

	// Execute 2 times, it should be all green.
	group.Eval(ctx, time.Unix(0, 0))
	group.Eval(ctx, time.Unix(1, 0))

	rules = group.Rules()[0]
	require.NoError(t, rules.LastError())
	require.Equal(t, HealthGood, rules.Health())

	// Now execute the rule in the past again, this should cause append failures.
	group.Eval(ctx, time.Unix(0, 0))
	rules = group.Rules()[0]
	require.EqualError(t, rules.LastError(), storage.ErrOutOfOrderSample.Error())
	require.Equal(t, HealthBad, rules.Health())
}

func TestGroup_Equals(t *testing.T) {
	testExpression, err := parser.ParseExpr("up")
	require.NoError(t, err)

	tests := []struct {
		name     string
		groupOne *Group
		groupTwo *Group
		areEqual bool
	}{
		{
			name: "identical configs",
			groupOne: &Group{
				name: "example_group",
				rules: []Rule{
					&RecordingRule{
						name:   "one",
						vector: testExpression,
						labels: labels.FromMap(map[string]string{"a": "b", "c": "d"}),
					},
				},
			},
			groupTwo: &Group{
				name: "example_group",
				rules: []Rule{
					&RecordingRule{
						name:   "one",
						vector: testExpression,
						labels: labels.FromMap(map[string]string{"a": "b", "c": "d"}),
					},
				},
			},
			areEqual: true,
		},
		{
			name: "differently ordered source tenants (should still be equivalent)",
			groupOne: &Group{
				name:          "example_group",
				sourceTenants: []string{"tenant-2", "tenant-1"},
				rules: []Rule{
					&RecordingRule{
						name:   "one",
						vector: testExpression,
						labels: labels.FromMap(map[string]string{"a": "b", "c": "d"}),
					},
				},
			},
			groupTwo: &Group{
				name:          "example_group",
				sourceTenants: []string{"tenant-1", "tenant-2"},
				rules: []Rule{
					&RecordingRule{
						name:   "one",
						vector: testExpression,
						labels: labels.FromMap(map[string]string{"a": "b", "c": "d"}),
					},
				},
			},
			areEqual: true,
		},
		{
			name: "different rule length",
			groupOne: &Group{
				name: "example_group",
				rules: []Rule{
					&RecordingRule{
						name:   "one",
						vector: testExpression,
						labels: labels.FromMap(map[string]string{"a": "b", "c": "d"}),
					},
				},
			},
			groupTwo: &Group{
				name: "example_group",
				rules: []Rule{
					&RecordingRule{
						name:   "one",
						vector: testExpression,
						labels: labels.FromMap(map[string]string{"a": "b", "c": "d"}),
					},
					&RecordingRule{
						name:   "one",
						vector: testExpression,
						labels: labels.FromMap(map[string]string{"a": "b", "c": "d"}),
					},
				},
			},
			areEqual: false,
		},
		{
			name: "different rule labels",
			groupOne: &Group{
				name: "example_group",
				rules: []Rule{
					&RecordingRule{
						name:   "one",
						vector: testExpression,
						labels: labels.FromMap(map[string]string{"a": "b", "c": "d"}),
					},
				},
			},
			groupTwo: &Group{
				name: "example_group",
				rules: []Rule{
					&RecordingRule{
						name:   "one",
						vector: testExpression,
						labels: labels.FromMap(map[string]string{"1": "2", "3": "4"}),
					},
				},
			},
			areEqual: false,
		},
		{
			name: "different source tenants",
			groupOne: &Group{
				name:          "example_group",
				sourceTenants: []string{"tenant-1", "tenant-3"},
				rules: []Rule{
					&RecordingRule{
						name:   "one",
						vector: testExpression,
						labels: labels.FromMap(map[string]string{"a": "b", "c": "d"}),
					},
				},
			},
			groupTwo: &Group{
				name:          "example_group",
				sourceTenants: []string{"tenant-1", "tenant-2"},
				rules: []Rule{
					&RecordingRule{
						name:   "one",
						vector: testExpression,
						labels: labels.FromMap(map[string]string{"a": "b", "c": "d"}),
					},
				},
			},
			areEqual: false,
		},
		{
			name: "repeating source tenants",
			groupOne: &Group{
				name:          "example_group",
				sourceTenants: []string{"tenant-1", "tenant-2"},
				rules: []Rule{
					&RecordingRule{
						name:   "one",
						vector: testExpression,
						labels: labels.FromMap(map[string]string{"a": "b", "c": "d"}),
					},
				},
			},
			groupTwo: &Group{
				name:          "example_group",
				sourceTenants: []string{"tenant-1", "tenant-1"},
				rules: []Rule{
					&RecordingRule{
						name:   "one",
						vector: testExpression,
						labels: labels.FromMap(map[string]string{"a": "b", "c": "d"}),
					},
				},
			},
			areEqual: false,
		},
	}

	for _, tt := range tests {
		t.Run(tt.name, func(t *testing.T) {
			require.Equal(t, tt.areEqual, tt.groupOne.Equals(tt.groupTwo))
			require.Equal(t, tt.areEqual, tt.groupTwo.Equals(tt.groupOne))
		})
	}
}

func TestGroup_EvaluationDelay(t *testing.T) {
	config := `
groups:
  - name: group1
    evaluation_delay: 2m
  - name: group2
    evaluation_delay: 0s
  - name: group3
`

	dir := t.TempDir()
	fname := path.Join(dir, "rules.yaml")
	err := os.WriteFile(fname, []byte(config), fs.ModePerm)
	require.NoError(t, err)

	m := NewManager(&ManagerOptions{
		Logger: log.NewNopLogger(),
		DefaultEvaluationDelay: func() time.Duration {
			return time.Minute
		},
	})
	m.start()
	err = m.Update(time.Second, []string{fname}, labels.EmptyLabels(), "", nil)
	require.NoError(t, err)

	rgs := m.RuleGroups()
	sort.Slice(rgs, func(i, j int) bool {
		return rgs[i].Name() < rgs[j].Name()
	})

	// From config.
	require.Equal(t, 2*time.Minute, rgs[0].EvaluationDelay())
	// Setting 0 in config is detected.
	require.Equal(t, time.Duration(0), rgs[1].EvaluationDelay())
	// Default when nothing is set.
	require.Equal(t, time.Minute, rgs[2].EvaluationDelay())

	m.Stop()
}

func TestRuleGroupEvalIterationFunc(t *testing.T) {
	storage := promqltest.LoadedStorage(t, `
		load 5m
		http_requests{instance="0"}	75  85 50 0 0 25 0 0 40 0 120
	`)
	t.Cleanup(func() { storage.Close() })

	expr, err := parser.ParseExpr(`http_requests{group="canary", job="app-server"} < 100`)
	require.NoError(t, err)

	testValue := 1

	evalIterationFunc := func(ctx context.Context, g *Group, evalTimestamp time.Time) {
		testValue = 2
		DefaultEvalIterationFunc(ctx, g, evalTimestamp)
		testValue = 3
	}

	skipEvalIterationFunc := func(ctx context.Context, g *Group, evalTimestamp time.Time) {
		testValue = 4
	}

	type testInput struct {
		evalIterationFunc       GroupEvalIterationFunc
		expectedValue           int
		lastEvalTimestampIsZero bool
	}

	tests := []testInput{
		// testValue should still have value of 1 since the default iteration function will be called.
		{
			evalIterationFunc:       nil,
			expectedValue:           1,
			lastEvalTimestampIsZero: false,
		},
		// testValue should be incremented to 3 since evalIterationFunc is called.
		{
			evalIterationFunc:       evalIterationFunc,
			expectedValue:           3,
			lastEvalTimestampIsZero: false,
		},
		// testValue should be incremented to 4 since skipEvalIterationFunc is called.
		{
			evalIterationFunc:       skipEvalIterationFunc,
			expectedValue:           4,
			lastEvalTimestampIsZero: true,
		},
	}

	testFunc := func(tst testInput) {
		opts := &ManagerOptions{
			QueryFunc:       EngineQueryFunc(testEngine, storage),
			Appendable:      storage,
			Queryable:       storage,
			Context:         context.Background(),
			Logger:          log.NewNopLogger(),
			NotifyFunc:      func(ctx context.Context, expr string, alerts ...*Alert) {},
			OutageTolerance: 30 * time.Minute,
			ForGracePeriod:  10 * time.Minute,
		}

		activeAlert := &Alert{
			State:    StateFiring,
			ActiveAt: time.Now(),
		}

		m := map[uint64]*Alert{}
		m[1] = activeAlert

		rule := &AlertingRule{
			name:                "HTTPRequestRateLow",
			vector:              expr,
			holdDuration:        5 * time.Minute,
			labels:              labels.FromStrings("severity", "critical"),
			annotations:         labels.EmptyLabels(),
			externalLabels:      nil,
			externalURL:         "",
			active:              m,
			logger:              nil,
			restored:            atomic.NewBool(true),
			health:              atomic.NewString(string(HealthUnknown)),
			evaluationTimestamp: atomic.NewTime(time.Time{}),
			evaluationDuration:  atomic.NewDuration(0),
			lastError:           atomic.NewError(nil),
			noDependentRules:    atomic.NewBool(false),
			noDependencyRules:   atomic.NewBool(false),
		}

		group := NewGroup(GroupOptions{
			Name:              "default",
			Interval:          time.Second,
			Rules:             []Rule{rule},
			ShouldRestore:     true,
			Opts:              opts,
			EvalIterationFunc: tst.evalIterationFunc,
		})

		go func() {
			group.run(opts.Context)
		}()

		time.Sleep(3 * time.Second)
		group.stop()

		require.Equal(t, tst.expectedValue, testValue)
		if tst.lastEvalTimestampIsZero {
			require.Zero(t, group.GetLastEvalTimestamp())
		} else {
			oneMinute, _ := time.ParseDuration("1m")
			require.WithinDuration(t, time.Now(), group.GetLastEvalTimestamp(), oneMinute)
		}
	}

	for i, tst := range tests {
		t.Logf("case %d", i)
		testFunc(tst)
	}
}

func TestNativeHistogramsInRecordingRules(t *testing.T) {
	storage := teststorage.New(t)
	t.Cleanup(func() { storage.Close() })

	// Add some histograms.
	db := storage.DB
	hists := tsdbutil.GenerateTestHistograms(5)
	ts := time.Now()
	app := db.Appender(context.Background())
	for i, h := range hists {
		l := labels.FromStrings("__name__", "histogram_metric", "idx", strconv.Itoa(i))
		_, err := app.AppendHistogram(0, l, ts.UnixMilli(), h.Copy(), nil)
		require.NoError(t, err)
	}
	require.NoError(t, app.Commit())

	opts := &ManagerOptions{
		QueryFunc:  EngineQueryFunc(testEngine, storage),
		Appendable: storage,
		Queryable:  storage,
		Context:    context.Background(),
		Logger:     log.NewNopLogger(),
	}

	expr, err := parser.ParseExpr("sum(histogram_metric)")
	require.NoError(t, err)
	rule := NewRecordingRule("sum:histogram_metric", expr, labels.Labels{})

	group := NewGroup(GroupOptions{
		Name:          "default",
		Interval:      time.Hour,
		Rules:         []Rule{rule},
		ShouldRestore: true,
		Opts:          opts,
	})

	group.Eval(context.Background(), ts.Add(10*time.Second))

	q, err := db.Querier(ts.UnixMilli(), ts.Add(20*time.Second).UnixMilli())
	require.NoError(t, err)
	ss := q.Select(context.Background(), false, nil, labels.MustNewMatcher(labels.MatchEqual, "__name__", "sum:histogram_metric"))
	require.True(t, ss.Next())
	s := ss.At()
	require.False(t, ss.Next())

	require.Equal(t, labels.FromStrings("__name__", "sum:histogram_metric"), s.Labels())

	expHist := hists[0].ToFloat(nil)
	for _, h := range hists[1:] {
		expHist = expHist.Add(h.ToFloat(nil))
	}

	it := s.Iterator(nil)
	require.Equal(t, chunkenc.ValFloatHistogram, it.Next())
	tsp, fh := it.AtFloatHistogram(nil)
	require.Equal(t, ts.Add(10*time.Second).UnixMilli(), tsp)
	require.Equal(t, expHist, fh)
	require.Equal(t, chunkenc.ValNone, it.Next())
}

func TestManager_LoadGroups_ShouldCheckWhetherEachRuleHasDependentsAndDependencies(t *testing.T) {
	storage := teststorage.New(t)
	t.Cleanup(func() {
		require.NoError(t, storage.Close())
	})

	ruleManager := NewManager(&ManagerOptions{
		Context:    context.Background(),
		Logger:     log.NewNopLogger(),
		Appendable: storage,
		QueryFunc:  func(ctx context.Context, q string, ts time.Time) (promql.Vector, error) { return nil, nil },
	})

	t.Run("load a mix of dependent and independent rules", func(t *testing.T) {
		groups, errs := ruleManager.LoadGroups(time.Second, labels.EmptyLabels(), "", nil, []string{"fixtures/rules_multiple.yaml"}...)
		require.Empty(t, errs)
		require.Len(t, groups, 1)

		expected := map[string]struct {
			noDependentRules  bool
			noDependencyRules bool
		}{
			"job:http_requests:rate1m": {
				noDependentRules:  true,
				noDependencyRules: true,
			},
			"job:http_requests:rate5m": {
				noDependentRules:  true,
				noDependencyRules: true,
			},
			"job:http_requests:rate15m": {
				noDependentRules:  true,
				noDependencyRules: false,
			},
			"TooManyRequests": {
				noDependentRules:  false,
				noDependencyRules: true,
			},
		}

		for _, r := range ruleManager.Rules() {
			exp, ok := expected[r.Name()]
			require.Truef(t, ok, "rule: %s", r.String())
			require.Equalf(t, exp.noDependentRules, r.NoDependentRules(), "rule: %s", r.String())
			require.Equalf(t, exp.noDependencyRules, r.NoDependencyRules(), "rule: %s", r.String())
		}
	})

	t.Run("load only independent rules", func(t *testing.T) {
		groups, errs := ruleManager.LoadGroups(time.Second, labels.EmptyLabels(), "", nil, []string{"fixtures/rules_multiple_independent.yaml"}...)
		require.Empty(t, errs)
		require.Len(t, groups, 1)

		for _, r := range ruleManager.Rules() {
			require.Truef(t, r.NoDependentRules(), "rule: %s", r.String())
			require.Truef(t, r.NoDependencyRules(), "rule: %s", r.String())
		}
	})
}

func TestDependencyMap(t *testing.T) {
	ctx := context.Background()
	opts := &ManagerOptions{
		Context: ctx,
		Logger:  log.NewNopLogger(),
	}

	expr, err := parser.ParseExpr("sum by (user) (rate(requests[1m]))")
	require.NoError(t, err)
	rule := NewRecordingRule("user:requests:rate1m", expr, labels.Labels{})

	expr, err = parser.ParseExpr("user:requests:rate1m <= 0")
	require.NoError(t, err)
	rule2 := NewAlertingRule("ZeroRequests", expr, 0, 0, labels.Labels{}, labels.Labels{}, labels.EmptyLabels(), "", true, log.NewNopLogger())

	expr, err = parser.ParseExpr("sum by (user) (rate(requests[5m]))")
	require.NoError(t, err)
	rule3 := NewRecordingRule("user:requests:rate5m", expr, labels.Labels{})

	expr, err = parser.ParseExpr("increase(user:requests:rate1m[1h])")
	require.NoError(t, err)
	rule4 := NewRecordingRule("user:requests:increase1h", expr, labels.Labels{})

	group := NewGroup(GroupOptions{
		Name:     "rule_group",
		Interval: time.Second,
		Rules:    []Rule{rule, rule2, rule3, rule4},
		Opts:     opts,
	})

	depMap := buildDependencyMap(group.rules)

	require.Zero(t, depMap.dependencies(rule))
	require.Equal(t, 2, depMap.dependents(rule))
	require.False(t, depMap.isIndependent(rule))

	require.Zero(t, depMap.dependents(rule2))
	require.Equal(t, 1, depMap.dependencies(rule2))
	require.False(t, depMap.isIndependent(rule2))

	require.Zero(t, depMap.dependents(rule3))
	require.Zero(t, depMap.dependencies(rule3))
	require.True(t, depMap.isIndependent(rule3))

	require.Zero(t, depMap.dependents(rule4))
	require.Equal(t, 1, depMap.dependencies(rule4))
	require.False(t, depMap.isIndependent(rule4))
}

func TestNoDependency(t *testing.T) {
	ctx := context.Background()
	opts := &ManagerOptions{
		Context: ctx,
		Logger:  log.NewNopLogger(),
	}

	expr, err := parser.ParseExpr("sum by (user) (rate(requests[1m]))")
	require.NoError(t, err)
	rule := NewRecordingRule("user:requests:rate1m", expr, labels.Labels{})

	group := NewGroup(GroupOptions{
		Name:     "rule_group",
		Interval: time.Second,
		Rules:    []Rule{rule},
		Opts:     opts,
	})

	depMap := buildDependencyMap(group.rules)
	// A group with only one rule cannot have dependencies.
	require.Empty(t, depMap)
}

func TestDependenciesEdgeCases(t *testing.T) {
	ctx := context.Background()
	opts := &ManagerOptions{
		Context: ctx,
		Logger:  log.NewNopLogger(),
	}

	t.Run("empty group", func(t *testing.T) {
		group := NewGroup(GroupOptions{
			Name:     "rule_group",
			Interval: time.Second,
			Rules:    []Rule{}, // empty group
			Opts:     opts,
		})

		expr, err := parser.ParseExpr("sum by (user) (rate(requests[1m]))")
		require.NoError(t, err)
		rule := NewRecordingRule("user:requests:rate1m", expr, labels.Labels{})

		depMap := buildDependencyMap(group.rules)
		// A group with no rules has no dependency map, but doesn't panic if the map is queried.
		require.Empty(t, depMap)
		require.True(t, depMap.isIndependent(rule))
	})

	t.Run("rules which reference no series", func(t *testing.T) {
		expr, err := parser.ParseExpr("one")
		require.NoError(t, err)
		rule1 := NewRecordingRule("1", expr, labels.Labels{})

		expr, err = parser.ParseExpr("two")
		require.NoError(t, err)
		rule2 := NewRecordingRule("2", expr, labels.Labels{})

		group := NewGroup(GroupOptions{
			Name:     "rule_group",
			Interval: time.Second,
			Rules:    []Rule{rule1, rule2},
			Opts:     opts,
		})

		depMap := buildDependencyMap(group.rules)
		// A group with rules which reference no series will still produce a dependency map
		require.True(t, depMap.isIndependent(rule1))
		require.True(t, depMap.isIndependent(rule2))
	})

	t.Run("rule with regexp matcher on metric name", func(t *testing.T) {
		expr, err := parser.ParseExpr("sum(requests)")
		require.NoError(t, err)
		rule1 := NewRecordingRule("first", expr, labels.Labels{})

		expr, err = parser.ParseExpr(`sum({__name__=~".+"})`)
		require.NoError(t, err)
		rule2 := NewRecordingRule("second", expr, labels.Labels{})

		group := NewGroup(GroupOptions{
			Name:     "rule_group",
			Interval: time.Second,
			Rules:    []Rule{rule1, rule2},
			Opts:     opts,
		})

		depMap := buildDependencyMap(group.rules)
		// A rule with regexp matcher on metric name causes the whole group to be indeterminate.
		require.False(t, depMap.isIndependent(rule1))
		require.False(t, depMap.isIndependent(rule2))
	})

	t.Run("rule with not equal matcher on metric name", func(t *testing.T) {
		expr, err := parser.ParseExpr("sum(requests)")
		require.NoError(t, err)
		rule1 := NewRecordingRule("first", expr, labels.Labels{})

		expr, err = parser.ParseExpr(`sum({__name__!="requests", service="app"})`)
		require.NoError(t, err)
		rule2 := NewRecordingRule("second", expr, labels.Labels{})

		group := NewGroup(GroupOptions{
			Name:     "rule_group",
			Interval: time.Second,
			Rules:    []Rule{rule1, rule2},
			Opts:     opts,
		})

		depMap := buildDependencyMap(group.rules)
		// A rule with not equal matcher on metric name causes the whole group to be indeterminate.
		require.False(t, depMap.isIndependent(rule1))
		require.False(t, depMap.isIndependent(rule2))
	})

	t.Run("rule with not regexp matcher on metric name", func(t *testing.T) {
		expr, err := parser.ParseExpr("sum(requests)")
		require.NoError(t, err)
		rule1 := NewRecordingRule("first", expr, labels.Labels{})

		expr, err = parser.ParseExpr(`sum({__name__!~"requests.+", service="app"})`)
		require.NoError(t, err)
		rule2 := NewRecordingRule("second", expr, labels.Labels{})

		group := NewGroup(GroupOptions{
			Name:     "rule_group",
			Interval: time.Second,
			Rules:    []Rule{rule1, rule2},
			Opts:     opts,
		})

		depMap := buildDependencyMap(group.rules)
		// A rule with not regexp matcher on metric name causes the whole group to be indeterminate.
		require.False(t, depMap.isIndependent(rule1))
		require.False(t, depMap.isIndependent(rule2))
	})

	t.Run("rule querying ALERTS metric", func(t *testing.T) {
		expr, err := parser.ParseExpr("sum(requests)")
		require.NoError(t, err)
		rule1 := NewRecordingRule("first", expr, labels.Labels{})

		expr, err = parser.ParseExpr(`sum(ALERTS{alertname="test"})`)
		require.NoError(t, err)
		rule2 := NewRecordingRule("second", expr, labels.Labels{})

		group := NewGroup(GroupOptions{
			Name:     "rule_group",
			Interval: time.Second,
			Rules:    []Rule{rule1, rule2},
			Opts:     opts,
		})

		depMap := buildDependencyMap(group.rules)
		// A rule querying ALERTS metric causes the whole group to be indeterminate.
		require.False(t, depMap.isIndependent(rule1))
		require.False(t, depMap.isIndependent(rule2))
	})

	t.Run("rule querying ALERTS_FOR_STATE metric", func(t *testing.T) {
		expr, err := parser.ParseExpr("sum(requests)")
		require.NoError(t, err)
		rule1 := NewRecordingRule("first", expr, labels.Labels{})

		expr, err = parser.ParseExpr(`sum(ALERTS_FOR_STATE{alertname="test"})`)
		require.NoError(t, err)
		rule2 := NewRecordingRule("second", expr, labels.Labels{})

		group := NewGroup(GroupOptions{
			Name:     "rule_group",
			Interval: time.Second,
			Rules:    []Rule{rule1, rule2},
			Opts:     opts,
		})

		depMap := buildDependencyMap(group.rules)
		// A rule querying ALERTS_FOR_STATE metric causes the whole group to be indeterminate.
		require.False(t, depMap.isIndependent(rule1))
		require.False(t, depMap.isIndependent(rule2))
	})
}

func TestNoMetricSelector(t *testing.T) {
	ctx := context.Background()
	opts := &ManagerOptions{
		Context: ctx,
		Logger:  log.NewNopLogger(),
	}

	expr, err := parser.ParseExpr("sum by (user) (rate(requests[1m]))")
	require.NoError(t, err)
	rule := NewRecordingRule("user:requests:rate1m", expr, labels.Labels{})

	expr, err = parser.ParseExpr(`count({user="bob"})`)
	require.NoError(t, err)
	rule2 := NewRecordingRule("user:requests:rate1m", expr, labels.Labels{})

	group := NewGroup(GroupOptions{
		Name:     "rule_group",
		Interval: time.Second,
		Rules:    []Rule{rule, rule2},
		Opts:     opts,
	})

	depMap := buildDependencyMap(group.rules)
	// A rule with no metric selector cannot be reliably determined to have no dependencies on other rules, and therefore
	// all rules are not considered independent.
	require.False(t, depMap.isIndependent(rule))
	require.False(t, depMap.isIndependent(rule2))
}

func TestDependentRulesWithNonMetricExpression(t *testing.T) {
	ctx := context.Background()
	opts := &ManagerOptions{
		Context: ctx,
		Logger:  log.NewNopLogger(),
	}

	expr, err := parser.ParseExpr("sum by (user) (rate(requests[1m]))")
	require.NoError(t, err)
	rule := NewRecordingRule("user:requests:rate1m", expr, labels.Labels{})

	expr, err = parser.ParseExpr("user:requests:rate1m <= 0")
	require.NoError(t, err)
	rule2 := NewAlertingRule("ZeroRequests", expr, 0, 0, labels.Labels{}, labels.Labels{}, labels.EmptyLabels(), "", true, log.NewNopLogger())

	expr, err = parser.ParseExpr("3")
	require.NoError(t, err)
	rule3 := NewRecordingRule("three", expr, labels.Labels{})

	group := NewGroup(GroupOptions{
		Name:     "rule_group",
		Interval: time.Second,
		Rules:    []Rule{rule, rule2, rule3},
		Opts:     opts,
	})

	depMap := buildDependencyMap(group.rules)
	require.False(t, depMap.isIndependent(rule))
	require.False(t, depMap.isIndependent(rule2))
	require.True(t, depMap.isIndependent(rule3))
}

func TestRulesDependentOnMetaMetrics(t *testing.T) {
	ctx := context.Background()
	opts := &ManagerOptions{
		Context: ctx,
		Logger:  log.NewNopLogger(),
	}

	// This rule is not dependent on any other rules in its group but it does depend on `ALERTS`, which is produced by
	// the rule engine, and is therefore not independent.
	expr, err := parser.ParseExpr("count(ALERTS)")
	require.NoError(t, err)
	rule := NewRecordingRule("alert_count", expr, labels.Labels{})

	// Create another rule so a dependency map is built (no map is built if a group contains one or fewer rules).
	expr, err = parser.ParseExpr("1")
	require.NoError(t, err)
	rule2 := NewRecordingRule("one", expr, labels.Labels{})

	group := NewGroup(GroupOptions{
		Name:     "rule_group",
		Interval: time.Second,
		Rules:    []Rule{rule, rule2},
		Opts:     opts,
	})

	depMap := buildDependencyMap(group.rules)
	require.False(t, depMap.isIndependent(rule))
}

func TestDependencyMapUpdatesOnGroupUpdate(t *testing.T) {
	files := []string{"fixtures/rules.yaml"}
	ruleManager := NewManager(&ManagerOptions{
		Context: context.Background(),
		Logger:  log.NewNopLogger(),
	})

	ruleManager.start()
	defer ruleManager.Stop()

	err := ruleManager.Update(10*time.Second, files, labels.EmptyLabels(), "", nil)
	require.NoError(t, err)
	require.NotEmpty(t, ruleManager.groups, "expected non-empty rule groups")

	orig := make(map[string]dependencyMap, len(ruleManager.groups))
	for _, g := range ruleManager.groups {
		depMap := buildDependencyMap(g.rules)
		// No dependency map is expected because there is only one rule in the group.
		require.Empty(t, depMap)
		orig[g.Name()] = depMap
	}

	// Update once without changing groups.
	err = ruleManager.Update(10*time.Second, files, labels.EmptyLabels(), "", nil)
	require.NoError(t, err)
	for h, g := range ruleManager.groups {
		depMap := buildDependencyMap(g.rules)
		// Dependency maps are the same because of no updates.
		if orig[h] == nil {
			require.Empty(t, orig[h])
			require.Empty(t, depMap)
		} else {
			require.Equal(t, orig[h], depMap)
		}
	}

	// Groups will be recreated when updated.
	files[0] = "fixtures/rules_dependencies.yaml"
	err = ruleManager.Update(10*time.Second, files, labels.EmptyLabels(), "", nil)
	require.NoError(t, err)

	for h, g := range ruleManager.groups {
		const ruleName = "job:http_requests:rate5m"
		var rr *RecordingRule

		for _, r := range g.rules {
			if r.Name() == ruleName {
				rr = r.(*RecordingRule)
			}
		}

		require.NotEmptyf(t, rr, "expected to find %q recording rule in fixture", ruleName)

		depMap := buildDependencyMap(g.rules)
		// Dependency maps must change because the groups would've been updated.
		require.NotEqual(t, orig[h], depMap)
		// We expect there to be some dependencies since the new rule group contains a dependency.
		require.NotEmpty(t, depMap)
		require.Equal(t, 1, depMap.dependents(rr))
		require.Zero(t, depMap.dependencies(rr))
	}
}

func TestAsyncRuleEvaluation(t *testing.T) {
	storage := teststorage.New(t)
	t.Cleanup(func() { storage.Close() })

	var (
		inflightQueries atomic.Int32
		maxInflight     atomic.Int32
	)

	t.Run("synchronous evaluation with independent rules", func(t *testing.T) {
		// Reset.
		inflightQueries.Store(0)
		maxInflight.Store(0)

		ctx, cancel := context.WithCancel(context.Background())
		t.Cleanup(cancel)

		ruleManager := NewManager(optsFactory(storage, &maxInflight, &inflightQueries, 0))
		groups, errs := ruleManager.LoadGroups(time.Second, labels.EmptyLabels(), "", nil, []string{"fixtures/rules_multiple.yaml"}...)
		require.Empty(t, errs)
		require.Len(t, groups, 1)

		ruleCount := 4

		for _, group := range groups {
			require.Len(t, group.rules, ruleCount)

			start := time.Now()
			group.Eval(ctx, start)

			// Never expect more than 1 inflight query at a time.
			require.EqualValues(t, 1, maxInflight.Load())
			// Each rule should take at least 1 second to execute sequentially.
			require.GreaterOrEqual(t, time.Since(start).Seconds(), (time.Duration(ruleCount) * artificialDelay).Seconds())
			// Each rule produces one vector.
			require.EqualValues(t, ruleCount, testutil.ToFloat64(group.metrics.GroupSamples))
		}
	})

	t.Run("asynchronous evaluation with independent and dependent rules", func(t *testing.T) {
		// Reset.
		inflightQueries.Store(0)
		maxInflight.Store(0)

		ctx, cancel := context.WithCancel(context.Background())
		t.Cleanup(cancel)

		ruleCount := 4
		opts := optsFactory(storage, &maxInflight, &inflightQueries, 0)

		// Configure concurrency settings.
		opts.ConcurrentEvalsEnabled = true
		opts.MaxConcurrentEvals = 2
		opts.RuleConcurrencyController = nil
		ruleManager := NewManager(opts)

		groups, errs := ruleManager.LoadGroups(time.Second, labels.EmptyLabels(), "", nil, []string{"fixtures/rules_multiple.yaml"}...)
		require.Empty(t, errs)
		require.Len(t, groups, 1)

		for _, group := range groups {
			require.Len(t, group.rules, ruleCount)

			start := time.Now()
			group.Eval(ctx, start)

			// Max inflight can be 1 synchronous eval and up to MaxConcurrentEvals concurrent evals.
			require.EqualValues(t, opts.MaxConcurrentEvals+1, maxInflight.Load())
			// Some rules should execute concurrently so should complete quicker.
			require.Less(t, time.Since(start).Seconds(), (time.Duration(ruleCount) * artificialDelay).Seconds())
			// Each rule produces one vector.
			require.EqualValues(t, ruleCount, testutil.ToFloat64(group.metrics.GroupSamples))
		}
	})

	t.Run("asynchronous evaluation of all independent rules, insufficient concurrency", func(t *testing.T) {
		// Reset.
		inflightQueries.Store(0)
		maxInflight.Store(0)

		ctx, cancel := context.WithCancel(context.Background())
		t.Cleanup(cancel)

		ruleCount := 6
		opts := optsFactory(storage, &maxInflight, &inflightQueries, 0)

		// Configure concurrency settings.
		opts.ConcurrentEvalsEnabled = true
		opts.MaxConcurrentEvals = 2
		opts.RuleConcurrencyController = nil
		ruleManager := NewManager(opts)

		groups, errs := ruleManager.LoadGroups(time.Second, labels.EmptyLabels(), "", nil, []string{"fixtures/rules_multiple_independent.yaml"}...)
		require.Empty(t, errs)
		require.Len(t, groups, 1)

		for _, group := range groups {
			require.Len(t, group.rules, ruleCount)

			start := time.Now()
			group.Eval(ctx, start)

			// Max inflight can be 1 synchronous eval and up to MaxConcurrentEvals concurrent evals.
			require.EqualValues(t, opts.MaxConcurrentEvals+1, maxInflight.Load())
			// Some rules should execute concurrently so should complete quicker.
			require.Less(t, time.Since(start).Seconds(), (time.Duration(ruleCount) * artificialDelay).Seconds())
			// Each rule produces one vector.
			require.EqualValues(t, ruleCount, testutil.ToFloat64(group.metrics.GroupSamples))
		}
	})

	t.Run("asynchronous evaluation of all independent rules, sufficient concurrency", func(t *testing.T) {
		// Reset.
		inflightQueries.Store(0)
		maxInflight.Store(0)

		ctx, cancel := context.WithCancel(context.Background())
		t.Cleanup(cancel)

		ruleCount := 6
		opts := optsFactory(storage, &maxInflight, &inflightQueries, 0)

		// Configure concurrency settings.
		opts.ConcurrentEvalsEnabled = true
		opts.MaxConcurrentEvals = int64(ruleCount) * 2
		opts.RuleConcurrencyController = nil
		ruleManager := NewManager(opts)

		groups, errs := ruleManager.LoadGroups(time.Second, labels.EmptyLabels(), "", nil, []string{"fixtures/rules_multiple_independent.yaml"}...)
		require.Empty(t, errs)
		require.Len(t, groups, 1)

		for _, group := range groups {
			require.Len(t, group.rules, ruleCount)

			start := time.Now()

			group.Eval(ctx, start)

			// Max inflight can be up to MaxConcurrentEvals concurrent evals, since there is sufficient concurrency to run all rules at once.
			require.LessOrEqual(t, int64(maxInflight.Load()), opts.MaxConcurrentEvals)
			// Some rules should execute concurrently so should complete quicker.
			require.Less(t, time.Since(start).Seconds(), (time.Duration(ruleCount) * artificialDelay).Seconds())
			// Each rule produces one vector.
			require.EqualValues(t, ruleCount, testutil.ToFloat64(group.metrics.GroupSamples))
		}
	})
}

func TestBoundedRuleEvalConcurrency(t *testing.T) {
	storage := teststorage.New(t)
	t.Cleanup(func() { storage.Close() })

	var (
		inflightQueries atomic.Int32
		maxInflight     atomic.Int32
		maxConcurrency  int64 = 3
		groupCount            = 2
	)

	files := []string{"fixtures/rules_multiple_groups.yaml"}

	ruleManager := NewManager(optsFactory(storage, &maxInflight, &inflightQueries, maxConcurrency))

	groups, errs := ruleManager.LoadGroups(time.Second, labels.EmptyLabels(), "", nil, files...)
	require.Empty(t, errs)
	require.Len(t, groups, groupCount)

	ctx, cancel := context.WithCancel(context.Background())
	t.Cleanup(cancel)

	// Evaluate groups concurrently (like they normally do).
	var wg sync.WaitGroup
	for _, group := range groups {
		group := group

		wg.Add(1)
		go func() {
			group.Eval(ctx, time.Now())
			wg.Done()
		}()
	}

	wg.Wait()

	// Synchronous queries also count towards inflight, so at most we can have maxConcurrency+$groupCount inflight evaluations.
	require.EqualValues(t, maxInflight.Load(), int32(maxConcurrency)+int32(groupCount))
}

const artificialDelay = 15 * time.Millisecond

func optsFactory(storage storage.Storage, maxInflight, inflightQueries *atomic.Int32, maxConcurrent int64) *ManagerOptions {
	var inflightMu sync.Mutex

	concurrent := maxConcurrent > 0

	return &ManagerOptions{
		Context:                context.Background(),
		Logger:                 log.NewNopLogger(),
		ConcurrentEvalsEnabled: concurrent,
		MaxConcurrentEvals:     maxConcurrent,
		Appendable:             storage,
		QueryFunc: func(ctx context.Context, q string, ts time.Time) (promql.Vector, error) {
			inflightMu.Lock()

			current := inflightQueries.Add(1)
			defer func() {
				inflightQueries.Add(-1)
			}()

			highWatermark := maxInflight.Load()

			if current > highWatermark {
				maxInflight.Store(current)
			}
			inflightMu.Unlock()

			// Artificially delay all query executions to highlight concurrent execution improvement.
			time.Sleep(artificialDelay)

			// Return a stub sample.
			return promql.Vector{
				promql.Sample{Metric: labels.FromStrings("__name__", "test"), T: ts.UnixMilli(), F: 12345},
			}, nil
		},
	}
}<|MERGE_RESOLUTION|>--- conflicted
+++ resolved
@@ -32,6 +32,7 @@
 	"github.com/prometheus/common/model"
 	"github.com/stretchr/testify/require"
 	"go.uber.org/atomic"
+	"go.uber.org/goleak"
 	"gopkg.in/yaml.v2"
 
 	"github.com/prometheus/prometheus/model/labels"
@@ -45,11 +46,11 @@
 	"github.com/prometheus/prometheus/tsdb/chunkenc"
 	"github.com/prometheus/prometheus/tsdb/tsdbutil"
 	"github.com/prometheus/prometheus/util/teststorage"
-	promtestutil "github.com/prometheus/prometheus/util/testutil"
+	prom_testutil "github.com/prometheus/prometheus/util/testutil"
 )
 
 func TestMain(m *testing.M) {
-	promtestutil.TolerantVerifyLeak(m)
+	goleak.VerifyTestMain(m)
 }
 
 func TestAlertingRule(t *testing.T) {
@@ -184,7 +185,7 @@
 		sort.Slice(filteredRes, func(i, j int) bool {
 			return labels.Compare(filteredRes[i].Metric, filteredRes[j].Metric) < 0
 		})
-		promtestutil.RequireEqual(t, test.result, filteredRes)
+		prom_testutil.RequireEqual(t, test.result, filteredRes)
 
 		for _, aa := range rule.ActiveAlerts() {
 			require.Zero(t, aa.Labels.Get(model.MetricNameLabel), "%s label set on active alert: %s", model.MetricNameLabel, aa.Labels)
@@ -193,13 +194,8 @@
 }
 
 func TestForStateAddSamples(t *testing.T) {
-<<<<<<< HEAD
-	for _, evalDelay := range []time.Duration{0, time.Minute} {
-		t.Run(fmt.Sprintf("evalDelay %s", evalDelay.String()), func(t *testing.T) {
-=======
 	for _, queryOffset := range []time.Duration{0, time.Minute} {
 		t.Run(fmt.Sprintf("queryOffset %s", queryOffset.String()), func(t *testing.T) {
->>>>>>> 37b408c6
 			storage := promqltest.LoadedStorage(t, `
 		load 5m
 			http_requests{job="app-server", instance="0", group="canary", severity="overwrite-me"}	75 85  95 105 105  95  85
@@ -307,11 +303,7 @@
 			var forState float64
 			for i, test := range tests {
 				t.Logf("case %d", i)
-<<<<<<< HEAD
-				evalTime := baseTime.Add(test.time).Add(evalDelay)
-=======
 				evalTime := baseTime.Add(test.time).Add(queryOffset)
->>>>>>> 37b408c6
 
 				if test.persistThisTime {
 					forState = float64(evalTime.Unix())
@@ -320,11 +312,7 @@
 					forState = float64(value.StaleNaN)
 				}
 
-<<<<<<< HEAD
-				res, err := rule.Eval(context.TODO(), evalDelay, evalTime, EngineQueryFunc(testEngine, storage), nil, 0)
-=======
 				res, err := rule.Eval(context.TODO(), queryOffset, evalTime, EngineQueryFunc(testEngine, storage), nil, 0)
->>>>>>> 37b408c6
 				require.NoError(t, err)
 
 				var filteredRes promql.Vector // After removing 'ALERTS' samples.
@@ -338,11 +326,7 @@
 					}
 				}
 				for i := range test.result {
-<<<<<<< HEAD
-					test.result[i].T = timestamp.FromTime(evalTime.Add(-evalDelay))
-=======
 					test.result[i].T = timestamp.FromTime(evalTime.Add(-queryOffset))
->>>>>>> 37b408c6
 					// Updating the expected 'for' state.
 					if test.result[i].F >= 0 {
 						test.result[i].F = forState
@@ -353,11 +337,7 @@
 				sort.Slice(filteredRes, func(i, j int) bool {
 					return labels.Compare(filteredRes[i].Metric, filteredRes[j].Metric) < 0
 				})
-<<<<<<< HEAD
-				promtestutil.RequireEqual(t, test.result, filteredRes)
-=======
 				prom_testutil.RequireEqual(t, test.result, filteredRes)
->>>>>>> 37b408c6
 
 				for _, aa := range rule.ActiveAlerts() {
 					require.Zero(t, aa.Labels.Get(model.MetricNameLabel), "%s label set on active alert: %s", model.MetricNameLabel, aa.Labels)
@@ -382,102 +362,6 @@
 		http_requests{job="app-server", instance="0", group="canary", severity="overwrite-me"}	75  85 50 0 0 25 0 0 40 0 120
 		http_requests{job="app-server", instance="1", group="canary", severity="overwrite-me"}	125 90 60 0 0 25 0 0 40 0 130
 	`)
-<<<<<<< HEAD
-	t.Cleanup(func() { storage.Close() })
-
-	expr, err := parser.ParseExpr(`http_requests{group="canary", job="app-server"} < 100`)
-	require.NoError(t, err)
-
-	opts := &ManagerOptions{
-		QueryFunc:       EngineQueryFunc(testEngine, storage),
-		Appendable:      storage,
-		Queryable:       storage,
-		Context:         context.Background(),
-		Logger:          log.NewNopLogger(),
-		NotifyFunc:      func(ctx context.Context, expr string, alerts ...*Alert) {},
-		OutageTolerance: 30 * time.Minute,
-		ForGracePeriod:  10 * time.Minute,
-	}
-
-	alertForDuration := 25 * time.Minute
-	// Initial run before prometheus goes down.
-	rule := NewAlertingRule(
-		"HTTPRequestRateLow",
-		expr,
-		alertForDuration,
-		0,
-		labels.FromStrings("severity", "critical"),
-		labels.EmptyLabels(), labels.EmptyLabels(), "", true, nil,
-	)
-
-	group := NewGroup(GroupOptions{
-		Name:          "default",
-		Interval:      time.Second,
-		Rules:         []Rule{rule},
-		ShouldRestore: true,
-		Opts:          opts,
-	})
-	groups := make(map[string]*Group)
-	groups["default;"] = group
-
-	initialRuns := []time.Duration{0, 5 * time.Minute}
-
-	baseTime := time.Unix(0, 0)
-	for _, duration := range initialRuns {
-		evalTime := baseTime.Add(duration)
-		group.Eval(context.TODO(), evalTime)
-	}
-
-	// Prometheus goes down here. We create new rules and groups.
-	type testInput struct {
-		name            string
-		restoreDuration time.Duration
-		expectedAlerts  []*Alert
-
-		num          int
-		noRestore    bool
-		gracePeriod  bool
-		downDuration time.Duration
-		before       func()
-	}
-
-	tests := []testInput{
-		{
-			name:            "normal restore (alerts were not firing)",
-			restoreDuration: 15 * time.Minute,
-			expectedAlerts:  rule.ActiveAlerts(),
-			downDuration:    10 * time.Minute,
-		},
-		{
-			name:            "outage tolerance",
-			restoreDuration: 40 * time.Minute,
-			noRestore:       true,
-			num:             2,
-		},
-		{
-			name:            "no active alerts",
-			restoreDuration: 50 * time.Minute,
-			expectedAlerts:  []*Alert{},
-		},
-		{
-			name:            "test the grace period",
-			restoreDuration: 25 * time.Minute,
-			expectedAlerts:  []*Alert{},
-			gracePeriod:     true,
-			before: func() {
-				for _, duration := range []time.Duration{10 * time.Minute, 15 * time.Minute, 20 * time.Minute} {
-					evalTime := baseTime.Add(duration)
-					group.Eval(context.TODO(), evalTime)
-				}
-			},
-			num: 2,
-		},
-	}
-	for _, tt := range tests {
-		t.Run(tt.name, func(t *testing.T) {
-			if tt.before != nil {
-				tt.before()
-=======
 			t.Cleanup(func() { storage.Close() })
 
 			expr, err := parser.ParseExpr(`http_requests{group="canary", job="app-server"} < 100`)
@@ -492,7 +376,6 @@
 				NotifyFunc:      func(ctx context.Context, expr string, alerts ...*Alert) {},
 				OutageTolerance: 30 * time.Minute,
 				ForGracePeriod:  10 * time.Minute,
->>>>>>> 37b408c6
 			}
 
 			alertForDuration := 25 * time.Minute
@@ -647,11 +530,7 @@
 }
 
 func TestStaleness(t *testing.T) {
-<<<<<<< HEAD
-	for _, evalDelay := range []time.Duration{0, time.Minute} {
-=======
 	for _, queryOffset := range []time.Duration{0, time.Minute} {
->>>>>>> 37b408c6
 		st := teststorage.New(t)
 		defer st.Close()
 		engineOpts := promql.EngineOpts{
@@ -673,21 +552,12 @@
 		require.NoError(t, err)
 		rule := NewRecordingRule("a_plus_one", expr, labels.Labels{})
 		group := NewGroup(GroupOptions{
-<<<<<<< HEAD
-			Name:            "default",
-			Interval:        time.Second,
-			Rules:           []Rule{rule},
-			ShouldRestore:   true,
-			Opts:            opts,
-			EvaluationDelay: &evalDelay,
-=======
 			Name:          "default",
 			Interval:      time.Second,
 			Rules:         []Rule{rule},
 			ShouldRestore: true,
 			Opts:          opts,
 			QueryOffset:   &queryOffset,
->>>>>>> 37b408c6
 		})
 
 		// A time series that has two samples and then goes stale.
@@ -702,15 +572,9 @@
 		ctx := context.Background()
 
 		// Execute 3 times, 1 second apart.
-<<<<<<< HEAD
-		group.Eval(ctx, time.Unix(0, 0).Add(evalDelay))
-		group.Eval(ctx, time.Unix(1, 0).Add(evalDelay))
-		group.Eval(ctx, time.Unix(2, 0).Add(evalDelay))
-=======
 		group.Eval(ctx, time.Unix(0, 0).Add(queryOffset))
 		group.Eval(ctx, time.Unix(1, 0).Add(queryOffset))
 		group.Eval(ctx, time.Unix(2, 0).Add(queryOffset))
->>>>>>> 37b408c6
 
 		querier, err := st.Querier(0, 2000)
 		require.NoError(t, err)
@@ -1833,46 +1697,6 @@
 			require.Equal(t, tt.areEqual, tt.groupTwo.Equals(tt.groupOne))
 		})
 	}
-}
-
-func TestGroup_EvaluationDelay(t *testing.T) {
-	config := `
-groups:
-  - name: group1
-    evaluation_delay: 2m
-  - name: group2
-    evaluation_delay: 0s
-  - name: group3
-`
-
-	dir := t.TempDir()
-	fname := path.Join(dir, "rules.yaml")
-	err := os.WriteFile(fname, []byte(config), fs.ModePerm)
-	require.NoError(t, err)
-
-	m := NewManager(&ManagerOptions{
-		Logger: log.NewNopLogger(),
-		DefaultEvaluationDelay: func() time.Duration {
-			return time.Minute
-		},
-	})
-	m.start()
-	err = m.Update(time.Second, []string{fname}, labels.EmptyLabels(), "", nil)
-	require.NoError(t, err)
-
-	rgs := m.RuleGroups()
-	sort.Slice(rgs, func(i, j int) bool {
-		return rgs[i].Name() < rgs[j].Name()
-	})
-
-	// From config.
-	require.Equal(t, 2*time.Minute, rgs[0].EvaluationDelay())
-	// Setting 0 in config is detected.
-	require.Equal(t, time.Duration(0), rgs[1].EvaluationDelay())
-	// Default when nothing is set.
-	require.Equal(t, time.Minute, rgs[2].EvaluationDelay())
-
-	m.Stop()
 }
 
 func TestRuleGroupEvalIterationFunc(t *testing.T) {
