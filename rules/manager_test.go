// Copyright 2013 The Prometheus Authors
// Licensed under the Apache License, Version 2.0 (the "License");
// you may not use this file except in compliance with the License.
// You may obtain a copy of the License at
//
// http://www.apache.org/licenses/LICENSE-2.0
//
// Unless required by applicable law or agreed to in writing, software
// distributed under the License is distributed on an "AS IS" BASIS,
// WITHOUT WARRANTIES OR CONDITIONS OF ANY KIND, either express or implied.
// See the License for the specific language governing permissions and
// limitations under the License.

package rules

import (
	"context"
	"fmt"
	"io/fs"
	"math"
	"os"
	"path"
	"path/filepath"
	"slices"
	"sort"
	"strconv"
	"sync"
	"testing"
	"time"

	"github.com/prometheus/client_golang/prometheus"
	"github.com/prometheus/client_golang/prometheus/testutil"
	"github.com/prometheus/common/model"
	"github.com/prometheus/common/promslog"
	"github.com/stretchr/testify/require"
	"go.uber.org/atomic"
	"gopkg.in/yaml.v2"

	"github.com/prometheus/prometheus/model/labels"
	"github.com/prometheus/prometheus/model/rulefmt"
	"github.com/prometheus/prometheus/model/timestamp"
	"github.com/prometheus/prometheus/model/value"
	"github.com/prometheus/prometheus/promql"
	"github.com/prometheus/prometheus/promql/parser"
	"github.com/prometheus/prometheus/promql/promqltest"
	"github.com/prometheus/prometheus/storage"
	"github.com/prometheus/prometheus/tsdb/chunkenc"
	"github.com/prometheus/prometheus/tsdb/tsdbutil"
	"github.com/prometheus/prometheus/util/teststorage"
	prom_testutil "github.com/prometheus/prometheus/util/testutil"
)

func TestMain(m *testing.M) {
	prom_testutil.TolerantVerifyLeak(m)
}

func TestAlertingRule(t *testing.T) {
	storage := promqltest.LoadedStorage(t, `
		load 5m
			http_requests{job="app-server", instance="0", group="canary", severity="overwrite-me"}	75 85  95 105 105  95  85
			http_requests{job="app-server", instance="1", group="canary", severity="overwrite-me"}	80 90 100 110 120 130 140
	`)
	t.Cleanup(func() { storage.Close() })

	expr, err := parser.ParseExpr(`http_requests{group="canary", job="app-server"} < 100`)
	require.NoError(t, err)

	rule := NewAlertingRule(
		"HTTPRequestRateLow",
		expr,
		time.Minute,
		0,
		labels.FromStrings("severity", "{{\"c\"}}ritical"),
		labels.EmptyLabels(), labels.EmptyLabels(), "", true, nil,
	)
	result := promql.Vector{
		promql.Sample{
			Metric: labels.FromStrings(
				"__name__", "ALERTS",
				"alertname", "HTTPRequestRateLow",
				"alertstate", "pending",
				"group", "canary",
				"instance", "0",
				"job", "app-server",
				"severity", "critical",
			),
			F: 1,
		},
		promql.Sample{
			Metric: labels.FromStrings(
				"__name__", "ALERTS",
				"alertname", "HTTPRequestRateLow",
				"alertstate", "pending",
				"group", "canary",
				"instance", "1",
				"job", "app-server",
				"severity", "critical",
			),
			F: 1,
		},
		promql.Sample{
			Metric: labels.FromStrings(
				"__name__", "ALERTS",
				"alertname", "HTTPRequestRateLow",
				"alertstate", "firing",
				"group", "canary",
				"instance", "0",
				"job", "app-server",
				"severity", "critical",
			),
			F: 1,
		},
		promql.Sample{
			Metric: labels.FromStrings(
				"__name__", "ALERTS",
				"alertname", "HTTPRequestRateLow",
				"alertstate", "firing",
				"group", "canary",
				"instance", "1",
				"job", "app-server",
				"severity", "critical",
			),
			F: 1,
		},
	}

	baseTime := time.Unix(0, 0)

	tests := []struct {
		time   time.Duration
		result promql.Vector
	}{
		{
			time:   0,
			result: result[:2],
		},
		{
			time:   5 * time.Minute,
			result: result[2:],
		},
		{
			time:   10 * time.Minute,
			result: result[2:3],
		},
		{
			time:   15 * time.Minute,
			result: nil,
		},
		{
			time:   20 * time.Minute,
			result: nil,
		},
		{
			time:   25 * time.Minute,
			result: result[:1],
		},
		{
			time:   30 * time.Minute,
			result: result[2:3],
		},
	}

	ng := testEngine(t)
	for i, test := range tests {
		t.Logf("case %d", i)

		evalTime := baseTime.Add(test.time)

		res, err := rule.Eval(context.TODO(), 0, evalTime, EngineQueryFunc(ng, storage), nil, 0)
		require.NoError(t, err)

		var filteredRes promql.Vector // After removing 'ALERTS_FOR_STATE' samples.
		for _, smpl := range res {
			smplName := smpl.Metric.Get("__name__")
			if smplName == "ALERTS" {
				filteredRes = append(filteredRes, smpl)
			} else {
				// If not 'ALERTS', it has to be 'ALERTS_FOR_STATE'.
				require.Equal(t, "ALERTS_FOR_STATE", smplName)
			}
		}
		for i := range test.result {
			test.result[i].T = timestamp.FromTime(evalTime)
		}
		require.Len(t, filteredRes, len(test.result), "%d. Number of samples in expected and actual output don't match (%d vs. %d)", i, len(test.result), len(res))

		sort.Slice(filteredRes, func(i, j int) bool {
			return labels.Compare(filteredRes[i].Metric, filteredRes[j].Metric) < 0
		})
		prom_testutil.RequireEqual(t, test.result, filteredRes)

		for _, aa := range rule.ActiveAlerts() {
			require.Empty(t, aa.Labels.Get(model.MetricNameLabel), "%s label set on active alert: %s", model.MetricNameLabel, aa.Labels)
		}
	}
}

func TestForStateAddSamples(t *testing.T) {
	for _, queryOffset := range []time.Duration{0, time.Minute} {
		t.Run(fmt.Sprintf("queryOffset %s", queryOffset.String()), func(t *testing.T) {
			storage := promqltest.LoadedStorage(t, `
		load 5m
			http_requests{job="app-server", instance="0", group="canary", severity="overwrite-me"}	75 85  95 105 105  95  85
			http_requests{job="app-server", instance="1", group="canary", severity="overwrite-me"}	80 90 100 110 120 130 140
	`)
			t.Cleanup(func() { storage.Close() })

			expr, err := parser.ParseExpr(`http_requests{group="canary", job="app-server"} < 100`)
			require.NoError(t, err)

			rule := NewAlertingRule(
				"HTTPRequestRateLow",
				expr,
				time.Minute,
				0,
				labels.FromStrings("severity", "{{\"c\"}}ritical"),
				labels.EmptyLabels(), labels.EmptyLabels(), "", true, nil,
			)
			result := promql.Vector{
				promql.Sample{
					Metric: labels.FromStrings(
						"__name__", "ALERTS_FOR_STATE",
						"alertname", "HTTPRequestRateLow",
						"group", "canary",
						"instance", "0",
						"job", "app-server",
						"severity", "critical",
					),
					F: 1,
				},
				promql.Sample{
					Metric: labels.FromStrings(
						"__name__", "ALERTS_FOR_STATE",
						"alertname", "HTTPRequestRateLow",
						"group", "canary",
						"instance", "1",
						"job", "app-server",
						"severity", "critical",
					),
					F: 1,
				},
				promql.Sample{
					Metric: labels.FromStrings(
						"__name__", "ALERTS_FOR_STATE",
						"alertname", "HTTPRequestRateLow",
						"group", "canary",
						"instance", "0",
						"job", "app-server",
						"severity", "critical",
					),
					F: 1,
				},
				promql.Sample{
					Metric: labels.FromStrings(
						"__name__", "ALERTS_FOR_STATE",
						"alertname", "HTTPRequestRateLow",
						"group", "canary",
						"instance", "1",
						"job", "app-server",
						"severity", "critical",
					),
					F: 1,
				},
			}

			baseTime := time.Unix(0, 0)

			tests := []struct {
				time            time.Duration
				result          promql.Vector
				persistThisTime bool // If true, it means this 'time' is persisted for 'for'.
			}{
				{
					time:            0,
					result:          append(promql.Vector{}, result[:2]...),
					persistThisTime: true,
				},
				{
					time:   5 * time.Minute,
					result: append(promql.Vector{}, result[2:]...),
				},
				{
					time:   10 * time.Minute,
					result: append(promql.Vector{}, result[2:3]...),
				},
				{
					time:   15 * time.Minute,
					result: nil,
				},
				{
					time:   20 * time.Minute,
					result: nil,
				},
				{
					time:            25 * time.Minute,
					result:          append(promql.Vector{}, result[:1]...),
					persistThisTime: true,
				},
				{
					time:   30 * time.Minute,
					result: append(promql.Vector{}, result[2:3]...),
				},
			}

			ng := testEngine(t)
			var forState float64
			for i, test := range tests {
				t.Logf("case %d", i)
				evalTime := baseTime.Add(test.time).Add(queryOffset)

				if test.persistThisTime {
					forState = float64(evalTime.Unix())
				}
				if test.result == nil {
					forState = float64(value.StaleNaN)
				}

				res, err := rule.Eval(context.TODO(), queryOffset, evalTime, EngineQueryFunc(ng, storage), nil, 0)
				require.NoError(t, err)

				var filteredRes promql.Vector // After removing 'ALERTS' samples.
				for _, smpl := range res {
					smplName := smpl.Metric.Get("__name__")
					if smplName == "ALERTS_FOR_STATE" {
						filteredRes = append(filteredRes, smpl)
					} else {
						// If not 'ALERTS_FOR_STATE', it has to be 'ALERTS'.
						require.Equal(t, "ALERTS", smplName)
					}
				}
				for i := range test.result {
					test.result[i].T = timestamp.FromTime(evalTime.Add(-queryOffset))
					// Updating the expected 'for' state.
					if test.result[i].F >= 0 {
						test.result[i].F = forState
					}
				}
				require.Len(t, filteredRes, len(test.result), "%d. Number of samples in expected and actual output don't match (%d vs. %d)", i, len(test.result), len(res))

				sort.Slice(filteredRes, func(i, j int) bool {
					return labels.Compare(filteredRes[i].Metric, filteredRes[j].Metric) < 0
				})
				prom_testutil.RequireEqual(t, test.result, filteredRes)

				for _, aa := range rule.ActiveAlerts() {
					require.Empty(t, aa.Labels.Get(model.MetricNameLabel), "%s label set on active alert: %s", model.MetricNameLabel, aa.Labels)
				}
			}
		})
	}
}

// sortAlerts sorts `[]*Alert` w.r.t. the Labels.
func sortAlerts(items []*Alert) {
	sort.Slice(items, func(i, j int) bool {
		return labels.Compare(items[i].Labels, items[j].Labels) <= 0
	})
}

func TestForStateRestore(t *testing.T) {
	for _, queryOffset := range []time.Duration{0, time.Minute} {
		t.Run(fmt.Sprintf("queryOffset %s", queryOffset.String()), func(t *testing.T) {
			storage := promqltest.LoadedStorage(t, `
		load 5m
		http_requests{job="app-server", instance="0", group="canary", severity="overwrite-me"}	75  85 50 0 0 25 0 0 40 0 120
		http_requests{job="app-server", instance="1", group="canary", severity="overwrite-me"}	125 90 60 0 0 25 0 0 40 0 130
	`)
			t.Cleanup(func() { storage.Close() })

			expr, err := parser.ParseExpr(`http_requests{group="canary", job="app-server"} < 100`)
			require.NoError(t, err)

			ng := testEngine(t)
			opts := &ManagerOptions{
				QueryFunc:       EngineQueryFunc(ng, storage),
				Appendable:      storage,
				Queryable:       storage,
				Context:         context.Background(),
				Logger:          promslog.NewNopLogger(),
				NotifyFunc:      func(context.Context, string, ...*Alert) {},
				OutageTolerance: 30 * time.Minute,
				ForGracePeriod:  10 * time.Minute,
			}

			alertForDuration := 25 * time.Minute
			// Initial run before prometheus goes down.
			rule := NewAlertingRule(
				"HTTPRequestRateLow",
				expr,
				alertForDuration,
				0,
				labels.FromStrings("severity", "critical"),
				labels.EmptyLabels(), labels.EmptyLabels(), "", true, nil,
			)

			group := NewGroup(GroupOptions{
				Name:          "default",
				Interval:      time.Second,
				Rules:         []Rule{rule},
				ShouldRestore: true,
				Opts:          opts,
			})
			groups := make(map[string]*Group)
			groups["default;"] = group

			initialRuns := []time.Duration{0, 5 * time.Minute}

			baseTime := time.Unix(0, 0)
			for _, duration := range initialRuns {
				evalTime := baseTime.Add(duration)
				group.Eval(context.TODO(), evalTime)
			}

			// Prometheus goes down here. We create new rules and groups.
			type testInput struct {
				name            string
				restoreDuration time.Duration
				expectedAlerts  []*Alert

				num          int
				noRestore    bool
				gracePeriod  bool
				downDuration time.Duration
				before       func()
			}

			tests := []testInput{
				{
					name:            "normal restore (alerts were not firing)",
					restoreDuration: 15 * time.Minute,
					expectedAlerts:  rule.ActiveAlerts(),
					downDuration:    10 * time.Minute,
				},
				{
					name:            "outage tolerance",
					restoreDuration: 40 * time.Minute,
					noRestore:       true,
					num:             2,
				},
				{
					name:            "no active alerts",
					restoreDuration: 50 * time.Minute,
					expectedAlerts:  []*Alert{},
				},
				{
					name:            "test the grace period",
					restoreDuration: 25 * time.Minute,
					expectedAlerts:  []*Alert{},
					gracePeriod:     true,
					before: func() {
						for _, duration := range []time.Duration{10 * time.Minute, 15 * time.Minute, 20 * time.Minute} {
							evalTime := baseTime.Add(duration)
							group.Eval(context.TODO(), evalTime)
						}
					},
					num: 2,
				},
			}

			for _, tt := range tests {
				t.Run(tt.name, func(t *testing.T) {
					if tt.before != nil {
						tt.before()
					}

					newRule := NewAlertingRule(
						"HTTPRequestRateLow",
						expr,
						alertForDuration,
						0,
						labels.FromStrings("severity", "critical"),
						labels.EmptyLabels(), labels.EmptyLabels(), "", false, nil,
					)
					newGroup := NewGroup(GroupOptions{
						Name:          "default",
						Interval:      time.Second,
						Rules:         []Rule{newRule},
						ShouldRestore: true,
						Opts:          opts,
						QueryOffset:   &queryOffset,
					})

					newGroups := make(map[string]*Group)
					newGroups["default;"] = newGroup

					restoreTime := baseTime.Add(tt.restoreDuration).Add(queryOffset)
					// First eval before restoration.
					newGroup.Eval(context.TODO(), restoreTime)
					// Restore happens here.
					newGroup.RestoreForState(restoreTime)

					got := newRule.ActiveAlerts()
					for _, aa := range got {
						require.Empty(t, aa.Labels.Get(model.MetricNameLabel), "%s label set on active alert: %s", model.MetricNameLabel, aa.Labels)
					}
					sort.Slice(got, func(i, j int) bool {
						return labels.Compare(got[i].Labels, got[j].Labels) < 0
					})

					// In all cases, we expect the restoration process to have completed.
					require.Truef(t, newRule.Restored(), "expected the rule restoration process to have completed")

					// Checking if we have restored it correctly.
					switch {
					case tt.noRestore:
						require.Len(t, got, tt.num)
						for _, e := range got {
							require.Equal(t, e.ActiveAt, restoreTime)
						}
					case tt.gracePeriod:

						require.Len(t, got, tt.num)
						for _, e := range got {
							require.Equal(t, opts.ForGracePeriod, e.ActiveAt.Add(alertForDuration).Sub(restoreTime))
						}
					default:
						exp := tt.expectedAlerts
						require.Len(t, got, len(exp))
						sortAlerts(exp)
						sortAlerts(got)
						for i, e := range exp {
							require.Equal(t, e.Labels, got[i].Labels)

							// Difference in time should be within 1e6 ns, i.e. 1ms
							// (due to conversion between ns & ms, float64 & int64).
							activeAtDiff := queryOffset.Seconds() + float64(e.ActiveAt.Unix()+int64(tt.downDuration/time.Second)-got[i].ActiveAt.Unix())
							require.Equal(t, 0.0, math.Abs(activeAtDiff), "'for' state restored time is wrong")
						}
					}
				})
			}
		})
	}
}

func TestStaleness(t *testing.T) {
	for _, queryOffset := range []time.Duration{0, time.Minute} {
		st := teststorage.New(t)
		defer st.Close()
		engineOpts := promql.EngineOpts{
			Logger:     nil,
			Reg:        nil,
			MaxSamples: 10,
			Timeout:    10 * time.Second,
		}
		engine := promqltest.NewTestEngineWithOpts(t, engineOpts)
		opts := &ManagerOptions{
			QueryFunc:  EngineQueryFunc(engine, st),
			Appendable: st,
			Queryable:  st,
			Context:    context.Background(),
			Logger:     promslog.NewNopLogger(),
		}

		expr, err := parser.ParseExpr("a + 1")
		require.NoError(t, err)
		rule := NewRecordingRule("a_plus_one", expr, labels.Labels{})
		group := NewGroup(GroupOptions{
			Name:          "default",
			Interval:      time.Second,
			Rules:         []Rule{rule},
			ShouldRestore: true,
			Opts:          opts,
			QueryOffset:   &queryOffset,
		})

		// A time series that has two samples and then goes stale.
		app := st.Appender(context.Background())
		app.Append(0, labels.FromStrings(model.MetricNameLabel, "a"), 0, 1)
		app.Append(0, labels.FromStrings(model.MetricNameLabel, "a"), 1000, 2)
		app.Append(0, labels.FromStrings(model.MetricNameLabel, "a"), 2000, math.Float64frombits(value.StaleNaN))

		err = app.Commit()
		require.NoError(t, err)

		ctx := context.Background()

		// Execute 3 times, 1 second apart.
		group.Eval(ctx, time.Unix(0, 0).Add(queryOffset))
		group.Eval(ctx, time.Unix(1, 0).Add(queryOffset))
		group.Eval(ctx, time.Unix(2, 0).Add(queryOffset))

		querier, err := st.Querier(0, 2000)
		require.NoError(t, err)
		defer querier.Close()

		matcher, err := labels.NewMatcher(labels.MatchEqual, model.MetricNameLabel, "a_plus_one")
		require.NoError(t, err)

		set := querier.Select(ctx, false, nil, matcher)
		samples, err := readSeriesSet(set)
		require.NoError(t, err)

		metric := labels.FromStrings(model.MetricNameLabel, "a_plus_one").String()
		metricSample, ok := samples[metric]

		require.True(t, ok, "Series %s not returned.", metric)
		require.True(t, value.IsStaleNaN(metricSample[2].F), "Appended second sample not as expected. Wanted: stale NaN Got: %x", math.Float64bits(metricSample[2].F))
		metricSample[2].F = 42 // require.Equal cannot handle NaN.

		want := map[string][]promql.FPoint{
			metric: {{T: 0, F: 2}, {T: 1000, F: 3}, {T: 2000, F: 42}},
		}

		require.Equal(t, want, samples)
	}
}

// Convert a SeriesSet into a form usable with require.Equal.
func readSeriesSet(ss storage.SeriesSet) (map[string][]promql.FPoint, error) {
	result := map[string][]promql.FPoint{}
	var it chunkenc.Iterator

	for ss.Next() {
		series := ss.At()

		points := []promql.FPoint{}
		it := series.Iterator(it)
		for it.Next() == chunkenc.ValFloat {
			t, v := it.At()
			points = append(points, promql.FPoint{T: t, F: v})
		}

		name := series.Labels().String()
		result[name] = points
	}
	return result, ss.Err()
}

func TestGroup_QueryOffset(t *testing.T) {
	config := `
groups:
  - name: group1
    query_offset: 2m
  - name: group2
    query_offset: 0s
  - name: group3
`

	dir := t.TempDir()
	fname := path.Join(dir, "rules.yaml")
	err := os.WriteFile(fname, []byte(config), fs.ModePerm)
	require.NoError(t, err)

	m := NewManager(&ManagerOptions{
		Logger: promslog.NewNopLogger(),
		DefaultRuleQueryOffset: func() time.Duration {
			return time.Minute
		},
	})
	m.start()
	err = m.Update(time.Second, []string{fname}, labels.EmptyLabels(), "", nil)
	require.NoError(t, err)

	rgs := m.RuleGroups()
	sort.Slice(rgs, func(i, j int) bool {
		return rgs[i].Name() < rgs[j].Name()
	})

	// From config.
	require.Equal(t, 2*time.Minute, rgs[0].QueryOffset())
	// Setting 0 in config is detected.
	require.Equal(t, time.Duration(0), rgs[1].QueryOffset())
	// Default when nothing is set.
	require.Equal(t, time.Minute, rgs[2].QueryOffset())

	m.Stop()
}

func TestCopyState(t *testing.T) {
	oldGroup := &Group{
		rules: []Rule{
			NewAlertingRule("alert", nil, 0, 0, labels.EmptyLabels(), labels.EmptyLabels(), labels.EmptyLabels(), "", true, nil),
			NewRecordingRule("rule1", nil, labels.EmptyLabels()),
			NewRecordingRule("rule2", nil, labels.EmptyLabels()),
			NewRecordingRule("rule3", nil, labels.FromStrings("l1", "v1")),
			NewRecordingRule("rule3", nil, labels.FromStrings("l1", "v2")),
			NewRecordingRule("rule3", nil, labels.FromStrings("l1", "v3")),
			NewAlertingRule("alert2", nil, 0, 0, labels.FromStrings("l2", "v1"), labels.EmptyLabels(), labels.EmptyLabels(), "", true, nil),
		},
		seriesInPreviousEval: []map[string]labels.Labels{
			{},
			{},
			{},
			{"r3a": labels.FromStrings("l1", "v1")},
			{"r3b": labels.FromStrings("l1", "v2")},
			{"r3c": labels.FromStrings("l1", "v3")},
			{"a2": labels.FromStrings("l2", "v1")},
		},
		evaluationTime: time.Second,
	}
	oldGroup.rules[0].(*AlertingRule).active[42] = nil
	newGroup := &Group{
		rules: []Rule{
			NewRecordingRule("rule3", nil, labels.FromStrings("l1", "v0")),
			NewRecordingRule("rule3", nil, labels.FromStrings("l1", "v1")),
			NewRecordingRule("rule3", nil, labels.FromStrings("l1", "v2")),
			NewAlertingRule("alert", nil, 0, 0, labels.EmptyLabels(), labels.EmptyLabels(), labels.EmptyLabels(), "", true, nil),
			NewRecordingRule("rule1", nil, labels.EmptyLabels()),
			NewAlertingRule("alert2", nil, 0, 0, labels.FromStrings("l2", "v0"), labels.EmptyLabels(), labels.EmptyLabels(), "", true, nil),
			NewAlertingRule("alert2", nil, 0, 0, labels.FromStrings("l2", "v1"), labels.EmptyLabels(), labels.EmptyLabels(), "", true, nil),
			NewRecordingRule("rule4", nil, labels.EmptyLabels()),
		},
		seriesInPreviousEval: make([]map[string]labels.Labels, 8),
	}
	newGroup.CopyState(oldGroup)

	want := []map[string]labels.Labels{
		nil,
		{"r3a": labels.FromStrings("l1", "v1")},
		{"r3b": labels.FromStrings("l1", "v2")},
		{},
		{},
		nil,
		{"a2": labels.FromStrings("l2", "v1")},
		nil,
	}
	require.Equal(t, want, newGroup.seriesInPreviousEval)
	require.Equal(t, oldGroup.rules[0], newGroup.rules[3])
	require.Equal(t, oldGroup.evaluationTime, newGroup.evaluationTime)
	require.Equal(t, oldGroup.lastEvaluation, newGroup.lastEvaluation)
	require.Equal(t, []labels.Labels{labels.FromStrings("l1", "v3")}, newGroup.staleSeries)
}

func TestDeletedRuleMarkedStale(t *testing.T) {
	st := teststorage.New(t)
	defer st.Close()
	oldGroup := &Group{
		rules: []Rule{
			NewRecordingRule("rule1", nil, labels.FromStrings("l1", "v1")),
		},
		seriesInPreviousEval: []map[string]labels.Labels{
			{"r1": labels.FromStrings("l1", "v1")},
		},
	}
	newGroup := &Group{
		rules:                []Rule{},
		seriesInPreviousEval: []map[string]labels.Labels{},
		opts: &ManagerOptions{
			Appendable:                st,
			RuleConcurrencyController: sequentialRuleEvalController{},
		},
		metrics: NewGroupMetrics(nil),
	}
	newGroup.CopyState(oldGroup)

	newGroup.Eval(context.Background(), time.Unix(0, 0))

	querier, err := st.Querier(0, 2000)
	require.NoError(t, err)
	defer querier.Close()

	matcher, err := labels.NewMatcher(labels.MatchEqual, "l1", "v1")
	require.NoError(t, err)

	set := querier.Select(context.Background(), false, nil, matcher)
	samples, err := readSeriesSet(set)
	require.NoError(t, err)

	metric := labels.FromStrings("l1", "v1").String()
	metricSample, ok := samples[metric]

	require.True(t, ok, "Series %s not returned.", metric)
	require.True(t, value.IsStaleNaN(metricSample[0].F), "Appended sample not as expected. Wanted: stale NaN Got: %x", math.Float64bits(metricSample[0].F))
}

func TestUpdate(t *testing.T) {
	files := []string{"fixtures/rules.yaml"}
	expected := map[string]labels.Labels{
		"test": labels.FromStrings("name", "value"),
	}
	st := teststorage.New(t)
	defer st.Close()
	opts := promql.EngineOpts{
		Logger:     nil,
		Reg:        nil,
		MaxSamples: 10,
		Timeout:    10 * time.Second,
	}
	engine := promqltest.NewTestEngineWithOpts(t, opts)
	ruleManager := NewManager(&ManagerOptions{
		Appendable: st,
		Queryable:  st,
		QueryFunc:  EngineQueryFunc(engine, st),
		Context:    context.Background(),
		Logger:     promslog.NewNopLogger(),
	})
	ruleManager.start()
	defer ruleManager.Stop()

	err := ruleManager.Update(10*time.Second, files, labels.EmptyLabels(), "", nil)
	require.NoError(t, err)
	require.NotEmpty(t, ruleManager.groups, "expected non-empty rule groups")
	ogs := map[string]*Group{}
	for h, g := range ruleManager.groups {
		g.seriesInPreviousEval = []map[string]labels.Labels{
			expected,
		}
		ogs[h] = g
	}

	err = ruleManager.Update(10*time.Second, files, labels.EmptyLabels(), "", nil)
	require.NoError(t, err)
	for h, g := range ruleManager.groups {
		for _, actual := range g.seriesInPreviousEval {
			require.Equal(t, expected, actual)
		}
		// Groups are the same because of no updates.
		require.Equal(t, ogs[h], g)
	}

	// Groups will be recreated if updated.
<<<<<<< HEAD
	rgs, errs := rulefmt.ParseFile("fixtures/rules.yaml")
=======
	rgs, errs := rulefmt.ParseFile("fixtures/rules.yaml", false, model.UTF8Validation)
>>>>>>> 0a40df33
	require.Empty(t, errs, "file parsing failures")

	tmpFile, err := os.CreateTemp("", "rules.test.*.yaml")
	require.NoError(t, err)
	defer os.Remove(tmpFile.Name())
	defer tmpFile.Close()

	err = ruleManager.Update(10*time.Second, []string{tmpFile.Name()}, labels.EmptyLabels(), "", nil)
	require.NoError(t, err)

	for h, g := range ruleManager.groups {
		ogs[h] = g
	}

	// Update interval and reload.
	for i, g := range rgs.Groups {
		if g.Interval != 0 {
			rgs.Groups[i].Interval = g.Interval * 2
		} else {
			rgs.Groups[i].Interval = model.Duration(10)
		}
	}
	reloadAndValidate(rgs, t, tmpFile, ruleManager, ogs)

	// Update limit and reload.
	for i := range rgs.Groups {
		rgs.Groups[i].Limit = 1
	}
	reloadAndValidate(rgs, t, tmpFile, ruleManager, ogs)

	// Change group rules and reload.
	for i, g := range rgs.Groups {
		for j, r := range g.Rules {
			rgs.Groups[i].Rules[j].Expr = fmt.Sprintf("%s * 0", r.Expr)
		}
	}
	reloadAndValidate(rgs, t, tmpFile, ruleManager, ogs)

	// Change group source tenants and reload.
	for i := range rgs.Groups {
		rgs.Groups[i].SourceTenants = []string{"tenant-2"}
	}
	reloadAndValidate(rgs, t, tmpFile, ruleManager, ogs)
}

func TestUpdateSetsSourceTenants(t *testing.T) {
	st := teststorage.New(t)
	defer st.Close()

	opts := promql.EngineOpts{
		Logger:     nil,
		Reg:        nil,
		MaxSamples: 10,
		Timeout:    10 * time.Second,
	}
	engine := promql.NewEngine(opts)
	ruleManager := NewManager(&ManagerOptions{
		Appendable: st,
		Queryable:  st,
		QueryFunc:  EngineQueryFunc(engine, st),
		Context:    context.Background(),
		Logger:     promslog.NewNopLogger(),
	})
	ruleManager.start()
	defer ruleManager.Stop()

	rgs, errs := rulefmt.ParseFile("fixtures/rules_with_source_tenants.yaml")
	require.Empty(t, errs, "file parsing failures")

	tmpFile, err := os.CreateTemp("", "rules.test.*.yaml")
	require.NoError(t, err)
	defer os.Remove(tmpFile.Name())
	defer tmpFile.Close()

	reloadRules(rgs, t, tmpFile, ruleManager, 0)

	// check that all source tenants were actually set
	require.Len(t, ruleManager.groups, len(rgs.Groups))

	for _, expectedGroup := range rgs.Groups {
		actualGroup, ok := ruleManager.groups[GroupKey(tmpFile.Name(), expectedGroup.Name)]

		require.True(t, ok, "actual groups don't contain at one of the expected groups")
		require.ElementsMatch(t, expectedGroup.SourceTenants, actualGroup.SourceTenants())
	}
}

func TestAlignEvaluationTimeOnInterval(t *testing.T) {
	st := teststorage.New(t)
	defer st.Close()

	opts := promql.EngineOpts{
		Logger:     nil,
		Reg:        nil,
		MaxSamples: 10,
		Timeout:    10 * time.Second,
	}
	engine := promql.NewEngine(opts)
	ruleManager := NewManager(&ManagerOptions{
		Appendable: st,
		Queryable:  st,
		QueryFunc:  EngineQueryFunc(engine, st),
		Context:    context.Background(),
		Logger:     promslog.NewNopLogger(),
	})
	ruleManager.start()
	defer ruleManager.Stop()

	rgs, errs := rulefmt.ParseFile("fixtures/rules_with_alignment.yaml")
	require.Empty(t, errs, "file parsing failures")

	tmpFile, err := os.CreateTemp("", "rules.test.*.yaml")
	require.NoError(t, err)
	defer os.Remove(tmpFile.Name())
	defer tmpFile.Close()

	reloadRules(rgs, t, tmpFile, ruleManager, 0)

	// Verify that all groups are loaded, and let's check their evaluation times.
	loadedGroups := ruleManager.RuleGroups()
	require.Len(t, loadedGroups, len(rgs.Groups))

	assertGroupEvalTimeAlignedOnIntervalIsHonored := func(groupName string, expectedAligned bool) {
		g := (*Group)(nil)
		for _, lg := range loadedGroups {
			if lg.name == groupName {
				g = lg
				break
			}
		}
		require.NotNil(t, g, "group not found: %s", groupName)

		// When "g.hash() % g.interval == 0" alignment cannot be checked, because aligned and unaligned eval timestamps
		// would be the same. This can happen because g.hash() depends on path passed to ruleManager.Update function,
		// and this test uses temporary directory for storing rule group files.
		if g.hash()%uint64(g.interval) == 0 {
			t.Skip("skipping test, because rule group hash is divisible by interval, which makes eval timestamp always aligned to the interval")
		}

		now := time.Now()
		ts := g.EvalTimestamp(now.UnixNano())

		aligned := ts.UnixNano()%g.interval.Nanoseconds() == 0
		require.Equal(t, expectedAligned, aligned, "group: %s, hash: %d, now: %d", groupName, g.hash(), now.UnixNano())
	}

	assertGroupEvalTimeAlignedOnIntervalIsHonored("aligned", true)
	assertGroupEvalTimeAlignedOnIntervalIsHonored("aligned_with_crazy_interval", true)
	assertGroupEvalTimeAlignedOnIntervalIsHonored("unaligned_default", false)
	assertGroupEvalTimeAlignedOnIntervalIsHonored("unaligned_explicit", false)
}

func TestGroupEvaluationContextFuncIsCalledWhenSupplied(t *testing.T) {
	type testContextKeyType string
	var testContextKey testContextKeyType = "TestGroupEvaluationContextFuncIsCalledWhenSupplied"
	oldContextTestValue := context.Background().Value(testContextKey)

	contextTestValueChannel := make(chan interface{})
	mockQueryFunc := func(ctx context.Context, _ string, _ time.Time) (promql.Vector, error) {
		contextTestValueChannel <- ctx.Value(testContextKey)
		return promql.Vector{}, nil
	}

	mockContextWrapFunc := func(ctx context.Context, _ *Group) context.Context {
		return context.WithValue(ctx, testContextKey, 42)
	}

	st := teststorage.New(t)
	defer st.Close()

	ruleManager := NewManager(&ManagerOptions{
		Appendable:                 st,
		Queryable:                  st,
		QueryFunc:                  mockQueryFunc,
		Context:                    context.Background(),
		Logger:                     promslog.NewNopLogger(),
		GroupEvaluationContextFunc: mockContextWrapFunc,
	})

	rgs, errs := rulefmt.ParseFile("fixtures/rules_with_source_tenants.yaml")
	require.Empty(t, errs, "file parsing failures")

	tmpFile, err := os.CreateTemp("", "rules.test.*.yaml")
	require.NoError(t, err)
	defer os.Remove(tmpFile.Name())
	defer tmpFile.Close()

	// no filesystem is harmed when running this test, set the interval low
	reloadRules(rgs, t, tmpFile, ruleManager, 10*time.Millisecond)

	ruleManager.start()
	defer ruleManager.Stop()

	// check that all source tenants were actually set
	require.Len(t, ruleManager.groups, len(rgs.Groups))

	require.Nil(t, oldContextTestValue, "Context contained test key before the test, impossible")
	newContextTestValue := <-contextTestValueChannel
	require.Equal(t, 42, newContextTestValue, "Context does not contain the correct value that should be injected")
}

// ruleGroupsTest for running tests over rules.
type ruleGroupsTest struct {
	Groups []ruleGroupTest `yaml:"groups"`
}

// ruleGroupTest forms a testing struct for running tests over rules.
type ruleGroupTest struct {
	Name                          string            `yaml:"name"`
	Interval                      model.Duration    `yaml:"interval,omitempty"`
	Limit                         int               `yaml:"limit,omitempty"`
	Rules                         []rulefmt.Rule    `yaml:"rules"`
	Labels                        map[string]string `yaml:"labels,omitempty"`
	SourceTenants                 []string          `yaml:"source_tenants,omitempty"`
	AlignEvaluationTimeOnInterval bool              `yaml:"align_evaluation_time_on_interval,omitempty"`
}

func formatRules(r *rulefmt.RuleGroups) ruleGroupsTest {
	grps := r.Groups
	tmp := []ruleGroupTest{}
	for _, g := range grps {
		rtmp := []rulefmt.Rule{}
		for _, r := range g.Rules {
			rtmp = append(rtmp, rulefmt.Rule{
				Record:      r.Record,
				Alert:       r.Alert,
				Expr:        r.Expr,
				For:         r.For,
				Labels:      r.Labels,
				Annotations: r.Annotations,
			})
		}
		tmp = append(tmp, ruleGroupTest{
			Name:                          g.Name,
			Interval:                      g.Interval,
			Limit:                         g.Limit,
			Rules:                         rtmp,
			Labels:                        g.Labels,
			SourceTenants:                 g.SourceTenants,
			AlignEvaluationTimeOnInterval: g.AlignEvaluationTimeOnInterval,
		})
	}
	return ruleGroupsTest{
		Groups: tmp,
	}
}

func reloadRules(rgs *rulefmt.RuleGroups, t *testing.T, tmpFile *os.File, ruleManager *Manager, interval time.Duration) {
	if interval == 0 {
		interval = 10 * time.Second
	}

	bs, err := yaml.Marshal(formatRules(rgs))
	require.NoError(t, err)
	_, _ = tmpFile.Seek(0, 0)
	_, err = tmpFile.Write(bs)
	require.NoError(t, err)
	err = ruleManager.Update(interval, []string{tmpFile.Name()}, labels.EmptyLabels(), "", nil)
	require.NoError(t, err)
}

func reloadAndValidate(rgs *rulefmt.RuleGroups, t *testing.T, tmpFile *os.File, ruleManager *Manager, ogs map[string]*Group) {
	reloadRules(rgs, t, tmpFile, ruleManager, 0)
	for h, g := range ruleManager.groups {
		if ogs[h] == g {
			t.Fail()
		}
		ogs[h] = g
	}
}

func TestNotify(t *testing.T) {
	storage := teststorage.New(t)
	defer storage.Close()
	engineOpts := promql.EngineOpts{
		Logger:     nil,
		Reg:        nil,
		MaxSamples: 10,
		Timeout:    10 * time.Second,
	}
	engine := promqltest.NewTestEngineWithOpts(t, engineOpts)
	var lastNotified []*Alert
	notifyFunc := func(_ context.Context, _ string, alerts ...*Alert) {
		lastNotified = alerts
	}
	opts := &ManagerOptions{
		QueryFunc:   EngineQueryFunc(engine, storage),
		Appendable:  storage,
		Queryable:   storage,
		Context:     context.Background(),
		Logger:      promslog.NewNopLogger(),
		NotifyFunc:  notifyFunc,
		ResendDelay: 2 * time.Second,
	}

	expr, err := parser.ParseExpr("a > 1")
	require.NoError(t, err)
	rule := NewAlertingRule("aTooHigh", expr, 0, 0, labels.Labels{}, labels.Labels{}, labels.EmptyLabels(), "", true, promslog.NewNopLogger())
	group := NewGroup(GroupOptions{
		Name:          "alert",
		Interval:      time.Second,
		Rules:         []Rule{rule},
		ShouldRestore: true,
		Opts:          opts,
	})

	app := storage.Appender(context.Background())
	app.Append(0, labels.FromStrings(model.MetricNameLabel, "a"), 1000, 2)
	app.Append(0, labels.FromStrings(model.MetricNameLabel, "a"), 2000, 3)
	app.Append(0, labels.FromStrings(model.MetricNameLabel, "a"), 5000, 3)
	app.Append(0, labels.FromStrings(model.MetricNameLabel, "a"), 6000, 0)

	err = app.Commit()
	require.NoError(t, err)

	ctx := context.Background()

	// Alert sent right away
	group.Eval(ctx, time.Unix(1, 0))
	require.Len(t, lastNotified, 1)
	require.NotZero(t, lastNotified[0].ValidUntil, "ValidUntil should not be zero")

	// Alert is not sent 1s later
	group.Eval(ctx, time.Unix(2, 0))
	require.Empty(t, lastNotified)

	// Alert is resent at t=5s
	group.Eval(ctx, time.Unix(5, 0))
	require.Len(t, lastNotified, 1)

	// Resolution alert sent right away
	group.Eval(ctx, time.Unix(6, 0))
	require.Len(t, lastNotified, 1)
}

func TestMetricsUpdate(t *testing.T) {
	files := []string{"fixtures/rules.yaml", "fixtures/rules2.yaml"}
	metricNames := []string{
		"prometheus_rule_evaluations_total",
		"prometheus_rule_evaluation_failures_total",
		"prometheus_rule_group_interval_seconds",
		"prometheus_rule_group_last_duration_seconds",
		"prometheus_rule_group_last_evaluation_timestamp_seconds",
		"prometheus_rule_group_rules",
	}

	storage := teststorage.New(t)
	defer storage.Close()
	registry := prometheus.NewRegistry()
	opts := promql.EngineOpts{
		Logger:     nil,
		Reg:        nil,
		MaxSamples: 10,
		Timeout:    10 * time.Second,
	}
	engine := promqltest.NewTestEngineWithOpts(t, opts)
	ruleManager := NewManager(&ManagerOptions{
		Appendable: storage,
		Queryable:  storage,
		QueryFunc:  EngineQueryFunc(engine, storage),
		Context:    context.Background(),
		Logger:     promslog.NewNopLogger(),
		Registerer: registry,
	})
	ruleManager.start()
	defer ruleManager.Stop()

	countMetrics := func() int {
		ms, err := registry.Gather()
		require.NoError(t, err)
		var metrics int
		for _, m := range ms {
			s := m.GetName()
			if slices.Contains(metricNames, s) {
				metrics += len(m.Metric)
			}
		}
		return metrics
	}

	cases := []struct {
		files   []string
		metrics int
	}{
		{
			files:   files,
			metrics: 12,
		},
		{
			files:   files[:1],
			metrics: 6,
		},
		{
			files:   files[:0],
			metrics: 0,
		},
		{
			files:   files[1:],
			metrics: 6,
		},
	}

	for i, c := range cases {
		err := ruleManager.Update(time.Second, c.files, labels.EmptyLabels(), "", nil)
		require.NoError(t, err)
		time.Sleep(2 * time.Second)
		require.Equal(t, c.metrics, countMetrics(), "test %d: invalid count of metrics", i)
	}
}

func TestGroupStalenessOnRemoval(t *testing.T) {
	if testing.Short() {
		t.Skip("skipping test in short mode.")
	}

	files := []string{"fixtures/rules2.yaml"}
	sameFiles := []string{"fixtures/rules2_copy.yaml"}

	storage := teststorage.New(t)
	defer storage.Close()
	opts := promql.EngineOpts{
		Logger:     nil,
		Reg:        nil,
		MaxSamples: 10,
		Timeout:    10 * time.Second,
	}
	engine := promqltest.NewTestEngineWithOpts(t, opts)
	ruleManager := NewManager(&ManagerOptions{
		Appendable: storage,
		Queryable:  storage,
		QueryFunc:  EngineQueryFunc(engine, storage),
		Context:    context.Background(),
		Logger:     promslog.NewNopLogger(),
	})
	var stopped bool
	ruleManager.start()
	defer func() {
		if !stopped {
			ruleManager.Stop()
		}
	}()

	cases := []struct {
		files    []string
		staleNaN int
	}{
		{
			files:    files,
			staleNaN: 0,
		},
		{
			// When we remove the files, it should produce a staleness marker.
			files:    files[:0],
			staleNaN: 1,
		},
		{
			// Rules that produce the same metrics but in a different file
			// should not produce staleness marker.
			files:    sameFiles,
			staleNaN: 0,
		},
		{
			// Staleness marker should be present as we don't have any rules
			// loaded anymore.
			files:    files[:0],
			staleNaN: 1,
		},
		{
			// Add rules back so we have rules loaded when we stop the manager
			// and check for the absence of staleness markers.
			files:    sameFiles,
			staleNaN: 0,
		},
	}

	var totalStaleNaN int
	for i, c := range cases {
		err := ruleManager.Update(time.Second, c.files, labels.EmptyLabels(), "", nil)
		require.NoError(t, err)
		time.Sleep(3 * time.Second)
		totalStaleNaN += c.staleNaN
		require.Equal(t, totalStaleNaN, countStaleNaN(t, storage), "test %d/%q: invalid count of staleness markers", i, c.files)
	}
	ruleManager.Stop()
	stopped = true
	require.Equal(t, totalStaleNaN, countStaleNaN(t, storage), "invalid count of staleness markers after stopping the engine")
}

func TestMetricsStalenessOnManagerShutdown(t *testing.T) {
	if testing.Short() {
		t.Skip("skipping test in short mode.")
	}

	files := []string{"fixtures/rules2.yaml"}

	storage := teststorage.New(t)
	defer storage.Close()
	opts := promql.EngineOpts{
		Logger:     nil,
		Reg:        nil,
		MaxSamples: 10,
		Timeout:    10 * time.Second,
	}
	engine := promqltest.NewTestEngineWithOpts(t, opts)
	ruleManager := NewManager(&ManagerOptions{
		Appendable: storage,
		Queryable:  storage,
		QueryFunc:  EngineQueryFunc(engine, storage),
		Context:    context.Background(),
		Logger:     promslog.NewNopLogger(),
	})
	var stopped bool
	ruleManager.start()
	defer func() {
		if !stopped {
			ruleManager.Stop()
		}
	}()

	err := ruleManager.Update(2*time.Second, files, labels.EmptyLabels(), "", nil)
	time.Sleep(4 * time.Second)
	require.NoError(t, err)
	start := time.Now()
	err = ruleManager.Update(3*time.Second, files[:0], labels.EmptyLabels(), "", nil)
	require.NoError(t, err)
	ruleManager.Stop()
	stopped = true
	require.Less(t, time.Since(start), 1*time.Second, "rule manager does not stop early")
	time.Sleep(5 * time.Second)
	require.Equal(t, 0, countStaleNaN(t, storage), "invalid count of staleness markers after stopping the engine")
}

func countStaleNaN(t *testing.T, st storage.Storage) int {
	var c int
	querier, err := st.Querier(0, time.Now().Unix()*1000)
	require.NoError(t, err)
	defer querier.Close()

	matcher, err := labels.NewMatcher(labels.MatchEqual, model.MetricNameLabel, "test_2")
	require.NoError(t, err)

	set := querier.Select(context.Background(), false, nil, matcher)
	samples, err := readSeriesSet(set)
	require.NoError(t, err)

	metric := labels.FromStrings(model.MetricNameLabel, "test_2").String()
	metricSample, ok := samples[metric]

	require.True(t, ok, "Series %s not returned.", metric)
	for _, s := range metricSample {
		if value.IsStaleNaN(s.F) {
			c++
		}
	}
	return c
}

func TestRuleMovedBetweenGroups(t *testing.T) {
	if testing.Short() {
		t.Skip("skipping test in short mode.")
	}

	storage := teststorage.New(t, 600000)
	defer storage.Close()
	opts := promql.EngineOpts{
		Logger:     nil,
		Reg:        nil,
		MaxSamples: 10,
		Timeout:    10 * time.Second,
	}
	engine := promql.NewEngine(opts)
	ruleManager := NewManager(&ManagerOptions{
		Appendable: storage,
		Queryable:  storage,
		QueryFunc:  EngineQueryFunc(engine, storage),
		Context:    context.Background(),
		Logger:     promslog.NewNopLogger(),
	})
	var stopped bool
	ruleManager.start()
	defer func() {
		if !stopped {
			ruleManager.Stop()
		}
	}()

	rule2 := "fixtures/rules2.yaml"
	rule1 := "fixtures/rules1.yaml"

	// Load initial configuration of rules2
	require.NoError(t, ruleManager.Update(1*time.Second, []string{rule2}, labels.EmptyLabels(), "", nil))

	// Wait for rule to be evaluated
	time.Sleep(3 * time.Second)

	// Reload configuration  of rules1
	require.NoError(t, ruleManager.Update(1*time.Second, []string{rule1}, labels.EmptyLabels(), "", nil))

	// Wait for rule to be evaluated in new location and potential staleness marker
	time.Sleep(3 * time.Second)

	require.Equal(t, 0, countStaleNaN(t, storage)) // Not expecting any stale markers.
}

func TestGroupHasAlertingRules(t *testing.T) {
	tests := []struct {
		group *Group
		want  bool
	}{
		{
			group: &Group{
				name: "HasAlertingRule",
				rules: []Rule{
					NewAlertingRule("alert", nil, 0, 0, labels.EmptyLabels(), labels.EmptyLabels(), labels.EmptyLabels(), "", true, nil),
					NewRecordingRule("record", nil, labels.EmptyLabels()),
				},
			},
			want: true,
		},
		{
			group: &Group{
				name:  "HasNoRule",
				rules: []Rule{},
			},
			want: false,
		},
		{
			group: &Group{
				name: "HasOnlyRecordingRule",
				rules: []Rule{
					NewRecordingRule("record", nil, labels.EmptyLabels()),
				},
			},
			want: false,
		},
	}

	for i, test := range tests {
		got := test.group.HasAlertingRules()
		require.Equal(t, test.want, got, "test case %d failed, expected:%t got:%t", i, test.want, got)
	}
}

func TestRuleHealthUpdates(t *testing.T) {
	st := teststorage.New(t)
	defer st.Close()
	engineOpts := promql.EngineOpts{
		Logger:     nil,
		Reg:        nil,
		MaxSamples: 10,
		Timeout:    10 * time.Second,
	}
	engine := promqltest.NewTestEngineWithOpts(t, engineOpts)
	opts := &ManagerOptions{
		QueryFunc:  EngineQueryFunc(engine, st),
		Appendable: st,
		Queryable:  st,
		Context:    context.Background(),
		Logger:     promslog.NewNopLogger(),
	}

	expr, err := parser.ParseExpr("a + 1")
	require.NoError(t, err)
	rule := NewRecordingRule("a_plus_one", expr, labels.Labels{})
	group := NewGroup(GroupOptions{
		Name:          "default",
		Interval:      time.Second,
		Rules:         []Rule{rule},
		ShouldRestore: true,
		Opts:          opts,
	})

	// A time series that has two samples.
	app := st.Appender(context.Background())
	app.Append(0, labels.FromStrings(model.MetricNameLabel, "a"), 0, 1)
	app.Append(0, labels.FromStrings(model.MetricNameLabel, "a"), 1000, 2)
	err = app.Commit()
	require.NoError(t, err)

	ctx := context.Background()

	rules := group.Rules()[0]
	require.NoError(t, rules.LastError())
	require.Equal(t, HealthUnknown, rules.Health())

	// Execute 2 times, it should be all green.
	group.Eval(ctx, time.Unix(0, 0))
	group.Eval(ctx, time.Unix(1, 0))

	rules = group.Rules()[0]
	require.NoError(t, rules.LastError())
	require.Equal(t, HealthGood, rules.Health())

	// Now execute the rule in the past again, this should cause append failures.
	group.Eval(ctx, time.Unix(0, 0))
	rules = group.Rules()[0]
	require.EqualError(t, rules.LastError(), storage.ErrOutOfOrderSample.Error())
	require.Equal(t, HealthBad, rules.Health())
}

func TestRuleGroupEvalIterationFunc(t *testing.T) {
	storage := promqltest.LoadedStorage(t, `
		load 5m
		http_requests{instance="0"}	75  85 50 0 0 25 0 0 40 0 120
	`)
	t.Cleanup(func() { storage.Close() })

	expr, err := parser.ParseExpr(`http_requests{group="canary", job="app-server"} < 100`)
	require.NoError(t, err)

	testValue := 1

	evalIterationFunc := func(ctx context.Context, g *Group, evalTimestamp time.Time) {
		testValue = 2
		DefaultEvalIterationFunc(ctx, g, evalTimestamp)
		testValue = 3
	}

	skipEvalIterationFunc := func(context.Context, *Group, time.Time) {
		testValue = 4
	}

	type testInput struct {
		evalIterationFunc       GroupEvalIterationFunc
		expectedValue           int
		lastEvalTimestampIsZero bool
	}

	tests := []testInput{
		// testValue should still have value of 1 since the default iteration function will be called.
		{
			evalIterationFunc:       nil,
			expectedValue:           1,
			lastEvalTimestampIsZero: false,
		},
		// testValue should be incremented to 3 since evalIterationFunc is called.
		{
			evalIterationFunc:       evalIterationFunc,
			expectedValue:           3,
			lastEvalTimestampIsZero: false,
		},
		// testValue should be incremented to 4 since skipEvalIterationFunc is called.
		{
			evalIterationFunc:       skipEvalIterationFunc,
			expectedValue:           4,
			lastEvalTimestampIsZero: true,
		},
	}

	ng := testEngine(t)
	testFunc := func(tst testInput) {
		opts := &ManagerOptions{
			QueryFunc:       EngineQueryFunc(ng, storage),
			Appendable:      storage,
			Queryable:       storage,
			Context:         context.Background(),
			Logger:          promslog.NewNopLogger(),
			NotifyFunc:      func(context.Context, string, ...*Alert) {},
			OutageTolerance: 30 * time.Minute,
			ForGracePeriod:  10 * time.Minute,
		}

		activeAlert := &Alert{
			State:    StateFiring,
			ActiveAt: time.Now(),
		}

		m := map[uint64]*Alert{}
		m[1] = activeAlert

		rule := &AlertingRule{
			name:                "HTTPRequestRateLow",
			vector:              expr,
			holdDuration:        5 * time.Minute,
			labels:              labels.FromStrings("severity", "critical"),
			annotations:         labels.EmptyLabels(),
			externalLabels:      nil,
			externalURL:         "",
			active:              m,
			logger:              nil,
			restored:            atomic.NewBool(true),
			health:              atomic.NewString(string(HealthUnknown)),
			evaluationTimestamp: atomic.NewTime(time.Time{}),
			evaluationDuration:  atomic.NewDuration(0),
			lastError:           atomic.NewError(nil),
		}

		group := NewGroup(GroupOptions{
			Name:              "default",
			Interval:          time.Second,
			Rules:             []Rule{rule},
			ShouldRestore:     true,
			Opts:              opts,
			EvalIterationFunc: tst.evalIterationFunc,
		})

		go func() {
			group.run(opts.Context)
		}()

		time.Sleep(3 * time.Second)
		group.stop()

		require.Equal(t, tst.expectedValue, testValue)
		if tst.lastEvalTimestampIsZero {
			require.Zero(t, group.GetLastEvalTimestamp())
		} else {
			oneMinute, _ := time.ParseDuration("1m")
			require.WithinDuration(t, time.Now(), group.GetLastEvalTimestamp(), oneMinute)
		}
	}

	for i, tst := range tests {
		t.Logf("case %d", i)
		testFunc(tst)
	}
}

func TestNativeHistogramsInRecordingRules(t *testing.T) {
	storage := teststorage.New(t)
	t.Cleanup(func() { storage.Close() })

	// Add some histograms.
	db := storage.DB
	hists := tsdbutil.GenerateTestHistograms(5)
	ts := time.Now()
	app := db.Appender(context.Background())
	for i, h := range hists {
		l := labels.FromStrings("__name__", "histogram_metric", "idx", strconv.Itoa(i))
		_, err := app.AppendHistogram(0, l, ts.UnixMilli(), h.Copy(), nil)
		require.NoError(t, err)
	}
	require.NoError(t, app.Commit())

	ng := testEngine(t)
	opts := &ManagerOptions{
		QueryFunc:  EngineQueryFunc(ng, storage),
		Appendable: storage,
		Queryable:  storage,
		Context:    context.Background(),
		Logger:     promslog.NewNopLogger(),
	}

	expr, err := parser.ParseExpr("sum(histogram_metric)")
	require.NoError(t, err)
	rule := NewRecordingRule("sum:histogram_metric", expr, labels.Labels{})

	group := NewGroup(GroupOptions{
		Name:          "default",
		Interval:      time.Hour,
		Rules:         []Rule{rule},
		ShouldRestore: true,
		Opts:          opts,
	})

	group.Eval(context.Background(), ts.Add(10*time.Second))

	q, err := db.Querier(ts.UnixMilli(), ts.Add(20*time.Second).UnixMilli())
	require.NoError(t, err)
	ss := q.Select(context.Background(), false, nil, labels.MustNewMatcher(labels.MatchEqual, "__name__", "sum:histogram_metric"))
	require.True(t, ss.Next())
	s := ss.At()
	require.False(t, ss.Next())

	require.Equal(t, labels.FromStrings("__name__", "sum:histogram_metric"), s.Labels())

	expHist := hists[0].ToFloat(nil)
	for _, h := range hists[1:] {
		expHist, err = expHist.Add(h.ToFloat(nil))
		require.NoError(t, err)
	}

	it := s.Iterator(nil)
	require.Equal(t, chunkenc.ValFloatHistogram, it.Next())
	tsp, fh := it.AtFloatHistogram(nil)
	require.Equal(t, ts.Add(10*time.Second).UnixMilli(), tsp)
	require.Equal(t, expHist, fh)
	require.Equal(t, chunkenc.ValNone, it.Next())
}

func TestManager_LoadGroups_ShouldCheckWhetherEachRuleHasDependentsAndDependencies(t *testing.T) {
	storage := teststorage.New(t)
	t.Cleanup(func() {
		require.NoError(t, storage.Close())
	})

	ruleManager := NewManager(&ManagerOptions{
		Context:    context.Background(),
		Logger:     promslog.NewNopLogger(),
		Appendable: storage,
		QueryFunc:  func(context.Context, string, time.Time) (promql.Vector, error) { return nil, nil },
	})

	t.Run("load a mix of dependent and independent rules", func(t *testing.T) {
		groups, errs := ruleManager.LoadGroups(time.Second, labels.EmptyLabels(), "", nil, false, []string{"fixtures/rules_multiple.yaml"}...)
		require.Empty(t, errs)
		require.Len(t, groups, 1)

		expected := map[string]struct {
			noDependentRules  bool
			noDependencyRules bool
		}{
			"job:http_requests:rate1m": {
				noDependentRules:  true,
				noDependencyRules: true,
			},
			"job:http_requests:rate5m": {
				noDependentRules:  true,
				noDependencyRules: true,
			},
			"job:http_requests:rate15m": {
				noDependentRules:  true,
				noDependencyRules: false,
			},
			"TooManyRequests": {
				noDependentRules:  false,
				noDependencyRules: true,
			},
		}

		for _, r := range ruleManager.Rules() {
			exp, ok := expected[r.Name()]
			require.Truef(t, ok, "rule: %s", r.String())
			require.Equalf(t, exp.noDependentRules, r.NoDependentRules(), "rule: %s", r.String())
			require.Equalf(t, exp.noDependencyRules, r.NoDependencyRules(), "rule: %s", r.String())
		}
	})

	t.Run("load only independent rules", func(t *testing.T) {
		groups, errs := ruleManager.LoadGroups(time.Second, labels.EmptyLabels(), "", nil, false, []string{"fixtures/rules_multiple_independent.yaml"}...)
		require.Empty(t, errs)
		require.Len(t, groups, 1)

		for _, r := range ruleManager.Rules() {
			require.Truef(t, r.NoDependentRules(), "rule: %s", r.String())
			require.Truef(t, r.NoDependencyRules(), "rule: %s", r.String())
		}
	})
}

func TestDependencyMap(t *testing.T) {
	ctx := context.Background()
	opts := &ManagerOptions{
		Context: ctx,
		Logger:  promslog.NewNopLogger(),
	}

	expr, err := parser.ParseExpr("sum by (user) (rate(requests[1m]))")
	require.NoError(t, err)
	rule := NewRecordingRule("user:requests:rate1m", expr, labels.Labels{})

	expr, err = parser.ParseExpr("user:requests:rate1m <= 0")
	require.NoError(t, err)
	rule2 := NewAlertingRule("ZeroRequests", expr, 0, 0, labels.Labels{}, labels.Labels{}, labels.EmptyLabels(), "", true, promslog.NewNopLogger())

	expr, err = parser.ParseExpr("sum by (user) (rate(requests[5m]))")
	require.NoError(t, err)
	rule3 := NewRecordingRule("user:requests:rate5m", expr, labels.Labels{})

	expr, err = parser.ParseExpr("increase(user:requests:rate1m[1h])")
	require.NoError(t, err)
	rule4 := NewRecordingRule("user:requests:increase1h", expr, labels.Labels{})

	expr, err = parser.ParseExpr(`sum by (user) ({__name__=~"user:requests.+5m"})`)
	require.NoError(t, err)
	rule5 := NewRecordingRule("user:requests:sum5m", expr, labels.Labels{})

	group := NewGroup(GroupOptions{
		Name:     "rule_group",
		Interval: time.Second,
		Rules:    []Rule{rule, rule2, rule3, rule4, rule5},
		Opts:     opts,
	})

	depMap := buildDependencyMap(group.rules)

	require.Zero(t, depMap.dependencies(rule))
	require.Equal(t, []Rule{rule2, rule4}, depMap.dependents(rule))
	require.Len(t, depMap.dependents(rule), 2)
	require.False(t, depMap.isIndependent(rule))

	require.Zero(t, depMap.dependents(rule2))
	require.Equal(t, []Rule{rule}, depMap.dependencies(rule2))
	require.False(t, depMap.isIndependent(rule2))

	require.Equal(t, []Rule{rule5}, depMap.dependents(rule3))
	require.Zero(t, depMap.dependencies(rule3))
	require.False(t, depMap.isIndependent(rule3))

	require.Zero(t, depMap.dependents(rule4))
	require.Equal(t, []Rule{rule}, depMap.dependencies(rule4))
	require.False(t, depMap.isIndependent(rule4))

	require.Zero(t, depMap.dependents(rule5))
	require.Equal(t, []Rule{rule3}, depMap.dependencies(rule5))
	require.False(t, depMap.isIndependent(rule5))
}

func TestNoDependency(t *testing.T) {
	ctx := context.Background()
	opts := &ManagerOptions{
		Context: ctx,
		Logger:  promslog.NewNopLogger(),
	}

	expr, err := parser.ParseExpr("sum by (user) (rate(requests[1m]))")
	require.NoError(t, err)
	rule := NewRecordingRule("user:requests:rate1m", expr, labels.Labels{})

	group := NewGroup(GroupOptions{
		Name:     "rule_group",
		Interval: time.Second,
		Rules:    []Rule{rule},
		Opts:     opts,
	})

	depMap := buildDependencyMap(group.rules)
	// A group with only one rule cannot have dependencies.
	require.Empty(t, depMap)
}

func TestDependenciesEdgeCases(t *testing.T) {
	ctx := context.Background()
	opts := &ManagerOptions{
		Context: ctx,
		Logger:  promslog.NewNopLogger(),
	}

	t.Run("empty group", func(t *testing.T) {
		group := NewGroup(GroupOptions{
			Name:     "rule_group",
			Interval: time.Second,
			Rules:    []Rule{}, // empty group
			Opts:     opts,
		})

		expr, err := parser.ParseExpr("sum by (user) (rate(requests[1m]))")
		require.NoError(t, err)
		rule := NewRecordingRule("user:requests:rate1m", expr, labels.Labels{})

		depMap := buildDependencyMap(group.rules)
		// A group with no rules has no dependency map, but doesn't panic if the map is queried.
		require.Empty(t, depMap)
		require.True(t, depMap.isIndependent(rule))
	})

	t.Run("rules which reference no series", func(t *testing.T) {
		expr, err := parser.ParseExpr("one")
		require.NoError(t, err)
		rule1 := NewRecordingRule("1", expr, labels.Labels{})

		expr, err = parser.ParseExpr("two")
		require.NoError(t, err)
		rule2 := NewRecordingRule("2", expr, labels.Labels{})

		group := NewGroup(GroupOptions{
			Name:     "rule_group",
			Interval: time.Second,
			Rules:    []Rule{rule1, rule2},
			Opts:     opts,
		})

		depMap := buildDependencyMap(group.rules)
		// A group with rules which reference no series will still produce a dependency map
		require.True(t, depMap.isIndependent(rule1))
		require.True(t, depMap.isIndependent(rule2))
	})

	t.Run("rule with regexp matcher on metric name", func(t *testing.T) {
		expr, err := parser.ParseExpr("sum(requests)")
		require.NoError(t, err)
		rule1 := NewRecordingRule("first", expr, labels.Labels{})

		expr, err = parser.ParseExpr(`sum({__name__=~".+"})`)
		require.NoError(t, err)
		rule2 := NewRecordingRule("second", expr, labels.Labels{})

		group := NewGroup(GroupOptions{
			Name:     "rule_group",
			Interval: time.Second,
			Rules:    []Rule{rule1, rule2},
			Opts:     opts,
		})

		depMap := buildDependencyMap(group.rules)
		// A rule with regexp matcher on metric name causes the whole group to be indeterminate.
		require.False(t, depMap.isIndependent(rule1))
		require.False(t, depMap.isIndependent(rule2))
	})

	t.Run("rule with not equal matcher on metric name", func(t *testing.T) {
		expr, err := parser.ParseExpr("sum(requests)")
		require.NoError(t, err)
		rule1 := NewRecordingRule("first", expr, labels.Labels{})

		expr, err = parser.ParseExpr(`sum({__name__!="requests", service="app"})`)
		require.NoError(t, err)
		rule2 := NewRecordingRule("second", expr, labels.Labels{})

		group := NewGroup(GroupOptions{
			Name:     "rule_group",
			Interval: time.Second,
			Rules:    []Rule{rule1, rule2},
			Opts:     opts,
		})

		depMap := buildDependencyMap(group.rules)
		// A rule with not equal matcher on metric name causes the whole group to be indeterminate.
		require.False(t, depMap.isIndependent(rule1))
		require.False(t, depMap.isIndependent(rule2))
	})

	t.Run("rule with not regexp matcher on metric name", func(t *testing.T) {
		expr, err := parser.ParseExpr("sum(requests)")
		require.NoError(t, err)
		rule1 := NewRecordingRule("first", expr, labels.Labels{})

		expr, err = parser.ParseExpr(`sum({__name__!~"requests.+", service="app"})`)
		require.NoError(t, err)
		rule2 := NewRecordingRule("second", expr, labels.Labels{})

		group := NewGroup(GroupOptions{
			Name:     "rule_group",
			Interval: time.Second,
			Rules:    []Rule{rule1, rule2},
			Opts:     opts,
		})

		depMap := buildDependencyMap(group.rules)
		// A rule with not regexp matcher on metric name causes the whole group to be indeterminate.
		require.False(t, depMap.isIndependent(rule1))
		require.False(t, depMap.isIndependent(rule2))
	})

	t.Run("rule querying ALERTS metric", func(t *testing.T) {
		expr, err := parser.ParseExpr("sum(requests)")
		require.NoError(t, err)
		rule1 := NewRecordingRule("first", expr, labels.Labels{})

		expr, err = parser.ParseExpr(`sum(ALERTS{alertname="test"})`)
		require.NoError(t, err)
		rule2 := NewRecordingRule("second", expr, labels.Labels{})

		group := NewGroup(GroupOptions{
			Name:     "rule_group",
			Interval: time.Second,
			Rules:    []Rule{rule1, rule2},
			Opts:     opts,
		})

		depMap := buildDependencyMap(group.rules)
		// A rule querying ALERTS metric causes the whole group to be indeterminate.
		require.False(t, depMap.isIndependent(rule1))
		require.False(t, depMap.isIndependent(rule2))
	})

	t.Run("rule querying ALERTS_FOR_STATE metric", func(t *testing.T) {
		expr, err := parser.ParseExpr("sum(requests)")
		require.NoError(t, err)
		rule1 := NewRecordingRule("first", expr, labels.Labels{})

		expr, err = parser.ParseExpr(`sum(ALERTS_FOR_STATE{alertname="test"})`)
		require.NoError(t, err)
		rule2 := NewRecordingRule("second", expr, labels.Labels{})

		group := NewGroup(GroupOptions{
			Name:     "rule_group",
			Interval: time.Second,
			Rules:    []Rule{rule1, rule2},
			Opts:     opts,
		})

		depMap := buildDependencyMap(group.rules)
		// A rule querying ALERTS_FOR_STATE metric causes the whole group to be indeterminate.
		require.False(t, depMap.isIndependent(rule1))
		require.False(t, depMap.isIndependent(rule2))
	})
}

func TestNoMetricSelector(t *testing.T) {
	ctx := context.Background()
	opts := &ManagerOptions{
		Context: ctx,
		Logger:  promslog.NewNopLogger(),
	}

	expr, err := parser.ParseExpr("sum by (user) (rate(requests[1m]))")
	require.NoError(t, err)
	rule := NewRecordingRule("user:requests:rate1m", expr, labels.Labels{})

	expr, err = parser.ParseExpr(`count({user="bob"})`)
	require.NoError(t, err)
	rule2 := NewRecordingRule("user:requests:rate1m", expr, labels.Labels{})

	group := NewGroup(GroupOptions{
		Name:     "rule_group",
		Interval: time.Second,
		Rules:    []Rule{rule, rule2},
		Opts:     opts,
	})

	depMap := buildDependencyMap(group.rules)
	// A rule with no metric selector cannot be reliably determined to have no dependencies on other rules, and therefore
	// all rules are not considered independent.
	require.False(t, depMap.isIndependent(rule))
	require.False(t, depMap.isIndependent(rule2))
}

func TestDependentRulesWithNonMetricExpression(t *testing.T) {
	ctx := context.Background()
	opts := &ManagerOptions{
		Context: ctx,
		Logger:  promslog.NewNopLogger(),
	}

	expr, err := parser.ParseExpr("sum by (user) (rate(requests[1m]))")
	require.NoError(t, err)
	rule := NewRecordingRule("user:requests:rate1m", expr, labels.Labels{})

	expr, err = parser.ParseExpr("user:requests:rate1m <= 0")
	require.NoError(t, err)
	rule2 := NewAlertingRule("ZeroRequests", expr, 0, 0, labels.Labels{}, labels.Labels{}, labels.EmptyLabels(), "", true, promslog.NewNopLogger())

	expr, err = parser.ParseExpr("3")
	require.NoError(t, err)
	rule3 := NewRecordingRule("three", expr, labels.Labels{})

	group := NewGroup(GroupOptions{
		Name:     "rule_group",
		Interval: time.Second,
		Rules:    []Rule{rule, rule2, rule3},
		Opts:     opts,
	})

	depMap := buildDependencyMap(group.rules)
	require.False(t, depMap.isIndependent(rule))
	require.False(t, depMap.isIndependent(rule2))
	require.True(t, depMap.isIndependent(rule3))
}

func TestRulesDependentOnMetaMetrics(t *testing.T) {
	ctx := context.Background()
	opts := &ManagerOptions{
		Context: ctx,
		Logger:  promslog.NewNopLogger(),
	}

	// This rule is not dependent on any other rules in its group but it does depend on `ALERTS`, which is produced by
	// the rule engine, and is therefore not independent.
	expr, err := parser.ParseExpr("count(ALERTS)")
	require.NoError(t, err)
	rule := NewRecordingRule("alert_count", expr, labels.Labels{})

	// Create another rule so a dependency map is built (no map is built if a group contains one or fewer rules).
	expr, err = parser.ParseExpr("1")
	require.NoError(t, err)
	rule2 := NewRecordingRule("one", expr, labels.Labels{})

	group := NewGroup(GroupOptions{
		Name:     "rule_group",
		Interval: time.Second,
		Rules:    []Rule{rule, rule2},
		Opts:     opts,
	})

	depMap := buildDependencyMap(group.rules)
	require.False(t, depMap.isIndependent(rule))
}

func TestDependencyMapUpdatesOnGroupUpdate(t *testing.T) {
	files := []string{"fixtures/rules.yaml"}
	ruleManager := NewManager(&ManagerOptions{
		Context: context.Background(),
		Logger:  promslog.NewNopLogger(),
	})

	ruleManager.start()
	defer ruleManager.Stop()

	err := ruleManager.Update(10*time.Second, files, labels.EmptyLabels(), "", nil)
	require.NoError(t, err)
	require.NotEmpty(t, ruleManager.groups, "expected non-empty rule groups")

	orig := make(map[string]dependencyMap, len(ruleManager.groups))
	for _, g := range ruleManager.groups {
		depMap := buildDependencyMap(g.rules)
		// No dependency map is expected because there is only one rule in the group.
		require.Empty(t, depMap)
		orig[g.Name()] = depMap
	}

	// Update once without changing groups.
	err = ruleManager.Update(10*time.Second, files, labels.EmptyLabels(), "", nil)
	require.NoError(t, err)
	for h, g := range ruleManager.groups {
		depMap := buildDependencyMap(g.rules)
		// Dependency maps are the same because of no updates.
		if orig[h] == nil {
			require.Empty(t, orig[h])
			require.Empty(t, depMap)
		} else {
			require.Equal(t, orig[h], depMap)
		}
	}

	// Groups will be recreated when updated.
	files[0] = "fixtures/rules_dependencies.yaml"
	err = ruleManager.Update(10*time.Second, files, labels.EmptyLabels(), "", nil)
	require.NoError(t, err)

	for h, g := range ruleManager.groups {
		const ruleName = "job:http_requests:rate5m"
		var rr *RecordingRule

		for _, r := range g.rules {
			if r.Name() == ruleName {
				rr = r.(*RecordingRule)
			}
		}

		require.NotEmptyf(t, rr, "expected to find %q recording rule in fixture", ruleName)

		depMap := buildDependencyMap(g.rules)
		// Dependency maps must change because the groups would've been updated.
		require.NotEqual(t, orig[h], depMap)
		// We expect there to be some dependencies since the new rule group contains a dependency.
		require.NotEmpty(t, depMap)
		require.Len(t, depMap.dependents(rr), 1)
		require.Equal(t, "HighRequestRate", depMap.dependents(rr)[0].Name())
		require.Zero(t, depMap.dependencies(rr))
	}
}

func TestAsyncRuleEvaluation(t *testing.T) {
	t.Run("synchronous evaluation with independent rules", func(t *testing.T) {
		t.Parallel()
		storage := teststorage.New(t)
		t.Cleanup(func() { storage.Close() })
		inflightQueries := atomic.Int32{}
		maxInflight := atomic.Int32{}

		ctx, cancel := context.WithCancel(context.Background())
		t.Cleanup(cancel)

		ruleManager := NewManager(optsFactory(storage, &maxInflight, &inflightQueries, 0))
		groups, errs := ruleManager.LoadGroups(time.Second, labels.EmptyLabels(), "", nil, false, []string{"fixtures/rules_multiple.yaml"}...)
		require.Empty(t, errs)
		require.Len(t, groups, 1)

		ruleCount := 4

		for _, group := range groups {
			require.Len(t, group.rules, ruleCount)

			start := time.Now()
			DefaultEvalIterationFunc(ctx, group, start)

			// Expected evaluation order
			order := group.opts.RuleConcurrencyController.SplitGroupIntoBatches(ctx, group)
			require.Nil(t, order)

			// Never expect more than 1 inflight query at a time.
			require.EqualValues(t, 1, maxInflight.Load())
			// Each rule should take at least 1 second to execute sequentially.
			require.GreaterOrEqual(t, time.Since(start).Seconds(), (time.Duration(ruleCount) * artificialDelay).Seconds())
			// Each rule produces one vector.
			require.EqualValues(t, ruleCount, testutil.ToFloat64(group.metrics.GroupSamples))
			// Group duration is higher than the sum of rule durations (group overhead).
			require.GreaterOrEqual(t, group.GetEvaluationTime(), group.GetRuleEvaluationTimeSum())
		}
	})

	t.Run("asynchronous evaluation with independent and dependent rules", func(t *testing.T) {
		t.Parallel()
		storage := teststorage.New(t)
		t.Cleanup(func() { storage.Close() })
		inflightQueries := atomic.Int32{}
		maxInflight := atomic.Int32{}

		ctx, cancel := context.WithCancel(context.Background())
		t.Cleanup(cancel)

		ruleCount := 4
		opts := optsFactory(storage, &maxInflight, &inflightQueries, 0)

		// Configure concurrency settings.
		opts.ConcurrentEvalsEnabled = true
		opts.MaxConcurrentEvals = 2
		opts.RuleConcurrencyController = nil
		ruleManager := NewManager(opts)

		groups, errs := ruleManager.LoadGroups(time.Second, labels.EmptyLabels(), "", nil, false, []string{"fixtures/rules_multiple.yaml"}...)
		require.Empty(t, errs)
		require.Len(t, groups, 1)

		for _, group := range groups {
			require.Len(t, group.rules, ruleCount)

			start := time.Now()
			DefaultEvalIterationFunc(ctx, group, start)

			// Max inflight can be 1 synchronous eval and up to MaxConcurrentEvals concurrent evals.
			require.EqualValues(t, opts.MaxConcurrentEvals+1, maxInflight.Load())
			// Some rules should execute concurrently so should complete quicker.
			require.Less(t, time.Since(start).Seconds(), (time.Duration(ruleCount) * artificialDelay).Seconds())
			// Each rule produces one vector.
			require.EqualValues(t, ruleCount, testutil.ToFloat64(group.metrics.GroupSamples))
		}
	})

	t.Run("asynchronous evaluation of all independent rules, insufficient concurrency", func(t *testing.T) {
		t.Parallel()
		storage := teststorage.New(t)
		t.Cleanup(func() { storage.Close() })
		inflightQueries := atomic.Int32{}
		maxInflight := atomic.Int32{}

		ctx, cancel := context.WithCancel(context.Background())
		t.Cleanup(cancel)

		ruleCount := 6
		opts := optsFactory(storage, &maxInflight, &inflightQueries, 0)

		// Configure concurrency settings.
		opts.ConcurrentEvalsEnabled = true
		opts.MaxConcurrentEvals = 2
		opts.RuleConcurrencyController = nil
		ruleManager := NewManager(opts)

		groups, errs := ruleManager.LoadGroups(time.Second, labels.EmptyLabels(), "", nil, false, []string{"fixtures/rules_multiple_independent.yaml"}...)
		require.Empty(t, errs)
		require.Len(t, groups, 1)

		for _, group := range groups {
			require.Len(t, group.rules, ruleCount)

			start := time.Now()
			DefaultEvalIterationFunc(ctx, group, start)

			// Expected evaluation order (isn't affected by concurrency settings)
			order := group.opts.RuleConcurrencyController.SplitGroupIntoBatches(ctx, group)
			require.Equal(t, []ConcurrentRules{
				{0, 1, 2, 3, 4, 5},
			}, order)

			// Max inflight can be 1 synchronous eval and up to MaxConcurrentEvals concurrent evals.
			require.EqualValues(t, opts.MaxConcurrentEvals+1, maxInflight.Load())
			// Some rules should execute concurrently so should complete quicker.
			require.Less(t, time.Since(start).Seconds(), (time.Duration(ruleCount) * artificialDelay).Seconds())
			// Each rule produces one vector.
			require.EqualValues(t, ruleCount, testutil.ToFloat64(group.metrics.GroupSamples))
		}
	})

	t.Run("asynchronous evaluation of all independent rules, sufficient concurrency", func(t *testing.T) {
		t.Parallel()
		storage := teststorage.New(t)
		t.Cleanup(func() { storage.Close() })
		inflightQueries := atomic.Int32{}
		maxInflight := atomic.Int32{}

		ctx, cancel := context.WithCancel(context.Background())
		t.Cleanup(cancel)

		ruleCount := 6
		opts := optsFactory(storage, &maxInflight, &inflightQueries, 0)

		// Configure concurrency settings.
		opts.ConcurrentEvalsEnabled = true
		opts.MaxConcurrentEvals = int64(ruleCount) * 2
		opts.RuleConcurrencyController = nil
		ruleManager := NewManager(opts)

		groups, errs := ruleManager.LoadGroups(time.Second, labels.EmptyLabels(), "", nil, false, []string{"fixtures/rules_multiple_independent.yaml"}...)
		require.Empty(t, errs)
		require.Len(t, groups, 1)

		for _, group := range groups {
			require.Len(t, group.rules, ruleCount)

			start := time.Now()

			DefaultEvalIterationFunc(ctx, group, start)

			// Expected evaluation order
			order := group.opts.RuleConcurrencyController.SplitGroupIntoBatches(ctx, group)
			require.Equal(t, []ConcurrentRules{
				{0, 1, 2, 3, 4, 5},
			}, order)

			// Max inflight can be up to MaxConcurrentEvals concurrent evals, since there is sufficient concurrency to run all rules at once.
			require.LessOrEqual(t, int64(maxInflight.Load()), opts.MaxConcurrentEvals)
			// Some rules should execute concurrently so should complete quicker.
			require.Less(t, time.Since(start).Seconds(), (time.Duration(ruleCount) * artificialDelay).Seconds())
			// Each rule produces one vector.
			require.EqualValues(t, ruleCount, testutil.ToFloat64(group.metrics.GroupSamples))
			// Group duration is less than the sum of rule durations
			require.Less(t, group.GetEvaluationTime(), group.GetRuleEvaluationTimeSum())
		}
	})

	t.Run("asynchronous evaluation of independent rules, with indeterminate. Should be synchronous", func(t *testing.T) {
		t.Parallel()
		storage := teststorage.New(t)
		t.Cleanup(func() { storage.Close() })
		inflightQueries := atomic.Int32{}
		maxInflight := atomic.Int32{}

		ctx, cancel := context.WithCancel(context.Background())
		t.Cleanup(cancel)

		ruleCount := 7
		opts := optsFactory(storage, &maxInflight, &inflightQueries, 0)

		// Configure concurrency settings.
		opts.ConcurrentEvalsEnabled = true
		opts.MaxConcurrentEvals = int64(ruleCount) * 2
		opts.RuleConcurrencyController = nil
		ruleManager := NewManager(opts)

		groups, errs := ruleManager.LoadGroups(time.Second, labels.EmptyLabels(), "", nil, false, []string{"fixtures/rules_indeterminates.yaml"}...)
		require.Empty(t, errs)
		require.Len(t, groups, 1)

		for _, group := range groups {
			require.Len(t, group.rules, ruleCount)

			start := time.Now()

			group.Eval(ctx, start)

			// Never expect more than 1 inflight query at a time.
			require.EqualValues(t, 1, maxInflight.Load())
			// Each rule should take at least 1 second to execute sequentially.
			require.GreaterOrEqual(t, time.Since(start).Seconds(), (time.Duration(ruleCount) * artificialDelay).Seconds())
			// Each rule produces one vector.
			require.EqualValues(t, ruleCount, testutil.ToFloat64(group.metrics.GroupSamples))
		}
	})

	t.Run("asynchronous evaluation of rules that benefit from reordering", func(t *testing.T) {
		t.Parallel()
		storage := teststorage.New(t)
		t.Cleanup(func() { storage.Close() })
		inflightQueries := atomic.Int32{}
		maxInflight := atomic.Int32{}

		ctx, cancel := context.WithCancel(context.Background())
		t.Cleanup(cancel)

		ruleCount := 8
		opts := optsFactory(storage, &maxInflight, &inflightQueries, 0)

		// Configure concurrency settings.
		opts.ConcurrentEvalsEnabled = true
		opts.MaxConcurrentEvals = int64(ruleCount) * 2
		opts.RuleConcurrencyController = nil
		ruleManager := NewManager(opts)

		groups, errs := ruleManager.LoadGroups(time.Second, labels.EmptyLabels(), "", nil, false, []string{"fixtures/rules_multiple_dependents_on_base.yaml"}...)
		require.Empty(t, errs)
		require.Len(t, groups, 1)
		var group *Group
		for _, g := range groups {
			group = g
		}

		start := time.Now()

		// Expected evaluation order
		order := group.opts.RuleConcurrencyController.SplitGroupIntoBatches(ctx, group)
		require.Equal(t, []ConcurrentRules{
			{0, 4},
			{1, 2, 3, 5, 6, 7},
		}, order)

		group.Eval(ctx, start)

		// Inflight queries should be equal to 6. This is the size of the second batch of rules that can be executed concurrently.
		require.EqualValues(t, 6, maxInflight.Load())
		// Some rules should execute concurrently so should complete quicker.
		require.Less(t, time.Since(start).Seconds(), (time.Duration(ruleCount) * artificialDelay).Seconds())
		// Each rule produces one vector.
		require.EqualValues(t, ruleCount, testutil.ToFloat64(group.metrics.GroupSamples))
	})

	t.Run("attempted asynchronous evaluation of chained rules", func(t *testing.T) {
		t.Parallel()
		storage := teststorage.New(t)
		t.Cleanup(func() { storage.Close() })
		inflightQueries := atomic.Int32{}
		maxInflight := atomic.Int32{}

		ctx, cancel := context.WithCancel(context.Background())
		t.Cleanup(cancel)

		ruleCount := 7
		opts := optsFactory(storage, &maxInflight, &inflightQueries, 0)

		// Configure concurrency settings.
		opts.ConcurrentEvalsEnabled = true
		opts.MaxConcurrentEvals = int64(ruleCount) * 2
		opts.RuleConcurrencyController = nil
		ruleManager := NewManager(opts)

		groups, errs := ruleManager.LoadGroups(time.Second, labels.EmptyLabels(), "", nil, false, []string{"fixtures/rules_chain.yaml"}...)
		require.Empty(t, errs)
		require.Len(t, groups, 1)
		var group *Group
		for _, g := range groups {
			group = g
		}

		start := time.Now()

		// Expected evaluation order
		order := group.opts.RuleConcurrencyController.SplitGroupIntoBatches(ctx, group)
		require.Equal(t, []ConcurrentRules{
			{0, 1},
			{2},
			{3},
			{4, 5, 6},
		}, order)

		group.Eval(ctx, start)

		require.EqualValues(t, 3, maxInflight.Load())
		// Some rules should execute concurrently so should complete quicker.
		require.Less(t, time.Since(start).Seconds(), (time.Duration(ruleCount) * artificialDelay).Seconds())
		// Each rule produces one vector.
		require.EqualValues(t, ruleCount, testutil.ToFloat64(group.metrics.GroupSamples))
	})
}

func TestNewRuleGroupRestoration(t *testing.T) {
	store := teststorage.New(t)
	t.Cleanup(func() { store.Close() })
	var (
		inflightQueries atomic.Int32
		maxInflight     atomic.Int32
		maxConcurrency  int64
		interval        = 60 * time.Second
	)

	waitForEvaluations := func(_ *testing.T, ch <-chan int32, targetCount int32) {
		for {
			select {
			case cnt := <-ch:
				if cnt == targetCount {
					return
				}
			case <-time.After(5 * time.Second):
				return
			}
		}
	}

	files := []string{"fixtures/alert_rule.yaml"}

	option := optsFactory(store, &maxInflight, &inflightQueries, maxConcurrency)
	option.Queryable = store
	option.Appendable = store
	option.NotifyFunc = func(context.Context, string, ...*Alert) {}

	var evalCount atomic.Int32
	ch := make(chan int32)
	noopEvalIterFunc := func(context.Context, *Group, time.Time) {
		evalCount.Inc()
		ch <- evalCount.Load()
	}

	ruleManager := NewManager(option)
	go ruleManager.Run()
	err := ruleManager.Update(interval, files, labels.EmptyLabels(), "", noopEvalIterFunc)
	require.NoError(t, err)

	waitForEvaluations(t, ch, 3)
	require.Equal(t, int32(3), evalCount.Load())
	ruleGroups := make(map[string]struct{})
	for _, group := range ruleManager.groups {
		ruleGroups[group.Name()] = struct{}{}
		require.False(t, group.shouldRestore)
		for _, rule := range group.rules {
			require.True(t, rule.(*AlertingRule).restored.Load())
		}
	}

	files = append(files, "fixtures/alert_rule1.yaml")
	err = ruleManager.Update(interval, files, labels.EmptyLabels(), "", nil)
	require.NoError(t, err)
	ruleManager.Stop()
	for _, group := range ruleManager.groups {
		// new rule groups added to existing manager will not be restored
		require.False(t, group.shouldRestore)
	}
}

func TestNewRuleGroupRestorationWithRestoreNewGroupOption(t *testing.T) {
	store := teststorage.New(t)
	t.Cleanup(func() { store.Close() })
	var (
		inflightQueries atomic.Int32
		maxInflight     atomic.Int32
		maxConcurrency  int64
		interval        = 60 * time.Second
	)

	waitForEvaluations := func(_ *testing.T, ch <-chan int32, targetCount int32) {
		for {
			select {
			case cnt := <-ch:
				if cnt == targetCount {
					return
				}
			case <-time.After(5 * time.Second):
				return
			}
		}
	}

	files := []string{"fixtures/alert_rule.yaml"}

	option := optsFactory(store, &maxInflight, &inflightQueries, maxConcurrency)
	option.Queryable = store
	option.Appendable = store
	option.RestoreNewRuleGroups = true
	option.NotifyFunc = func(context.Context, string, ...*Alert) {}

	var evalCount atomic.Int32
	ch := make(chan int32)
	noopEvalIterFunc := func(context.Context, *Group, time.Time) {
		evalCount.Inc()
		ch <- evalCount.Load()
	}

	ruleManager := NewManager(option)
	go ruleManager.Run()
	err := ruleManager.Update(interval, files, labels.EmptyLabels(), "", noopEvalIterFunc)
	require.NoError(t, err)

	waitForEvaluations(t, ch, 3)
	require.Equal(t, int32(3), evalCount.Load())
	ruleGroups := make(map[string]struct{})
	for _, group := range ruleManager.groups {
		ruleGroups[group.Name()] = struct{}{}
		require.False(t, group.shouldRestore)
		for _, rule := range group.rules {
			require.True(t, rule.(*AlertingRule).restored.Load())
		}
	}

	files = append(files, "fixtures/alert_rule1.yaml")
	err = ruleManager.Update(interval, files, labels.EmptyLabels(), "", nil)
	require.NoError(t, err)
	// stop eval
	ruleManager.Stop()
	for _, group := range ruleManager.groups {
		if _, OK := ruleGroups[group.Name()]; OK {
			// already restored
			require.False(t, group.shouldRestore)
			continue
		}
		// new rule groups added to existing manager will be restored
		require.True(t, group.shouldRestore)
	}
}

func TestBoundedRuleEvalConcurrency(t *testing.T) {
	storage := teststorage.New(t)
	t.Cleanup(func() { storage.Close() })

	var (
		inflightQueries atomic.Int32
		maxInflight     atomic.Int32
		maxConcurrency  int64 = 3
		groupCount            = 2
	)

	files := []string{"fixtures/rules_multiple_groups.yaml"}

	ruleManager := NewManager(optsFactory(storage, &maxInflight, &inflightQueries, maxConcurrency))

	groups, errs := ruleManager.LoadGroups(time.Second, labels.EmptyLabels(), "", nil, false, files...)
	require.Empty(t, errs)
	require.Len(t, groups, groupCount)

	ctx, cancel := context.WithCancel(context.Background())
	t.Cleanup(cancel)

	// Evaluate groups concurrently (like they normally do).
	var wg sync.WaitGroup
	for _, group := range groups {
		group := group

		wg.Add(1)
		go func() {
			group.Eval(ctx, time.Now())
			wg.Done()
		}()
	}

	wg.Wait()

	// Synchronous queries also count towards inflight, so at most we can have maxConcurrency+$groupCount inflight evaluations.
	require.Equal(t, maxInflight.Load(), int32(maxConcurrency)+int32(groupCount))
}

func TestUpdateWhenStopped(t *testing.T) {
	files := []string{"fixtures/rules.yaml"}
	ruleManager := NewManager(&ManagerOptions{
		Context: context.Background(),
		Logger:  promslog.NewNopLogger(),
	})
	ruleManager.start()
	err := ruleManager.Update(10*time.Second, files, labels.EmptyLabels(), "", nil)
	require.NoError(t, err)
	require.NotEmpty(t, ruleManager.groups)

	ruleManager.Stop()
	// Updates following a stop are no-op.
	err = ruleManager.Update(10*time.Second, []string{}, labels.EmptyLabels(), "", nil)
	require.NoError(t, err)
}

func TestGroup_Eval_RaceConditionOnStoppingGroupEvaluationWhileRulesAreEvaluatedConcurrently(t *testing.T) {
	storage := teststorage.New(t)
	t.Cleanup(func() { storage.Close() })

	var (
		inflightQueries atomic.Int32
		maxInflight     atomic.Int32
		maxConcurrency  int64 = 10
	)

	files := []string{"fixtures/rules_multiple_groups.yaml"}
	files2 := []string{"fixtures/rules.yaml"}

	ruleManager := NewManager(optsFactory(storage, &maxInflight, &inflightQueries, maxConcurrency))
	go func() {
		ruleManager.Run()
	}()
	<-ruleManager.block

	// Update the group a decent number of times to simulate start and stopping in the middle of an evaluation.
	for i := 0; i < 10; i++ {
		err := ruleManager.Update(time.Second, files, labels.EmptyLabels(), "", nil)
		require.NoError(t, err)

		// Wait half of the query execution duration and then change the rule groups loaded by the manager
		// so that the previous rule group will be interrupted while the query is executing.
		time.Sleep(artificialDelay / 2)

		err = ruleManager.Update(time.Second, files2, labels.EmptyLabels(), "", nil)
		require.NoError(t, err)
	}

	ruleManager.Stop()
}

const artificialDelay = 250 * time.Millisecond

func optsFactory(storage storage.Storage, maxInflight, inflightQueries *atomic.Int32, maxConcurrent int64) *ManagerOptions {
	var inflightMu sync.Mutex

	concurrent := maxConcurrent > 0

	return &ManagerOptions{
		Context:                context.Background(),
		Logger:                 promslog.NewNopLogger(),
		ConcurrentEvalsEnabled: concurrent,
		MaxConcurrentEvals:     maxConcurrent,
		Appendable:             storage,
		QueryFunc: func(_ context.Context, _ string, ts time.Time) (promql.Vector, error) {
			inflightMu.Lock()

			current := inflightQueries.Add(1)
			defer func() {
				inflightQueries.Add(-1)
			}()

			highWatermark := maxInflight.Load()

			if current > highWatermark {
				maxInflight.Store(current)
			}
			inflightMu.Unlock()

			// Artificially delay all query executions to highlight concurrent execution improvement.
			time.Sleep(artificialDelay)

			// Return a stub sample.
			return promql.Vector{
				promql.Sample{Metric: labels.FromStrings("__name__", "test"), T: ts.UnixMilli(), F: 12345},
			}, nil
		},
	}
}

func TestLabels_FromMaps(t *testing.T) {
	mLabels := FromMaps(
		map[string]string{"aaa": "101", "bbb": "222"},
		map[string]string{"aaa": "111", "ccc": "333"},
	)

	expected := labels.New(
		labels.Label{Name: "aaa", Value: "111"},
		labels.Label{Name: "bbb", Value: "222"},
		labels.Label{Name: "ccc", Value: "333"},
	)

	require.Equal(t, expected, mLabels, "unexpected labelset")
}

func TestParseFiles(t *testing.T) {
	t.Run("good files", func(t *testing.T) {
		err := ParseFiles([]string{filepath.Join("fixtures", "rules.y*ml")}, model.UTF8Validation)
		require.NoError(t, err)
	})
	t.Run("bad files", func(t *testing.T) {
		err := ParseFiles([]string{filepath.Join("fixtures", "invalid_rules.y*ml")}, model.UTF8Validation)
		require.ErrorContains(t, err, "field unexpected_field not found in type rulefmt.Rule")
	})
}

func TestRuleDependencyController_AnalyseRules(t *testing.T) {
	type expectedDependencies struct {
		noDependentRules  bool
		noDependencyRules bool
	}

	testCases := []struct {
		name     string
		ruleFile string
		expected map[string]expectedDependencies
	}{
		{
			name:     "all independent rules",
			ruleFile: "fixtures/rules_multiple_independent.yaml",
			expected: map[string]expectedDependencies{
				"job:http_requests:rate1m": {
					noDependentRules:  true,
					noDependencyRules: true,
				},
				"job:http_requests:rate5m": {
					noDependentRules:  true,
					noDependencyRules: true,
				},
				"job:http_requests:rate15m": {
					noDependentRules:  true,
					noDependencyRules: true,
				},
				"job:http_requests:rate30m": {
					noDependentRules:  true,
					noDependencyRules: true,
				},
				"job:http_requests:rate1h": {
					noDependentRules:  true,
					noDependencyRules: true,
				},
				"job:http_requests:rate2h": {
					noDependentRules:  true,
					noDependencyRules: true,
				},
			},
		},
		{
			name:     "some dependent rules",
			ruleFile: "fixtures/rules_multiple.yaml",
			expected: map[string]expectedDependencies{
				"job:http_requests:rate1m": {
					noDependentRules:  true,
					noDependencyRules: true,
				},
				"job:http_requests:rate5m": {
					noDependentRules:  true,
					noDependencyRules: true,
				},
				"job:http_requests:rate15m": {
					noDependentRules:  false,
					noDependencyRules: true,
				},
				"TooManyRequests": {
					noDependentRules:  true,
					noDependencyRules: false,
				},
			},
		},
		{
			name:     "indeterminate rules",
			ruleFile: "fixtures/rules_indeterminates.yaml",
			expected: map[string]expectedDependencies{
				"job:http_requests:rate1m": {
					noDependentRules:  false,
					noDependencyRules: false,
				},
				"job:http_requests:rate5m": {
					noDependentRules:  false,
					noDependencyRules: false,
				},
				"job:http_requests:rate15m": {
					noDependentRules:  false,
					noDependencyRules: false,
				},
				"job:http_requests:rate30m": {
					noDependentRules:  false,
					noDependencyRules: false,
				},
				"job:http_requests:rate1h": {
					noDependentRules:  false,
					noDependencyRules: false,
				},
				"job:http_requests:rate2h": {
					noDependentRules:  false,
					noDependencyRules: false,
				},
				"matcher": {
					noDependentRules:  false,
					noDependencyRules: false,
				},
			},
		},
	}

	for _, tc := range testCases {
		t.Run(tc.name, func(t *testing.T) {
			storage := teststorage.New(t)
			t.Cleanup(func() { storage.Close() })

			ruleManager := NewManager(&ManagerOptions{
				Context:    context.Background(),
				Logger:     promslog.NewNopLogger(),
				Appendable: storage,
				QueryFunc:  func(context.Context, string, time.Time) (promql.Vector, error) { return nil, nil },
			})

			groups, errs := ruleManager.LoadGroups(time.Second, labels.EmptyLabels(), "", nil, false, tc.ruleFile)
			require.Empty(t, errs)
			require.Len(t, groups, 1)

			for _, g := range groups {
				ruleManager.opts.RuleDependencyController.AnalyseRules(g.rules)

				for _, r := range g.rules {
					exp, ok := tc.expected[r.Name()]
					require.Truef(t, ok, "rule not found in expected: %s", r.String())
					require.Equalf(t, exp.noDependentRules, r.NoDependentRules(), "rule: %s", r.String())
					require.Equalf(t, exp.noDependencyRules, r.NoDependencyRules(), "rule: %s", r.String())
				}
			}
		})
	}
}

func BenchmarkRuleDependencyController_AnalyseRules(b *testing.B) {
	storage := teststorage.New(b)
	b.Cleanup(func() { storage.Close() })

	ruleManager := NewManager(&ManagerOptions{
		Context:    context.Background(),
		Logger:     promslog.NewNopLogger(),
		Appendable: storage,
		QueryFunc:  func(context.Context, string, time.Time) (promql.Vector, error) { return nil, nil },
	})

	groups, errs := ruleManager.LoadGroups(time.Second, labels.EmptyLabels(), "", nil, false, "fixtures/rules_multiple.yaml")
	require.Empty(b, errs)
	require.Len(b, groups, 1)

	b.ResetTimer()
	for i := 0; i < b.N; i++ {
		for _, g := range groups {
			ruleManager.opts.RuleDependencyController.AnalyseRules(g.rules)
		}
	}
}<|MERGE_RESOLUTION|>--- conflicted
+++ resolved
@@ -810,11 +810,7 @@
 	}
 
 	// Groups will be recreated if updated.
-<<<<<<< HEAD
-	rgs, errs := rulefmt.ParseFile("fixtures/rules.yaml")
-=======
 	rgs, errs := rulefmt.ParseFile("fixtures/rules.yaml", false, model.UTF8Validation)
->>>>>>> 0a40df33
 	require.Empty(t, errs, "file parsing failures")
 
 	tmpFile, err := os.CreateTemp("", "rules.test.*.yaml")
@@ -881,7 +877,7 @@
 	ruleManager.start()
 	defer ruleManager.Stop()
 
-	rgs, errs := rulefmt.ParseFile("fixtures/rules_with_source_tenants.yaml")
+	rgs, errs := rulefmt.ParseFile("fixtures/rules_with_source_tenants.yaml", false, model.UTF8Validation)
 	require.Empty(t, errs, "file parsing failures")
 
 	tmpFile, err := os.CreateTemp("", "rules.test.*.yaml")
@@ -923,7 +919,7 @@
 	ruleManager.start()
 	defer ruleManager.Stop()
 
-	rgs, errs := rulefmt.ParseFile("fixtures/rules_with_alignment.yaml")
+	rgs, errs := rulefmt.ParseFile("fixtures/rules_with_alignment.yaml", false, model.UTF8Validation)
 	require.Empty(t, errs, "file parsing failures")
 
 	tmpFile, err := os.CreateTemp("", "rules.test.*.yaml")
@@ -994,7 +990,7 @@
 		GroupEvaluationContextFunc: mockContextWrapFunc,
 	})
 
-	rgs, errs := rulefmt.ParseFile("fixtures/rules_with_source_tenants.yaml")
+	rgs, errs := rulefmt.ParseFile("fixtures/rules_with_source_tenants.yaml", false, model.UTF8Validation)
 	require.Empty(t, errs, "file parsing failures")
 
 	tmpFile, err := os.CreateTemp("", "rules.test.*.yaml")
