// Copyright 2013 The Prometheus Authors
// Licensed under the Apache License, Version 2.0 (the "License");
// you may not use this file except in compliance with the License.
// You may obtain a copy of the License at
//
// http://www.apache.org/licenses/LICENSE-2.0
//
// Unless required by applicable law or agreed to in writing, software
// distributed under the License is distributed on an "AS IS" BASIS,
// WITHOUT WARRANTIES OR CONDITIONS OF ANY KIND, either express or implied.
// See the License for the specific language governing permissions and
// limitations under the License.

package rules

import (
	"context"
	"fmt"
	"io/fs"
	"math"
	"os"
	"path"
	"sort"
	"testing"
	"time"

	"github.com/go-kit/log"
	"github.com/prometheus/client_golang/prometheus"
	"github.com/prometheus/common/model"
	"github.com/stretchr/testify/require"
	"go.uber.org/atomic"
	"go.uber.org/goleak"
	"gopkg.in/yaml.v2"

	"github.com/prometheus/prometheus/model/histogram"
	"github.com/prometheus/prometheus/model/labels"
	"github.com/prometheus/prometheus/model/rulefmt"
	"github.com/prometheus/prometheus/model/timestamp"
	"github.com/prometheus/prometheus/model/value"
	"github.com/prometheus/prometheus/promql"
	"github.com/prometheus/prometheus/promql/parser"
	"github.com/prometheus/prometheus/storage"
	"github.com/prometheus/prometheus/tsdb"
	"github.com/prometheus/prometheus/tsdb/chunkenc"
	"github.com/prometheus/prometheus/util/teststorage"
)

func TestMain(m *testing.M) {
	goleak.VerifyTestMain(m)
}

func TestAlertingRule(t *testing.T) {
	suite, err := promql.NewTest(t, `
		load 5m
			http_requests{job="app-server", instance="0", group="canary", severity="overwrite-me"}	75 85  95 105 105  95  85
			http_requests{job="app-server", instance="1", group="canary", severity="overwrite-me"}	80 90 100 110 120 130 140
	`)
	require.NoError(t, err)
	defer suite.Close()

	err = suite.Run()
	require.NoError(t, err)

	expr, err := parser.ParseExpr(`http_requests{group="canary", job="app-server"} < 100`)
	require.NoError(t, err)

	rule := NewAlertingRule(
		"HTTPRequestRateLow",
		expr,
		time.Minute,
		0,
		labels.FromStrings("severity", "{{\"c\"}}ritical"),
		labels.EmptyLabels(), labels.EmptyLabels(), "", true, nil,
	)
	result := promql.Vector{
		promql.Sample{
			Metric: labels.FromStrings(
				"__name__", "ALERTS",
				"alertname", "HTTPRequestRateLow",
				"alertstate", "pending",
				"group", "canary",
				"instance", "0",
				"job", "app-server",
				"severity", "critical",
			),
			Point: promql.Point{V: 1},
		},
		promql.Sample{
			Metric: labels.FromStrings(
				"__name__", "ALERTS",
				"alertname", "HTTPRequestRateLow",
				"alertstate", "pending",
				"group", "canary",
				"instance", "1",
				"job", "app-server",
				"severity", "critical",
			),
			Point: promql.Point{V: 1},
		},
		promql.Sample{
			Metric: labels.FromStrings(
				"__name__", "ALERTS",
				"alertname", "HTTPRequestRateLow",
				"alertstate", "firing",
				"group", "canary",
				"instance", "0",
				"job", "app-server",
				"severity", "critical",
			),
			Point: promql.Point{V: 1},
		},
		promql.Sample{
			Metric: labels.FromStrings(
				"__name__", "ALERTS",
				"alertname", "HTTPRequestRateLow",
				"alertstate", "firing",
				"group", "canary",
				"instance", "1",
				"job", "app-server",
				"severity", "critical",
			),
			Point: promql.Point{V: 1},
		},
	}

	baseTime := time.Unix(0, 0)

	tests := []struct {
		time   time.Duration
		result promql.Vector
	}{
		{
			time:   0,
			result: result[:2],
		},
		{
			time:   5 * time.Minute,
			result: result[2:],
		},
		{
			time:   10 * time.Minute,
			result: result[2:3],
		},
		{
			time:   15 * time.Minute,
			result: nil,
		},
		{
			time:   20 * time.Minute,
			result: nil,
		},
		{
			time:   25 * time.Minute,
			result: result[:1],
		},
		{
			time:   30 * time.Minute,
			result: result[2:3],
		},
	}

	for i, test := range tests {
		t.Logf("case %d", i)

		evalTime := baseTime.Add(test.time)

		res, err := rule.Eval(suite.Context(), 0, evalTime, EngineQueryFunc(suite.QueryEngine(), suite.Storage()), nil, 0)
		require.NoError(t, err)

		var filteredRes promql.Vector // After removing 'ALERTS_FOR_STATE' samples.
		for _, smpl := range res {
			smplName := smpl.Metric.Get("__name__")
			if smplName == "ALERTS" {
				filteredRes = append(filteredRes, smpl)
			} else {
				// If not 'ALERTS', it has to be 'ALERTS_FOR_STATE'.
				require.Equal(t, smplName, "ALERTS_FOR_STATE")
			}
		}
		for i := range test.result {
			test.result[i].T = timestamp.FromTime(evalTime)
		}
		require.Equal(t, len(test.result), len(filteredRes), "%d. Number of samples in expected and actual output don't match (%d vs. %d)", i, len(test.result), len(res))

		sort.Slice(filteredRes, func(i, j int) bool {
			return labels.Compare(filteredRes[i].Metric, filteredRes[j].Metric) < 0
		})
		require.Equal(t, test.result, filteredRes)

		for _, aa := range rule.ActiveAlerts() {
			require.Zero(t, aa.Labels.Get(model.MetricNameLabel), "%s label set on active alert: %s", model.MetricNameLabel, aa.Labels)
		}
	}
}

func TestForStateAddSamples(t *testing.T) {
	for _, evalDelay := range []time.Duration{0, time.Minute} {
		t.Run(fmt.Sprintf("evalDelay %s", evalDelay.String()), func(t *testing.T) {
			suite, err := promql.NewTest(t, `
		load 5m
			http_requests{job="app-server", instance="0", group="canary", severity="overwrite-me"}	75 85  95 105 105  95  85
			http_requests{job="app-server", instance="1", group="canary", severity="overwrite-me"}	80 90 100 110 120 130 140
	`)
			require.NoError(t, err)
			defer suite.Close()

			err = suite.Run()
			require.NoError(t, err)

			expr, err := parser.ParseExpr(`http_requests{group="canary", job="app-server"} < 100`)
			require.NoError(t, err)

			rule := NewAlertingRule(
				"HTTPRequestRateLow",
				expr,
				time.Minute,
				labels.FromStrings("severity", "{{\"c\"}}ritical"),
				labels.EmptyLabels(), labels.EmptyLabels(), "", true, nil,
			)
			result := promql.Vector{
				promql.Sample{
					Metric: labels.FromStrings(
						"__name__", "ALERTS_FOR_STATE",
						"alertname", "HTTPRequestRateLow",
						"group", "canary",
						"instance", "0",
						"job", "app-server",
						"severity", "critical",
					),
					Point: promql.Point{V: 1},
				},
				promql.Sample{
					Metric: labels.FromStrings(
						"__name__", "ALERTS_FOR_STATE",
						"alertname", "HTTPRequestRateLow",
						"group", "canary",
						"instance", "1",
						"job", "app-server",
						"severity", "critical",
					),
					Point: promql.Point{V: 1},
				},
				promql.Sample{
					Metric: labels.FromStrings(
						"__name__", "ALERTS_FOR_STATE",
						"alertname", "HTTPRequestRateLow",
						"group", "canary",
						"instance", "0",
						"job", "app-server",
						"severity", "critical",
					),
					Point: promql.Point{V: 1},
				},
				promql.Sample{
					Metric: labels.FromStrings(
						"__name__", "ALERTS_FOR_STATE",
						"alertname", "HTTPRequestRateLow",
						"group", "canary",
						"instance", "1",
						"job", "app-server",
						"severity", "critical",
					),
					Point: promql.Point{V: 1},
				},
			}

<<<<<<< HEAD
			baseTime := time.Unix(0, 0)

			tests := []struct {
				time            time.Duration
				result          promql.Vector
				persistThisTime bool // If true, it means this 'time' is persisted for 'for'.
			}{
				{
					time:            0,
					result:          append(promql.Vector{}, result[:2]...),
					persistThisTime: true,
				},
				{
					time:   5 * time.Minute,
					result: append(promql.Vector{}, result[2:]...),
				},
				{
					time:   10 * time.Minute,
					result: append(promql.Vector{}, result[2:3]...),
				},
				{
					time:   15 * time.Minute,
					result: nil,
				},
				{
					time:   20 * time.Minute,
					result: nil,
				},
				{
					time:            25 * time.Minute,
					result:          append(promql.Vector{}, result[:1]...),
					persistThisTime: true,
				},
				{
					time:   30 * time.Minute,
					result: append(promql.Vector{}, result[2:3]...),
				},
			}
=======
	rule := NewAlertingRule(
		"HTTPRequestRateLow",
		expr,
		time.Minute,
		0,
		labels.FromStrings("severity", "{{\"c\"}}ritical"),
		labels.EmptyLabels(), labels.EmptyLabels(), "", true, nil,
	)
	result := promql.Vector{
		promql.Sample{
			Metric: labels.FromStrings(
				"__name__", "ALERTS_FOR_STATE",
				"alertname", "HTTPRequestRateLow",
				"group", "canary",
				"instance", "0",
				"job", "app-server",
				"severity", "critical",
			),
			Point: promql.Point{V: 1},
		},
		promql.Sample{
			Metric: labels.FromStrings(
				"__name__", "ALERTS_FOR_STATE",
				"alertname", "HTTPRequestRateLow",
				"group", "canary",
				"instance", "1",
				"job", "app-server",
				"severity", "critical",
			),
			Point: promql.Point{V: 1},
		},
		promql.Sample{
			Metric: labels.FromStrings(
				"__name__", "ALERTS_FOR_STATE",
				"alertname", "HTTPRequestRateLow",
				"group", "canary",
				"instance", "0",
				"job", "app-server",
				"severity", "critical",
			),
			Point: promql.Point{V: 1},
		},
		promql.Sample{
			Metric: labels.FromStrings(
				"__name__", "ALERTS_FOR_STATE",
				"alertname", "HTTPRequestRateLow",
				"group", "canary",
				"instance", "1",
				"job", "app-server",
				"severity", "critical",
			),
			Point: promql.Point{V: 1},
		},
	}
>>>>>>> 6dcfb717

			var forState float64
			for i, test := range tests {
				t.Logf("case %d", i)
				evalTime := baseTime.Add(test.time).Add(evalDelay)

				if test.persistThisTime {
					forState = float64(evalTime.Unix())
				}
				if test.result == nil {
					forState = float64(value.StaleNaN)
				}

				res, err := rule.Eval(suite.Context(), evalDelay, evalTime, EngineQueryFunc(suite.QueryEngine(), suite.Storage()), nil, 0)
				require.NoError(t, err)

				var filteredRes promql.Vector // After removing 'ALERTS' samples.
				for _, smpl := range res {
					smplName := smpl.Metric.Get("__name__")
					if smplName == "ALERTS_FOR_STATE" {
						filteredRes = append(filteredRes, smpl)
					} else {
						// If not 'ALERTS_FOR_STATE', it has to be 'ALERTS'.
						require.Equal(t, smplName, "ALERTS")
					}
				}
				for i := range test.result {
					test.result[i].T = timestamp.FromTime(evalTime.Add(-evalDelay))
					// Updating the expected 'for' state.
					if test.result[i].V >= 0 {
						test.result[i].V = forState
					}
				}
				require.Equal(t, len(test.result), len(filteredRes), "%d. Number of samples in expected and actual output don't match (%d vs. %d)", i, len(test.result), len(res))

				sort.Slice(filteredRes, func(i, j int) bool {
					return labels.Compare(filteredRes[i].Metric, filteredRes[j].Metric) < 0
				})
				require.Equal(t, test.result, filteredRes)

				for _, aa := range rule.ActiveAlerts() {
					require.Zero(t, aa.Labels.Get(model.MetricNameLabel), "%s label set on active alert: %s", model.MetricNameLabel, aa.Labels)
				}

			}
		})
	}
}

// sortAlerts sorts `[]*Alert` w.r.t. the Labels.
func sortAlerts(items []*Alert) {
	sort.Slice(items, func(i, j int) bool {
		return labels.Compare(items[i].Labels, items[j].Labels) <= 0
	})
}

func TestForStateRestore(t *testing.T) {
	suite, err := promql.NewTest(t, `
		load 5m
		http_requests{job="app-server", instance="0", group="canary", severity="overwrite-me"}	75  85 50 0 0 25 0 0 40 0 120
		http_requests{job="app-server", instance="1", group="canary", severity="overwrite-me"}	125 90 60 0 0 25 0 0 40 0 130
	`)
	require.NoError(t, err)
	defer suite.Close()

	err = suite.Run()
	require.NoError(t, err)

	expr, err := parser.ParseExpr(`http_requests{group="canary", job="app-server"} < 100`)
	require.NoError(t, err)

	opts := &ManagerOptions{
		QueryFunc:       EngineQueryFunc(suite.QueryEngine(), suite.Storage()),
		Appendable:      suite.Storage(),
		Queryable:       suite.Storage(),
		Context:         context.Background(),
		Logger:          log.NewNopLogger(),
		NotifyFunc:      func(ctx context.Context, expr string, alerts ...*Alert) {},
		OutageTolerance: 30 * time.Minute,
		ForGracePeriod:  10 * time.Minute,
	}

	alertForDuration := 25 * time.Minute
	// Initial run before prometheus goes down.
	rule := NewAlertingRule(
		"HTTPRequestRateLow",
		expr,
		alertForDuration,
		0,
		labels.FromStrings("severity", "critical"),
		labels.EmptyLabels(), labels.EmptyLabels(), "", true, nil,
	)

	group := NewGroup(GroupOptions{
		Name:          "default",
		Interval:      time.Second,
		Rules:         []Rule{rule},
		ShouldRestore: true,
		Opts:          opts,
	})
	groups := make(map[string]*Group)
	groups["default;"] = group

	initialRuns := []time.Duration{0, 5 * time.Minute}

	baseTime := time.Unix(0, 0)
	for _, duration := range initialRuns {
		evalTime := baseTime.Add(duration)
		group.Eval(suite.Context(), evalTime)
	}

	exp := rule.ActiveAlerts()
	for _, aa := range exp {
		require.Zero(t, aa.Labels.Get(model.MetricNameLabel), "%s label set on active alert: %s", model.MetricNameLabel, aa.Labels)
	}
	sort.Slice(exp, func(i, j int) bool {
		return labels.Compare(exp[i].Labels, exp[j].Labels) < 0
	})

	// Prometheus goes down here. We create new rules and groups.
	type testInput struct {
		restoreDuration time.Duration
		alerts          []*Alert

		num          int
		noRestore    bool
		gracePeriod  bool
		downDuration time.Duration
	}

	tests := []testInput{
		{
			// Normal restore (alerts were not firing).
			restoreDuration: 15 * time.Minute,
			alerts:          rule.ActiveAlerts(),
			downDuration:    10 * time.Minute,
		},
		{
			// Testing Outage Tolerance.
			restoreDuration: 40 * time.Minute,
			noRestore:       true,
			num:             2,
		},
		{
			// No active alerts.
			restoreDuration: 50 * time.Minute,
			alerts:          []*Alert{},
		},
	}

	testFunc := func(tst testInput, evalDelay time.Duration) {
		newRule := NewAlertingRule(
			"HTTPRequestRateLow",
			expr,
			alertForDuration,
			0,
			labels.FromStrings("severity", "critical"),
			labels.EmptyLabels(), labels.EmptyLabels(), "", false, nil,
		)
		newGroup := NewGroup(GroupOptions{
			Name:            "default",
			Interval:        time.Second,
			Rules:           []Rule{newRule},
			ShouldRestore:   true,
			Opts:            opts,
			EvaluationDelay: &evalDelay,
		})

		newGroups := make(map[string]*Group)
		newGroups["default;"] = newGroup

		restoreTime := baseTime.Add(tst.restoreDuration).Add(evalDelay)
		// First eval before restoration.
		newGroup.Eval(suite.Context(), restoreTime)
		// Restore happens here.
		newGroup.RestoreForState(restoreTime)

		got := newRule.ActiveAlerts()
		for _, aa := range got {
			require.Zero(t, aa.Labels.Get(model.MetricNameLabel), "%s label set on active alert: %s", model.MetricNameLabel, aa.Labels)
		}
		sort.Slice(got, func(i, j int) bool {
			return labels.Compare(got[i].Labels, got[j].Labels) < 0
		})

		// Checking if we have restored it correctly.
		if tst.noRestore {
			require.Equal(t, tst.num, len(got))
			for _, e := range got {
				require.Equal(t, e.ActiveAt, restoreTime)
			}
		} else if tst.gracePeriod {
			require.Equal(t, tst.num, len(got))
			for _, e := range got {
				require.Equal(t, opts.ForGracePeriod, e.ActiveAt.Add(alertForDuration).Sub(restoreTime))
			}
		} else {
			exp := tst.alerts
			require.Equal(t, len(exp), len(got))
			sortAlerts(exp)
			sortAlerts(got)
			for i, e := range exp {
				require.Equal(t, e.Labels, got[i].Labels)

				// Difference in time should be within 1e6 ns, i.e. 1ms
				// (due to conversion between ns & ms, float64 & int64).
				activeAtDiff := evalDelay.Seconds() + float64(e.ActiveAt.Unix()+int64(tst.downDuration/time.Second)-got[i].ActiveAt.Unix())
				require.Equal(t, 0.0, math.Abs(activeAtDiff), "'for' state restored time is wrong")
			}
		}
	}

	for _, evalDelay := range []time.Duration{0, time.Minute} {
		for _, tst := range tests {
			testFunc(tst, evalDelay)
		}
	}

	// Testing the grace period.
	for _, duration := range []time.Duration{10 * time.Minute, 15 * time.Minute, 20 * time.Minute} {
		evalTime := baseTime.Add(duration)
		group.Eval(suite.Context(), evalTime)
	}

	for _, evalDelay := range []time.Duration{0, time.Minute} {
		testFunc(testInput{
			restoreDuration: 25 * time.Minute,
			alerts:          []*Alert{},
			gracePeriod:     true,
			num:             2,
		}, evalDelay)
	}
}

func TestStaleness(t *testing.T) {
	for _, evalDelay := range []time.Duration{0, time.Minute} {
		st := teststorage.New(t)
		defer st.Close()
		engineOpts := promql.EngineOpts{
			Logger:     nil,
			Reg:        nil,
			MaxSamples: 10,
			Timeout:    10 * time.Second,
		}
		engine := promql.NewEngine(engineOpts)
		opts := &ManagerOptions{
			QueryFunc:  EngineQueryFunc(engine, st),
			Appendable: st,
			Queryable:  st,
			Context:    context.Background(),
			Logger:     log.NewNopLogger(),
		}

		expr, err := parser.ParseExpr("a + 1")
		require.NoError(t, err)
		rule := NewRecordingRule("a_plus_one", expr, labels.Labels{})
		group := NewGroup(GroupOptions{
			Name:            "default",
			Interval:        time.Second,
			Rules:           []Rule{rule},
			ShouldRestore:   true,
			Opts:            opts,
			EvaluationDelay: &evalDelay,
		})

		// A time series that has two samples and then goes stale.
		app := st.Appender(context.Background())
		app.Append(0, labels.FromStrings(model.MetricNameLabel, "a"), 0, 1)
		app.Append(0, labels.FromStrings(model.MetricNameLabel, "a"), 1000, 2)
		app.Append(0, labels.FromStrings(model.MetricNameLabel, "a"), 2000, math.Float64frombits(value.StaleNaN))

		err = app.Commit()
		require.NoError(t, err)

		ctx := context.Background()

		// Execute 3 times, 1 second apart.
		group.Eval(ctx, time.Unix(0, 0).Add(evalDelay))
		group.Eval(ctx, time.Unix(1, 0).Add(evalDelay))
		group.Eval(ctx, time.Unix(2, 0).Add(evalDelay))

		querier, err := st.Querier(context.Background(), 0, 2000)
		require.NoError(t, err)
		defer querier.Close()

		matcher, err := labels.NewMatcher(labels.MatchEqual, model.MetricNameLabel, "a_plus_one")
		require.NoError(t, err)

		set := querier.Select(false, nil, matcher)
		samples, err := readSeriesSet(set)
		require.NoError(t, err)

		metric := labels.FromStrings(model.MetricNameLabel, "a_plus_one").String()
		metricSample, ok := samples[metric]

		require.True(t, ok, "Series %s not returned.", metric)
		require.True(t, value.IsStaleNaN(metricSample[2].V), "Appended second sample not as expected. Wanted: stale NaN Got: %x", math.Float64bits(metricSample[2].V))
		metricSample[2].V = 42 // require.Equal cannot handle NaN.

		want := map[string][]promql.Point{
			metric: {{T: 0, V: 2}, {T: 1000, V: 3}, {T: 2000, V: 42}},
		}

		require.Equal(t, want, samples)
	}
}

// Convert a SeriesSet into a form usable with require.Equal.
func readSeriesSet(ss storage.SeriesSet) (map[string][]promql.Point, error) {
	result := map[string][]promql.Point{}
	var it chunkenc.Iterator

	for ss.Next() {
		series := ss.At()

		points := []promql.Point{}
		it := series.Iterator(it)
		for it.Next() == chunkenc.ValFloat {
			t, v := it.At()
			points = append(points, promql.Point{T: t, V: v})
		}

		name := series.Labels().String()
		result[name] = points
	}
	return result, ss.Err()
}

func TestCopyState(t *testing.T) {
	oldGroup := &Group{
		rules: []Rule{
			NewAlertingRule("alert", nil, 0, 0, labels.EmptyLabels(), labels.EmptyLabels(), labels.EmptyLabels(), "", true, nil),
			NewRecordingRule("rule1", nil, labels.EmptyLabels()),
			NewRecordingRule("rule2", nil, labels.EmptyLabels()),
			NewRecordingRule("rule3", nil, labels.FromStrings("l1", "v1")),
			NewRecordingRule("rule3", nil, labels.FromStrings("l1", "v2")),
			NewRecordingRule("rule3", nil, labels.FromStrings("l1", "v3")),
			NewAlertingRule("alert2", nil, 0, 0, labels.FromStrings("l2", "v1"), labels.EmptyLabels(), labels.EmptyLabels(), "", true, nil),
		},
		seriesInPreviousEval: []map[string]labels.Labels{
			{},
			{},
			{},
			{"r3a": labels.FromStrings("l1", "v1")},
			{"r3b": labels.FromStrings("l1", "v2")},
			{"r3c": labels.FromStrings("l1", "v3")},
			{"a2": labels.FromStrings("l2", "v1")},
		},
		evaluationTime: time.Second,
	}
	oldGroup.rules[0].(*AlertingRule).active[42] = nil
	newGroup := &Group{
		rules: []Rule{
			NewRecordingRule("rule3", nil, labels.FromStrings("l1", "v0")),
			NewRecordingRule("rule3", nil, labels.FromStrings("l1", "v1")),
			NewRecordingRule("rule3", nil, labels.FromStrings("l1", "v2")),
			NewAlertingRule("alert", nil, 0, 0, labels.EmptyLabels(), labels.EmptyLabels(), labels.EmptyLabels(), "", true, nil),
			NewRecordingRule("rule1", nil, labels.EmptyLabels()),
			NewAlertingRule("alert2", nil, 0, 0, labels.FromStrings("l2", "v0"), labels.EmptyLabels(), labels.EmptyLabels(), "", true, nil),
			NewAlertingRule("alert2", nil, 0, 0, labels.FromStrings("l2", "v1"), labels.EmptyLabels(), labels.EmptyLabels(), "", true, nil),
			NewRecordingRule("rule4", nil, labels.EmptyLabels()),
		},
		seriesInPreviousEval: make([]map[string]labels.Labels, 8),
	}
	newGroup.CopyState(oldGroup)

	want := []map[string]labels.Labels{
		nil,
		{"r3a": labels.FromStrings("l1", "v1")},
		{"r3b": labels.FromStrings("l1", "v2")},
		{},
		{},
		nil,
		{"a2": labels.FromStrings("l2", "v1")},
		nil,
	}
	require.Equal(t, want, newGroup.seriesInPreviousEval)
	require.Equal(t, oldGroup.rules[0], newGroup.rules[3])
	require.Equal(t, oldGroup.evaluationTime, newGroup.evaluationTime)
	require.Equal(t, oldGroup.lastEvaluation, newGroup.lastEvaluation)
	require.Equal(t, []labels.Labels{labels.FromStrings("l1", "v3")}, newGroup.staleSeries)
}

func TestDeletedRuleMarkedStale(t *testing.T) {
	st := teststorage.New(t)
	defer st.Close()
	oldGroup := &Group{
		rules: []Rule{
			NewRecordingRule("rule1", nil, labels.FromStrings("l1", "v1")),
		},
		seriesInPreviousEval: []map[string]labels.Labels{
			{"r1": labels.FromStrings("l1", "v1")},
		},
	}
	newGroup := &Group{
		rules:                []Rule{},
		seriesInPreviousEval: []map[string]labels.Labels{},
		opts: &ManagerOptions{
			Appendable: st,
		},
	}
	newGroup.CopyState(oldGroup)

	newGroup.Eval(context.Background(), time.Unix(0, 0))

	querier, err := st.Querier(context.Background(), 0, 2000)
	require.NoError(t, err)
	defer querier.Close()

	matcher, err := labels.NewMatcher(labels.MatchEqual, "l1", "v1")
	require.NoError(t, err)

	set := querier.Select(false, nil, matcher)
	samples, err := readSeriesSet(set)
	require.NoError(t, err)

	metric := labels.FromStrings("l1", "v1").String()
	metricSample, ok := samples[metric]

	require.True(t, ok, "Series %s not returned.", metric)
	require.True(t, value.IsStaleNaN(metricSample[0].V), "Appended sample not as expected. Wanted: stale NaN Got: %x", math.Float64bits(metricSample[0].V))
}

func TestUpdate(t *testing.T) {
	files := []string{"fixtures/rules.yaml"}
	expected := map[string]labels.Labels{
		"test": labels.FromStrings("name", "value"),
	}
	st := teststorage.New(t)
	defer st.Close()
	opts := promql.EngineOpts{
		Logger:     nil,
		Reg:        nil,
		MaxSamples: 10,
		Timeout:    10 * time.Second,
	}
	engine := promql.NewEngine(opts)
	ruleManager := NewManager(&ManagerOptions{
		Appendable: st,
		Queryable:  st,
		QueryFunc:  EngineQueryFunc(engine, st),
		Context:    context.Background(),
		Logger:     log.NewNopLogger(),
	})
	ruleManager.start()
	defer ruleManager.Stop()

	err := ruleManager.Update(10*time.Second, files, labels.EmptyLabels(), "", nil)
	require.NoError(t, err)
	require.Greater(t, len(ruleManager.groups), 0, "expected non-empty rule groups")
	ogs := map[string]*Group{}
	for h, g := range ruleManager.groups {
		g.seriesInPreviousEval = []map[string]labels.Labels{
			expected,
		}
		ogs[h] = g
	}

	err = ruleManager.Update(10*time.Second, files, labels.EmptyLabels(), "", nil)
	require.NoError(t, err)
	for h, g := range ruleManager.groups {
		for _, actual := range g.seriesInPreviousEval {
			require.Equal(t, expected, actual)
		}
		// Groups are the same because of no updates.
		require.Equal(t, ogs[h], g)
	}

	// Groups will be recreated if updated.
	rgs, errs := rulefmt.ParseFile("fixtures/rules.yaml")
	require.Equal(t, 0, len(errs), "file parsing failures")

	tmpFile, err := os.CreateTemp("", "rules.test.*.yaml")
	require.NoError(t, err)
	defer os.Remove(tmpFile.Name())
	defer tmpFile.Close()

	err = ruleManager.Update(10*time.Second, []string{tmpFile.Name()}, labels.EmptyLabels(), "", nil)
	require.NoError(t, err)

	for h, g := range ruleManager.groups {
		ogs[h] = g
	}

	// Update interval and reload.
	for i, g := range rgs.Groups {
		if g.Interval != 0 {
			rgs.Groups[i].Interval = g.Interval * 2
		} else {
			rgs.Groups[i].Interval = model.Duration(10)
		}
	}
	reloadAndValidate(rgs, t, tmpFile, ruleManager, expected, ogs)

	// Update limit and reload.
	for i := range rgs.Groups {
		rgs.Groups[i].Limit = 1
	}
	reloadAndValidate(rgs, t, tmpFile, ruleManager, expected, ogs)

	// Change group rules and reload.
	for i, g := range rgs.Groups {
		for j, r := range g.Rules {
			rgs.Groups[i].Rules[j].Expr.SetString(fmt.Sprintf("%s * 0", r.Expr.Value))
		}
	}
	reloadAndValidate(rgs, t, tmpFile, ruleManager, expected, ogs)

	// Change group source tenants and reload.
	for i := range rgs.Groups {
		rgs.Groups[i].SourceTenants = []string{"tenant-2"}
	}
	reloadAndValidate(rgs, t, tmpFile, ruleManager, expected, ogs)
}

func TestUpdate_AlwaysRestore(t *testing.T) {
	st := teststorage.New(t)
	defer st.Close()

	ruleManager := NewManager(&ManagerOptions{
		Appendable:              st,
		Queryable:               st,
		Context:                 context.Background(),
		Logger:                  log.NewNopLogger(),
		AlwaysRestoreAlertState: true,
	})
	ruleManager.start()
	defer ruleManager.Stop()

	err := ruleManager.Update(10*time.Second, []string{"fixtures/rules_alerts.yaml"}, nil, "", nil)
	require.NoError(t, err)

	for _, g := range ruleManager.groups {
		require.True(t, g.shouldRestore)
		g.shouldRestore = false // set to false to check if Update will set it to true again
	}

	// Use different file, so groups haven't changed, therefore, we expect state restoration
	err = ruleManager.Update(10*time.Second, []string{"fixtures/rules_alerts2.yaml"}, nil, "", nil)
	for _, g := range ruleManager.groups {
		require.True(t, g.shouldRestore)
	}

	require.NoError(t, err)
}

func TestUpdate_AlwaysRestoreDoesntAffectUnchangedGroups(t *testing.T) {
	files := []string{"fixtures/rules_alerts.yaml"}
	st := teststorage.New(t)
	defer st.Close()

	ruleManager := NewManager(&ManagerOptions{
		Appendable:              st,
		Queryable:               st,
		Context:                 context.Background(),
		Logger:                  log.NewNopLogger(),
		AlwaysRestoreAlertState: true,
	})
	ruleManager.start()
	defer ruleManager.Stop()

	err := ruleManager.Update(10*time.Second, files, nil, "", nil)
	require.NoError(t, err)

	for _, g := range ruleManager.groups {
		require.True(t, g.shouldRestore)
		g.shouldRestore = false // set to false to check if Update will set it to true again
	}

	// Use the same file, so groups haven't changed, therefore, we don't expect state restoration
	err = ruleManager.Update(10*time.Second, files, nil, "", nil)
	for _, g := range ruleManager.groups {
		require.False(t, g.shouldRestore)
	}

	require.NoError(t, err)
}

func TestUpdateSetsSourceTenants(t *testing.T) {
	st := teststorage.New(t)
	defer st.Close()

	opts := promql.EngineOpts{
		Logger:     nil,
		Reg:        nil,
		MaxSamples: 10,
		Timeout:    10 * time.Second,
	}
	engine := promql.NewEngine(opts)
	ruleManager := NewManager(&ManagerOptions{
		Appendable: st,
		Queryable:  st,
		QueryFunc:  EngineQueryFunc(engine, st),
		Context:    context.Background(),
		Logger:     log.NewNopLogger(),
	})
	ruleManager.start()
	defer ruleManager.Stop()

	rgs, errs := rulefmt.ParseFile("fixtures/rules_with_source_tenants.yaml")
	require.Empty(t, errs, "file parsing failures")

	tmpFile, err := os.CreateTemp("", "rules.test.*.yaml")
	require.NoError(t, err)
	defer os.Remove(tmpFile.Name())
	defer tmpFile.Close()

	reloadRules(rgs, t, tmpFile, ruleManager, 0)

	// check that all source tenants were actually set
	require.Len(t, ruleManager.groups, len(rgs.Groups))

	for _, expectedGroup := range rgs.Groups {
		actualGroup, ok := ruleManager.groups[GroupKey(tmpFile.Name(), expectedGroup.Name)]

		require.True(t, ok, "actual groups don't contain at one of the expected groups")
		require.ElementsMatch(t, expectedGroup.SourceTenants, actualGroup.SourceTenants())
	}
}

func TestAlignEvaluationTimeOnInterval(t *testing.T) {
	st := teststorage.New(t)
	defer st.Close()

	opts := promql.EngineOpts{
		Logger:     nil,
		Reg:        nil,
		MaxSamples: 10,
		Timeout:    10 * time.Second,
	}
	engine := promql.NewEngine(opts)
	ruleManager := NewManager(&ManagerOptions{
		Appendable: st,
		Queryable:  st,
		QueryFunc:  EngineQueryFunc(engine, st),
		Context:    context.Background(),
		Logger:     log.NewNopLogger(),
	})
	ruleManager.start()
	defer ruleManager.Stop()

	rgs, errs := rulefmt.ParseFile("fixtures/rules_with_alignment.yaml")
	require.Empty(t, errs, "file parsing failures")

	tmpFile, err := os.CreateTemp("", "rules.test.*.yaml")
	require.NoError(t, err)
	defer os.Remove(tmpFile.Name())
	defer tmpFile.Close()

	reloadRules(rgs, t, tmpFile, ruleManager, 0)

	// Verify that all groups are loaded, and let's check their evaluation times.
	loadedGroups := ruleManager.RuleGroups()
	require.Len(t, loadedGroups, len(rgs.Groups))

	assertGroupEvalTimeAlignedOnIntervalIsHonored := func(groupName string, expectedAligned bool) {
		g := (*Group)(nil)
		for _, lg := range loadedGroups {
			if lg.name == groupName {
				g = lg
				break
			}
		}
		require.NotNil(t, g, "group not found: %s", groupName)

		// When "g.hash() % g.interval == 0" alignment cannot be checked, because aligned and unaligned eval timestamps
		// would be the same. This can happen because g.hash() depends on path passed to ruleManager.Update function,
		// and this test uses temporary directory for storing rule group files.
		if g.hash()%uint64(g.interval) == 0 {
			t.Skip("skipping test, because rule group hash is divisible by interval, which makes eval timestamp always aligned to the interval")
		}

		now := time.Now()
		ts := g.EvalTimestamp(now.UnixNano())

		aligned := ts.UnixNano()%g.interval.Nanoseconds() == 0
		require.Equal(t, expectedAligned, aligned, "group: %s, hash: %d, now: %d", groupName, g.hash(), now.UnixNano())
	}

	assertGroupEvalTimeAlignedOnIntervalIsHonored("aligned", true)
	assertGroupEvalTimeAlignedOnIntervalIsHonored("aligned_with_crazy_interval", true)
	assertGroupEvalTimeAlignedOnIntervalIsHonored("unaligned_default", false)
	assertGroupEvalTimeAlignedOnIntervalIsHonored("unaligned_explicit", false)
}

func TestGroupEvaluationContextFuncIsCalledWhenSupplied(t *testing.T) {
	type testContextKeyType string
	var testContextKey testContextKeyType = "TestGroupEvaluationContextFuncIsCalledWhenSupplied"
	oldContextTestValue := context.Background().Value(testContextKey)

	contextTestValueChannel := make(chan interface{})
	mockQueryFunc := func(ctx context.Context, qs string, t time.Time) (promql.Vector, error) {
		contextTestValueChannel <- ctx.Value(testContextKey)
		return promql.Vector{}, nil
	}

	mockContextWrapFunc := func(ctx context.Context, g *Group) context.Context {
		return context.WithValue(ctx, testContextKey, 42)
	}

	st := teststorage.New(t)
	defer st.Close()

	ruleManager := NewManager(&ManagerOptions{
		Appendable:                 st,
		Queryable:                  st,
		QueryFunc:                  mockQueryFunc,
		Context:                    context.Background(),
		Logger:                     log.NewNopLogger(),
		GroupEvaluationContextFunc: mockContextWrapFunc,
	})

	rgs, errs := rulefmt.ParseFile("fixtures/rules_with_source_tenants.yaml")
	require.Empty(t, errs, "file parsing failures")

	tmpFile, err := os.CreateTemp("", "rules.test.*.yaml")
	require.NoError(t, err)
	defer os.Remove(tmpFile.Name())
	defer tmpFile.Close()

	// no filesystem is harmed when running this test, set the interval low
	reloadRules(rgs, t, tmpFile, ruleManager, 10*time.Millisecond)

	ruleManager.start()
	defer ruleManager.Stop()

	// check that all source tenants were actually set
	require.Len(t, ruleManager.groups, len(rgs.Groups))

	require.Nil(t, oldContextTestValue, "Context contained test key before the test, impossible")
	newContextTestValue := <-contextTestValueChannel
	require.Equal(t, 42, newContextTestValue, "Context does not contain the correct value that should be injected")
}

// ruleGroupsTest for running tests over rules.
type ruleGroupsTest struct {
	Groups []ruleGroupTest `yaml:"groups"`
}

// ruleGroupTest forms a testing struct for running tests over rules.
type ruleGroupTest struct {
	Name                          string         `yaml:"name"`
	Interval                      model.Duration `yaml:"interval,omitempty"`
	Limit                         int            `yaml:"limit,omitempty"`
	Rules                         []rulefmt.Rule `yaml:"rules"`
	SourceTenants                 []string       `yaml:"source_tenants,omitempty"`
	AlignEvaluationTimeOnInterval bool           `yaml:"align_evaluation_time_on_interval,omitempty"`
}

func formatRules(r *rulefmt.RuleGroups) ruleGroupsTest {
	grps := r.Groups
	tmp := []ruleGroupTest{}
	for _, g := range grps {
		rtmp := []rulefmt.Rule{}
		for _, r := range g.Rules {
			rtmp = append(rtmp, rulefmt.Rule{
				Record:      r.Record.Value,
				Alert:       r.Alert.Value,
				Expr:        r.Expr.Value,
				For:         r.For,
				Labels:      r.Labels,
				Annotations: r.Annotations,
			})
		}
		tmp = append(tmp, ruleGroupTest{
			Name:                          g.Name,
			Interval:                      g.Interval,
			Limit:                         g.Limit,
			Rules:                         rtmp,
			SourceTenants:                 g.SourceTenants,
			AlignEvaluationTimeOnInterval: g.AlignEvaluationTimeOnInterval,
		})
	}
	return ruleGroupsTest{
		Groups: tmp,
	}
}

func reloadRules(rgs *rulefmt.RuleGroups, t *testing.T, tmpFile *os.File, ruleManager *Manager, interval time.Duration) {
	if interval == 0 {
		interval = 10 * time.Second
	}

	bs, err := yaml.Marshal(formatRules(rgs))
	require.NoError(t, err)
	_, _ = tmpFile.Seek(0, 0)
	_, err = tmpFile.Write(bs)
	require.NoError(t, err)
	err = ruleManager.Update(interval, []string{tmpFile.Name()}, nil, "", nil)
	require.NoError(t, err)
}

func reloadAndValidate(rgs *rulefmt.RuleGroups, t *testing.T, tmpFile *os.File, ruleManager *Manager, expected map[string]labels.Labels, ogs map[string]*Group) {
	reloadRules(rgs, t, tmpFile, ruleManager, 0)
	for h, g := range ruleManager.groups {
		if ogs[h] == g {
			t.Fail()
		}
		ogs[h] = g
	}
}

func TestNotify(t *testing.T) {
	storage := teststorage.New(t)
	defer storage.Close()
	engineOpts := promql.EngineOpts{
		Logger:     nil,
		Reg:        nil,
		MaxSamples: 10,
		Timeout:    10 * time.Second,
	}
	engine := promql.NewEngine(engineOpts)
	var lastNotified []*Alert
	notifyFunc := func(ctx context.Context, expr string, alerts ...*Alert) {
		lastNotified = alerts
	}
	opts := &ManagerOptions{
		QueryFunc:   EngineQueryFunc(engine, storage),
		Appendable:  storage,
		Queryable:   storage,
		Context:     context.Background(),
		Logger:      log.NewNopLogger(),
		NotifyFunc:  notifyFunc,
		ResendDelay: 2 * time.Second,
	}

	expr, err := parser.ParseExpr("a > 1")
	require.NoError(t, err)
	rule := NewAlertingRule("aTooHigh", expr, 0, 0, labels.Labels{}, labels.Labels{}, labels.EmptyLabels(), "", true, log.NewNopLogger())
	group := NewGroup(GroupOptions{
		Name:          "alert",
		Interval:      time.Second,
		Rules:         []Rule{rule},
		ShouldRestore: true,
		Opts:          opts,
	})

	app := storage.Appender(context.Background())
	app.Append(0, labels.FromStrings(model.MetricNameLabel, "a"), 1000, 2)
	app.Append(0, labels.FromStrings(model.MetricNameLabel, "a"), 2000, 3)
	app.Append(0, labels.FromStrings(model.MetricNameLabel, "a"), 5000, 3)
	app.Append(0, labels.FromStrings(model.MetricNameLabel, "a"), 6000, 0)

	err = app.Commit()
	require.NoError(t, err)

	ctx := context.Background()

	// Alert sent right away
	group.Eval(ctx, time.Unix(1, 0))
	require.Equal(t, 1, len(lastNotified))
	require.NotZero(t, lastNotified[0].ValidUntil, "ValidUntil should not be zero")

	// Alert is not sent 1s later
	group.Eval(ctx, time.Unix(2, 0))
	require.Equal(t, 0, len(lastNotified))

	// Alert is resent at t=5s
	group.Eval(ctx, time.Unix(5, 0))
	require.Equal(t, 1, len(lastNotified))

	// Resolution alert sent right away
	group.Eval(ctx, time.Unix(6, 0))
	require.Equal(t, 1, len(lastNotified))
}

func TestMetricsUpdate(t *testing.T) {
	files := []string{"fixtures/rules.yaml", "fixtures/rules2.yaml"}
	metricNames := []string{
		"prometheus_rule_evaluations_total",
		"prometheus_rule_evaluation_failures_total",
		"prometheus_rule_group_interval_seconds",
		"prometheus_rule_group_last_duration_seconds",
		"prometheus_rule_group_last_evaluation_timestamp_seconds",
		"prometheus_rule_group_rules",
	}

	storage := teststorage.New(t)
	defer storage.Close()
	registry := prometheus.NewRegistry()
	opts := promql.EngineOpts{
		Logger:     nil,
		Reg:        nil,
		MaxSamples: 10,
		Timeout:    10 * time.Second,
	}
	engine := promql.NewEngine(opts)
	ruleManager := NewManager(&ManagerOptions{
		Appendable: storage,
		Queryable:  storage,
		QueryFunc:  EngineQueryFunc(engine, storage),
		Context:    context.Background(),
		Logger:     log.NewNopLogger(),
		Registerer: registry,
	})
	ruleManager.start()
	defer ruleManager.Stop()

	countMetrics := func() int {
		ms, err := registry.Gather()
		require.NoError(t, err)
		var metrics int
		for _, m := range ms {
			s := m.GetName()
			for _, n := range metricNames {
				if s == n {
					metrics += len(m.Metric)
					break
				}
			}
		}
		return metrics
	}

	cases := []struct {
		files   []string
		metrics int
	}{
		{
			files:   files,
			metrics: 12,
		},
		{
			files:   files[:1],
			metrics: 6,
		},
		{
			files:   files[:0],
			metrics: 0,
		},
		{
			files:   files[1:],
			metrics: 6,
		},
	}

	for i, c := range cases {
		err := ruleManager.Update(time.Second, c.files, labels.EmptyLabels(), "", nil)
		require.NoError(t, err)
		time.Sleep(2 * time.Second)
		require.Equal(t, c.metrics, countMetrics(), "test %d: invalid count of metrics", i)
	}
}

func TestGroupStalenessOnRemoval(t *testing.T) {
	if testing.Short() {
		t.Skip("skipping test in short mode.")
	}

	files := []string{"fixtures/rules2.yaml"}
	sameFiles := []string{"fixtures/rules2_copy.yaml"}

	storage := teststorage.New(t)
	defer storage.Close()
	opts := promql.EngineOpts{
		Logger:     nil,
		Reg:        nil,
		MaxSamples: 10,
		Timeout:    10 * time.Second,
	}
	engine := promql.NewEngine(opts)
	ruleManager := NewManager(&ManagerOptions{
		Appendable: storage,
		Queryable:  storage,
		QueryFunc:  EngineQueryFunc(engine, storage),
		Context:    context.Background(),
		Logger:     log.NewNopLogger(),
	})
	var stopped bool
	ruleManager.start()
	defer func() {
		if !stopped {
			ruleManager.Stop()
		}
	}()

	cases := []struct {
		files    []string
		staleNaN int
	}{
		{
			files:    files,
			staleNaN: 0,
		},
		{
			// When we remove the files, it should produce a staleness marker.
			files:    files[:0],
			staleNaN: 1,
		},
		{
			// Rules that produce the same metrics but in a different file
			// should not produce staleness marker.
			files:    sameFiles,
			staleNaN: 0,
		},
		{
			// Staleness marker should be present as we don't have any rules
			// loaded anymore.
			files:    files[:0],
			staleNaN: 1,
		},
		{
			// Add rules back so we have rules loaded when we stop the manager
			// and check for the absence of staleness markers.
			files:    sameFiles,
			staleNaN: 0,
		},
	}

	var totalStaleNaN int
	for i, c := range cases {
		err := ruleManager.Update(time.Second, c.files, labels.EmptyLabels(), "", nil)
		require.NoError(t, err)
		time.Sleep(3 * time.Second)
		totalStaleNaN += c.staleNaN
		require.Equal(t, totalStaleNaN, countStaleNaN(t, storage), "test %d/%q: invalid count of staleness markers", i, c.files)
	}
	ruleManager.Stop()
	stopped = true
	require.Equal(t, totalStaleNaN, countStaleNaN(t, storage), "invalid count of staleness markers after stopping the engine")
}

func TestMetricsStalenessOnManagerShutdown(t *testing.T) {
	if testing.Short() {
		t.Skip("skipping test in short mode.")
	}

	files := []string{"fixtures/rules2.yaml"}

	storage := teststorage.New(t)
	defer storage.Close()
	opts := promql.EngineOpts{
		Logger:     nil,
		Reg:        nil,
		MaxSamples: 10,
		Timeout:    10 * time.Second,
	}
	engine := promql.NewEngine(opts)
	ruleManager := NewManager(&ManagerOptions{
		Appendable: storage,
		Queryable:  storage,
		QueryFunc:  EngineQueryFunc(engine, storage),
		Context:    context.Background(),
		Logger:     log.NewNopLogger(),
	})
	var stopped bool
	ruleManager.start()
	defer func() {
		if !stopped {
			ruleManager.Stop()
		}
	}()

	err := ruleManager.Update(2*time.Second, files, labels.EmptyLabels(), "", nil)
	time.Sleep(4 * time.Second)
	require.NoError(t, err)
	start := time.Now()
	err = ruleManager.Update(3*time.Second, files[:0], labels.EmptyLabels(), "", nil)
	require.NoError(t, err)
	ruleManager.Stop()
	stopped = true
	require.True(t, time.Since(start) < 1*time.Second, "rule manager does not stop early")
	time.Sleep(5 * time.Second)
	require.Equal(t, 0, countStaleNaN(t, storage), "invalid count of staleness markers after stopping the engine")
}

func countStaleNaN(t *testing.T, st storage.Storage) int {
	var c int
	querier, err := st.Querier(context.Background(), 0, time.Now().Unix()*1000)
	require.NoError(t, err)
	defer querier.Close()

	matcher, err := labels.NewMatcher(labels.MatchEqual, model.MetricNameLabel, "test_2")
	require.NoError(t, err)

	set := querier.Select(false, nil, matcher)
	samples, err := readSeriesSet(set)
	require.NoError(t, err)

	metric := labels.FromStrings(model.MetricNameLabel, "test_2").String()
	metricSample, ok := samples[metric]

	require.True(t, ok, "Series %s not returned.", metric)
	for _, s := range metricSample {
		if value.IsStaleNaN(s.V) {
			c++
		}
	}
	return c
}

func TestGroupHasAlertingRules(t *testing.T) {
	tests := []struct {
		group *Group
		want  bool
	}{
		{
			group: &Group{
				name: "HasAlertingRule",
				rules: []Rule{
					NewAlertingRule("alert", nil, 0, 0, labels.EmptyLabels(), labels.EmptyLabels(), labels.EmptyLabels(), "", true, nil),
					NewRecordingRule("record", nil, labels.EmptyLabels()),
				},
			},
			want: true,
		},
		{
			group: &Group{
				name:  "HasNoRule",
				rules: []Rule{},
			},
			want: false,
		},
		{
			group: &Group{
				name: "HasOnlyRecordingRule",
				rules: []Rule{
					NewRecordingRule("record", nil, labels.EmptyLabels()),
				},
			},
			want: false,
		},
	}

	for i, test := range tests {
		got := test.group.HasAlertingRules()
		require.Equal(t, test.want, got, "test case %d failed, expected:%t got:%t", i, test.want, got)
	}
}

func TestRuleHealthUpdates(t *testing.T) {
	st := teststorage.New(t)
	defer st.Close()
	engineOpts := promql.EngineOpts{
		Logger:     nil,
		Reg:        nil,
		MaxSamples: 10,
		Timeout:    10 * time.Second,
	}
	engine := promql.NewEngine(engineOpts)
	opts := &ManagerOptions{
		QueryFunc:  EngineQueryFunc(engine, st),
		Appendable: st,
		Queryable:  st,
		Context:    context.Background(),
		Logger:     log.NewNopLogger(),
	}

	expr, err := parser.ParseExpr("a + 1")
	require.NoError(t, err)
	rule := NewRecordingRule("a_plus_one", expr, labels.Labels{})
	group := NewGroup(GroupOptions{
		Name:          "default",
		Interval:      time.Second,
		Rules:         []Rule{rule},
		ShouldRestore: true,
		Opts:          opts,
	})

	// A time series that has two samples.
	app := st.Appender(context.Background())
	app.Append(0, labels.FromStrings(model.MetricNameLabel, "a"), 0, 1)
	app.Append(0, labels.FromStrings(model.MetricNameLabel, "a"), 1000, 2)
	err = app.Commit()
	require.NoError(t, err)

	ctx := context.Background()

	rules := group.Rules()[0]
	require.NoError(t, rules.LastError())
	require.Equal(t, HealthUnknown, rules.Health())

	// Execute 2 times, it should be all green.
	group.Eval(ctx, time.Unix(0, 0))
	group.Eval(ctx, time.Unix(1, 0))

	rules = group.Rules()[0]
	require.NoError(t, rules.LastError())
	require.Equal(t, HealthGood, rules.Health())

	// Now execute the rule in the past again, this should cause append failures.
	group.Eval(ctx, time.Unix(0, 0))
	rules = group.Rules()[0]
	require.EqualError(t, rules.LastError(), storage.ErrOutOfOrderSample.Error())
	require.Equal(t, HealthBad, rules.Health())
}

func TestGroup_Equals(t *testing.T) {
	testExpression, err := parser.ParseExpr("up")
	require.NoError(t, err)

	tests := []struct {
		name     string
		groupOne *Group
		groupTwo *Group
		areEqual bool
	}{
		{
			name: "identical configs",
			groupOne: &Group{
				name: "example_group",
				rules: []Rule{
					&RecordingRule{
						name:   "one",
						vector: testExpression,
						labels: labels.FromMap(map[string]string{"a": "b", "c": "d"}),
					},
				},
			},
			groupTwo: &Group{
				name: "example_group",
				rules: []Rule{
					&RecordingRule{
						name:   "one",
						vector: testExpression,
						labels: labels.FromMap(map[string]string{"a": "b", "c": "d"}),
					},
				},
			},
			areEqual: true,
		},
		{
			name: "differently ordered source tenants (should still be equivalent)",
			groupOne: &Group{
				name:          "example_group",
				sourceTenants: []string{"tenant-2", "tenant-1"},
				rules: []Rule{
					&RecordingRule{
						name:   "one",
						vector: testExpression,
						labels: labels.FromMap(map[string]string{"a": "b", "c": "d"}),
					},
				},
			},
			groupTwo: &Group{
				name:          "example_group",
				sourceTenants: []string{"tenant-1", "tenant-2"},
				rules: []Rule{
					&RecordingRule{
						name:   "one",
						vector: testExpression,
						labels: labels.FromMap(map[string]string{"a": "b", "c": "d"}),
					},
				},
			},
			areEqual: true,
		},
		{
			name: "different rule length",
			groupOne: &Group{
				name: "example_group",
				rules: []Rule{
					&RecordingRule{
						name:   "one",
						vector: testExpression,
						labels: labels.FromMap(map[string]string{"a": "b", "c": "d"}),
					},
				},
			},
			groupTwo: &Group{
				name: "example_group",
				rules: []Rule{
					&RecordingRule{
						name:   "one",
						vector: testExpression,
						labels: labels.FromMap(map[string]string{"a": "b", "c": "d"}),
					},
					&RecordingRule{
						name:   "one",
						vector: testExpression,
						labels: labels.FromMap(map[string]string{"a": "b", "c": "d"}),
					},
				},
			},
			areEqual: false,
		},
		{
			name: "different rule labels",
			groupOne: &Group{
				name: "example_group",
				rules: []Rule{
					&RecordingRule{
						name:   "one",
						vector: testExpression,
						labels: labels.FromMap(map[string]string{"a": "b", "c": "d"}),
					},
				},
			},
			groupTwo: &Group{
				name: "example_group",
				rules: []Rule{
					&RecordingRule{
						name:   "one",
						vector: testExpression,
						labels: labels.FromMap(map[string]string{"1": "2", "3": "4"}),
					},
				},
			},
			areEqual: false,
		},
		{
			name: "different source tenants",
			groupOne: &Group{
				name:          "example_group",
				sourceTenants: []string{"tenant-1", "tenant-3"},
				rules: []Rule{
					&RecordingRule{
						name:   "one",
						vector: testExpression,
						labels: labels.FromMap(map[string]string{"a": "b", "c": "d"}),
					},
				},
			},
			groupTwo: &Group{
				name:          "example_group",
				sourceTenants: []string{"tenant-1", "tenant-2"},
				rules: []Rule{
					&RecordingRule{
						name:   "one",
						vector: testExpression,
						labels: labels.FromMap(map[string]string{"a": "b", "c": "d"}),
					},
				},
			},
			areEqual: false,
		},
		{
			name: "repeating source tenants",
			groupOne: &Group{
				name:          "example_group",
				sourceTenants: []string{"tenant-1", "tenant-2"},
				rules: []Rule{
					&RecordingRule{
						name:   "one",
						vector: testExpression,
						labels: labels.FromMap(map[string]string{"a": "b", "c": "d"}),
					},
				},
			},
			groupTwo: &Group{
				name:          "example_group",
				sourceTenants: []string{"tenant-1", "tenant-1"},
				rules: []Rule{
					&RecordingRule{
						name:   "one",
						vector: testExpression,
						labels: labels.FromMap(map[string]string{"a": "b", "c": "d"}),
					},
				},
			},
			areEqual: false,
		},
	}

	for _, tt := range tests {
		t.Run(tt.name, func(t *testing.T) {
			require.Equal(t, tt.areEqual, tt.groupOne.Equals(tt.groupTwo))
			require.Equal(t, tt.areEqual, tt.groupTwo.Equals(tt.groupOne))
		})
	}
}

func TestGroup_EvaluationDelay(t *testing.T) {
	config := `
groups:
  - name: group1
    evaluation_delay: 2m
  - name: group2
    evaluation_delay: 0s
  - name: group3
`

	dir := t.TempDir()
	fname := path.Join(dir, "rules.yaml")
	err := os.WriteFile(fname, []byte(config), fs.ModePerm)
	require.NoError(t, err)

	m := NewManager(&ManagerOptions{
		Logger: log.NewNopLogger(),
		DefaultEvaluationDelay: func() time.Duration {
			return time.Minute
		},
	})
	m.start()
	err = m.Update(time.Second, []string{fname}, nil, "", nil)
	require.NoError(t, err)

	rgs := m.RuleGroups()
	sort.Slice(rgs, func(i, j int) bool {
		return rgs[i].Name() < rgs[j].Name()
	})

	// From config.
	require.Equal(t, 2*time.Minute, rgs[0].EvaluationDelay())
	// Setting 0 in config is detected.
	require.Equal(t, time.Duration(0), rgs[1].EvaluationDelay())
	// Default when nothing is set.
	require.Equal(t, time.Minute, rgs[2].EvaluationDelay())

	m.Stop()
}

func TestUpdateMissedEvalMetrics(t *testing.T) {
	suite, err := promql.NewTest(t, `
		load 5m
		http_requests{instance="0"}	75  85 50 0 0 25 0 0 40 0 120
	`)

	require.NoError(t, err)
	defer suite.Close()

	err = suite.Run()
	require.NoError(t, err)

	expr, err := parser.ParseExpr(`http_requests{group="canary", job="app-server"} < 100`)
	require.NoError(t, err)

	testValue := 1

	overrideFunc := func(g *Group, lastEvalTimestamp time.Time, log log.Logger) error {
		testValue = 2
		return nil
	}

	type testInput struct {
		overrideFunc  func(g *Group, lastEvalTimestamp time.Time, logger log.Logger) error
		expectedValue int
	}

	tests := []testInput{
		// testValue should still have value of 1 since overrideFunc is nil.
		{
			overrideFunc:  nil,
			expectedValue: 1,
		},
		// testValue should be incremented to 2 since overrideFunc is called.
		{
			overrideFunc:  overrideFunc,
			expectedValue: 2,
		},
	}

	testFunc := func(tst testInput) {
		opts := &ManagerOptions{
			QueryFunc:       EngineQueryFunc(suite.QueryEngine(), suite.Storage()),
			Appendable:      suite.Storage(),
			Queryable:       suite.Storage(),
			Context:         context.Background(),
			Logger:          log.NewNopLogger(),
			NotifyFunc:      func(ctx context.Context, expr string, alerts ...*Alert) {},
			OutageTolerance: 30 * time.Minute,
			ForGracePeriod:  10 * time.Minute,
		}

		activeAlert := &Alert{
			State:    StateFiring,
			ActiveAt: time.Now(),
		}

		m := map[uint64]*Alert{}
		m[1] = activeAlert

		rule := &AlertingRule{
			name:                "HTTPRequestRateLow",
			vector:              expr,
			holdDuration:        5 * time.Minute,
			labels:              labels.FromStrings("severity", "critical"),
			annotations:         labels.EmptyLabels(),
			externalLabels:      nil,
			externalURL:         "",
			active:              m,
			logger:              nil,
			restored:            atomic.NewBool(true),
			health:              atomic.NewString(string(HealthUnknown)),
			evaluationTimestamp: atomic.NewTime(time.Time{}),
			evaluationDuration:  atomic.NewDuration(0),
			lastError:           atomic.NewError(nil),
		}

		group := NewGroup(GroupOptions{
			Name:                     "default",
			Interval:                 time.Second,
			Rules:                    []Rule{rule},
			ShouldRestore:            true,
			Opts:                     opts,
			RuleGroupPostProcessFunc: tst.overrideFunc,
		})

		go func() {
			group.run(opts.Context)
		}()

		time.Sleep(3 * time.Second)
		group.stop()
		require.Equal(t, tst.expectedValue, testValue)
	}

	for _, tst := range tests {
		testFunc(tst)
	}
}

func TestNativeHistogramsInRecordingRules(t *testing.T) {
	suite, err := promql.NewTest(t, "")
	require.NoError(t, err)
	t.Cleanup(suite.Close)

	err = suite.Run()
	require.NoError(t, err)

	// Add some histograms.
	db := suite.TSDB()
	hists := tsdb.GenerateTestHistograms(5)
	ts := time.Now()
	app := db.Appender(context.Background())
	for i, h := range hists {
		l := labels.FromStrings("__name__", "histogram_metric", "idx", fmt.Sprintf("%d", i))
		_, err := app.AppendHistogram(0, l, ts.UnixMilli(), h.Copy(), nil)
		require.NoError(t, err)
	}
	require.NoError(t, app.Commit())

	opts := &ManagerOptions{
		QueryFunc:  EngineQueryFunc(suite.QueryEngine(), suite.Storage()),
		Appendable: suite.Storage(),
		Queryable:  suite.Storage(),
		Context:    context.Background(),
		Logger:     log.NewNopLogger(),
	}

	expr, err := parser.ParseExpr("sum(histogram_metric)")
	require.NoError(t, err)
	rule := NewRecordingRule("sum:histogram_metric", expr, labels.Labels{})

	group := NewGroup(GroupOptions{
		Name:          "default",
		Interval:      time.Hour,
		Rules:         []Rule{rule},
		ShouldRestore: true,
		Opts:          opts,
	})

	group.Eval(context.Background(), ts.Add(10*time.Second))

	q, err := db.Querier(context.Background(), ts.UnixMilli(), ts.Add(20*time.Second).UnixMilli())
	require.NoError(t, err)
	ss := q.Select(false, nil, labels.MustNewMatcher(labels.MatchEqual, "__name__", "sum:histogram_metric"))
	require.True(t, ss.Next())
	s := ss.At()
	require.False(t, ss.Next())

	require.Equal(t, labels.FromStrings("__name__", "sum:histogram_metric"), s.Labels())

	expHist := hists[0].ToFloat()
	for _, h := range hists[1:] {
		expHist = expHist.Add(h.ToFloat())
	}
	expHist.CounterResetHint = histogram.GaugeType

	it := s.Iterator(nil)
	require.Equal(t, chunkenc.ValFloatHistogram, it.Next())
	tsp, fh := it.AtFloatHistogram()
	require.Equal(t, ts.Add(10*time.Second).UnixMilli(), tsp)
	require.Equal(t, expHist, fh)
	require.Equal(t, chunkenc.ValNone, it.Next())
}<|MERGE_RESOLUTION|>--- conflicted
+++ resolved
@@ -214,6 +214,7 @@
 				"HTTPRequestRateLow",
 				expr,
 				time.Minute,
+				0,
 				labels.FromStrings("severity", "{{\"c\"}}ritical"),
 				labels.EmptyLabels(), labels.EmptyLabels(), "", true, nil,
 			)
@@ -264,7 +265,6 @@
 				},
 			}
 
-<<<<<<< HEAD
 			baseTime := time.Unix(0, 0)
 
 			tests := []struct {
@@ -303,62 +303,6 @@
 					result: append(promql.Vector{}, result[2:3]...),
 				},
 			}
-=======
-	rule := NewAlertingRule(
-		"HTTPRequestRateLow",
-		expr,
-		time.Minute,
-		0,
-		labels.FromStrings("severity", "{{\"c\"}}ritical"),
-		labels.EmptyLabels(), labels.EmptyLabels(), "", true, nil,
-	)
-	result := promql.Vector{
-		promql.Sample{
-			Metric: labels.FromStrings(
-				"__name__", "ALERTS_FOR_STATE",
-				"alertname", "HTTPRequestRateLow",
-				"group", "canary",
-				"instance", "0",
-				"job", "app-server",
-				"severity", "critical",
-			),
-			Point: promql.Point{V: 1},
-		},
-		promql.Sample{
-			Metric: labels.FromStrings(
-				"__name__", "ALERTS_FOR_STATE",
-				"alertname", "HTTPRequestRateLow",
-				"group", "canary",
-				"instance", "1",
-				"job", "app-server",
-				"severity", "critical",
-			),
-			Point: promql.Point{V: 1},
-		},
-		promql.Sample{
-			Metric: labels.FromStrings(
-				"__name__", "ALERTS_FOR_STATE",
-				"alertname", "HTTPRequestRateLow",
-				"group", "canary",
-				"instance", "0",
-				"job", "app-server",
-				"severity", "critical",
-			),
-			Point: promql.Point{V: 1},
-		},
-		promql.Sample{
-			Metric: labels.FromStrings(
-				"__name__", "ALERTS_FOR_STATE",
-				"alertname", "HTTPRequestRateLow",
-				"group", "canary",
-				"instance", "1",
-				"job", "app-server",
-				"severity", "critical",
-			),
-			Point: promql.Point{V: 1},
-		},
-	}
->>>>>>> 6dcfb717
 
 			var forState float64
 			for i, test := range tests {
