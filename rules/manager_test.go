// Copyright 2013 The Prometheus Authors
// Licensed under the Apache License, Version 2.0 (the "License");
// you may not use this file except in compliance with the License.
// You may obtain a copy of the License at
//
// http://www.apache.org/licenses/LICENSE-2.0
//
// Unless required by applicable law or agreed to in writing, software
// distributed under the License is distributed on an "AS IS" BASIS,
// WITHOUT WARRANTIES OR CONDITIONS OF ANY KIND, either express or implied.
// See the License for the specific language governing permissions and
// limitations under the License.

package rules

import (
	"context"
	"fmt"
	"io/fs"
	"math"
	"os"
	"path"
	"sort"
	"sync"
	"testing"
	"time"

	"github.com/go-kit/log"
	"github.com/prometheus/client_golang/prometheus"
	"github.com/prometheus/client_golang/prometheus/testutil"
	"github.com/prometheus/common/model"
	"github.com/stretchr/testify/require"
	"go.uber.org/atomic"
	"gopkg.in/yaml.v2"

	"github.com/prometheus/prometheus/model/labels"
	"github.com/prometheus/prometheus/model/rulefmt"
	"github.com/prometheus/prometheus/model/timestamp"
	"github.com/prometheus/prometheus/model/value"
	"github.com/prometheus/prometheus/promql"
	"github.com/prometheus/prometheus/promql/parser"
	"github.com/prometheus/prometheus/promql/promqltest"
	"github.com/prometheus/prometheus/storage"
	"github.com/prometheus/prometheus/tsdb/chunkenc"
	"github.com/prometheus/prometheus/tsdb/tsdbutil"
	"github.com/prometheus/prometheus/util/teststorage"
	promtestutil "github.com/prometheus/prometheus/util/testutil"
)

func TestMain(m *testing.M) {
	promtestutil.TolerantVerifyLeak(m)
}

func TestAlertingRule(t *testing.T) {
	storage := promqltest.LoadedStorage(t, `
		load 5m
			http_requests{job="app-server", instance="0", group="canary", severity="overwrite-me"}	75 85  95 105 105  95  85
			http_requests{job="app-server", instance="1", group="canary", severity="overwrite-me"}	80 90 100 110 120 130 140
	`)
	t.Cleanup(func() { storage.Close() })

	expr, err := parser.ParseExpr(`http_requests{group="canary", job="app-server"} < 100`)
	require.NoError(t, err)

	rule := NewAlertingRule(
		"HTTPRequestRateLow",
		expr,
		time.Minute,
		0,
		labels.FromStrings("severity", "{{\"c\"}}ritical"),
		labels.EmptyLabels(), labels.EmptyLabels(), "", true, nil,
	)
	result := promql.Vector{
		promql.Sample{
			Metric: labels.FromStrings(
				"__name__", "ALERTS",
				"alertname", "HTTPRequestRateLow",
				"alertstate", "pending",
				"group", "canary",
				"instance", "0",
				"job", "app-server",
				"severity", "critical",
			),
			F: 1,
		},
		promql.Sample{
			Metric: labels.FromStrings(
				"__name__", "ALERTS",
				"alertname", "HTTPRequestRateLow",
				"alertstate", "pending",
				"group", "canary",
				"instance", "1",
				"job", "app-server",
				"severity", "critical",
			),
			F: 1,
		},
		promql.Sample{
			Metric: labels.FromStrings(
				"__name__", "ALERTS",
				"alertname", "HTTPRequestRateLow",
				"alertstate", "firing",
				"group", "canary",
				"instance", "0",
				"job", "app-server",
				"severity", "critical",
			),
			F: 1,
		},
		promql.Sample{
			Metric: labels.FromStrings(
				"__name__", "ALERTS",
				"alertname", "HTTPRequestRateLow",
				"alertstate", "firing",
				"group", "canary",
				"instance", "1",
				"job", "app-server",
				"severity", "critical",
			),
			F: 1,
		},
	}

	baseTime := time.Unix(0, 0)

	tests := []struct {
		time   time.Duration
		result promql.Vector
	}{
		{
			time:   0,
			result: result[:2],
		},
		{
			time:   5 * time.Minute,
			result: result[2:],
		},
		{
			time:   10 * time.Minute,
			result: result[2:3],
		},
		{
			time:   15 * time.Minute,
			result: nil,
		},
		{
			time:   20 * time.Minute,
			result: nil,
		},
		{
			time:   25 * time.Minute,
			result: result[:1],
		},
		{
			time:   30 * time.Minute,
			result: result[2:3],
		},
	}

	for i, test := range tests {
		t.Logf("case %d", i)

		evalTime := baseTime.Add(test.time)

		res, err := rule.Eval(context.TODO(), 0, evalTime, EngineQueryFunc(testEngine, storage), nil, 0)
		require.NoError(t, err)

		var filteredRes promql.Vector // After removing 'ALERTS_FOR_STATE' samples.
		for _, smpl := range res {
			smplName := smpl.Metric.Get("__name__")
			if smplName == "ALERTS" {
				filteredRes = append(filteredRes, smpl)
			} else {
				// If not 'ALERTS', it has to be 'ALERTS_FOR_STATE'.
				require.Equal(t, "ALERTS_FOR_STATE", smplName)
			}
		}
		for i := range test.result {
			test.result[i].T = timestamp.FromTime(evalTime)
		}
		require.Equal(t, len(test.result), len(filteredRes), "%d. Number of samples in expected and actual output don't match (%d vs. %d)", i, len(test.result), len(res))

		sort.Slice(filteredRes, func(i, j int) bool {
			return labels.Compare(filteredRes[i].Metric, filteredRes[j].Metric) < 0
		})
		promtestutil.RequireEqual(t, test.result, filteredRes)

		for _, aa := range rule.ActiveAlerts() {
			require.Zero(t, aa.Labels.Get(model.MetricNameLabel), "%s label set on active alert: %s", model.MetricNameLabel, aa.Labels)
		}
	}
}

func TestForStateAddSamples(t *testing.T) {
<<<<<<< HEAD
	for _, evalDelay := range []time.Duration{0, time.Minute} {
		t.Run(fmt.Sprintf("evalDelay %s", evalDelay.String()), func(t *testing.T) {
			storage := promql.LoadedStorage(t, `
=======
	storage := promqltest.LoadedStorage(t, `
>>>>>>> 3b8b5770
		load 5m
			http_requests{job="app-server", instance="0", group="canary", severity="overwrite-me"}	75 85  95 105 105  95  85
			http_requests{job="app-server", instance="1", group="canary", severity="overwrite-me"}	80 90 100 110 120 130 140
	`)
			t.Cleanup(func() { storage.Close() })

			expr, err := parser.ParseExpr(`http_requests{group="canary", job="app-server"} < 100`)
			require.NoError(t, err)

			rule := NewAlertingRule(
				"HTTPRequestRateLow",
				expr,
				time.Minute,
				0,
				labels.FromStrings("severity", "{{\"c\"}}ritical"),
				labels.EmptyLabels(), labels.EmptyLabels(), "", true, nil,
			)
			result := promql.Vector{
				promql.Sample{
					Metric: labels.FromStrings(
						"__name__", "ALERTS_FOR_STATE",
						"alertname", "HTTPRequestRateLow",
						"group", "canary",
						"instance", "0",
						"job", "app-server",
						"severity", "critical",
					),
					F: 1,
				},
				promql.Sample{
					Metric: labels.FromStrings(
						"__name__", "ALERTS_FOR_STATE",
						"alertname", "HTTPRequestRateLow",
						"group", "canary",
						"instance", "1",
						"job", "app-server",
						"severity", "critical",
					),
					F: 1,
				},
				promql.Sample{
					Metric: labels.FromStrings(
						"__name__", "ALERTS_FOR_STATE",
						"alertname", "HTTPRequestRateLow",
						"group", "canary",
						"instance", "0",
						"job", "app-server",
						"severity", "critical",
					),
					F: 1,
				},
				promql.Sample{
					Metric: labels.FromStrings(
						"__name__", "ALERTS_FOR_STATE",
						"alertname", "HTTPRequestRateLow",
						"group", "canary",
						"instance", "1",
						"job", "app-server",
						"severity", "critical",
					),
					F: 1,
				},
			}

			baseTime := time.Unix(0, 0)

			tests := []struct {
				time            time.Duration
				result          promql.Vector
				persistThisTime bool // If true, it means this 'time' is persisted for 'for'.
			}{
				{
					time:            0,
					result:          append(promql.Vector{}, result[:2]...),
					persistThisTime: true,
				},
				{
					time:   5 * time.Minute,
					result: append(promql.Vector{}, result[2:]...),
				},
				{
					time:   10 * time.Minute,
					result: append(promql.Vector{}, result[2:3]...),
				},
				{
					time:   15 * time.Minute,
					result: nil,
				},
				{
					time:   20 * time.Minute,
					result: nil,
				},
				{
					time:            25 * time.Minute,
					result:          append(promql.Vector{}, result[:1]...),
					persistThisTime: true,
				},
				{
					time:   30 * time.Minute,
					result: append(promql.Vector{}, result[2:3]...),
				},
			}

			var forState float64
			for i, test := range tests {
				t.Logf("case %d", i)
				evalTime := baseTime.Add(test.time).Add(evalDelay)

				if test.persistThisTime {
					forState = float64(evalTime.Unix())
				}
				if test.result == nil {
					forState = float64(value.StaleNaN)
				}

				res, err := rule.Eval(context.TODO(), evalDelay, evalTime, EngineQueryFunc(testEngine, storage), nil, 0)
				require.NoError(t, err)

				var filteredRes promql.Vector // After removing 'ALERTS' samples.
				for _, smpl := range res {
					smplName := smpl.Metric.Get("__name__")
					if smplName == "ALERTS_FOR_STATE" {
						filteredRes = append(filteredRes, smpl)
					} else {
						// If not 'ALERTS_FOR_STATE', it has to be 'ALERTS'.
						require.Equal(t, "ALERTS", smplName)
					}
				}
				for i := range test.result {
					test.result[i].T = timestamp.FromTime(evalTime.Add(-evalDelay))
					// Updating the expected 'for' state.
					if test.result[i].F >= 0 {
						test.result[i].F = forState
					}
				}
				require.Equal(t, len(test.result), len(filteredRes), "%d. Number of samples in expected and actual output don't match (%d vs. %d)", i, len(test.result), len(res))

				sort.Slice(filteredRes, func(i, j int) bool {
					return labels.Compare(filteredRes[i].Metric, filteredRes[j].Metric) < 0
				})
				promtestutil.RequireEqual(t, test.result, filteredRes)

				for _, aa := range rule.ActiveAlerts() {
					require.Zero(t, aa.Labels.Get(model.MetricNameLabel), "%s label set on active alert: %s", model.MetricNameLabel, aa.Labels)
				}
			}
		})
	}
}

// sortAlerts sorts `[]*Alert` w.r.t. the Labels.
func sortAlerts(items []*Alert) {
	sort.Slice(items, func(i, j int) bool {
		return labels.Compare(items[i].Labels, items[j].Labels) <= 0
	})
}

func TestForStateRestore(t *testing.T) {
	storage := promqltest.LoadedStorage(t, `
		load 5m
		http_requests{job="app-server", instance="0", group="canary", severity="overwrite-me"}	75  85 50 0 0 25 0 0 40 0 120
		http_requests{job="app-server", instance="1", group="canary", severity="overwrite-me"}	125 90 60 0 0 25 0 0 40 0 130
	`)
	t.Cleanup(func() { storage.Close() })

	expr, err := parser.ParseExpr(`http_requests{group="canary", job="app-server"} < 100`)
	require.NoError(t, err)

	opts := &ManagerOptions{
		QueryFunc:       EngineQueryFunc(testEngine, storage),
		Appendable:      storage,
		Queryable:       storage,
		Context:         context.Background(),
		Logger:          log.NewNopLogger(),
		NotifyFunc:      func(ctx context.Context, expr string, alerts ...*Alert) {},
		OutageTolerance: 30 * time.Minute,
		ForGracePeriod:  10 * time.Minute,
	}

	alertForDuration := 25 * time.Minute
	// Initial run before prometheus goes down.
	rule := NewAlertingRule(
		"HTTPRequestRateLow",
		expr,
		alertForDuration,
		0,
		labels.FromStrings("severity", "critical"),
		labels.EmptyLabels(), labels.EmptyLabels(), "", true, nil,
	)

	group := NewGroup(GroupOptions{
		Name:          "default",
		Interval:      time.Second,
		Rules:         []Rule{rule},
		ShouldRestore: true,
		Opts:          opts,
	})
	groups := make(map[string]*Group)
	groups["default;"] = group

	initialRuns := []time.Duration{0, 5 * time.Minute}

	baseTime := time.Unix(0, 0)
	for _, duration := range initialRuns {
		evalTime := baseTime.Add(duration)
		group.Eval(context.TODO(), evalTime)
	}

	// Prometheus goes down here. We create new rules and groups.
	type testInput struct {
		name            string
		restoreDuration time.Duration
		expectedAlerts  []*Alert

		num          int
		noRestore    bool
		gracePeriod  bool
		downDuration time.Duration
		before       func()
	}

	tests := []testInput{
		{
			name:            "normal restore (alerts were not firing)",
			restoreDuration: 15 * time.Minute,
			expectedAlerts:  rule.ActiveAlerts(),
			downDuration:    10 * time.Minute,
		},
		{
			name:            "outage tolerance",
			restoreDuration: 40 * time.Minute,
			noRestore:       true,
			num:             2,
		},
		{
			name:            "no active alerts",
			restoreDuration: 50 * time.Minute,
			expectedAlerts:  []*Alert{},
		},
		{
			name:            "test the grace period",
			restoreDuration: 25 * time.Minute,
			expectedAlerts:  []*Alert{},
			gracePeriod:     true,
			before: func() {
				for _, duration := range []time.Duration{10 * time.Minute, 15 * time.Minute, 20 * time.Minute} {
					evalTime := baseTime.Add(duration)
					group.Eval(context.TODO(), evalTime)
				}
			},
			num: 2,
		},
	}
	for _, tt := range tests {
		t.Run(tt.name, func(t *testing.T) {
			if tt.before != nil {
				tt.before()
			}

			newRule := NewAlertingRule(
				"HTTPRequestRateLow",
				expr,
				alertForDuration,
				0,
				labels.FromStrings("severity", "critical"),
				labels.EmptyLabels(), labels.EmptyLabels(), "", false, nil,
			)
			newGroup := NewGroup(GroupOptions{
				Name:          "default",
				Interval:      time.Second,
				Rules:         []Rule{newRule},
				ShouldRestore: true,
				Opts:          opts,
			})

			newGroups := make(map[string]*Group)
			newGroups["default;"] = newGroup

			restoreTime := baseTime.Add(tt.restoreDuration)
			// First eval before restoration.
			newGroup.Eval(context.TODO(), restoreTime)
			// Restore happens here.
			newGroup.RestoreForState(restoreTime)

			got := newRule.ActiveAlerts()
			for _, aa := range got {
				require.Zero(t, aa.Labels.Get(model.MetricNameLabel), "%s label set on active alert: %s", model.MetricNameLabel, aa.Labels)
			}
			sort.Slice(got, func(i, j int) bool {
				return labels.Compare(got[i].Labels, got[j].Labels) < 0
			})

			// In all cases, we expect the restoration process to have completed.
			require.Truef(t, newRule.Restored(), "expected the rule restoration process to have completed")

			// Checking if we have restored it correctly.
			switch {
			case tt.noRestore:
				require.Len(t, got, tt.num)
				for _, e := range got {
					require.Equal(t, e.ActiveAt, restoreTime)
				}
			case tt.gracePeriod:

				require.Len(t, got, tt.num)
				for _, e := range got {
					require.Equal(t, opts.ForGracePeriod, e.ActiveAt.Add(alertForDuration).Sub(restoreTime))
				}
			default:
				exp := tt.expectedAlerts
				require.Equal(t, len(exp), len(got))
				sortAlerts(exp)
				sortAlerts(got)
				for i, e := range exp {
					require.Equal(t, e.Labels, got[i].Labels)

					// Difference in time should be within 1e6 ns, i.e. 1ms
					// (due to conversion between ns & ms, float64 & int64).
					activeAtDiff := float64(e.ActiveAt.Unix() + int64(tt.downDuration/time.Second) - got[i].ActiveAt.Unix())
					require.Equal(t, 0.0, math.Abs(activeAtDiff), "'for' state restored time is wrong")
				}
			}
		})
	}
}

func TestStaleness(t *testing.T) {
	for _, evalDelay := range []time.Duration{0, time.Minute} {
		st := teststorage.New(t)
		defer st.Close()
		engineOpts := promql.EngineOpts{
			Logger:     nil,
			Reg:        nil,
			MaxSamples: 10,
			Timeout:    10 * time.Second,
		}
		engine := promql.NewEngine(engineOpts)
		opts := &ManagerOptions{
			QueryFunc:  EngineQueryFunc(engine, st),
			Appendable: st,
			Queryable:  st,
			Context:    context.Background(),
			Logger:     log.NewNopLogger(),
		}

		expr, err := parser.ParseExpr("a + 1")
		require.NoError(t, err)
		rule := NewRecordingRule("a_plus_one", expr, labels.Labels{})
		group := NewGroup(GroupOptions{
			Name:            "default",
			Interval:        time.Second,
			Rules:           []Rule{rule},
			ShouldRestore:   true,
			Opts:            opts,
			EvaluationDelay: &evalDelay,
		})

		// A time series that has two samples and then goes stale.
		app := st.Appender(context.Background())
		app.Append(0, labels.FromStrings(model.MetricNameLabel, "a"), 0, 1)
		app.Append(0, labels.FromStrings(model.MetricNameLabel, "a"), 1000, 2)
		app.Append(0, labels.FromStrings(model.MetricNameLabel, "a"), 2000, math.Float64frombits(value.StaleNaN))

		err = app.Commit()
		require.NoError(t, err)

		ctx := context.Background()

		// Execute 3 times, 1 second apart.
		group.Eval(ctx, time.Unix(0, 0).Add(evalDelay))
		group.Eval(ctx, time.Unix(1, 0).Add(evalDelay))
		group.Eval(ctx, time.Unix(2, 0).Add(evalDelay))

		querier, err := st.Querier(0, 2000)
		require.NoError(t, err)
		defer querier.Close()

		matcher, err := labels.NewMatcher(labels.MatchEqual, model.MetricNameLabel, "a_plus_one")
		require.NoError(t, err)

		set := querier.Select(ctx, false, nil, matcher)
		samples, err := readSeriesSet(set)
		require.NoError(t, err)

		metric := labels.FromStrings(model.MetricNameLabel, "a_plus_one").String()
		metricSample, ok := samples[metric]

		require.True(t, ok, "Series %s not returned.", metric)
		require.True(t, value.IsStaleNaN(metricSample[2].F), "Appended second sample not as expected. Wanted: stale NaN Got: %x", math.Float64bits(metricSample[2].F))
		metricSample[2].F = 42 // require.Equal cannot handle NaN.

		want := map[string][]promql.FPoint{
			metric: {{T: 0, F: 2}, {T: 1000, F: 3}, {T: 2000, F: 42}},
		}

		require.Equal(t, want, samples)
	}
}

// Convert a SeriesSet into a form usable with require.Equal.
func readSeriesSet(ss storage.SeriesSet) (map[string][]promql.FPoint, error) {
	result := map[string][]promql.FPoint{}
	var it chunkenc.Iterator

	for ss.Next() {
		series := ss.At()

		points := []promql.FPoint{}
		it := series.Iterator(it)
		for it.Next() == chunkenc.ValFloat {
			t, v := it.At()
			points = append(points, promql.FPoint{T: t, F: v})
		}

		name := series.Labels().String()
		result[name] = points
	}
	return result, ss.Err()
}

func TestCopyState(t *testing.T) {
	oldGroup := &Group{
		rules: []Rule{
			NewAlertingRule("alert", nil, 0, 0, labels.EmptyLabels(), labels.EmptyLabels(), labels.EmptyLabels(), "", true, nil),
			NewRecordingRule("rule1", nil, labels.EmptyLabels()),
			NewRecordingRule("rule2", nil, labels.EmptyLabels()),
			NewRecordingRule("rule3", nil, labels.FromStrings("l1", "v1")),
			NewRecordingRule("rule3", nil, labels.FromStrings("l1", "v2")),
			NewRecordingRule("rule3", nil, labels.FromStrings("l1", "v3")),
			NewAlertingRule("alert2", nil, 0, 0, labels.FromStrings("l2", "v1"), labels.EmptyLabels(), labels.EmptyLabels(), "", true, nil),
		},
		seriesInPreviousEval: []map[string]labels.Labels{
			{},
			{},
			{},
			{"r3a": labels.FromStrings("l1", "v1")},
			{"r3b": labels.FromStrings("l1", "v2")},
			{"r3c": labels.FromStrings("l1", "v3")},
			{"a2": labels.FromStrings("l2", "v1")},
		},
		evaluationTime: time.Second,
	}
	oldGroup.rules[0].(*AlertingRule).active[42] = nil
	newGroup := &Group{
		rules: []Rule{
			NewRecordingRule("rule3", nil, labels.FromStrings("l1", "v0")),
			NewRecordingRule("rule3", nil, labels.FromStrings("l1", "v1")),
			NewRecordingRule("rule3", nil, labels.FromStrings("l1", "v2")),
			NewAlertingRule("alert", nil, 0, 0, labels.EmptyLabels(), labels.EmptyLabels(), labels.EmptyLabels(), "", true, nil),
			NewRecordingRule("rule1", nil, labels.EmptyLabels()),
			NewAlertingRule("alert2", nil, 0, 0, labels.FromStrings("l2", "v0"), labels.EmptyLabels(), labels.EmptyLabels(), "", true, nil),
			NewAlertingRule("alert2", nil, 0, 0, labels.FromStrings("l2", "v1"), labels.EmptyLabels(), labels.EmptyLabels(), "", true, nil),
			NewRecordingRule("rule4", nil, labels.EmptyLabels()),
		},
		seriesInPreviousEval: make([]map[string]labels.Labels, 8),
	}
	newGroup.CopyState(oldGroup)

	want := []map[string]labels.Labels{
		nil,
		{"r3a": labels.FromStrings("l1", "v1")},
		{"r3b": labels.FromStrings("l1", "v2")},
		{},
		{},
		nil,
		{"a2": labels.FromStrings("l2", "v1")},
		nil,
	}
	require.Equal(t, want, newGroup.seriesInPreviousEval)
	require.Equal(t, oldGroup.rules[0], newGroup.rules[3])
	require.Equal(t, oldGroup.evaluationTime, newGroup.evaluationTime)
	require.Equal(t, oldGroup.lastEvaluation, newGroup.lastEvaluation)
	require.Equal(t, []labels.Labels{labels.FromStrings("l1", "v3")}, newGroup.staleSeries)
}

func TestDeletedRuleMarkedStale(t *testing.T) {
	st := teststorage.New(t)
	defer st.Close()
	oldGroup := &Group{
		rules: []Rule{
			NewRecordingRule("rule1", nil, labels.FromStrings("l1", "v1")),
		},
		seriesInPreviousEval: []map[string]labels.Labels{
			{"r1": labels.FromStrings("l1", "v1")},
		},
	}
	newGroup := &Group{
		rules:                []Rule{},
		seriesInPreviousEval: []map[string]labels.Labels{},
		opts: &ManagerOptions{
			Appendable:                st,
			RuleConcurrencyController: sequentialRuleEvalController{},
		},
		metrics: NewGroupMetrics(nil),
	}
	newGroup.CopyState(oldGroup)

	newGroup.Eval(context.Background(), time.Unix(0, 0))

	querier, err := st.Querier(0, 2000)
	require.NoError(t, err)
	defer querier.Close()

	matcher, err := labels.NewMatcher(labels.MatchEqual, "l1", "v1")
	require.NoError(t, err)

	set := querier.Select(context.Background(), false, nil, matcher)
	samples, err := readSeriesSet(set)
	require.NoError(t, err)

	metric := labels.FromStrings("l1", "v1").String()
	metricSample, ok := samples[metric]

	require.True(t, ok, "Series %s not returned.", metric)
	require.True(t, value.IsStaleNaN(metricSample[0].F), "Appended sample not as expected. Wanted: stale NaN Got: %x", math.Float64bits(metricSample[0].F))
}

func TestUpdate(t *testing.T) {
	files := []string{"fixtures/rules.yaml"}
	expected := map[string]labels.Labels{
		"test": labels.FromStrings("name", "value"),
	}
	st := teststorage.New(t)
	defer st.Close()
	opts := promql.EngineOpts{
		Logger:     nil,
		Reg:        nil,
		MaxSamples: 10,
		Timeout:    10 * time.Second,
	}
	engine := promql.NewEngine(opts)
	ruleManager := NewManager(&ManagerOptions{
		Appendable: st,
		Queryable:  st,
		QueryFunc:  EngineQueryFunc(engine, st),
		Context:    context.Background(),
		Logger:     log.NewNopLogger(),
	})
	ruleManager.start()
	defer ruleManager.Stop()

	err := ruleManager.Update(10*time.Second, files, labels.EmptyLabels(), "", nil)
	require.NoError(t, err)
	require.NotEmpty(t, ruleManager.groups, "expected non-empty rule groups")
	ogs := map[string]*Group{}
	for h, g := range ruleManager.groups {
		g.seriesInPreviousEval = []map[string]labels.Labels{
			expected,
		}
		ogs[h] = g
	}

	err = ruleManager.Update(10*time.Second, files, labels.EmptyLabels(), "", nil)
	require.NoError(t, err)
	for h, g := range ruleManager.groups {
		for _, actual := range g.seriesInPreviousEval {
			require.Equal(t, expected, actual)
		}
		// Groups are the same because of no updates.
		require.Equal(t, ogs[h], g)
	}

	// Groups will be recreated if updated.
	rgs, errs := rulefmt.ParseFile("fixtures/rules.yaml")
	require.Empty(t, errs, "file parsing failures")

	tmpFile, err := os.CreateTemp("", "rules.test.*.yaml")
	require.NoError(t, err)
	defer os.Remove(tmpFile.Name())
	defer tmpFile.Close()

	err = ruleManager.Update(10*time.Second, []string{tmpFile.Name()}, labels.EmptyLabels(), "", nil)
	require.NoError(t, err)

	for h, g := range ruleManager.groups {
		ogs[h] = g
	}

	// Update interval and reload.
	for i, g := range rgs.Groups {
		if g.Interval != 0 {
			rgs.Groups[i].Interval = g.Interval * 2
		} else {
			rgs.Groups[i].Interval = model.Duration(10)
		}
	}
	reloadAndValidate(rgs, t, tmpFile, ruleManager, ogs)

	// Update limit and reload.
	for i := range rgs.Groups {
		rgs.Groups[i].Limit = 1
	}
	reloadAndValidate(rgs, t, tmpFile, ruleManager, ogs)

	// Change group rules and reload.
	for i, g := range rgs.Groups {
		for j, r := range g.Rules {
			rgs.Groups[i].Rules[j].Expr.SetString(fmt.Sprintf("%s * 0", r.Expr.Value))
		}
	}
	reloadAndValidate(rgs, t, tmpFile, ruleManager, ogs)

	// Change group source tenants and reload.
	for i := range rgs.Groups {
		rgs.Groups[i].SourceTenants = []string{"tenant-2"}
	}
	reloadAndValidate(rgs, t, tmpFile, ruleManager, ogs)
}

func TestUpdate_AlwaysRestore(t *testing.T) {
	st := teststorage.New(t)
	defer st.Close()

	ruleManager := NewManager(&ManagerOptions{
		Appendable:              st,
		Queryable:               st,
		Context:                 context.Background(),
		Logger:                  log.NewNopLogger(),
		AlwaysRestoreAlertState: true,
	})
	ruleManager.start()
	defer ruleManager.Stop()

	err := ruleManager.Update(10*time.Second, []string{"fixtures/rules_alerts.yaml"}, labels.EmptyLabels(), "", nil)
	require.NoError(t, err)

	for _, g := range ruleManager.groups {
		require.True(t, g.shouldRestore)
		g.shouldRestore = false // set to false to check if Update will set it to true again
	}

	// Use different file, so groups haven't changed, therefore, we expect state restoration
	err = ruleManager.Update(10*time.Second, []string{"fixtures/rules_alerts2.yaml"}, labels.EmptyLabels(), "", nil)
	for _, g := range ruleManager.groups {
		require.True(t, g.shouldRestore)
	}

	require.NoError(t, err)
}

func TestUpdate_AlwaysRestoreDoesntAffectUnchangedGroups(t *testing.T) {
	files := []string{"fixtures/rules_alerts.yaml"}
	st := teststorage.New(t)
	defer st.Close()

	ruleManager := NewManager(&ManagerOptions{
		Appendable:              st,
		Queryable:               st,
		Context:                 context.Background(),
		Logger:                  log.NewNopLogger(),
		AlwaysRestoreAlertState: true,
	})
	ruleManager.start()
	defer ruleManager.Stop()

	err := ruleManager.Update(10*time.Second, files, labels.EmptyLabels(), "", nil)
	require.NoError(t, err)

	for _, g := range ruleManager.groups {
		require.True(t, g.shouldRestore)
		g.shouldRestore = false // set to false to check if Update will set it to true again
	}

	// Use the same file, so groups haven't changed, therefore, we don't expect state restoration
	err = ruleManager.Update(10*time.Second, files, labels.EmptyLabels(), "", nil)
	for _, g := range ruleManager.groups {
		require.False(t, g.shouldRestore)
	}

	require.NoError(t, err)
}

func TestUpdateSetsSourceTenants(t *testing.T) {
	st := teststorage.New(t)
	defer st.Close()

	opts := promql.EngineOpts{
		Logger:     nil,
		Reg:        nil,
		MaxSamples: 10,
		Timeout:    10 * time.Second,
	}
	engine := promql.NewEngine(opts)
	ruleManager := NewManager(&ManagerOptions{
		Appendable: st,
		Queryable:  st,
		QueryFunc:  EngineQueryFunc(engine, st),
		Context:    context.Background(),
		Logger:     log.NewNopLogger(),
	})
	ruleManager.start()
	defer ruleManager.Stop()

	rgs, errs := rulefmt.ParseFile("fixtures/rules_with_source_tenants.yaml")
	require.Empty(t, errs, "file parsing failures")

	tmpFile, err := os.CreateTemp("", "rules.test.*.yaml")
	require.NoError(t, err)
	defer os.Remove(tmpFile.Name())
	defer tmpFile.Close()

	reloadRules(rgs, t, tmpFile, ruleManager, 0)

	// check that all source tenants were actually set
	require.Len(t, ruleManager.groups, len(rgs.Groups))

	for _, expectedGroup := range rgs.Groups {
		actualGroup, ok := ruleManager.groups[GroupKey(tmpFile.Name(), expectedGroup.Name)]

		require.True(t, ok, "actual groups don't contain at one of the expected groups")
		require.ElementsMatch(t, expectedGroup.SourceTenants, actualGroup.SourceTenants())
	}
}

func TestAlignEvaluationTimeOnInterval(t *testing.T) {
	st := teststorage.New(t)
	defer st.Close()

	opts := promql.EngineOpts{
		Logger:     nil,
		Reg:        nil,
		MaxSamples: 10,
		Timeout:    10 * time.Second,
	}
	engine := promql.NewEngine(opts)
	ruleManager := NewManager(&ManagerOptions{
		Appendable: st,
		Queryable:  st,
		QueryFunc:  EngineQueryFunc(engine, st),
		Context:    context.Background(),
		Logger:     log.NewNopLogger(),
	})
	ruleManager.start()
	defer ruleManager.Stop()

	rgs, errs := rulefmt.ParseFile("fixtures/rules_with_alignment.yaml")
	require.Empty(t, errs, "file parsing failures")

	tmpFile, err := os.CreateTemp("", "rules.test.*.yaml")
	require.NoError(t, err)
	defer os.Remove(tmpFile.Name())
	defer tmpFile.Close()

	reloadRules(rgs, t, tmpFile, ruleManager, 0)

	// Verify that all groups are loaded, and let's check their evaluation times.
	loadedGroups := ruleManager.RuleGroups()
	require.Len(t, loadedGroups, len(rgs.Groups))

	assertGroupEvalTimeAlignedOnIntervalIsHonored := func(groupName string, expectedAligned bool) {
		g := (*Group)(nil)
		for _, lg := range loadedGroups {
			if lg.name == groupName {
				g = lg
				break
			}
		}
		require.NotNil(t, g, "group not found: %s", groupName)

		// When "g.hash() % g.interval == 0" alignment cannot be checked, because aligned and unaligned eval timestamps
		// would be the same. This can happen because g.hash() depends on path passed to ruleManager.Update function,
		// and this test uses temporary directory for storing rule group files.
		if g.hash()%uint64(g.interval) == 0 {
			t.Skip("skipping test, because rule group hash is divisible by interval, which makes eval timestamp always aligned to the interval")
		}

		now := time.Now()
		ts := g.EvalTimestamp(now.UnixNano())

		aligned := ts.UnixNano()%g.interval.Nanoseconds() == 0
		require.Equal(t, expectedAligned, aligned, "group: %s, hash: %d, now: %d", groupName, g.hash(), now.UnixNano())
	}

	assertGroupEvalTimeAlignedOnIntervalIsHonored("aligned", true)
	assertGroupEvalTimeAlignedOnIntervalIsHonored("aligned_with_crazy_interval", true)
	assertGroupEvalTimeAlignedOnIntervalIsHonored("unaligned_default", false)
	assertGroupEvalTimeAlignedOnIntervalIsHonored("unaligned_explicit", false)
}

func TestGroupEvaluationContextFuncIsCalledWhenSupplied(t *testing.T) {
	type testContextKeyType string
	var testContextKey testContextKeyType = "TestGroupEvaluationContextFuncIsCalledWhenSupplied"
	oldContextTestValue := context.Background().Value(testContextKey)

	contextTestValueChannel := make(chan interface{})
	mockQueryFunc := func(ctx context.Context, qs string, t time.Time) (promql.Vector, error) {
		contextTestValueChannel <- ctx.Value(testContextKey)
		return promql.Vector{}, nil
	}

	mockContextWrapFunc := func(ctx context.Context, g *Group) context.Context {
		return context.WithValue(ctx, testContextKey, 42)
	}

	st := teststorage.New(t)
	defer st.Close()

	ruleManager := NewManager(&ManagerOptions{
		Appendable:                 st,
		Queryable:                  st,
		QueryFunc:                  mockQueryFunc,
		Context:                    context.Background(),
		Logger:                     log.NewNopLogger(),
		GroupEvaluationContextFunc: mockContextWrapFunc,
	})

	rgs, errs := rulefmt.ParseFile("fixtures/rules_with_source_tenants.yaml")
	require.Empty(t, errs, "file parsing failures")

	tmpFile, err := os.CreateTemp("", "rules.test.*.yaml")
	require.NoError(t, err)
	defer os.Remove(tmpFile.Name())
	defer tmpFile.Close()

	// no filesystem is harmed when running this test, set the interval low
	reloadRules(rgs, t, tmpFile, ruleManager, 10*time.Millisecond)

	ruleManager.start()
	defer ruleManager.Stop()

	// check that all source tenants were actually set
	require.Len(t, ruleManager.groups, len(rgs.Groups))

	require.Nil(t, oldContextTestValue, "Context contained test key before the test, impossible")
	newContextTestValue := <-contextTestValueChannel
	require.Equal(t, 42, newContextTestValue, "Context does not contain the correct value that should be injected")
}

// ruleGroupsTest for running tests over rules.
type ruleGroupsTest struct {
	Groups []ruleGroupTest `yaml:"groups"`
}

// ruleGroupTest forms a testing struct for running tests over rules.
type ruleGroupTest struct {
	Name                          string         `yaml:"name"`
	Interval                      model.Duration `yaml:"interval,omitempty"`
	Limit                         int            `yaml:"limit,omitempty"`
	Rules                         []rulefmt.Rule `yaml:"rules"`
	SourceTenants                 []string       `yaml:"source_tenants,omitempty"`
	AlignEvaluationTimeOnInterval bool           `yaml:"align_evaluation_time_on_interval,omitempty"`
}

func formatRules(r *rulefmt.RuleGroups) ruleGroupsTest {
	grps := r.Groups
	tmp := []ruleGroupTest{}
	for _, g := range grps {
		rtmp := []rulefmt.Rule{}
		for _, r := range g.Rules {
			rtmp = append(rtmp, rulefmt.Rule{
				Record:      r.Record.Value,
				Alert:       r.Alert.Value,
				Expr:        r.Expr.Value,
				For:         r.For,
				Labels:      r.Labels,
				Annotations: r.Annotations,
			})
		}
		tmp = append(tmp, ruleGroupTest{
			Name:                          g.Name,
			Interval:                      g.Interval,
			Limit:                         g.Limit,
			Rules:                         rtmp,
			SourceTenants:                 g.SourceTenants,
			AlignEvaluationTimeOnInterval: g.AlignEvaluationTimeOnInterval,
		})
	}
	return ruleGroupsTest{
		Groups: tmp,
	}
}

func reloadRules(rgs *rulefmt.RuleGroups, t *testing.T, tmpFile *os.File, ruleManager *Manager, interval time.Duration) {
	if interval == 0 {
		interval = 10 * time.Second
	}

	bs, err := yaml.Marshal(formatRules(rgs))
	require.NoError(t, err)
	_, _ = tmpFile.Seek(0, 0)
	_, err = tmpFile.Write(bs)
	require.NoError(t, err)
	err = ruleManager.Update(interval, []string{tmpFile.Name()}, labels.EmptyLabels(), "", nil)
	require.NoError(t, err)
}

func reloadAndValidate(rgs *rulefmt.RuleGroups, t *testing.T, tmpFile *os.File, ruleManager *Manager, ogs map[string]*Group) {
	reloadRules(rgs, t, tmpFile, ruleManager, 0)
	for h, g := range ruleManager.groups {
		if ogs[h] == g {
			t.Fail()
		}
		ogs[h] = g
	}
}

func TestNotify(t *testing.T) {
	storage := teststorage.New(t)
	defer storage.Close()
	engineOpts := promql.EngineOpts{
		Logger:     nil,
		Reg:        nil,
		MaxSamples: 10,
		Timeout:    10 * time.Second,
	}
	engine := promql.NewEngine(engineOpts)
	var lastNotified []*Alert
	notifyFunc := func(ctx context.Context, expr string, alerts ...*Alert) {
		lastNotified = alerts
	}
	opts := &ManagerOptions{
		QueryFunc:   EngineQueryFunc(engine, storage),
		Appendable:  storage,
		Queryable:   storage,
		Context:     context.Background(),
		Logger:      log.NewNopLogger(),
		NotifyFunc:  notifyFunc,
		ResendDelay: 2 * time.Second,
	}

	expr, err := parser.ParseExpr("a > 1")
	require.NoError(t, err)
	rule := NewAlertingRule("aTooHigh", expr, 0, 0, labels.Labels{}, labels.Labels{}, labels.EmptyLabels(), "", true, log.NewNopLogger())
	group := NewGroup(GroupOptions{
		Name:          "alert",
		Interval:      time.Second,
		Rules:         []Rule{rule},
		ShouldRestore: true,
		Opts:          opts,
	})

	app := storage.Appender(context.Background())
	app.Append(0, labels.FromStrings(model.MetricNameLabel, "a"), 1000, 2)
	app.Append(0, labels.FromStrings(model.MetricNameLabel, "a"), 2000, 3)
	app.Append(0, labels.FromStrings(model.MetricNameLabel, "a"), 5000, 3)
	app.Append(0, labels.FromStrings(model.MetricNameLabel, "a"), 6000, 0)

	err = app.Commit()
	require.NoError(t, err)

	ctx := context.Background()

	// Alert sent right away
	group.Eval(ctx, time.Unix(1, 0))
	require.Len(t, lastNotified, 1)
	require.NotZero(t, lastNotified[0].ValidUntil, "ValidUntil should not be zero")

	// Alert is not sent 1s later
	group.Eval(ctx, time.Unix(2, 0))
	require.Empty(t, lastNotified)

	// Alert is resent at t=5s
	group.Eval(ctx, time.Unix(5, 0))
	require.Len(t, lastNotified, 1)

	// Resolution alert sent right away
	group.Eval(ctx, time.Unix(6, 0))
	require.Len(t, lastNotified, 1)
}

func TestMetricsUpdate(t *testing.T) {
	files := []string{"fixtures/rules.yaml", "fixtures/rules2.yaml"}
	metricNames := []string{
		"prometheus_rule_evaluations_total",
		"prometheus_rule_evaluation_failures_total",
		"prometheus_rule_group_interval_seconds",
		"prometheus_rule_group_last_duration_seconds",
		"prometheus_rule_group_last_evaluation_timestamp_seconds",
		"prometheus_rule_group_rules",
	}

	storage := teststorage.New(t)
	defer storage.Close()
	registry := prometheus.NewRegistry()
	opts := promql.EngineOpts{
		Logger:     nil,
		Reg:        nil,
		MaxSamples: 10,
		Timeout:    10 * time.Second,
	}
	engine := promql.NewEngine(opts)
	ruleManager := NewManager(&ManagerOptions{
		Appendable: storage,
		Queryable:  storage,
		QueryFunc:  EngineQueryFunc(engine, storage),
		Context:    context.Background(),
		Logger:     log.NewNopLogger(),
		Registerer: registry,
	})
	ruleManager.start()
	defer ruleManager.Stop()

	countMetrics := func() int {
		ms, err := registry.Gather()
		require.NoError(t, err)
		var metrics int
		for _, m := range ms {
			s := m.GetName()
			for _, n := range metricNames {
				if s == n {
					metrics += len(m.Metric)
					break
				}
			}
		}
		return metrics
	}

	cases := []struct {
		files   []string
		metrics int
	}{
		{
			files:   files,
			metrics: 12,
		},
		{
			files:   files[:1],
			metrics: 6,
		},
		{
			files:   files[:0],
			metrics: 0,
		},
		{
			files:   files[1:],
			metrics: 6,
		},
	}

	for i, c := range cases {
		err := ruleManager.Update(time.Second, c.files, labels.EmptyLabels(), "", nil)
		require.NoError(t, err)
		time.Sleep(2 * time.Second)
		require.Equal(t, c.metrics, countMetrics(), "test %d: invalid count of metrics", i)
	}
}

func TestGroupStalenessOnRemoval(t *testing.T) {
	if testing.Short() {
		t.Skip("skipping test in short mode.")
	}

	files := []string{"fixtures/rules2.yaml"}
	sameFiles := []string{"fixtures/rules2_copy.yaml"}

	storage := teststorage.New(t)
	defer storage.Close()
	opts := promql.EngineOpts{
		Logger:     nil,
		Reg:        nil,
		MaxSamples: 10,
		Timeout:    10 * time.Second,
	}
	engine := promql.NewEngine(opts)
	ruleManager := NewManager(&ManagerOptions{
		Appendable: storage,
		Queryable:  storage,
		QueryFunc:  EngineQueryFunc(engine, storage),
		Context:    context.Background(),
		Logger:     log.NewNopLogger(),
	})
	var stopped bool
	ruleManager.start()
	defer func() {
		if !stopped {
			ruleManager.Stop()
		}
	}()

	cases := []struct {
		files    []string
		staleNaN int
	}{
		{
			files:    files,
			staleNaN: 0,
		},
		{
			// When we remove the files, it should produce a staleness marker.
			files:    files[:0],
			staleNaN: 1,
		},
		{
			// Rules that produce the same metrics but in a different file
			// should not produce staleness marker.
			files:    sameFiles,
			staleNaN: 0,
		},
		{
			// Staleness marker should be present as we don't have any rules
			// loaded anymore.
			files:    files[:0],
			staleNaN: 1,
		},
		{
			// Add rules back so we have rules loaded when we stop the manager
			// and check for the absence of staleness markers.
			files:    sameFiles,
			staleNaN: 0,
		},
	}

	var totalStaleNaN int
	for i, c := range cases {
		err := ruleManager.Update(time.Second, c.files, labels.EmptyLabels(), "", nil)
		require.NoError(t, err)
		time.Sleep(3 * time.Second)
		totalStaleNaN += c.staleNaN
		require.Equal(t, totalStaleNaN, countStaleNaN(t, storage), "test %d/%q: invalid count of staleness markers", i, c.files)
	}
	ruleManager.Stop()
	stopped = true
	require.Equal(t, totalStaleNaN, countStaleNaN(t, storage), "invalid count of staleness markers after stopping the engine")
}

func TestMetricsStalenessOnManagerShutdown(t *testing.T) {
	if testing.Short() {
		t.Skip("skipping test in short mode.")
	}

	files := []string{"fixtures/rules2.yaml"}

	storage := teststorage.New(t)
	defer storage.Close()
	opts := promql.EngineOpts{
		Logger:     nil,
		Reg:        nil,
		MaxSamples: 10,
		Timeout:    10 * time.Second,
	}
	engine := promql.NewEngine(opts)
	ruleManager := NewManager(&ManagerOptions{
		Appendable: storage,
		Queryable:  storage,
		QueryFunc:  EngineQueryFunc(engine, storage),
		Context:    context.Background(),
		Logger:     log.NewNopLogger(),
	})
	var stopped bool
	ruleManager.start()
	defer func() {
		if !stopped {
			ruleManager.Stop()
		}
	}()

	err := ruleManager.Update(2*time.Second, files, labels.EmptyLabels(), "", nil)
	time.Sleep(4 * time.Second)
	require.NoError(t, err)
	start := time.Now()
	err = ruleManager.Update(3*time.Second, files[:0], labels.EmptyLabels(), "", nil)
	require.NoError(t, err)
	ruleManager.Stop()
	stopped = true
	require.Less(t, time.Since(start), 1*time.Second, "rule manager does not stop early")
	time.Sleep(5 * time.Second)
	require.Equal(t, 0, countStaleNaN(t, storage), "invalid count of staleness markers after stopping the engine")
}

func countStaleNaN(t *testing.T, st storage.Storage) int {
	var c int
	querier, err := st.Querier(0, time.Now().Unix()*1000)
	require.NoError(t, err)
	defer querier.Close()

	matcher, err := labels.NewMatcher(labels.MatchEqual, model.MetricNameLabel, "test_2")
	require.NoError(t, err)

	set := querier.Select(context.Background(), false, nil, matcher)
	samples, err := readSeriesSet(set)
	require.NoError(t, err)

	metric := labels.FromStrings(model.MetricNameLabel, "test_2").String()
	metricSample, ok := samples[metric]

	require.True(t, ok, "Series %s not returned.", metric)
	for _, s := range metricSample {
		if value.IsStaleNaN(s.F) {
			c++
		}
	}
	return c
}

func TestGroupHasAlertingRules(t *testing.T) {
	tests := []struct {
		group *Group
		want  bool
	}{
		{
			group: &Group{
				name: "HasAlertingRule",
				rules: []Rule{
					NewAlertingRule("alert", nil, 0, 0, labels.EmptyLabels(), labels.EmptyLabels(), labels.EmptyLabels(), "", true, nil),
					NewRecordingRule("record", nil, labels.EmptyLabels()),
				},
			},
			want: true,
		},
		{
			group: &Group{
				name:  "HasNoRule",
				rules: []Rule{},
			},
			want: false,
		},
		{
			group: &Group{
				name: "HasOnlyRecordingRule",
				rules: []Rule{
					NewRecordingRule("record", nil, labels.EmptyLabels()),
				},
			},
			want: false,
		},
	}

	for i, test := range tests {
		got := test.group.HasAlertingRules()
		require.Equal(t, test.want, got, "test case %d failed, expected:%t got:%t", i, test.want, got)
	}
}

func TestRuleHealthUpdates(t *testing.T) {
	st := teststorage.New(t)
	defer st.Close()
	engineOpts := promql.EngineOpts{
		Logger:     nil,
		Reg:        nil,
		MaxSamples: 10,
		Timeout:    10 * time.Second,
	}
	engine := promql.NewEngine(engineOpts)
	opts := &ManagerOptions{
		QueryFunc:  EngineQueryFunc(engine, st),
		Appendable: st,
		Queryable:  st,
		Context:    context.Background(),
		Logger:     log.NewNopLogger(),
	}

	expr, err := parser.ParseExpr("a + 1")
	require.NoError(t, err)
	rule := NewRecordingRule("a_plus_one", expr, labels.Labels{})
	group := NewGroup(GroupOptions{
		Name:          "default",
		Interval:      time.Second,
		Rules:         []Rule{rule},
		ShouldRestore: true,
		Opts:          opts,
	})

	// A time series that has two samples.
	app := st.Appender(context.Background())
	app.Append(0, labels.FromStrings(model.MetricNameLabel, "a"), 0, 1)
	app.Append(0, labels.FromStrings(model.MetricNameLabel, "a"), 1000, 2)
	err = app.Commit()
	require.NoError(t, err)

	ctx := context.Background()

	rules := group.Rules()[0]
	require.NoError(t, rules.LastError())
	require.Equal(t, HealthUnknown, rules.Health())

	// Execute 2 times, it should be all green.
	group.Eval(ctx, time.Unix(0, 0))
	group.Eval(ctx, time.Unix(1, 0))

	rules = group.Rules()[0]
	require.NoError(t, rules.LastError())
	require.Equal(t, HealthGood, rules.Health())

	// Now execute the rule in the past again, this should cause append failures.
	group.Eval(ctx, time.Unix(0, 0))
	rules = group.Rules()[0]
	require.EqualError(t, rules.LastError(), storage.ErrOutOfOrderSample.Error())
	require.Equal(t, HealthBad, rules.Health())
}

func TestGroup_Equals(t *testing.T) {
	testExpression, err := parser.ParseExpr("up")
	require.NoError(t, err)

	tests := []struct {
		name     string
		groupOne *Group
		groupTwo *Group
		areEqual bool
	}{
		{
			name: "identical configs",
			groupOne: &Group{
				name: "example_group",
				rules: []Rule{
					&RecordingRule{
						name:   "one",
						vector: testExpression,
						labels: labels.FromMap(map[string]string{"a": "b", "c": "d"}),
					},
				},
			},
			groupTwo: &Group{
				name: "example_group",
				rules: []Rule{
					&RecordingRule{
						name:   "one",
						vector: testExpression,
						labels: labels.FromMap(map[string]string{"a": "b", "c": "d"}),
					},
				},
			},
			areEqual: true,
		},
		{
			name: "differently ordered source tenants (should still be equivalent)",
			groupOne: &Group{
				name:          "example_group",
				sourceTenants: []string{"tenant-2", "tenant-1"},
				rules: []Rule{
					&RecordingRule{
						name:   "one",
						vector: testExpression,
						labels: labels.FromMap(map[string]string{"a": "b", "c": "d"}),
					},
				},
			},
			groupTwo: &Group{
				name:          "example_group",
				sourceTenants: []string{"tenant-1", "tenant-2"},
				rules: []Rule{
					&RecordingRule{
						name:   "one",
						vector: testExpression,
						labels: labels.FromMap(map[string]string{"a": "b", "c": "d"}),
					},
				},
			},
			areEqual: true,
		},
		{
			name: "different rule length",
			groupOne: &Group{
				name: "example_group",
				rules: []Rule{
					&RecordingRule{
						name:   "one",
						vector: testExpression,
						labels: labels.FromMap(map[string]string{"a": "b", "c": "d"}),
					},
				},
			},
			groupTwo: &Group{
				name: "example_group",
				rules: []Rule{
					&RecordingRule{
						name:   "one",
						vector: testExpression,
						labels: labels.FromMap(map[string]string{"a": "b", "c": "d"}),
					},
					&RecordingRule{
						name:   "one",
						vector: testExpression,
						labels: labels.FromMap(map[string]string{"a": "b", "c": "d"}),
					},
				},
			},
			areEqual: false,
		},
		{
			name: "different rule labels",
			groupOne: &Group{
				name: "example_group",
				rules: []Rule{
					&RecordingRule{
						name:   "one",
						vector: testExpression,
						labels: labels.FromMap(map[string]string{"a": "b", "c": "d"}),
					},
				},
			},
			groupTwo: &Group{
				name: "example_group",
				rules: []Rule{
					&RecordingRule{
						name:   "one",
						vector: testExpression,
						labels: labels.FromMap(map[string]string{"1": "2", "3": "4"}),
					},
				},
			},
			areEqual: false,
		},
		{
			name: "different source tenants",
			groupOne: &Group{
				name:          "example_group",
				sourceTenants: []string{"tenant-1", "tenant-3"},
				rules: []Rule{
					&RecordingRule{
						name:   "one",
						vector: testExpression,
						labels: labels.FromMap(map[string]string{"a": "b", "c": "d"}),
					},
				},
			},
			groupTwo: &Group{
				name:          "example_group",
				sourceTenants: []string{"tenant-1", "tenant-2"},
				rules: []Rule{
					&RecordingRule{
						name:   "one",
						vector: testExpression,
						labels: labels.FromMap(map[string]string{"a": "b", "c": "d"}),
					},
				},
			},
			areEqual: false,
		},
		{
			name: "repeating source tenants",
			groupOne: &Group{
				name:          "example_group",
				sourceTenants: []string{"tenant-1", "tenant-2"},
				rules: []Rule{
					&RecordingRule{
						name:   "one",
						vector: testExpression,
						labels: labels.FromMap(map[string]string{"a": "b", "c": "d"}),
					},
				},
			},
			groupTwo: &Group{
				name:          "example_group",
				sourceTenants: []string{"tenant-1", "tenant-1"},
				rules: []Rule{
					&RecordingRule{
						name:   "one",
						vector: testExpression,
						labels: labels.FromMap(map[string]string{"a": "b", "c": "d"}),
					},
				},
			},
			areEqual: false,
		},
	}

	for _, tt := range tests {
		t.Run(tt.name, func(t *testing.T) {
			require.Equal(t, tt.areEqual, tt.groupOne.Equals(tt.groupTwo))
			require.Equal(t, tt.areEqual, tt.groupTwo.Equals(tt.groupOne))
		})
	}
}

func TestGroup_EvaluationDelay(t *testing.T) {
	config := `
groups:
  - name: group1
    evaluation_delay: 2m
  - name: group2
    evaluation_delay: 0s
  - name: group3
`

	dir := t.TempDir()
	fname := path.Join(dir, "rules.yaml")
	err := os.WriteFile(fname, []byte(config), fs.ModePerm)
	require.NoError(t, err)

	m := NewManager(&ManagerOptions{
		Logger: log.NewNopLogger(),
		DefaultEvaluationDelay: func() time.Duration {
			return time.Minute
		},
	})
	m.start()
	err = m.Update(time.Second, []string{fname}, labels.EmptyLabels(), "", nil)
	require.NoError(t, err)

	rgs := m.RuleGroups()
	sort.Slice(rgs, func(i, j int) bool {
		return rgs[i].Name() < rgs[j].Name()
	})

	// From config.
	require.Equal(t, 2*time.Minute, rgs[0].EvaluationDelay())
	// Setting 0 in config is detected.
	require.Equal(t, time.Duration(0), rgs[1].EvaluationDelay())
	// Default when nothing is set.
	require.Equal(t, time.Minute, rgs[2].EvaluationDelay())

	m.Stop()
}

func TestRuleGroupEvalIterationFunc(t *testing.T) {
	storage := promqltest.LoadedStorage(t, `
		load 5m
		http_requests{instance="0"}	75  85 50 0 0 25 0 0 40 0 120
	`)
	t.Cleanup(func() { storage.Close() })

	expr, err := parser.ParseExpr(`http_requests{group="canary", job="app-server"} < 100`)
	require.NoError(t, err)

	testValue := 1

	evalIterationFunc := func(ctx context.Context, g *Group, evalTimestamp time.Time) {
		testValue = 2
		DefaultEvalIterationFunc(ctx, g, evalTimestamp)
		testValue = 3
	}

	skipEvalIterationFunc := func(ctx context.Context, g *Group, evalTimestamp time.Time) {
		testValue = 4
	}

	type testInput struct {
		evalIterationFunc       GroupEvalIterationFunc
		expectedValue           int
		lastEvalTimestampIsZero bool
	}

	tests := []testInput{
		// testValue should still have value of 1 since the default iteration function will be called.
		{
			evalIterationFunc:       nil,
			expectedValue:           1,
			lastEvalTimestampIsZero: false,
		},
		// testValue should be incremented to 3 since evalIterationFunc is called.
		{
			evalIterationFunc:       evalIterationFunc,
			expectedValue:           3,
			lastEvalTimestampIsZero: false,
		},
		// testValue should be incremented to 4 since skipEvalIterationFunc is called.
		{
			evalIterationFunc:       skipEvalIterationFunc,
			expectedValue:           4,
			lastEvalTimestampIsZero: true,
		},
	}

	testFunc := func(tst testInput) {
		opts := &ManagerOptions{
			QueryFunc:       EngineQueryFunc(testEngine, storage),
			Appendable:      storage,
			Queryable:       storage,
			Context:         context.Background(),
			Logger:          log.NewNopLogger(),
			NotifyFunc:      func(ctx context.Context, expr string, alerts ...*Alert) {},
			OutageTolerance: 30 * time.Minute,
			ForGracePeriod:  10 * time.Minute,
		}

		activeAlert := &Alert{
			State:    StateFiring,
			ActiveAt: time.Now(),
		}

		m := map[uint64]*Alert{}
		m[1] = activeAlert

		rule := &AlertingRule{
			name:                "HTTPRequestRateLow",
			vector:              expr,
			holdDuration:        5 * time.Minute,
			labels:              labels.FromStrings("severity", "critical"),
			annotations:         labels.EmptyLabels(),
			externalLabels:      nil,
			externalURL:         "",
			active:              m,
			logger:              nil,
			restored:            atomic.NewBool(true),
			health:              atomic.NewString(string(HealthUnknown)),
			evaluationTimestamp: atomic.NewTime(time.Time{}),
			evaluationDuration:  atomic.NewDuration(0),
			lastError:           atomic.NewError(nil),
			noDependentRules:    atomic.NewBool(false),
			noDependencyRules:   atomic.NewBool(false),
		}

		group := NewGroup(GroupOptions{
			Name:              "default",
			Interval:          time.Second,
			Rules:             []Rule{rule},
			ShouldRestore:     true,
			Opts:              opts,
			EvalIterationFunc: tst.evalIterationFunc,
		})

		go func() {
			group.run(opts.Context)
		}()

		time.Sleep(3 * time.Second)
		group.stop()

		require.Equal(t, tst.expectedValue, testValue)
		if tst.lastEvalTimestampIsZero {
			require.Zero(t, group.GetLastEvalTimestamp())
		} else {
			oneMinute, _ := time.ParseDuration("1m")
			require.WithinDuration(t, time.Now(), group.GetLastEvalTimestamp(), oneMinute)
		}
	}

	for i, tst := range tests {
		t.Logf("case %d", i)
		testFunc(tst)
	}
}

func TestNativeHistogramsInRecordingRules(t *testing.T) {
	storage := teststorage.New(t)
	t.Cleanup(func() { storage.Close() })

	// Add some histograms.
	db := storage.DB
	hists := tsdbutil.GenerateTestHistograms(5)
	ts := time.Now()
	app := db.Appender(context.Background())
	for i, h := range hists {
		l := labels.FromStrings("__name__", "histogram_metric", "idx", fmt.Sprintf("%d", i))
		_, err := app.AppendHistogram(0, l, ts.UnixMilli(), h.Copy(), nil)
		require.NoError(t, err)
	}
	require.NoError(t, app.Commit())

	opts := &ManagerOptions{
		QueryFunc:  EngineQueryFunc(testEngine, storage),
		Appendable: storage,
		Queryable:  storage,
		Context:    context.Background(),
		Logger:     log.NewNopLogger(),
	}

	expr, err := parser.ParseExpr("sum(histogram_metric)")
	require.NoError(t, err)
	rule := NewRecordingRule("sum:histogram_metric", expr, labels.Labels{})

	group := NewGroup(GroupOptions{
		Name:          "default",
		Interval:      time.Hour,
		Rules:         []Rule{rule},
		ShouldRestore: true,
		Opts:          opts,
	})

	group.Eval(context.Background(), ts.Add(10*time.Second))

	q, err := db.Querier(ts.UnixMilli(), ts.Add(20*time.Second).UnixMilli())
	require.NoError(t, err)
	ss := q.Select(context.Background(), false, nil, labels.MustNewMatcher(labels.MatchEqual, "__name__", "sum:histogram_metric"))
	require.True(t, ss.Next())
	s := ss.At()
	require.False(t, ss.Next())

	require.Equal(t, labels.FromStrings("__name__", "sum:histogram_metric"), s.Labels())

	expHist := hists[0].ToFloat(nil)
	for _, h := range hists[1:] {
		expHist = expHist.Add(h.ToFloat(nil))
	}

	it := s.Iterator(nil)
	require.Equal(t, chunkenc.ValFloatHistogram, it.Next())
	tsp, fh := it.AtFloatHistogram(nil)
	require.Equal(t, ts.Add(10*time.Second).UnixMilli(), tsp)
	require.Equal(t, expHist, fh)
	require.Equal(t, chunkenc.ValNone, it.Next())
}

func TestManager_LoadGroups_ShouldCheckWhetherEachRuleHasDependentsAndDependencies(t *testing.T) {
	storage := teststorage.New(t)
	t.Cleanup(func() {
		require.NoError(t, storage.Close())
	})

	ruleManager := NewManager(&ManagerOptions{
		Context:    context.Background(),
		Logger:     log.NewNopLogger(),
		Appendable: storage,
		QueryFunc:  func(ctx context.Context, q string, ts time.Time) (promql.Vector, error) { return nil, nil },
	})

	t.Run("load a mix of dependent and independent rules", func(t *testing.T) {
		groups, errs := ruleManager.LoadGroups(time.Second, labels.EmptyLabels(), "", nil, []string{"fixtures/rules_multiple.yaml"}...)
		require.Empty(t, errs)
		require.Len(t, groups, 1)

		expected := map[string]struct {
			noDependentRules  bool
			noDependencyRules bool
		}{
			"job:http_requests:rate1m": {
				noDependentRules:  true,
				noDependencyRules: true,
			},
			"job:http_requests:rate5m": {
				noDependentRules:  true,
				noDependencyRules: true,
			},
			"job:http_requests:rate15m": {
				noDependentRules:  true,
				noDependencyRules: false,
			},
			"TooManyRequests": {
				noDependentRules:  false,
				noDependencyRules: true,
			},
		}

		for _, r := range ruleManager.Rules() {
			exp, ok := expected[r.Name()]
			require.Truef(t, ok, "rule: %s", r.String())
			require.Equalf(t, exp.noDependentRules, r.NoDependentRules(), "rule: %s", r.String())
			require.Equalf(t, exp.noDependencyRules, r.NoDependencyRules(), "rule: %s", r.String())
		}
	})

	t.Run("load only independent rules", func(t *testing.T) {
		groups, errs := ruleManager.LoadGroups(time.Second, labels.EmptyLabels(), "", nil, []string{"fixtures/rules_multiple_independent.yaml"}...)
		require.Empty(t, errs)
		require.Len(t, groups, 1)

		for _, r := range ruleManager.Rules() {
			require.Truef(t, r.NoDependentRules(), "rule: %s", r.String())
			require.Truef(t, r.NoDependencyRules(), "rule: %s", r.String())
		}
	})
}

func TestDependencyMap(t *testing.T) {
	ctx := context.Background()
	opts := &ManagerOptions{
		Context: ctx,
		Logger:  log.NewNopLogger(),
	}

	expr, err := parser.ParseExpr("sum by (user) (rate(requests[1m]))")
	require.NoError(t, err)
	rule := NewRecordingRule("user:requests:rate1m", expr, labels.Labels{})

	expr, err = parser.ParseExpr("user:requests:rate1m <= 0")
	require.NoError(t, err)
	rule2 := NewAlertingRule("ZeroRequests", expr, 0, 0, labels.Labels{}, labels.Labels{}, labels.EmptyLabels(), "", true, log.NewNopLogger())

	expr, err = parser.ParseExpr("sum by (user) (rate(requests[5m]))")
	require.NoError(t, err)
	rule3 := NewRecordingRule("user:requests:rate5m", expr, labels.Labels{})

	expr, err = parser.ParseExpr("increase(user:requests:rate1m[1h])")
	require.NoError(t, err)
	rule4 := NewRecordingRule("user:requests:increase1h", expr, labels.Labels{})

	group := NewGroup(GroupOptions{
		Name:     "rule_group",
		Interval: time.Second,
		Rules:    []Rule{rule, rule2, rule3, rule4},
		Opts:     opts,
	})

	depMap := buildDependencyMap(group.rules)

	require.Zero(t, depMap.dependencies(rule))
	require.Equal(t, 2, depMap.dependents(rule))
	require.False(t, depMap.isIndependent(rule))

	require.Zero(t, depMap.dependents(rule2))
	require.Equal(t, 1, depMap.dependencies(rule2))
	require.False(t, depMap.isIndependent(rule2))

	require.Zero(t, depMap.dependents(rule3))
	require.Zero(t, depMap.dependencies(rule3))
	require.True(t, depMap.isIndependent(rule3))

	require.Zero(t, depMap.dependents(rule4))
	require.Equal(t, 1, depMap.dependencies(rule4))
	require.False(t, depMap.isIndependent(rule4))
}

func TestNoDependency(t *testing.T) {
	ctx := context.Background()
	opts := &ManagerOptions{
		Context: ctx,
		Logger:  log.NewNopLogger(),
	}

	expr, err := parser.ParseExpr("sum by (user) (rate(requests[1m]))")
	require.NoError(t, err)
	rule := NewRecordingRule("user:requests:rate1m", expr, labels.Labels{})

	group := NewGroup(GroupOptions{
		Name:     "rule_group",
		Interval: time.Second,
		Rules:    []Rule{rule},
		Opts:     opts,
	})

	depMap := buildDependencyMap(group.rules)
	// A group with only one rule cannot have dependencies.
	require.Empty(t, depMap)
}

func TestDependenciesEdgeCases(t *testing.T) {
	ctx := context.Background()
	opts := &ManagerOptions{
		Context: ctx,
		Logger:  log.NewNopLogger(),
	}

	t.Run("empty group", func(t *testing.T) {
		group := NewGroup(GroupOptions{
			Name:     "rule_group",
			Interval: time.Second,
			Rules:    []Rule{}, // empty group
			Opts:     opts,
		})

		expr, err := parser.ParseExpr("sum by (user) (rate(requests[1m]))")
		require.NoError(t, err)
		rule := NewRecordingRule("user:requests:rate1m", expr, labels.Labels{})

		depMap := buildDependencyMap(group.rules)
		// A group with no rules has no dependency map, but doesn't panic if the map is queried.
		require.Empty(t, depMap)
		require.True(t, depMap.isIndependent(rule))
	})

	t.Run("rules which reference no series", func(t *testing.T) {
		expr, err := parser.ParseExpr("one")
		require.NoError(t, err)
		rule1 := NewRecordingRule("1", expr, labels.Labels{})

		expr, err = parser.ParseExpr("two")
		require.NoError(t, err)
		rule2 := NewRecordingRule("2", expr, labels.Labels{})

		group := NewGroup(GroupOptions{
			Name:     "rule_group",
			Interval: time.Second,
			Rules:    []Rule{rule1, rule2},
			Opts:     opts,
		})

		depMap := buildDependencyMap(group.rules)
		// A group with rules which reference no series will still produce a dependency map
		require.True(t, depMap.isIndependent(rule1))
		require.True(t, depMap.isIndependent(rule2))
	})

	t.Run("rule with regexp matcher on metric name", func(t *testing.T) {
		expr, err := parser.ParseExpr("sum(requests)")
		require.NoError(t, err)
		rule1 := NewRecordingRule("first", expr, labels.Labels{})

		expr, err = parser.ParseExpr(`sum({__name__=~".+"})`)
		require.NoError(t, err)
		rule2 := NewRecordingRule("second", expr, labels.Labels{})

		group := NewGroup(GroupOptions{
			Name:     "rule_group",
			Interval: time.Second,
			Rules:    []Rule{rule1, rule2},
			Opts:     opts,
		})

		depMap := buildDependencyMap(group.rules)
		// A rule with regexp matcher on metric name causes the whole group to be indeterminate.
		require.False(t, depMap.isIndependent(rule1))
		require.False(t, depMap.isIndependent(rule2))
	})

	t.Run("rule with not equal matcher on metric name", func(t *testing.T) {
		expr, err := parser.ParseExpr("sum(requests)")
		require.NoError(t, err)
		rule1 := NewRecordingRule("first", expr, labels.Labels{})

		expr, err = parser.ParseExpr(`sum({__name__!="requests", service="app"})`)
		require.NoError(t, err)
		rule2 := NewRecordingRule("second", expr, labels.Labels{})

		group := NewGroup(GroupOptions{
			Name:     "rule_group",
			Interval: time.Second,
			Rules:    []Rule{rule1, rule2},
			Opts:     opts,
		})

		depMap := buildDependencyMap(group.rules)
		// A rule with not equal matcher on metric name causes the whole group to be indeterminate.
		require.False(t, depMap.isIndependent(rule1))
		require.False(t, depMap.isIndependent(rule2))
	})

	t.Run("rule with not regexp matcher on metric name", func(t *testing.T) {
		expr, err := parser.ParseExpr("sum(requests)")
		require.NoError(t, err)
		rule1 := NewRecordingRule("first", expr, labels.Labels{})

		expr, err = parser.ParseExpr(`sum({__name__!~"requests.+", service="app"})`)
		require.NoError(t, err)
		rule2 := NewRecordingRule("second", expr, labels.Labels{})

		group := NewGroup(GroupOptions{
			Name:     "rule_group",
			Interval: time.Second,
			Rules:    []Rule{rule1, rule2},
			Opts:     opts,
		})

		depMap := buildDependencyMap(group.rules)
		// A rule with not regexp matcher on metric name causes the whole group to be indeterminate.
		require.False(t, depMap.isIndependent(rule1))
		require.False(t, depMap.isIndependent(rule2))
	})

	t.Run("rule querying ALERTS metric", func(t *testing.T) {
		expr, err := parser.ParseExpr("sum(requests)")
		require.NoError(t, err)
		rule1 := NewRecordingRule("first", expr, labels.Labels{})

		expr, err = parser.ParseExpr(`sum(ALERTS{alertname="test"})`)
		require.NoError(t, err)
		rule2 := NewRecordingRule("second", expr, labels.Labels{})

		group := NewGroup(GroupOptions{
			Name:     "rule_group",
			Interval: time.Second,
			Rules:    []Rule{rule1, rule2},
			Opts:     opts,
		})

		depMap := buildDependencyMap(group.rules)
		// A rule querying ALERTS metric causes the whole group to be indeterminate.
		require.False(t, depMap.isIndependent(rule1))
		require.False(t, depMap.isIndependent(rule2))
	})

	t.Run("rule querying ALERTS_FOR_STATE metric", func(t *testing.T) {
		expr, err := parser.ParseExpr("sum(requests)")
		require.NoError(t, err)
		rule1 := NewRecordingRule("first", expr, labels.Labels{})

		expr, err = parser.ParseExpr(`sum(ALERTS_FOR_STATE{alertname="test"})`)
		require.NoError(t, err)
		rule2 := NewRecordingRule("second", expr, labels.Labels{})

		group := NewGroup(GroupOptions{
			Name:     "rule_group",
			Interval: time.Second,
			Rules:    []Rule{rule1, rule2},
			Opts:     opts,
		})

		depMap := buildDependencyMap(group.rules)
		// A rule querying ALERTS_FOR_STATE metric causes the whole group to be indeterminate.
		require.False(t, depMap.isIndependent(rule1))
		require.False(t, depMap.isIndependent(rule2))
	})
}

func TestNoMetricSelector(t *testing.T) {
	ctx := context.Background()
	opts := &ManagerOptions{
		Context: ctx,
		Logger:  log.NewNopLogger(),
	}

	expr, err := parser.ParseExpr("sum by (user) (rate(requests[1m]))")
	require.NoError(t, err)
	rule := NewRecordingRule("user:requests:rate1m", expr, labels.Labels{})

	expr, err = parser.ParseExpr(`count({user="bob"})`)
	require.NoError(t, err)
	rule2 := NewRecordingRule("user:requests:rate1m", expr, labels.Labels{})

	group := NewGroup(GroupOptions{
		Name:     "rule_group",
		Interval: time.Second,
		Rules:    []Rule{rule, rule2},
		Opts:     opts,
	})

	depMap := buildDependencyMap(group.rules)
	// A rule with no metric selector cannot be reliably determined to have no dependencies on other rules, and therefore
	// all rules are not considered independent.
	require.False(t, depMap.isIndependent(rule))
	require.False(t, depMap.isIndependent(rule2))
}

func TestDependentRulesWithNonMetricExpression(t *testing.T) {
	ctx := context.Background()
	opts := &ManagerOptions{
		Context: ctx,
		Logger:  log.NewNopLogger(),
	}

	expr, err := parser.ParseExpr("sum by (user) (rate(requests[1m]))")
	require.NoError(t, err)
	rule := NewRecordingRule("user:requests:rate1m", expr, labels.Labels{})

	expr, err = parser.ParseExpr("user:requests:rate1m <= 0")
	require.NoError(t, err)
	rule2 := NewAlertingRule("ZeroRequests", expr, 0, 0, labels.Labels{}, labels.Labels{}, labels.EmptyLabels(), "", true, log.NewNopLogger())

	expr, err = parser.ParseExpr("3")
	require.NoError(t, err)
	rule3 := NewRecordingRule("three", expr, labels.Labels{})

	group := NewGroup(GroupOptions{
		Name:     "rule_group",
		Interval: time.Second,
		Rules:    []Rule{rule, rule2, rule3},
		Opts:     opts,
	})

	depMap := buildDependencyMap(group.rules)
	require.False(t, depMap.isIndependent(rule))
	require.False(t, depMap.isIndependent(rule2))
	require.True(t, depMap.isIndependent(rule3))
}

func TestRulesDependentOnMetaMetrics(t *testing.T) {
	ctx := context.Background()
	opts := &ManagerOptions{
		Context: ctx,
		Logger:  log.NewNopLogger(),
	}

	// This rule is not dependent on any other rules in its group but it does depend on `ALERTS`, which is produced by
	// the rule engine, and is therefore not independent.
	expr, err := parser.ParseExpr("count(ALERTS)")
	require.NoError(t, err)
	rule := NewRecordingRule("alert_count", expr, labels.Labels{})

	// Create another rule so a dependency map is built (no map is built if a group contains one or fewer rules).
	expr, err = parser.ParseExpr("1")
	require.NoError(t, err)
	rule2 := NewRecordingRule("one", expr, labels.Labels{})

	group := NewGroup(GroupOptions{
		Name:     "rule_group",
		Interval: time.Second,
		Rules:    []Rule{rule, rule2},
		Opts:     opts,
	})

	depMap := buildDependencyMap(group.rules)
	require.False(t, depMap.isIndependent(rule))
}

func TestDependencyMapUpdatesOnGroupUpdate(t *testing.T) {
	files := []string{"fixtures/rules.yaml"}
	ruleManager := NewManager(&ManagerOptions{
		Context: context.Background(),
		Logger:  log.NewNopLogger(),
	})

	ruleManager.start()
	defer ruleManager.Stop()

	err := ruleManager.Update(10*time.Second, files, labels.EmptyLabels(), "", nil)
	require.NoError(t, err)
	require.NotEmpty(t, ruleManager.groups, "expected non-empty rule groups")

	orig := make(map[string]dependencyMap, len(ruleManager.groups))
	for _, g := range ruleManager.groups {
		depMap := buildDependencyMap(g.rules)
		// No dependency map is expected because there is only one rule in the group.
		require.Empty(t, depMap)
		orig[g.Name()] = depMap
	}

	// Update once without changing groups.
	err = ruleManager.Update(10*time.Second, files, labels.EmptyLabels(), "", nil)
	require.NoError(t, err)
	for h, g := range ruleManager.groups {
		depMap := buildDependencyMap(g.rules)
		// Dependency maps are the same because of no updates.
		if orig[h] == nil {
			require.Empty(t, orig[h])
			require.Empty(t, depMap)
		} else {
			require.Equal(t, orig[h], depMap)
		}
	}

	// Groups will be recreated when updated.
	files[0] = "fixtures/rules_dependencies.yaml"
	err = ruleManager.Update(10*time.Second, files, labels.EmptyLabels(), "", nil)
	require.NoError(t, err)

	for h, g := range ruleManager.groups {
		const ruleName = "job:http_requests:rate5m"
		var rr *RecordingRule

		for _, r := range g.rules {
			if r.Name() == ruleName {
				rr = r.(*RecordingRule)
			}
		}

		require.NotEmptyf(t, rr, "expected to find %q recording rule in fixture", ruleName)

		depMap := buildDependencyMap(g.rules)
		// Dependency maps must change because the groups would've been updated.
		require.NotEqual(t, orig[h], depMap)
		// We expect there to be some dependencies since the new rule group contains a dependency.
		require.NotEmpty(t, depMap)
		require.Equal(t, 1, depMap.dependents(rr))
		require.Zero(t, depMap.dependencies(rr))
	}
}

func TestAsyncRuleEvaluation(t *testing.T) {
	storage := teststorage.New(t)
	t.Cleanup(func() { storage.Close() })

	var (
		inflightQueries atomic.Int32
		maxInflight     atomic.Int32
	)

	t.Run("synchronous evaluation with independent rules", func(t *testing.T) {
		// Reset.
		inflightQueries.Store(0)
		maxInflight.Store(0)

		ctx, cancel := context.WithCancel(context.Background())
		t.Cleanup(cancel)

		ruleManager := NewManager(optsFactory(storage, &maxInflight, &inflightQueries, 0))
		groups, errs := ruleManager.LoadGroups(time.Second, labels.EmptyLabels(), "", nil, []string{"fixtures/rules_multiple.yaml"}...)
		require.Empty(t, errs)
		require.Len(t, groups, 1)

		ruleCount := 4

		for _, group := range groups {
			require.Len(t, group.rules, ruleCount)

			start := time.Now()
			group.Eval(ctx, start)

			// Never expect more than 1 inflight query at a time.
			require.EqualValues(t, 1, maxInflight.Load())
			// Each rule should take at least 1 second to execute sequentially.
			require.GreaterOrEqual(t, time.Since(start).Seconds(), (time.Duration(ruleCount) * artificialDelay).Seconds())
			// Each rule produces one vector.
			require.EqualValues(t, ruleCount, testutil.ToFloat64(group.metrics.GroupSamples))
		}
	})

	t.Run("asynchronous evaluation with independent and dependent rules", func(t *testing.T) {
		// Reset.
		inflightQueries.Store(0)
		maxInflight.Store(0)

		ctx, cancel := context.WithCancel(context.Background())
		t.Cleanup(cancel)

		ruleCount := 4
		opts := optsFactory(storage, &maxInflight, &inflightQueries, 0)

		// Configure concurrency settings.
		opts.ConcurrentEvalsEnabled = true
		opts.MaxConcurrentEvals = 2
		opts.RuleConcurrencyController = nil
		ruleManager := NewManager(opts)

		groups, errs := ruleManager.LoadGroups(time.Second, labels.EmptyLabels(), "", nil, []string{"fixtures/rules_multiple.yaml"}...)
		require.Empty(t, errs)
		require.Len(t, groups, 1)

		for _, group := range groups {
			require.Len(t, group.rules, ruleCount)

			start := time.Now()
			group.Eval(ctx, start)

			// Max inflight can be 1 synchronous eval and up to MaxConcurrentEvals concurrent evals.
			require.EqualValues(t, opts.MaxConcurrentEvals+1, maxInflight.Load())
			// Some rules should execute concurrently so should complete quicker.
			require.Less(t, time.Since(start).Seconds(), (time.Duration(ruleCount) * artificialDelay).Seconds())
			// Each rule produces one vector.
			require.EqualValues(t, ruleCount, testutil.ToFloat64(group.metrics.GroupSamples))
		}
	})

	t.Run("asynchronous evaluation of all independent rules, insufficient concurrency", func(t *testing.T) {
		// Reset.
		inflightQueries.Store(0)
		maxInflight.Store(0)

		ctx, cancel := context.WithCancel(context.Background())
		t.Cleanup(cancel)

		ruleCount := 6
		opts := optsFactory(storage, &maxInflight, &inflightQueries, 0)

		// Configure concurrency settings.
		opts.ConcurrentEvalsEnabled = true
		opts.MaxConcurrentEvals = 2
		opts.RuleConcurrencyController = nil
		ruleManager := NewManager(opts)

		groups, errs := ruleManager.LoadGroups(time.Second, labels.EmptyLabels(), "", nil, []string{"fixtures/rules_multiple_independent.yaml"}...)
		require.Empty(t, errs)
		require.Len(t, groups, 1)

		for _, group := range groups {
			require.Len(t, group.rules, ruleCount)

			start := time.Now()
			group.Eval(ctx, start)

			// Max inflight can be 1 synchronous eval and up to MaxConcurrentEvals concurrent evals.
			require.EqualValues(t, opts.MaxConcurrentEvals+1, maxInflight.Load())
			// Some rules should execute concurrently so should complete quicker.
			require.Less(t, time.Since(start).Seconds(), (time.Duration(ruleCount) * artificialDelay).Seconds())
			// Each rule produces one vector.
			require.EqualValues(t, ruleCount, testutil.ToFloat64(group.metrics.GroupSamples))
		}
	})

	t.Run("asynchronous evaluation of all independent rules, sufficient concurrency", func(t *testing.T) {
		// Reset.
		inflightQueries.Store(0)
		maxInflight.Store(0)

		ctx, cancel := context.WithCancel(context.Background())
		t.Cleanup(cancel)

		ruleCount := 6
		opts := optsFactory(storage, &maxInflight, &inflightQueries, 0)

		// Configure concurrency settings.
		opts.ConcurrentEvalsEnabled = true
		opts.MaxConcurrentEvals = int64(ruleCount) * 2
		opts.RuleConcurrencyController = nil
		ruleManager := NewManager(opts)

		groups, errs := ruleManager.LoadGroups(time.Second, labels.EmptyLabels(), "", nil, []string{"fixtures/rules_multiple_independent.yaml"}...)
		require.Empty(t, errs)
		require.Len(t, groups, 1)

		for _, group := range groups {
			require.Len(t, group.rules, ruleCount)

			start := time.Now()

			group.Eval(ctx, start)

			// Max inflight can be up to MaxConcurrentEvals concurrent evals, since there is sufficient concurrency to run all rules at once.
			require.LessOrEqual(t, int64(maxInflight.Load()), opts.MaxConcurrentEvals)
			// Some rules should execute concurrently so should complete quicker.
			require.Less(t, time.Since(start).Seconds(), (time.Duration(ruleCount) * artificialDelay).Seconds())
			// Each rule produces one vector.
			require.EqualValues(t, ruleCount, testutil.ToFloat64(group.metrics.GroupSamples))
		}
	})
}

func TestBoundedRuleEvalConcurrency(t *testing.T) {
	storage := teststorage.New(t)
	t.Cleanup(func() { storage.Close() })

	var (
		inflightQueries atomic.Int32
		maxInflight     atomic.Int32
		maxConcurrency  int64 = 3
		groupCount            = 2
	)

	files := []string{"fixtures/rules_multiple_groups.yaml"}

	ruleManager := NewManager(optsFactory(storage, &maxInflight, &inflightQueries, maxConcurrency))

	groups, errs := ruleManager.LoadGroups(time.Second, labels.EmptyLabels(), "", nil, files...)
	require.Empty(t, errs)
	require.Len(t, groups, groupCount)

	ctx, cancel := context.WithCancel(context.Background())
	t.Cleanup(cancel)

	// Evaluate groups concurrently (like they normally do).
	var wg sync.WaitGroup
	for _, group := range groups {
		group := group

		wg.Add(1)
		go func() {
			group.Eval(ctx, time.Now())
			wg.Done()
		}()
	}

	wg.Wait()

	// Synchronous queries also count towards inflight, so at most we can have maxConcurrency+$groupCount inflight evaluations.
	require.EqualValues(t, maxInflight.Load(), int32(maxConcurrency)+int32(groupCount))
}

const artificialDelay = 10 * time.Millisecond

func optsFactory(storage storage.Storage, maxInflight, inflightQueries *atomic.Int32, maxConcurrent int64) *ManagerOptions {
	var inflightMu sync.Mutex

	concurrent := maxConcurrent > 0

	return &ManagerOptions{
		Context:                context.Background(),
		Logger:                 log.NewNopLogger(),
		ConcurrentEvalsEnabled: concurrent,
		MaxConcurrentEvals:     maxConcurrent,
		Appendable:             storage,
		QueryFunc: func(ctx context.Context, q string, ts time.Time) (promql.Vector, error) {
			inflightMu.Lock()

			current := inflightQueries.Add(1)
			defer func() {
				inflightQueries.Add(-1)
			}()

			highWatermark := maxInflight.Load()

			if current > highWatermark {
				maxInflight.Store(current)
			}
			inflightMu.Unlock()

			// Artificially delay all query executions to highlight concurrent execution improvement.
			time.Sleep(artificialDelay)

			// Return a stub sample.
			return promql.Vector{
				promql.Sample{Metric: labels.FromStrings("__name__", "test"), T: ts.UnixMilli(), F: 12345},
			}, nil
		},
	}
}<|MERGE_RESOLUTION|>--- conflicted
+++ resolved
@@ -192,13 +192,9 @@
 }
 
 func TestForStateAddSamples(t *testing.T) {
-<<<<<<< HEAD
 	for _, evalDelay := range []time.Duration{0, time.Minute} {
 		t.Run(fmt.Sprintf("evalDelay %s", evalDelay.String()), func(t *testing.T) {
-			storage := promql.LoadedStorage(t, `
-=======
-	storage := promqltest.LoadedStorage(t, `
->>>>>>> 3b8b5770
+			storage := promqltest.LoadedStorage(t, `
 		load 5m
 			http_requests{job="app-server", instance="0", group="canary", severity="overwrite-me"}	75 85  95 105 105  95  85
 			http_requests{job="app-server", instance="1", group="canary", severity="overwrite-me"}	80 90 100 110 120 130 140
