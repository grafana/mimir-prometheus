--- conflicted
+++ resolved
@@ -1080,20 +1080,13 @@
 
 // ruleGroupTest forms a testing struct for running tests over rules.
 type ruleGroupTest struct {
-<<<<<<< HEAD
 	Name                          string         `yaml:"name"`
 	Interval                      model.Duration `yaml:"interval,omitempty"`
 	Limit                         int            `yaml:"limit,omitempty"`
 	Rules                         []rulefmt.Rule `yaml:"rules"`
+	Labels   map[string]string `yaml:"labels,omitempty"`
 	SourceTenants                 []string       `yaml:"source_tenants,omitempty"`
 	AlignEvaluationTimeOnInterval bool           `yaml:"align_evaluation_time_on_interval,omitempty"`
-=======
-	Name     string            `yaml:"name"`
-	Interval model.Duration    `yaml:"interval,omitempty"`
-	Limit    int               `yaml:"limit,omitempty"`
-	Rules    []rulefmt.Rule    `yaml:"rules"`
-	Labels   map[string]string `yaml:"labels,omitempty"`
->>>>>>> 70e2d230
 }
 
 func formatRules(r *rulefmt.RuleGroups) ruleGroupsTest {
@@ -1112,20 +1105,13 @@
 			})
 		}
 		tmp = append(tmp, ruleGroupTest{
-<<<<<<< HEAD
 			Name:                          g.Name,
 			Interval:                      g.Interval,
 			Limit:                         g.Limit,
 			Rules:                         rtmp,
+			Labels:   g.Labels,
 			SourceTenants:                 g.SourceTenants,
 			AlignEvaluationTimeOnInterval: g.AlignEvaluationTimeOnInterval,
-=======
-			Name:     g.Name,
-			Interval: g.Interval,
-			Limit:    g.Limit,
-			Rules:    rtmp,
-			Labels:   g.Labels,
->>>>>>> 70e2d230
 		})
 	}
 	return ruleGroupsTest{
