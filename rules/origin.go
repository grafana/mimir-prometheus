// Copyright 2023 The Prometheus Authors
// Licensed under the Apache License, Version 2.0 (the "License");
// you may not use this file except in compliance with the License.
// You may obtain a copy of the License at
//
// http://www.apache.org/licenses/LICENSE-2.0
//
// Unless required by applicable law or agreed to in writing, software
// distributed under the License is distributed on an "AS IS" BASIS,
// WITHOUT WARRANTIES OR CONDITIONS OF ANY KIND, either express or implied.
// See the License for the specific language governing permissions and
// limitations under the License.

package rules

import (
	"context"
	"fmt"

	"github.com/prometheus/prometheus/model/labels"
)

type ruleOrigin struct{}

// RuleDetail contains information about the rule that is being evaluated.
type RuleDetail struct {
	Name   string
	Query  string
	Labels labels.Labels
	Kind   string

	// NoDependentRules is set to true if it's guaranteed that in the rule group there's no other rule
	// which depends on this one.
	NoDependentRules bool

	// NoDependencyRules is set to true if it's guaranteed that this rule doesn't depend on any other
	// rule within the rule group.
	NoDependencyRules bool
}

const (
	KindAlerting  = "alerting"
	KindRecording = "recording"
)

// NewRuleDetail creates a RuleDetail from a given Rule.
func NewRuleDetail(r Rule) RuleDetail {
	var kind string
	switch r.(type) {
	case *AlertingRule:
		kind = KindAlerting
	case *RecordingRule:
		kind = KindRecording
	default:
		panic(fmt.Sprintf(`unknown rule type "%T"`, r))
	}

	return RuleDetail{
<<<<<<< HEAD
		Name:   r.Name(),
		Query:  r.Query().String(),
		Labels: r.Labels(),
		Kind:   kind,

=======
		Name:              r.Name(),
		Query:             r.Query().String(),
		Labels:            r.Labels(),
		Kind:              kind,
>>>>>>> e2b9cfee
		NoDependentRules:  r.NoDependentRules(),
		NoDependencyRules: r.NoDependencyRules(),
	}
}

// NewOriginContext returns a new context with data about the origin attached.
func NewOriginContext(ctx context.Context, rule RuleDetail) context.Context {
	return context.WithValue(ctx, ruleOrigin{}, rule)
}

// FromOriginContext returns the RuleDetail origin data from the context.
func FromOriginContext(ctx context.Context) RuleDetail {
	if rule, ok := ctx.Value(ruleOrigin{}).(RuleDetail); ok {
		return rule
	}
	return RuleDetail{}
}<|MERGE_RESOLUTION|>--- conflicted
+++ resolved
@@ -56,18 +56,10 @@
 	}
 
 	return RuleDetail{
-<<<<<<< HEAD
-		Name:   r.Name(),
-		Query:  r.Query().String(),
-		Labels: r.Labels(),
-		Kind:   kind,
-
-=======
 		Name:              r.Name(),
 		Query:             r.Query().String(),
 		Labels:            r.Labels(),
 		Kind:              kind,
->>>>>>> e2b9cfee
 		NoDependentRules:  r.NoDependentRules(),
 		NoDependencyRules: r.NoDependencyRules(),
 	}
