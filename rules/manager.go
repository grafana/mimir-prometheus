// Copyright 2013 The Prometheus Authors
// Licensed under the Apache License, Version 2.0 (the "License");
// you may not use this file except in compliance with the License.
// You may obtain a copy of the License at
//
// http://www.apache.org/licenses/LICENSE-2.0
//
// Unless required by applicable law or agreed to in writing, software
// distributed under the License is distributed on an "AS IS" BASIS,
// WITHOUT WARRANTIES OR CONDITIONS OF ANY KIND, either express or implied.
// See the License for the specific language governing permissions and
// limitations under the License.

package rules

import (
	"context"
	"errors"
	"fmt"
	"net/url"
	"sort"
	"strings"
	"sync"
	"time"

	"github.com/go-kit/log"
	"github.com/go-kit/log/level"
	"github.com/prometheus/client_golang/prometheus"
	"golang.org/x/exp/slices"

	"github.com/prometheus/prometheus/model/labels"
	"github.com/prometheus/prometheus/model/rulefmt"
	"github.com/prometheus/prometheus/notifier"
	"github.com/prometheus/prometheus/promql"
	"github.com/prometheus/prometheus/promql/parser"
	"github.com/prometheus/prometheus/storage"
	"github.com/prometheus/prometheus/util/strutil"
)

// QueryFunc processes PromQL queries.
type QueryFunc func(ctx context.Context, q string, t time.Time) (promql.Vector, error)

// EngineQueryFunc returns a new query function that executes instant queries against
// the given engine.
// It converts scalar into vector results.
func EngineQueryFunc(engine *promql.Engine, q storage.Queryable) QueryFunc {
	return func(ctx context.Context, qs string, t time.Time) (promql.Vector, error) {
		q, err := engine.NewInstantQuery(ctx, q, nil, qs, t)
		if err != nil {
			return nil, err
		}
		res := q.Exec(ctx)
		if res.Err != nil {
			return nil, res.Err
		}
		switch v := res.Value.(type) {
		case promql.Vector:
			return v, nil
		case promql.Scalar:
			return promql.Vector{promql.Sample{
				T:      v.T,
				F:      v.V,
				Metric: labels.Labels{},
			}}, nil
		default:
			return nil, errors.New("rule result is not a vector or scalar")
		}
	}
}

<<<<<<< HEAD
// A Rule encapsulates a vector expression which is evaluated at a specified
// interval and acted upon (currently either recorded or used for alerting).
type Rule interface {
	Name() string
	// Labels of the rule.
	Labels() labels.Labels
	// Eval evaluates the rule, including any associated recording or alerting actions.
	// The duration passed is the evaluation delay.
	Eval(context.Context, time.Duration, time.Time, QueryFunc, *url.URL, int) (promql.Vector, error)
	// String returns a human-readable string representation of the rule.
	String() string
	// Query returns the rule query expression.
	Query() parser.Expr
	// SetLastErr sets the current error experienced by the rule.
	SetLastError(error)
	// LastErr returns the last error experienced by the rule.
	LastError() error
	// SetHealth sets the current health of the rule.
	SetHealth(RuleHealth)
	// Health returns the current health of the rule.
	Health() RuleHealth
	SetEvaluationDuration(time.Duration)
	// GetEvaluationDuration returns last evaluation duration.
	// NOTE: Used dynamically by rules.html template.
	GetEvaluationDuration() time.Duration
	SetEvaluationTimestamp(time.Time)
	// GetEvaluationTimestamp returns last evaluation timestamp.
	// NOTE: Used dynamically by rules.html template.
	GetEvaluationTimestamp() time.Time
}

// Group is a set of rules that have a logical relation.
type Group struct {
	name                 string
	file                 string
	interval             time.Duration
	evaluationDelay      *time.Duration
	limit                int
	rules                []Rule
	sourceTenants        []string
	seriesInPreviousEval []map[string]labels.Labels // One per Rule.
	staleSeries          []labels.Labels
	opts                 *ManagerOptions
	mtx                  sync.Mutex
	evaluationTime       time.Duration
	lastEvaluation       time.Time // Wall-clock time of most recent evaluation.
	lastEvalTimestamp    time.Time // Time slot used for most recent evaluation.

	shouldRestore bool

	markStale   bool
	done        chan struct{}
	terminated  chan struct{}
	managerDone chan struct{}

	logger log.Logger

	metrics *Metrics

	// Rule group evaluation iteration function,
	// defaults to DefaultEvalIterationFunc.
	evalIterationFunc GroupEvalIterationFunc

	alignEvaluationTimeOnInterval bool
}

// GroupEvalIterationFunc is used to implement and extend rule group
// evaluation iteration logic. It is configured in Group.evalIterationFunc,
// and periodically invoked at each group evaluation interval to
// evaluate the rules in the group at that point in time.
// DefaultEvalIterationFunc is the default implementation.
type GroupEvalIterationFunc func(ctx context.Context, g *Group, evalTimestamp time.Time)

type GroupOptions struct {
	Name, File                    string
	Interval                      time.Duration
	Limit                         int
	Rules                         []Rule
	SourceTenants                 []string
	ShouldRestore                 bool
	Opts                          *ManagerOptions
	EvaluationDelay               *time.Duration
	done                          chan struct{}
	EvalIterationFunc             GroupEvalIterationFunc
	AlignEvaluationTimeOnInterval bool
}

// NewGroup makes a new Group with the given name, options, and rules.
func NewGroup(o GroupOptions) *Group {
	metrics := o.Opts.Metrics
	if metrics == nil {
		metrics = NewGroupMetrics(o.Opts.Registerer)
	}

	key := GroupKey(o.File, o.Name)
	metrics.IterationsMissed.WithLabelValues(key)
	metrics.IterationsScheduled.WithLabelValues(key)
	metrics.EvalTotal.WithLabelValues(key)
	metrics.EvalFailures.WithLabelValues(key)
	metrics.GroupLastEvalTime.WithLabelValues(key)
	metrics.GroupLastDuration.WithLabelValues(key)
	metrics.GroupRules.WithLabelValues(key).Set(float64(len(o.Rules)))
	metrics.GroupSamples.WithLabelValues(key)
	metrics.GroupInterval.WithLabelValues(key).Set(o.Interval.Seconds())

	evalIterationFunc := o.EvalIterationFunc
	if evalIterationFunc == nil {
		evalIterationFunc = DefaultEvalIterationFunc
	}

	return &Group{
		name:                          o.Name,
		file:                          o.File,
		interval:                      o.Interval,
		evaluationDelay:               o.EvaluationDelay,
		limit:                         o.Limit,
		rules:                         o.Rules,
		shouldRestore:                 o.ShouldRestore,
		opts:                          o.Opts,
		sourceTenants:                 o.SourceTenants,
		seriesInPreviousEval:          make([]map[string]labels.Labels, len(o.Rules)),
		done:                          make(chan struct{}),
		managerDone:                   o.done,
		terminated:                    make(chan struct{}),
		logger:                        log.With(o.Opts.Logger, "file", o.File, "group", o.Name),
		metrics:                       metrics,
		evalIterationFunc:             evalIterationFunc,
		alignEvaluationTimeOnInterval: o.AlignEvaluationTimeOnInterval,
	}
}

// Name returns the group name.
func (g *Group) Name() string { return g.name }

// File returns the group's file.
func (g *Group) File() string { return g.file }

// Rules returns the group's rules.
func (g *Group) Rules() []Rule { return g.rules }

// Queryable returns the group's querable.
func (g *Group) Queryable() storage.Queryable { return g.opts.Queryable }

// Context returns the group's context.
func (g *Group) Context() context.Context { return g.opts.Context }

// Interval returns the group's interval.
func (g *Group) Interval() time.Duration { return g.interval }

// Limit returns the group's limit.
func (g *Group) Limit() int { return g.limit }

// SourceTenants returns the source tenants for the group.
// If it's empty or nil, then the owning user/tenant is considered to be the source tenant.
func (g *Group) SourceTenants() []string { return g.sourceTenants }

func (g *Group) Logger() log.Logger { return g.logger }

func (g *Group) run(ctx context.Context) {
	defer close(g.terminated)

	// Wait an initial amount to have consistently slotted intervals.
	evalTimestamp := g.EvalTimestamp(time.Now().UnixNano()).Add(g.interval)
	select {
	case <-time.After(time.Until(evalTimestamp)):
	case <-g.done:
		return
	}

	ctx = promql.NewOriginContext(ctx, map[string]interface{}{
		"ruleGroup": map[string]string{
			"file": g.File(),
			"name": g.Name(),
		},
	})

	// The assumption here is that since the ticker was started after having
	// waited for `evalTimestamp` to pass, the ticks will trigger soon
	// after each `evalTimestamp + N * g.interval` occurrence.
	tick := time.NewTicker(g.interval)
	defer tick.Stop()

	defer func() {
		if !g.markStale {
			return
		}
		go func(now time.Time) {
			for _, rule := range g.seriesInPreviousEval {
				for _, r := range rule {
					g.staleSeries = append(g.staleSeries, r)
				}
			}
			// That can be garbage collected at this point.
			g.seriesInPreviousEval = nil
			// Wait for 2 intervals to give the opportunity to renamed rules
			// to insert new series in the tsdb. At this point if there is a
			// renamed rule, it should already be started.
			select {
			case <-g.managerDone:
			case <-time.After(2 * g.interval):
				g.cleanupStaleSeries(ctx, now)
			}
		}(time.Now())
	}()

	g.evalIterationFunc(ctx, g, evalTimestamp)
	if g.shouldRestore {
		// If we have to restore, we wait for another Eval to finish.
		// The reason behind this is, during first eval (or before it)
		// we might not have enough data scraped, and recording rules would not
		// have updated the latest values, on which some alerts might depend.
		select {
		case <-g.done:
			return
		case <-tick.C:
			missed := (time.Since(evalTimestamp) / g.interval) - 1
			if missed > 0 {
				g.metrics.IterationsMissed.WithLabelValues(GroupKey(g.file, g.name)).Add(float64(missed))
				g.metrics.IterationsScheduled.WithLabelValues(GroupKey(g.file, g.name)).Add(float64(missed))
			}
			evalTimestamp = evalTimestamp.Add((missed + 1) * g.interval)
			g.evalIterationFunc(ctx, g, evalTimestamp)
		}

		g.RestoreForState(time.Now())
		g.shouldRestore = false
	}

	for {
		select {
		case <-g.done:
			return
		default:
			select {
			case <-g.done:
				return
			case <-tick.C:
				missed := (time.Since(evalTimestamp) / g.interval) - 1
				if missed > 0 {
					g.metrics.IterationsMissed.WithLabelValues(GroupKey(g.file, g.name)).Add(float64(missed))
					g.metrics.IterationsScheduled.WithLabelValues(GroupKey(g.file, g.name)).Add(float64(missed))
				}
				evalTimestamp = evalTimestamp.Add((missed + 1) * g.interval)

				g.evalIterationFunc(ctx, g, evalTimestamp)
			}
		}
	}
}

=======
>>>>>>> 05356e76
// DefaultEvalIterationFunc is the default implementation of
// GroupEvalIterationFunc that is periodically invoked to evaluate the rules
// in a group at a given point in time and updates Group state and metrics
// accordingly. Custom GroupEvalIterationFunc implementations are recommended
// to invoke this function as well, to ensure correct Group state and metrics
// are maintained.
func DefaultEvalIterationFunc(ctx context.Context, g *Group, evalTimestamp time.Time) {
	g.metrics.IterationsScheduled.WithLabelValues(GroupKey(g.file, g.name)).Inc()

	start := time.Now()
	g.Eval(ctx, evalTimestamp)
	timeSinceStart := time.Since(start)

	g.metrics.IterationDuration.Observe(timeSinceStart.Seconds())
	g.setEvaluationTime(timeSinceStart)
	g.setLastEvaluation(start)
	g.setLastEvalTimestamp(evalTimestamp)
}

<<<<<<< HEAD
func (g *Group) stop() {
	close(g.done)
	<-g.terminated
}

func (g *Group) hash() uint64 {
	l := labels.New(
		labels.Label{Name: "name", Value: g.name},
		labels.Label{Name: "file", Value: g.file},
	)
	return l.Hash()
}

// AlertingRules returns the list of the group's alerting rules.
func (g *Group) AlertingRules() []*AlertingRule {
	g.mtx.Lock()
	defer g.mtx.Unlock()

	var alerts []*AlertingRule
	for _, rule := range g.rules {
		if alertingRule, ok := rule.(*AlertingRule); ok {
			alerts = append(alerts, alertingRule)
		}
	}
	slices.SortFunc(alerts, func(a, b *AlertingRule) int {
		if a.State() == b.State() {
			return strings.Compare(a.Name(), b.Name())
		}
		return int(b.State() - a.State())
	})
	return alerts
}

// HasAlertingRules returns true if the group contains at least one AlertingRule.
func (g *Group) HasAlertingRules() bool {
	g.mtx.Lock()
	defer g.mtx.Unlock()

	for _, rule := range g.rules {
		if _, ok := rule.(*AlertingRule); ok {
			return true
		}
	}
	return false
}

// GetEvaluationTime returns the time in seconds it took to evaluate the rule group.
func (g *Group) GetEvaluationTime() time.Duration {
	g.mtx.Lock()
	defer g.mtx.Unlock()
	return g.evaluationTime
}

// setEvaluationTime sets the time in seconds the last evaluation took.
func (g *Group) setEvaluationTime(dur time.Duration) {
	g.metrics.GroupLastDuration.WithLabelValues(GroupKey(g.file, g.name)).Set(dur.Seconds())

	g.mtx.Lock()
	defer g.mtx.Unlock()
	g.evaluationTime = dur
}

// GetLastEvaluation returns the time the last evaluation of the rule group took place.
func (g *Group) GetLastEvaluation() time.Time {
	g.mtx.Lock()
	defer g.mtx.Unlock()
	return g.lastEvaluation
}

// setLastEvaluation updates evaluationTimestamp to the timestamp of when the rule group was last evaluated.
func (g *Group) setLastEvaluation(ts time.Time) {
	g.metrics.GroupLastEvalTime.WithLabelValues(GroupKey(g.file, g.name)).Set(float64(ts.UnixNano()) / 1e9)

	g.mtx.Lock()
	defer g.mtx.Unlock()
	g.lastEvaluation = ts
}

// GetLastEvalTimestamp returns the timestamp of the last evaluation.
func (g *Group) GetLastEvalTimestamp() time.Time {
	g.mtx.Lock()
	defer g.mtx.Unlock()
	return g.lastEvalTimestamp
}

// setLastEvalTimestamp updates lastEvalTimestamp to the timestamp of the last evaluation.
func (g *Group) setLastEvalTimestamp(ts time.Time) {
	g.mtx.Lock()
	defer g.mtx.Unlock()
	g.lastEvalTimestamp = ts
}

// EvalTimestamp returns the immediately preceding consistently slotted evaluation time.
func (g *Group) EvalTimestamp(startTime int64) time.Time {
	var offset int64
	if !g.alignEvaluationTimeOnInterval {
		offset = int64(g.hash() % uint64(g.interval))
	}
	var (
		// This group's evaluation times differ from the perfect time intervals by `offset` nanoseconds.
		// But we can only use `% interval` to align with the interval. And `% interval` will always
		// align with the perfect time intervals, instead of this group's. Because of this we add
		// `offset` _after_ aligning with the perfect time interval.
		//
		// There can be cases where adding `offset` to the perfect evaluation time can yield a
		// timestamp in the future, which is not what EvalTimestamp should do.
		// So we subtract one `offset` to make sure that `now - (now % interval) + offset` gives an
		// evaluation time in the past.
		adjNow = startTime - offset

		// Adjust to perfect evaluation intervals.
		base = adjNow - (adjNow % int64(g.interval))

		// Add one offset to randomize the evaluation times of this group.
		next = base + offset
	)

	return time.Unix(0, next).UTC()
}

func nameAndLabels(rule Rule) string {
	return rule.Name() + rule.Labels().String()
}

// CopyState copies the alerting rule and staleness related state from the given group.
//
// Rules are matched based on their name and labels. If there are duplicates, the
// first is matched with the first, second with the second etc.
func (g *Group) CopyState(from *Group) {
	g.evaluationTime = from.evaluationTime
	g.lastEvaluation = from.lastEvaluation

	ruleMap := make(map[string][]int, len(from.rules))

	for fi, fromRule := range from.rules {
		nameAndLabels := nameAndLabels(fromRule)
		l := ruleMap[nameAndLabels]
		ruleMap[nameAndLabels] = append(l, fi)
	}

	for i, rule := range g.rules {
		nameAndLabels := nameAndLabels(rule)
		indexes := ruleMap[nameAndLabels]
		if len(indexes) == 0 {
			continue
		}
		fi := indexes[0]
		g.seriesInPreviousEval[i] = from.seriesInPreviousEval[fi]
		ruleMap[nameAndLabels] = indexes[1:]

		ar, ok := rule.(*AlertingRule)
		if !ok {
			continue
		}
		far, ok := from.rules[fi].(*AlertingRule)
		if !ok {
			continue
		}

		for fp, a := range far.active {
			ar.active[fp] = a
		}
	}

	// Handle deleted and unmatched duplicate rules.
	g.staleSeries = from.staleSeries
	for fi, fromRule := range from.rules {
		nameAndLabels := nameAndLabels(fromRule)
		l := ruleMap[nameAndLabels]
		if len(l) != 0 {
			for _, series := range from.seriesInPreviousEval[fi] {
				g.staleSeries = append(g.staleSeries, series)
			}
		}
	}
}

// Eval runs a single evaluation cycle in which all rules are evaluated sequentially.
func (g *Group) Eval(ctx context.Context, ts time.Time) {
	var samplesTotal float64
	evaluationDelay := g.EvaluationDelay()
	for i, rule := range g.rules {
		select {
		case <-g.done:
			return
		default:
		}

		func(i int, rule Rule) {
			logger := log.WithPrefix(g.logger, "name", rule.Name(), "index", i)
			ctx, sp := otel.Tracer("").Start(ctx, "rule")
			sp.SetAttributes(attribute.String("name", rule.Name()))
			defer func(t time.Time) {
				sp.End()

				since := time.Since(t)
				g.metrics.EvalDuration.Observe(since.Seconds())
				rule.SetEvaluationDuration(since)
				rule.SetEvaluationTimestamp(t)
			}(time.Now())

			if sp.SpanContext().IsSampled() && sp.SpanContext().HasTraceID() {
				logger = log.WithPrefix(g.logger, "traceID", sp.SpanContext().TraceID())
			}

			g.metrics.EvalTotal.WithLabelValues(GroupKey(g.File(), g.Name())).Inc()

			vector, err := rule.Eval(ctx, evaluationDelay, ts, g.opts.QueryFunc, g.opts.ExternalURL, g.Limit())
			if err != nil {
				rule.SetHealth(HealthBad)
				rule.SetLastError(err)
				sp.SetStatus(codes.Error, err.Error())
				g.metrics.EvalFailures.WithLabelValues(GroupKey(g.File(), g.Name())).Inc()

				// Canceled queries are intentional termination of queries. This normally
				// happens on shutdown and thus we skip logging of any errors here.
				var eqc promql.ErrQueryCanceled
				if !errors.As(err, &eqc) {
					level.Warn(logger).Log("msg", "Evaluating rule failed", "rule", rule, "err", err)
				}
				return
			}
			rule.SetHealth(HealthGood)
			rule.SetLastError(nil)
			samplesTotal += float64(len(vector))

			if ar, ok := rule.(*AlertingRule); ok {
				ar.sendAlerts(ctx, ts, g.opts.ResendDelay, g.interval, g.opts.NotifyFunc)
			}
			var (
				numOutOfOrder = 0
				numTooOld     = 0
				numDuplicates = 0
			)

			app := g.opts.Appendable.Appender(ctx)
			seriesReturned := make(map[string]labels.Labels, len(g.seriesInPreviousEval[i]))
			defer func() {
				if err := app.Commit(); err != nil {
					rule.SetHealth(HealthBad)
					rule.SetLastError(err)
					sp.SetStatus(codes.Error, err.Error())
					g.metrics.EvalFailures.WithLabelValues(GroupKey(g.File(), g.Name())).Inc()

					level.Warn(logger).Log("msg", "Rule sample appending failed", "err", err)
					return
				}
				g.seriesInPreviousEval[i] = seriesReturned
			}()

			for _, s := range vector {
				if s.H != nil {
					_, err = app.AppendHistogram(0, s.Metric, s.T, nil, s.H)
				} else {
					_, err = app.Append(0, s.Metric, s.T, s.F)
				}

				if err != nil {
					rule.SetHealth(HealthBad)
					rule.SetLastError(err)
					sp.SetStatus(codes.Error, err.Error())
					unwrappedErr := errors.Unwrap(err)
					if unwrappedErr == nil {
						unwrappedErr = err
					}
					switch {
					case errors.Is(unwrappedErr, storage.ErrOutOfOrderSample):
						numOutOfOrder++
						level.Warn(logger).Log("msg", "Rule evaluation result discarded", "err", err, "sample", s)
					case errors.Is(unwrappedErr, storage.ErrTooOldSample):
						numTooOld++
						level.Warn(logger).Log("msg", "Rule evaluation result discarded", "err", err, "sample", s)
					case errors.Is(unwrappedErr, storage.ErrDuplicateSampleForTimestamp):
						numDuplicates++
						level.Warn(logger).Log("msg", "Rule evaluation result discarded", "err", err, "sample", s)
					default:
						level.Warn(logger).Log("msg", "Rule evaluation result discarded", "err", err, "sample", s)
					}
				} else {
					buf := [1024]byte{}
					seriesReturned[string(s.Metric.Bytes(buf[:]))] = s.Metric
				}
			}
			if numOutOfOrder > 0 {
				level.Warn(logger).Log("msg", "Error on ingesting out-of-order result from rule evaluation", "numDropped", numOutOfOrder)
			}
			if numTooOld > 0 {
				level.Warn(logger).Log("msg", "Error on ingesting too old result from rule evaluation", "numDropped", numTooOld)
			}
			if numDuplicates > 0 {
				level.Warn(logger).Log("msg", "Error on ingesting results from rule evaluation with different value but same timestamp", "numDropped", numDuplicates)
			}

			for metric, lset := range g.seriesInPreviousEval[i] {
				if _, ok := seriesReturned[metric]; !ok {
					// Series no longer exposed, mark it stale.
					_, err = app.Append(0, lset, timestamp.FromTime(ts.Add(-evaluationDelay)), math.Float64frombits(value.StaleNaN))
					unwrappedErr := errors.Unwrap(err)
					if unwrappedErr == nil {
						unwrappedErr = err
					}
					switch {
					case unwrappedErr == nil:
					case errors.Is(unwrappedErr, storage.ErrOutOfOrderSample),
						errors.Is(unwrappedErr, storage.ErrTooOldSample),
						errors.Is(unwrappedErr, storage.ErrDuplicateSampleForTimestamp):
						// Do not count these in logging, as this is expected if series
						// is exposed from a different rule.
					default:
						level.Warn(logger).Log("msg", "Adding stale sample failed", "sample", lset.String(), "err", err)
					}
				}
			}
		}(i, rule)
	}
	if g.metrics != nil {
		g.metrics.GroupSamples.WithLabelValues(GroupKey(g.File(), g.Name())).Set(samplesTotal)
	}
	g.cleanupStaleSeries(ctx, ts)
}

func (g *Group) EvaluationDelay() time.Duration {
	if g.evaluationDelay != nil {
		return *g.evaluationDelay
	}
	if g.opts.DefaultEvaluationDelay != nil {
		return g.opts.DefaultEvaluationDelay()
	}
	return time.Duration(0)
}

func (g *Group) cleanupStaleSeries(ctx context.Context, ts time.Time) {
	if len(g.staleSeries) == 0 {
		return
	}
	app := g.opts.Appendable.Appender(ctx)
	evaluationDelay := g.EvaluationDelay()
	for _, s := range g.staleSeries {
		// Rule that produced series no longer configured, mark it stale.
		_, err := app.Append(0, s, timestamp.FromTime(ts.Add(-evaluationDelay)), math.Float64frombits(value.StaleNaN))
		unwrappedErr := errors.Unwrap(err)
		if unwrappedErr == nil {
			unwrappedErr = err
		}
		switch {
		case unwrappedErr == nil:
		case errors.Is(unwrappedErr, storage.ErrOutOfOrderSample),
			errors.Is(unwrappedErr, storage.ErrTooOldSample),
			errors.Is(unwrappedErr, storage.ErrDuplicateSampleForTimestamp):
			// Do not count these in logging, as this is expected if series
			// is exposed from a different rule.
		default:
			level.Warn(g.logger).Log("msg", "Adding stale sample for previous configuration failed", "sample", s, "err", err)
		}
	}
	if err := app.Commit(); err != nil {
		level.Warn(g.logger).Log("msg", "Stale sample appending for previous configuration failed", "err", err)
	} else {
		g.staleSeries = nil
	}
}

// RestoreForState restores the 'for' state of the alerts
// by looking up last ActiveAt from storage.
func (g *Group) RestoreForState(ts time.Time) {
	maxtMS := int64(model.TimeFromUnixNano(ts.UnixNano()))
	// We allow restoration only if alerts were active before after certain time.
	mint := ts.Add(-g.opts.OutageTolerance)
	mintMS := int64(model.TimeFromUnixNano(mint.UnixNano()))
	q, err := g.opts.Queryable.Querier(mintMS, maxtMS)
	if err != nil {
		level.Error(g.logger).Log("msg", "Failed to get Querier", "err", err)
		return
	}
	defer func() {
		if err := q.Close(); err != nil {
			level.Error(g.logger).Log("msg", "Failed to close Querier", "err", err)
		}
	}()

	for _, rule := range g.Rules() {
		alertRule, ok := rule.(*AlertingRule)
		if !ok {
			continue
		}

		alertHoldDuration := alertRule.HoldDuration()
		if alertHoldDuration < g.opts.ForGracePeriod {
			// If alertHoldDuration is already less than grace period, we would not
			// like to make it wait for `g.opts.ForGracePeriod` time before firing.
			// Hence we skip restoration, which will make it wait for alertHoldDuration.
			alertRule.SetRestored(true)
			continue
		}

		alertRule.ForEachActiveAlert(func(a *Alert) {
			var s storage.Series

			s, err := alertRule.QueryforStateSeries(g.opts.Context, a, q)
			if err != nil {
				// Querier Warnings are ignored. We do not care unless we have an error.
				level.Error(g.logger).Log(
					"msg", "Failed to restore 'for' state",
					labels.AlertName, alertRule.Name(),
					"stage", "Select",
					"err", err,
				)
				return
			}

			if s == nil {
				return
			}

			// Series found for the 'for' state.
			var t int64
			var v float64
			it := s.Iterator(nil)
			for it.Next() == chunkenc.ValFloat {
				t, v = it.At()
			}
			if it.Err() != nil {
				level.Error(g.logger).Log("msg", "Failed to restore 'for' state",
					labels.AlertName, alertRule.Name(), "stage", "Iterator", "err", it.Err())
				return
			}
			if value.IsStaleNaN(v) { // Alert was not active.
				return
			}

			downAt := time.Unix(t/1000, 0).UTC()
			restoredActiveAt := time.Unix(int64(v), 0).UTC()
			timeSpentPending := downAt.Sub(restoredActiveAt)
			timeRemainingPending := alertHoldDuration - timeSpentPending

			switch {
			case timeRemainingPending <= 0:
				// It means that alert was firing when prometheus went down.
				// In the next Eval, the state of this alert will be set back to
				// firing again if it's still firing in that Eval.
				// Nothing to be done in this case.
			case timeRemainingPending < g.opts.ForGracePeriod:
				// (new) restoredActiveAt = (ts + m.opts.ForGracePeriod) - alertHoldDuration
				//                            /* new firing time */      /* moving back by hold duration */
				//
				// Proof of correctness:
				// firingTime = restoredActiveAt.Add(alertHoldDuration)
				//            = ts + m.opts.ForGracePeriod - alertHoldDuration + alertHoldDuration
				//            = ts + m.opts.ForGracePeriod
				//
				// Time remaining to fire = firingTime.Sub(ts)
				//                        = (ts + m.opts.ForGracePeriod) - ts
				//                        = m.opts.ForGracePeriod
				restoredActiveAt = ts.Add(g.opts.ForGracePeriod).Add(-alertHoldDuration)
			default:
				// By shifting ActiveAt to the future (ActiveAt + some_duration),
				// the total pending time from the original ActiveAt
				// would be `alertHoldDuration + some_duration`.
				// Here, some_duration = downDuration.
				downDuration := ts.Sub(downAt)
				restoredActiveAt = restoredActiveAt.Add(downDuration)
			}

			a.ActiveAt = restoredActiveAt
			level.Debug(g.logger).Log("msg", "'for' state restored",
				labels.AlertName, alertRule.Name(), "restored_time", a.ActiveAt.Format(time.RFC850),
				"labels", a.Labels.String())
		})

		alertRule.SetRestored(true)
	}
}

// Equals return if two groups are the same.
func (g *Group) Equals(ng *Group) bool {
	if g.name != ng.name {
		return false
	}

	if g.file != ng.file {
		return false
	}

	if g.interval != ng.interval {
		return false
	}

	if g.limit != ng.limit {
		return false
	}

	if len(g.rules) != len(ng.rules) {
		return false
	}

	if g.alignEvaluationTimeOnInterval != ng.alignEvaluationTimeOnInterval {
		return false
	}

	for i, gr := range g.rules {
		if gr.String() != ng.rules[i].String() {
			return false
		}
	}
	{
		// compare source tenants
		if len(g.sourceTenants) != len(ng.sourceTenants) {
			return false
		}

		copyAndSort := func(x []string) []string {
			copied := make([]string, len(x))
			copy(copied, x)
			sort.Strings(copied)
			return copied
		}

		ngSourceTenantsCopy := copyAndSort(ng.sourceTenants)
		gSourceTenantsCopy := copyAndSort(g.sourceTenants)

		for i := range ngSourceTenantsCopy {
			if gSourceTenantsCopy[i] != ngSourceTenantsCopy[i] {
				return false
			}
		}
	}

	return true
}

=======
>>>>>>> 05356e76
// The Manager manages recording and alerting rules.
type Manager struct {
	opts     *ManagerOptions
	groups   map[string]*Group
	mtx      sync.RWMutex
	block    chan struct{}
	done     chan struct{}
	restored bool

	logger log.Logger
}

// NotifyFunc sends notifications about a set of alerts generated by the given expression.
type NotifyFunc func(ctx context.Context, expr string, alerts ...*Alert)

type ContextWrapFunc func(ctx context.Context, g *Group) context.Context

// ManagerOptions bundles options for the Manager.
type ManagerOptions struct {
	ExternalURL *url.URL
	QueryFunc   QueryFunc
	NotifyFunc  NotifyFunc
	Context     context.Context
	// GroupEvaluationContextFunc will be called to wrap Context based on the group being evaluated.
	// Will be skipped if nil.
	GroupEvaluationContextFunc ContextWrapFunc
	Appendable                 storage.Appendable
	Queryable                  storage.Queryable
	Logger                     log.Logger
	Registerer                 prometheus.Registerer
	OutageTolerance            time.Duration
	ForGracePeriod             time.Duration
	ResendDelay                time.Duration
	GroupLoader                GroupLoader
	DefaultEvaluationDelay     func() time.Duration

	// AlwaysRestoreAlertState forces all new or changed groups in calls to Update to restore.
	// Useful when you know you will be adding alerting rules after the manager has already started.
	AlwaysRestoreAlertState bool

	Metrics *Metrics
}

// NewManager returns an implementation of Manager, ready to be started
// by calling the Run method.
func NewManager(o *ManagerOptions) *Manager {
	if o.Metrics == nil {
		o.Metrics = NewGroupMetrics(o.Registerer)
	}

	if o.GroupLoader == nil {
		o.GroupLoader = FileLoader{}
	}

	m := &Manager{
		groups: map[string]*Group{},
		opts:   o,
		block:  make(chan struct{}),
		done:   make(chan struct{}),
		logger: o.Logger,
	}

	return m
}

// Run starts processing of the rule manager. It is blocking.
func (m *Manager) Run() {
	level.Info(m.logger).Log("msg", "Starting rule manager...")
	m.start()
	<-m.done
}

func (m *Manager) start() {
	close(m.block)
}

// Stop the rule manager's rule evaluation cycles.
func (m *Manager) Stop() {
	m.mtx.Lock()
	defer m.mtx.Unlock()

	level.Info(m.logger).Log("msg", "Stopping rule manager...")

	for _, eg := range m.groups {
		eg.stop()
	}

	// Shut down the groups waiting multiple evaluation intervals to write
	// staleness markers.
	close(m.done)

	level.Info(m.logger).Log("msg", "Rule manager stopped")
}

// Update the rule manager's state as the config requires. If
// loading the new rules failed the old rule set is restored.
func (m *Manager) Update(interval time.Duration, files []string, externalLabels labels.Labels, externalURL string, groupEvalIterationFunc GroupEvalIterationFunc) error {
	m.mtx.Lock()
	defer m.mtx.Unlock()

	groups, errs := m.LoadGroups(interval, externalLabels, externalURL, groupEvalIterationFunc, files...)

	if errs != nil {
		for _, e := range errs {
			level.Error(m.logger).Log("msg", "loading groups failed", "err", e)
		}
		return errors.New("error loading rules, previous rule set restored")
	}
	m.restored = true

	var wg sync.WaitGroup
	for _, newg := range groups {
		// If there is an old group with the same identifier,
		// check if new group equals with the old group, if yes then skip it.
		// If not equals, stop it and wait for it to finish the current iteration.
		// Then copy it into the new group.
		gn := GroupKey(newg.file, newg.name)
		oldg, ok := m.groups[gn]
		delete(m.groups, gn)

		if ok && oldg.Equals(newg) {
			groups[gn] = oldg
			continue
		}

		wg.Add(1)
		go func(newg *Group) {
			if ok {
				oldg.stop()
				newg.CopyState(oldg)
			}
			wg.Done()

			ctx := m.opts.Context
			if m.opts.GroupEvaluationContextFunc != nil {
				ctx = m.opts.GroupEvaluationContextFunc(ctx, newg)
			}
			// Wait with starting evaluation until the rule manager
			// is told to run. This is necessary to avoid running
			// queries against a bootstrapping storage.
			<-m.block
			newg.run(ctx)
		}(newg)
	}

	// Stop remaining old groups.
	wg.Add(len(m.groups))
	for n, oldg := range m.groups {
		go func(n string, g *Group) {
			g.markStale = true
			g.stop()
			if m := g.metrics; m != nil {
				m.IterationsMissed.DeleteLabelValues(n)
				m.IterationsScheduled.DeleteLabelValues(n)
				m.EvalTotal.DeleteLabelValues(n)
				m.EvalFailures.DeleteLabelValues(n)
				m.GroupInterval.DeleteLabelValues(n)
				m.GroupLastEvalTime.DeleteLabelValues(n)
				m.GroupLastDuration.DeleteLabelValues(n)
				m.GroupRules.DeleteLabelValues(n)
				m.GroupSamples.DeleteLabelValues((n))
			}
			wg.Done()
		}(n, oldg)
	}

	wg.Wait()
	m.groups = groups

	return nil
}

// GroupLoader is responsible for loading rule groups from arbitrary sources and parsing them.
type GroupLoader interface {
	Load(identifier string) (*rulefmt.RuleGroups, []error)
	Parse(query string) (parser.Expr, error)
}

// FileLoader is the default GroupLoader implementation. It defers to rulefmt.ParseFile
// and parser.ParseExpr
type FileLoader struct{}

func (FileLoader) Load(identifier string) (*rulefmt.RuleGroups, []error) {
	return rulefmt.ParseFile(identifier)
}

func (FileLoader) Parse(query string) (parser.Expr, error) { return parser.ParseExpr(query) }

// LoadGroups reads groups from a list of files.
func (m *Manager) LoadGroups(
	interval time.Duration, externalLabels labels.Labels, externalURL string, groupEvalIterationFunc GroupEvalIterationFunc, filenames ...string,
) (map[string]*Group, []error) {
	groups := make(map[string]*Group)

	shouldRestore := !m.restored || m.opts.AlwaysRestoreAlertState

	for _, fn := range filenames {
		rgs, errs := m.opts.GroupLoader.Load(fn)
		if errs != nil {
			return nil, errs
		}

		for _, rg := range rgs.Groups {
			itv := interval
			if rg.Interval != 0 {
				itv = time.Duration(rg.Interval)
			}

			rules := make([]Rule, 0, len(rg.Rules))
			for _, r := range rg.Rules {
				expr, err := m.opts.GroupLoader.Parse(r.Expr.Value)
				if err != nil {
					return nil, []error{fmt.Errorf("%s: %w", fn, err)}
				}

				if r.Alert.Value != "" {
					rules = append(rules, NewAlertingRule(
						r.Alert.Value,
						expr,
						time.Duration(r.For),
						time.Duration(r.KeepFiringFor),
						labels.FromMap(r.Labels),
						labels.FromMap(r.Annotations),
						externalLabels,
						externalURL,
						!shouldRestore,
						log.With(m.logger, "alert", r.Alert),
					))
					continue
				}
				rules = append(rules, NewRecordingRule(
					r.Record.Value,
					expr,
					labels.FromMap(r.Labels),
				))
			}

			groups[GroupKey(fn, rg.Name)] = NewGroup(GroupOptions{
				Name:                          rg.Name,
				File:                          fn,
				Interval:                      itv,
				Limit:                         rg.Limit,
				Rules:                         rules,
				SourceTenants:                 rg.SourceTenants,
				ShouldRestore:                 shouldRestore,
				Opts:                          m.opts,
				EvaluationDelay:               (*time.Duration)(rg.EvaluationDelay),
				done:                          m.done,
				EvalIterationFunc:             groupEvalIterationFunc,
				AlignEvaluationTimeOnInterval: rg.AlignEvaluationTimeOnInterval,
			})
		}
	}

	return groups, nil
}

// RuleGroups returns the list of manager's rule groups.
func (m *Manager) RuleGroups() []*Group {
	m.mtx.RLock()
	defer m.mtx.RUnlock()

	rgs := make([]*Group, 0, len(m.groups))
	for _, g := range m.groups {
		rgs = append(rgs, g)
	}

	slices.SortFunc(rgs, func(a, b *Group) int {
		fileCompare := strings.Compare(a.file, b.file)

		// If its 0, then the file names are the same.
		// Lets look at the group names in that case.
		if fileCompare != 0 {
			return fileCompare
		}
		return strings.Compare(a.name, b.name)
	})

	return rgs
}

// Rules returns the list of the manager's rules.
func (m *Manager) Rules() []Rule {
	m.mtx.RLock()
	defer m.mtx.RUnlock()

	var rules []Rule
	for _, g := range m.groups {
		rules = append(rules, g.rules...)
	}

	return rules
}

// AlertingRules returns the list of the manager's alerting rules.
func (m *Manager) AlertingRules() []*AlertingRule {
	alerts := []*AlertingRule{}
	for _, rule := range m.Rules() {
		if alertingRule, ok := rule.(*AlertingRule); ok {
			alerts = append(alerts, alertingRule)
		}
	}

	return alerts
}

type Sender interface {
	Send(alerts ...*notifier.Alert)
}

// SendAlerts implements the rules.NotifyFunc for a Notifier.
func SendAlerts(s Sender, externalURL string) NotifyFunc {
	return func(ctx context.Context, expr string, alerts ...*Alert) {
		var res []*notifier.Alert

		for _, alert := range alerts {
			a := &notifier.Alert{
				StartsAt:     alert.FiredAt,
				Labels:       alert.Labels,
				Annotations:  alert.Annotations,
				GeneratorURL: externalURL + strutil.TableLinkForExpression(expr),
			}
			if !alert.ResolvedAt.IsZero() {
				a.EndsAt = alert.ResolvedAt
			} else {
				a.EndsAt = alert.ValidUntil
			}
			res = append(res, a)
		}

		if len(alerts) > 0 {
			s.Send(res...)
		}
	}
}<|MERGE_RESOLUTION|>--- conflicted
+++ resolved
@@ -18,7 +18,6 @@
 	"errors"
 	"fmt"
 	"net/url"
-	"sort"
 	"strings"
 	"sync"
 	"time"
@@ -68,259 +67,6 @@
 	}
 }
 
-<<<<<<< HEAD
-// A Rule encapsulates a vector expression which is evaluated at a specified
-// interval and acted upon (currently either recorded or used for alerting).
-type Rule interface {
-	Name() string
-	// Labels of the rule.
-	Labels() labels.Labels
-	// Eval evaluates the rule, including any associated recording or alerting actions.
-	// The duration passed is the evaluation delay.
-	Eval(context.Context, time.Duration, time.Time, QueryFunc, *url.URL, int) (promql.Vector, error)
-	// String returns a human-readable string representation of the rule.
-	String() string
-	// Query returns the rule query expression.
-	Query() parser.Expr
-	// SetLastErr sets the current error experienced by the rule.
-	SetLastError(error)
-	// LastErr returns the last error experienced by the rule.
-	LastError() error
-	// SetHealth sets the current health of the rule.
-	SetHealth(RuleHealth)
-	// Health returns the current health of the rule.
-	Health() RuleHealth
-	SetEvaluationDuration(time.Duration)
-	// GetEvaluationDuration returns last evaluation duration.
-	// NOTE: Used dynamically by rules.html template.
-	GetEvaluationDuration() time.Duration
-	SetEvaluationTimestamp(time.Time)
-	// GetEvaluationTimestamp returns last evaluation timestamp.
-	// NOTE: Used dynamically by rules.html template.
-	GetEvaluationTimestamp() time.Time
-}
-
-// Group is a set of rules that have a logical relation.
-type Group struct {
-	name                 string
-	file                 string
-	interval             time.Duration
-	evaluationDelay      *time.Duration
-	limit                int
-	rules                []Rule
-	sourceTenants        []string
-	seriesInPreviousEval []map[string]labels.Labels // One per Rule.
-	staleSeries          []labels.Labels
-	opts                 *ManagerOptions
-	mtx                  sync.Mutex
-	evaluationTime       time.Duration
-	lastEvaluation       time.Time // Wall-clock time of most recent evaluation.
-	lastEvalTimestamp    time.Time // Time slot used for most recent evaluation.
-
-	shouldRestore bool
-
-	markStale   bool
-	done        chan struct{}
-	terminated  chan struct{}
-	managerDone chan struct{}
-
-	logger log.Logger
-
-	metrics *Metrics
-
-	// Rule group evaluation iteration function,
-	// defaults to DefaultEvalIterationFunc.
-	evalIterationFunc GroupEvalIterationFunc
-
-	alignEvaluationTimeOnInterval bool
-}
-
-// GroupEvalIterationFunc is used to implement and extend rule group
-// evaluation iteration logic. It is configured in Group.evalIterationFunc,
-// and periodically invoked at each group evaluation interval to
-// evaluate the rules in the group at that point in time.
-// DefaultEvalIterationFunc is the default implementation.
-type GroupEvalIterationFunc func(ctx context.Context, g *Group, evalTimestamp time.Time)
-
-type GroupOptions struct {
-	Name, File                    string
-	Interval                      time.Duration
-	Limit                         int
-	Rules                         []Rule
-	SourceTenants                 []string
-	ShouldRestore                 bool
-	Opts                          *ManagerOptions
-	EvaluationDelay               *time.Duration
-	done                          chan struct{}
-	EvalIterationFunc             GroupEvalIterationFunc
-	AlignEvaluationTimeOnInterval bool
-}
-
-// NewGroup makes a new Group with the given name, options, and rules.
-func NewGroup(o GroupOptions) *Group {
-	metrics := o.Opts.Metrics
-	if metrics == nil {
-		metrics = NewGroupMetrics(o.Opts.Registerer)
-	}
-
-	key := GroupKey(o.File, o.Name)
-	metrics.IterationsMissed.WithLabelValues(key)
-	metrics.IterationsScheduled.WithLabelValues(key)
-	metrics.EvalTotal.WithLabelValues(key)
-	metrics.EvalFailures.WithLabelValues(key)
-	metrics.GroupLastEvalTime.WithLabelValues(key)
-	metrics.GroupLastDuration.WithLabelValues(key)
-	metrics.GroupRules.WithLabelValues(key).Set(float64(len(o.Rules)))
-	metrics.GroupSamples.WithLabelValues(key)
-	metrics.GroupInterval.WithLabelValues(key).Set(o.Interval.Seconds())
-
-	evalIterationFunc := o.EvalIterationFunc
-	if evalIterationFunc == nil {
-		evalIterationFunc = DefaultEvalIterationFunc
-	}
-
-	return &Group{
-		name:                          o.Name,
-		file:                          o.File,
-		interval:                      o.Interval,
-		evaluationDelay:               o.EvaluationDelay,
-		limit:                         o.Limit,
-		rules:                         o.Rules,
-		shouldRestore:                 o.ShouldRestore,
-		opts:                          o.Opts,
-		sourceTenants:                 o.SourceTenants,
-		seriesInPreviousEval:          make([]map[string]labels.Labels, len(o.Rules)),
-		done:                          make(chan struct{}),
-		managerDone:                   o.done,
-		terminated:                    make(chan struct{}),
-		logger:                        log.With(o.Opts.Logger, "file", o.File, "group", o.Name),
-		metrics:                       metrics,
-		evalIterationFunc:             evalIterationFunc,
-		alignEvaluationTimeOnInterval: o.AlignEvaluationTimeOnInterval,
-	}
-}
-
-// Name returns the group name.
-func (g *Group) Name() string { return g.name }
-
-// File returns the group's file.
-func (g *Group) File() string { return g.file }
-
-// Rules returns the group's rules.
-func (g *Group) Rules() []Rule { return g.rules }
-
-// Queryable returns the group's querable.
-func (g *Group) Queryable() storage.Queryable { return g.opts.Queryable }
-
-// Context returns the group's context.
-func (g *Group) Context() context.Context { return g.opts.Context }
-
-// Interval returns the group's interval.
-func (g *Group) Interval() time.Duration { return g.interval }
-
-// Limit returns the group's limit.
-func (g *Group) Limit() int { return g.limit }
-
-// SourceTenants returns the source tenants for the group.
-// If it's empty or nil, then the owning user/tenant is considered to be the source tenant.
-func (g *Group) SourceTenants() []string { return g.sourceTenants }
-
-func (g *Group) Logger() log.Logger { return g.logger }
-
-func (g *Group) run(ctx context.Context) {
-	defer close(g.terminated)
-
-	// Wait an initial amount to have consistently slotted intervals.
-	evalTimestamp := g.EvalTimestamp(time.Now().UnixNano()).Add(g.interval)
-	select {
-	case <-time.After(time.Until(evalTimestamp)):
-	case <-g.done:
-		return
-	}
-
-	ctx = promql.NewOriginContext(ctx, map[string]interface{}{
-		"ruleGroup": map[string]string{
-			"file": g.File(),
-			"name": g.Name(),
-		},
-	})
-
-	// The assumption here is that since the ticker was started after having
-	// waited for `evalTimestamp` to pass, the ticks will trigger soon
-	// after each `evalTimestamp + N * g.interval` occurrence.
-	tick := time.NewTicker(g.interval)
-	defer tick.Stop()
-
-	defer func() {
-		if !g.markStale {
-			return
-		}
-		go func(now time.Time) {
-			for _, rule := range g.seriesInPreviousEval {
-				for _, r := range rule {
-					g.staleSeries = append(g.staleSeries, r)
-				}
-			}
-			// That can be garbage collected at this point.
-			g.seriesInPreviousEval = nil
-			// Wait for 2 intervals to give the opportunity to renamed rules
-			// to insert new series in the tsdb. At this point if there is a
-			// renamed rule, it should already be started.
-			select {
-			case <-g.managerDone:
-			case <-time.After(2 * g.interval):
-				g.cleanupStaleSeries(ctx, now)
-			}
-		}(time.Now())
-	}()
-
-	g.evalIterationFunc(ctx, g, evalTimestamp)
-	if g.shouldRestore {
-		// If we have to restore, we wait for another Eval to finish.
-		// The reason behind this is, during first eval (or before it)
-		// we might not have enough data scraped, and recording rules would not
-		// have updated the latest values, on which some alerts might depend.
-		select {
-		case <-g.done:
-			return
-		case <-tick.C:
-			missed := (time.Since(evalTimestamp) / g.interval) - 1
-			if missed > 0 {
-				g.metrics.IterationsMissed.WithLabelValues(GroupKey(g.file, g.name)).Add(float64(missed))
-				g.metrics.IterationsScheduled.WithLabelValues(GroupKey(g.file, g.name)).Add(float64(missed))
-			}
-			evalTimestamp = evalTimestamp.Add((missed + 1) * g.interval)
-			g.evalIterationFunc(ctx, g, evalTimestamp)
-		}
-
-		g.RestoreForState(time.Now())
-		g.shouldRestore = false
-	}
-
-	for {
-		select {
-		case <-g.done:
-			return
-		default:
-			select {
-			case <-g.done:
-				return
-			case <-tick.C:
-				missed := (time.Since(evalTimestamp) / g.interval) - 1
-				if missed > 0 {
-					g.metrics.IterationsMissed.WithLabelValues(GroupKey(g.file, g.name)).Add(float64(missed))
-					g.metrics.IterationsScheduled.WithLabelValues(GroupKey(g.file, g.name)).Add(float64(missed))
-				}
-				evalTimestamp = evalTimestamp.Add((missed + 1) * g.interval)
-
-				g.evalIterationFunc(ctx, g, evalTimestamp)
-			}
-		}
-	}
-}
-
-=======
->>>>>>> 05356e76
 // DefaultEvalIterationFunc is the default implementation of
 // GroupEvalIterationFunc that is periodically invoked to evaluate the rules
 // in a group at a given point in time and updates Group state and metrics
@@ -340,539 +86,6 @@
 	g.setLastEvalTimestamp(evalTimestamp)
 }
 
-<<<<<<< HEAD
-func (g *Group) stop() {
-	close(g.done)
-	<-g.terminated
-}
-
-func (g *Group) hash() uint64 {
-	l := labels.New(
-		labels.Label{Name: "name", Value: g.name},
-		labels.Label{Name: "file", Value: g.file},
-	)
-	return l.Hash()
-}
-
-// AlertingRules returns the list of the group's alerting rules.
-func (g *Group) AlertingRules() []*AlertingRule {
-	g.mtx.Lock()
-	defer g.mtx.Unlock()
-
-	var alerts []*AlertingRule
-	for _, rule := range g.rules {
-		if alertingRule, ok := rule.(*AlertingRule); ok {
-			alerts = append(alerts, alertingRule)
-		}
-	}
-	slices.SortFunc(alerts, func(a, b *AlertingRule) int {
-		if a.State() == b.State() {
-			return strings.Compare(a.Name(), b.Name())
-		}
-		return int(b.State() - a.State())
-	})
-	return alerts
-}
-
-// HasAlertingRules returns true if the group contains at least one AlertingRule.
-func (g *Group) HasAlertingRules() bool {
-	g.mtx.Lock()
-	defer g.mtx.Unlock()
-
-	for _, rule := range g.rules {
-		if _, ok := rule.(*AlertingRule); ok {
-			return true
-		}
-	}
-	return false
-}
-
-// GetEvaluationTime returns the time in seconds it took to evaluate the rule group.
-func (g *Group) GetEvaluationTime() time.Duration {
-	g.mtx.Lock()
-	defer g.mtx.Unlock()
-	return g.evaluationTime
-}
-
-// setEvaluationTime sets the time in seconds the last evaluation took.
-func (g *Group) setEvaluationTime(dur time.Duration) {
-	g.metrics.GroupLastDuration.WithLabelValues(GroupKey(g.file, g.name)).Set(dur.Seconds())
-
-	g.mtx.Lock()
-	defer g.mtx.Unlock()
-	g.evaluationTime = dur
-}
-
-// GetLastEvaluation returns the time the last evaluation of the rule group took place.
-func (g *Group) GetLastEvaluation() time.Time {
-	g.mtx.Lock()
-	defer g.mtx.Unlock()
-	return g.lastEvaluation
-}
-
-// setLastEvaluation updates evaluationTimestamp to the timestamp of when the rule group was last evaluated.
-func (g *Group) setLastEvaluation(ts time.Time) {
-	g.metrics.GroupLastEvalTime.WithLabelValues(GroupKey(g.file, g.name)).Set(float64(ts.UnixNano()) / 1e9)
-
-	g.mtx.Lock()
-	defer g.mtx.Unlock()
-	g.lastEvaluation = ts
-}
-
-// GetLastEvalTimestamp returns the timestamp of the last evaluation.
-func (g *Group) GetLastEvalTimestamp() time.Time {
-	g.mtx.Lock()
-	defer g.mtx.Unlock()
-	return g.lastEvalTimestamp
-}
-
-// setLastEvalTimestamp updates lastEvalTimestamp to the timestamp of the last evaluation.
-func (g *Group) setLastEvalTimestamp(ts time.Time) {
-	g.mtx.Lock()
-	defer g.mtx.Unlock()
-	g.lastEvalTimestamp = ts
-}
-
-// EvalTimestamp returns the immediately preceding consistently slotted evaluation time.
-func (g *Group) EvalTimestamp(startTime int64) time.Time {
-	var offset int64
-	if !g.alignEvaluationTimeOnInterval {
-		offset = int64(g.hash() % uint64(g.interval))
-	}
-	var (
-		// This group's evaluation times differ from the perfect time intervals by `offset` nanoseconds.
-		// But we can only use `% interval` to align with the interval. And `% interval` will always
-		// align with the perfect time intervals, instead of this group's. Because of this we add
-		// `offset` _after_ aligning with the perfect time interval.
-		//
-		// There can be cases where adding `offset` to the perfect evaluation time can yield a
-		// timestamp in the future, which is not what EvalTimestamp should do.
-		// So we subtract one `offset` to make sure that `now - (now % interval) + offset` gives an
-		// evaluation time in the past.
-		adjNow = startTime - offset
-
-		// Adjust to perfect evaluation intervals.
-		base = adjNow - (adjNow % int64(g.interval))
-
-		// Add one offset to randomize the evaluation times of this group.
-		next = base + offset
-	)
-
-	return time.Unix(0, next).UTC()
-}
-
-func nameAndLabels(rule Rule) string {
-	return rule.Name() + rule.Labels().String()
-}
-
-// CopyState copies the alerting rule and staleness related state from the given group.
-//
-// Rules are matched based on their name and labels. If there are duplicates, the
-// first is matched with the first, second with the second etc.
-func (g *Group) CopyState(from *Group) {
-	g.evaluationTime = from.evaluationTime
-	g.lastEvaluation = from.lastEvaluation
-
-	ruleMap := make(map[string][]int, len(from.rules))
-
-	for fi, fromRule := range from.rules {
-		nameAndLabels := nameAndLabels(fromRule)
-		l := ruleMap[nameAndLabels]
-		ruleMap[nameAndLabels] = append(l, fi)
-	}
-
-	for i, rule := range g.rules {
-		nameAndLabels := nameAndLabels(rule)
-		indexes := ruleMap[nameAndLabels]
-		if len(indexes) == 0 {
-			continue
-		}
-		fi := indexes[0]
-		g.seriesInPreviousEval[i] = from.seriesInPreviousEval[fi]
-		ruleMap[nameAndLabels] = indexes[1:]
-
-		ar, ok := rule.(*AlertingRule)
-		if !ok {
-			continue
-		}
-		far, ok := from.rules[fi].(*AlertingRule)
-		if !ok {
-			continue
-		}
-
-		for fp, a := range far.active {
-			ar.active[fp] = a
-		}
-	}
-
-	// Handle deleted and unmatched duplicate rules.
-	g.staleSeries = from.staleSeries
-	for fi, fromRule := range from.rules {
-		nameAndLabels := nameAndLabels(fromRule)
-		l := ruleMap[nameAndLabels]
-		if len(l) != 0 {
-			for _, series := range from.seriesInPreviousEval[fi] {
-				g.staleSeries = append(g.staleSeries, series)
-			}
-		}
-	}
-}
-
-// Eval runs a single evaluation cycle in which all rules are evaluated sequentially.
-func (g *Group) Eval(ctx context.Context, ts time.Time) {
-	var samplesTotal float64
-	evaluationDelay := g.EvaluationDelay()
-	for i, rule := range g.rules {
-		select {
-		case <-g.done:
-			return
-		default:
-		}
-
-		func(i int, rule Rule) {
-			logger := log.WithPrefix(g.logger, "name", rule.Name(), "index", i)
-			ctx, sp := otel.Tracer("").Start(ctx, "rule")
-			sp.SetAttributes(attribute.String("name", rule.Name()))
-			defer func(t time.Time) {
-				sp.End()
-
-				since := time.Since(t)
-				g.metrics.EvalDuration.Observe(since.Seconds())
-				rule.SetEvaluationDuration(since)
-				rule.SetEvaluationTimestamp(t)
-			}(time.Now())
-
-			if sp.SpanContext().IsSampled() && sp.SpanContext().HasTraceID() {
-				logger = log.WithPrefix(g.logger, "traceID", sp.SpanContext().TraceID())
-			}
-
-			g.metrics.EvalTotal.WithLabelValues(GroupKey(g.File(), g.Name())).Inc()
-
-			vector, err := rule.Eval(ctx, evaluationDelay, ts, g.opts.QueryFunc, g.opts.ExternalURL, g.Limit())
-			if err != nil {
-				rule.SetHealth(HealthBad)
-				rule.SetLastError(err)
-				sp.SetStatus(codes.Error, err.Error())
-				g.metrics.EvalFailures.WithLabelValues(GroupKey(g.File(), g.Name())).Inc()
-
-				// Canceled queries are intentional termination of queries. This normally
-				// happens on shutdown and thus we skip logging of any errors here.
-				var eqc promql.ErrQueryCanceled
-				if !errors.As(err, &eqc) {
-					level.Warn(logger).Log("msg", "Evaluating rule failed", "rule", rule, "err", err)
-				}
-				return
-			}
-			rule.SetHealth(HealthGood)
-			rule.SetLastError(nil)
-			samplesTotal += float64(len(vector))
-
-			if ar, ok := rule.(*AlertingRule); ok {
-				ar.sendAlerts(ctx, ts, g.opts.ResendDelay, g.interval, g.opts.NotifyFunc)
-			}
-			var (
-				numOutOfOrder = 0
-				numTooOld     = 0
-				numDuplicates = 0
-			)
-
-			app := g.opts.Appendable.Appender(ctx)
-			seriesReturned := make(map[string]labels.Labels, len(g.seriesInPreviousEval[i]))
-			defer func() {
-				if err := app.Commit(); err != nil {
-					rule.SetHealth(HealthBad)
-					rule.SetLastError(err)
-					sp.SetStatus(codes.Error, err.Error())
-					g.metrics.EvalFailures.WithLabelValues(GroupKey(g.File(), g.Name())).Inc()
-
-					level.Warn(logger).Log("msg", "Rule sample appending failed", "err", err)
-					return
-				}
-				g.seriesInPreviousEval[i] = seriesReturned
-			}()
-
-			for _, s := range vector {
-				if s.H != nil {
-					_, err = app.AppendHistogram(0, s.Metric, s.T, nil, s.H)
-				} else {
-					_, err = app.Append(0, s.Metric, s.T, s.F)
-				}
-
-				if err != nil {
-					rule.SetHealth(HealthBad)
-					rule.SetLastError(err)
-					sp.SetStatus(codes.Error, err.Error())
-					unwrappedErr := errors.Unwrap(err)
-					if unwrappedErr == nil {
-						unwrappedErr = err
-					}
-					switch {
-					case errors.Is(unwrappedErr, storage.ErrOutOfOrderSample):
-						numOutOfOrder++
-						level.Warn(logger).Log("msg", "Rule evaluation result discarded", "err", err, "sample", s)
-					case errors.Is(unwrappedErr, storage.ErrTooOldSample):
-						numTooOld++
-						level.Warn(logger).Log("msg", "Rule evaluation result discarded", "err", err, "sample", s)
-					case errors.Is(unwrappedErr, storage.ErrDuplicateSampleForTimestamp):
-						numDuplicates++
-						level.Warn(logger).Log("msg", "Rule evaluation result discarded", "err", err, "sample", s)
-					default:
-						level.Warn(logger).Log("msg", "Rule evaluation result discarded", "err", err, "sample", s)
-					}
-				} else {
-					buf := [1024]byte{}
-					seriesReturned[string(s.Metric.Bytes(buf[:]))] = s.Metric
-				}
-			}
-			if numOutOfOrder > 0 {
-				level.Warn(logger).Log("msg", "Error on ingesting out-of-order result from rule evaluation", "numDropped", numOutOfOrder)
-			}
-			if numTooOld > 0 {
-				level.Warn(logger).Log("msg", "Error on ingesting too old result from rule evaluation", "numDropped", numTooOld)
-			}
-			if numDuplicates > 0 {
-				level.Warn(logger).Log("msg", "Error on ingesting results from rule evaluation with different value but same timestamp", "numDropped", numDuplicates)
-			}
-
-			for metric, lset := range g.seriesInPreviousEval[i] {
-				if _, ok := seriesReturned[metric]; !ok {
-					// Series no longer exposed, mark it stale.
-					_, err = app.Append(0, lset, timestamp.FromTime(ts.Add(-evaluationDelay)), math.Float64frombits(value.StaleNaN))
-					unwrappedErr := errors.Unwrap(err)
-					if unwrappedErr == nil {
-						unwrappedErr = err
-					}
-					switch {
-					case unwrappedErr == nil:
-					case errors.Is(unwrappedErr, storage.ErrOutOfOrderSample),
-						errors.Is(unwrappedErr, storage.ErrTooOldSample),
-						errors.Is(unwrappedErr, storage.ErrDuplicateSampleForTimestamp):
-						// Do not count these in logging, as this is expected if series
-						// is exposed from a different rule.
-					default:
-						level.Warn(logger).Log("msg", "Adding stale sample failed", "sample", lset.String(), "err", err)
-					}
-				}
-			}
-		}(i, rule)
-	}
-	if g.metrics != nil {
-		g.metrics.GroupSamples.WithLabelValues(GroupKey(g.File(), g.Name())).Set(samplesTotal)
-	}
-	g.cleanupStaleSeries(ctx, ts)
-}
-
-func (g *Group) EvaluationDelay() time.Duration {
-	if g.evaluationDelay != nil {
-		return *g.evaluationDelay
-	}
-	if g.opts.DefaultEvaluationDelay != nil {
-		return g.opts.DefaultEvaluationDelay()
-	}
-	return time.Duration(0)
-}
-
-func (g *Group) cleanupStaleSeries(ctx context.Context, ts time.Time) {
-	if len(g.staleSeries) == 0 {
-		return
-	}
-	app := g.opts.Appendable.Appender(ctx)
-	evaluationDelay := g.EvaluationDelay()
-	for _, s := range g.staleSeries {
-		// Rule that produced series no longer configured, mark it stale.
-		_, err := app.Append(0, s, timestamp.FromTime(ts.Add(-evaluationDelay)), math.Float64frombits(value.StaleNaN))
-		unwrappedErr := errors.Unwrap(err)
-		if unwrappedErr == nil {
-			unwrappedErr = err
-		}
-		switch {
-		case unwrappedErr == nil:
-		case errors.Is(unwrappedErr, storage.ErrOutOfOrderSample),
-			errors.Is(unwrappedErr, storage.ErrTooOldSample),
-			errors.Is(unwrappedErr, storage.ErrDuplicateSampleForTimestamp):
-			// Do not count these in logging, as this is expected if series
-			// is exposed from a different rule.
-		default:
-			level.Warn(g.logger).Log("msg", "Adding stale sample for previous configuration failed", "sample", s, "err", err)
-		}
-	}
-	if err := app.Commit(); err != nil {
-		level.Warn(g.logger).Log("msg", "Stale sample appending for previous configuration failed", "err", err)
-	} else {
-		g.staleSeries = nil
-	}
-}
-
-// RestoreForState restores the 'for' state of the alerts
-// by looking up last ActiveAt from storage.
-func (g *Group) RestoreForState(ts time.Time) {
-	maxtMS := int64(model.TimeFromUnixNano(ts.UnixNano()))
-	// We allow restoration only if alerts were active before after certain time.
-	mint := ts.Add(-g.opts.OutageTolerance)
-	mintMS := int64(model.TimeFromUnixNano(mint.UnixNano()))
-	q, err := g.opts.Queryable.Querier(mintMS, maxtMS)
-	if err != nil {
-		level.Error(g.logger).Log("msg", "Failed to get Querier", "err", err)
-		return
-	}
-	defer func() {
-		if err := q.Close(); err != nil {
-			level.Error(g.logger).Log("msg", "Failed to close Querier", "err", err)
-		}
-	}()
-
-	for _, rule := range g.Rules() {
-		alertRule, ok := rule.(*AlertingRule)
-		if !ok {
-			continue
-		}
-
-		alertHoldDuration := alertRule.HoldDuration()
-		if alertHoldDuration < g.opts.ForGracePeriod {
-			// If alertHoldDuration is already less than grace period, we would not
-			// like to make it wait for `g.opts.ForGracePeriod` time before firing.
-			// Hence we skip restoration, which will make it wait for alertHoldDuration.
-			alertRule.SetRestored(true)
-			continue
-		}
-
-		alertRule.ForEachActiveAlert(func(a *Alert) {
-			var s storage.Series
-
-			s, err := alertRule.QueryforStateSeries(g.opts.Context, a, q)
-			if err != nil {
-				// Querier Warnings are ignored. We do not care unless we have an error.
-				level.Error(g.logger).Log(
-					"msg", "Failed to restore 'for' state",
-					labels.AlertName, alertRule.Name(),
-					"stage", "Select",
-					"err", err,
-				)
-				return
-			}
-
-			if s == nil {
-				return
-			}
-
-			// Series found for the 'for' state.
-			var t int64
-			var v float64
-			it := s.Iterator(nil)
-			for it.Next() == chunkenc.ValFloat {
-				t, v = it.At()
-			}
-			if it.Err() != nil {
-				level.Error(g.logger).Log("msg", "Failed to restore 'for' state",
-					labels.AlertName, alertRule.Name(), "stage", "Iterator", "err", it.Err())
-				return
-			}
-			if value.IsStaleNaN(v) { // Alert was not active.
-				return
-			}
-
-			downAt := time.Unix(t/1000, 0).UTC()
-			restoredActiveAt := time.Unix(int64(v), 0).UTC()
-			timeSpentPending := downAt.Sub(restoredActiveAt)
-			timeRemainingPending := alertHoldDuration - timeSpentPending
-
-			switch {
-			case timeRemainingPending <= 0:
-				// It means that alert was firing when prometheus went down.
-				// In the next Eval, the state of this alert will be set back to
-				// firing again if it's still firing in that Eval.
-				// Nothing to be done in this case.
-			case timeRemainingPending < g.opts.ForGracePeriod:
-				// (new) restoredActiveAt = (ts + m.opts.ForGracePeriod) - alertHoldDuration
-				//                            /* new firing time */      /* moving back by hold duration */
-				//
-				// Proof of correctness:
-				// firingTime = restoredActiveAt.Add(alertHoldDuration)
-				//            = ts + m.opts.ForGracePeriod - alertHoldDuration + alertHoldDuration
-				//            = ts + m.opts.ForGracePeriod
-				//
-				// Time remaining to fire = firingTime.Sub(ts)
-				//                        = (ts + m.opts.ForGracePeriod) - ts
-				//                        = m.opts.ForGracePeriod
-				restoredActiveAt = ts.Add(g.opts.ForGracePeriod).Add(-alertHoldDuration)
-			default:
-				// By shifting ActiveAt to the future (ActiveAt + some_duration),
-				// the total pending time from the original ActiveAt
-				// would be `alertHoldDuration + some_duration`.
-				// Here, some_duration = downDuration.
-				downDuration := ts.Sub(downAt)
-				restoredActiveAt = restoredActiveAt.Add(downDuration)
-			}
-
-			a.ActiveAt = restoredActiveAt
-			level.Debug(g.logger).Log("msg", "'for' state restored",
-				labels.AlertName, alertRule.Name(), "restored_time", a.ActiveAt.Format(time.RFC850),
-				"labels", a.Labels.String())
-		})
-
-		alertRule.SetRestored(true)
-	}
-}
-
-// Equals return if two groups are the same.
-func (g *Group) Equals(ng *Group) bool {
-	if g.name != ng.name {
-		return false
-	}
-
-	if g.file != ng.file {
-		return false
-	}
-
-	if g.interval != ng.interval {
-		return false
-	}
-
-	if g.limit != ng.limit {
-		return false
-	}
-
-	if len(g.rules) != len(ng.rules) {
-		return false
-	}
-
-	if g.alignEvaluationTimeOnInterval != ng.alignEvaluationTimeOnInterval {
-		return false
-	}
-
-	for i, gr := range g.rules {
-		if gr.String() != ng.rules[i].String() {
-			return false
-		}
-	}
-	{
-		// compare source tenants
-		if len(g.sourceTenants) != len(ng.sourceTenants) {
-			return false
-		}
-
-		copyAndSort := func(x []string) []string {
-			copied := make([]string, len(x))
-			copy(copied, x)
-			sort.Strings(copied)
-			return copied
-		}
-
-		ngSourceTenantsCopy := copyAndSort(ng.sourceTenants)
-		gSourceTenantsCopy := copyAndSort(g.sourceTenants)
-
-		for i := range ngSourceTenantsCopy {
-			if gSourceTenantsCopy[i] != ngSourceTenantsCopy[i] {
-				return false
-			}
-		}
-	}
-
-	return true
-}
-
-=======
->>>>>>> 05356e76
 // The Manager manages recording and alerting rules.
 type Manager struct {
 	opts     *ManagerOptions
