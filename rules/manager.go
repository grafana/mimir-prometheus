// Copyright 2013 The Prometheus Authors
// Licensed under the Apache License, Version 2.0 (the "License");
// you may not use this file except in compliance with the License.
// You may obtain a copy of the License at
//
// http://www.apache.org/licenses/LICENSE-2.0
//
// Unless required by applicable law or agreed to in writing, software
// distributed under the License is distributed on an "AS IS" BASIS,
// WITHOUT WARRANTIES OR CONDITIONS OF ANY KIND, either express or implied.
// See the License for the specific language governing permissions and
// limitations under the License.

package rules

import (
	"context"
	"errors"
	"fmt"
	"log/slog"
	"net/url"
	"path/filepath"
	"slices"
	"strings"
	"sync"
	"time"

	"github.com/prometheus/client_golang/prometheus"
	"github.com/prometheus/common/model"
	"github.com/prometheus/common/promslog"
	"golang.org/x/sync/semaphore"

	"github.com/prometheus/prometheus/model/labels"
	"github.com/prometheus/prometheus/model/rulefmt"
	"github.com/prometheus/prometheus/notifier"
	"github.com/prometheus/prometheus/promql"
	"github.com/prometheus/prometheus/promql/parser"
	"github.com/prometheus/prometheus/storage"
	"github.com/prometheus/prometheus/util/strutil"
)

// QueryFunc processes PromQL queries.
type QueryFunc func(ctx context.Context, q string, t time.Time) (promql.Vector, error)

// EngineQueryFunc returns a new query function that executes instant queries against
// the given engine.
// It converts scalar into vector results.
func EngineQueryFunc(engine promql.QueryEngine, q storage.Queryable) QueryFunc {
	return func(ctx context.Context, qs string, t time.Time) (promql.Vector, error) {
		q, err := engine.NewInstantQuery(ctx, q, nil, qs, t)
		if err != nil {
			return nil, err
		}
		res := q.Exec(ctx)
		if res.Err != nil {
			return nil, res.Err
		}
		switch v := res.Value.(type) {
		case promql.Vector:
			return v, nil
		case promql.Scalar:
			return promql.Vector{promql.Sample{
				T:      v.T,
				F:      v.V,
				Metric: labels.Labels{},
			}}, nil
		default:
			return nil, errors.New("rule result is not a vector or scalar")
		}
	}
}

// DefaultEvalIterationFunc is the default implementation of
// GroupEvalIterationFunc that is periodically invoked to evaluate the rules
// in a group at a given point in time and updates Group state and metrics
// accordingly. Custom GroupEvalIterationFunc implementations are recommended
// to invoke this function as well, to ensure correct Group state and metrics
// are maintained.
func DefaultEvalIterationFunc(ctx context.Context, g *Group, evalTimestamp time.Time) {
	g.metrics.IterationsScheduled.WithLabelValues(GroupKey(g.file, g.name)).Inc()

	start := time.Now()
	g.Eval(ctx, evalTimestamp)
	timeSinceStart := time.Since(start)

	g.metrics.IterationDuration.Observe(timeSinceStart.Seconds())
	g.updateRuleEvaluationTimeSum()
	g.setEvaluationTime(timeSinceStart)
	g.setLastEvaluation(start)
	g.setLastEvalTimestamp(evalTimestamp)
}

// The Manager manages recording and alerting rules.
type Manager struct {
	opts                 *ManagerOptions
	groups               map[string]*Group
	mtx                  sync.RWMutex
	block                chan struct{}
	done                 chan struct{}
	restored             bool
	restoreNewRuleGroups bool

	logger *slog.Logger
}

// NotifyFunc sends notifications about a set of alerts generated by the given expression.
type NotifyFunc func(ctx context.Context, expr string, alerts ...*Alert)

type ContextWrapFunc func(ctx context.Context, g *Group) context.Context

// ManagerOptions bundles options for the Manager.
type ManagerOptions struct {
	NameValidationScheme      model.ValidationScheme
	ExternalURL               *url.URL
	QueryFunc                 QueryFunc
	NotifyFunc                NotifyFunc
	Context                   context.Context
	Appendable                storage.Appendable
	Queryable                 storage.Queryable
	Logger                    *slog.Logger
	Registerer                prometheus.Registerer
	OutageTolerance           time.Duration
	ForGracePeriod            time.Duration
	ResendDelay               time.Duration
	GroupLoader               GroupLoader
	DefaultRuleQueryOffset    func() time.Duration
	MaxConcurrentEvals        int64
	ConcurrentEvalsEnabled    bool
	RuleConcurrencyController RuleConcurrencyController
	RuleDependencyController  RuleDependencyController
	// At present, manager only restores `for` state when manager is newly created which happens
	// during restarts. This flag provides an option to restore the `for` state when new rule groups are
	// added to an existing manager
	RestoreNewRuleGroups bool

	// GroupEvaluationContextFunc will be called to wrap Context based on the group being evaluated.
	// Will be skipped if nil.
	GroupEvaluationContextFunc ContextWrapFunc

	Metrics *Metrics
}

// NewManager returns an implementation of Manager, ready to be started
// by calling the Run method.
func NewManager(o *ManagerOptions) *Manager {
	switch o.NameValidationScheme {
	case model.UTF8Validation, model.LegacyValidation:
	case model.UnsetValidation:
		o.NameValidationScheme = model.UTF8Validation
	default:
		panic(fmt.Errorf("unrecognized name validation scheme: %s", o.NameValidationScheme))
	}
	if o.Metrics == nil {
		o.Metrics = NewGroupMetrics(o.Registerer)
	}

	if o.GroupLoader == nil {
		o.GroupLoader = FileLoader{}
	}

	if o.RuleConcurrencyController == nil {
		if o.ConcurrentEvalsEnabled {
			o.RuleConcurrencyController = newRuleConcurrencyController(o.MaxConcurrentEvals)
		} else {
			o.RuleConcurrencyController = sequentialRuleEvalController{}
		}
	}

	if o.RuleDependencyController == nil {
		o.RuleDependencyController = ruleDependencyController{}
	}

	if o.Logger == nil {
		o.Logger = promslog.NewNopLogger()
	}

	m := &Manager{
		groups:               map[string]*Group{},
		opts:                 o,
		block:                make(chan struct{}),
		done:                 make(chan struct{}),
		logger:               o.Logger,
		restoreNewRuleGroups: o.RestoreNewRuleGroups,
	}

	return m
}

// Run starts processing of the rule manager. It is blocking.
func (m *Manager) Run() {
	m.logger.Info("Starting rule manager...")
	m.start()
	<-m.done
}

func (m *Manager) start() {
	close(m.block)
}

// Stop the rule manager's rule evaluation cycles.
func (m *Manager) Stop() {
	m.mtx.Lock()
	defer m.mtx.Unlock()

	m.logger.Info("Stopping rule manager...")

	// Stop all groups asynchronously, then wait for them to finish.
	// This is faster than stopping and waiting for each group in sequence.
	for _, eg := range m.groups {
		eg.stopAsync()
	}

	for _, eg := range m.groups {
		eg.waitStopped()
	}

	// Shut down the groups waiting multiple evaluation intervals to write
	// staleness markers.
	close(m.done)

	m.logger.Info("Rule manager stopped")
}

// Update the rule manager's state as the config requires. If
// loading the new rules failed the old rule set is restored.
// This method will no-op in case the manager is already stopped.
func (m *Manager) Update(interval time.Duration, files []string, externalLabels labels.Labels, externalURL string, groupEvalIterationFunc GroupEvalIterationFunc) error {
	m.mtx.Lock()
	defer m.mtx.Unlock()

	// We cannot update a stopped manager
	select {
	case <-m.done:
		return nil
	default:
	}

	groups, errs := m.LoadGroups(interval, externalLabels, externalURL, groupEvalIterationFunc, false, files...)

	if errs != nil {
		for _, e := range errs {
			m.logger.Error("loading groups failed", "err", e)
		}
		return errors.New("error loading rules, previous rule set restored")
	}
	m.restored = true

	var wg sync.WaitGroup
	for _, newg := range groups {
		// If there is an old group with the same identifier,
		// check if new group equals with the old group, if yes then skip it.
		// If not equals, stop it and wait for it to finish the current iteration.
		// Then copy it into the new group.
		gn := GroupKey(newg.file, newg.name)
		oldg, ok := m.groups[gn]
		delete(m.groups, gn)

		if ok && oldg.Equals(newg) {
			groups[gn] = oldg
			continue
		}

		wg.Add(1)
		go func(newg *Group) {
			if ok {
				oldg.stop()
				newg.CopyState(oldg)
			}
			wg.Done()

			ctx := m.opts.Context
			if m.opts.GroupEvaluationContextFunc != nil {
				ctx = m.opts.GroupEvaluationContextFunc(ctx, newg)
			}
			// Wait with starting evaluation until the rule manager
			// is told to run. This is necessary to avoid running
			// queries against a bootstrapping storage.
			<-m.block
			newg.run(ctx)
		}(newg)
	}

	// Stop remaining old groups.
	wg.Add(len(m.groups))
	for n, oldg := range m.groups {
		go func(n string, g *Group) {
			g.markStale = true
			g.stop()
			if m := g.metrics; m != nil {
				m.IterationsMissed.DeleteLabelValues(n)
				m.IterationsScheduled.DeleteLabelValues(n)
				m.EvalTotal.DeleteLabelValues(n)
				m.EvalFailures.DeleteLabelValues(n)
				m.GroupInterval.DeleteLabelValues(n)
				m.GroupLastEvalTime.DeleteLabelValues(n)
				m.GroupLastDuration.DeleteLabelValues(n)
				m.GroupRules.DeleteLabelValues(n)
				m.GroupSamples.DeleteLabelValues((n))
			}
			wg.Done()
		}(n, oldg)
	}

	wg.Wait()
	m.groups = groups

	return nil
}

// GroupLoader is responsible for loading rule groups from arbitrary sources and parsing them.
type GroupLoader interface {
	Load(identifier string, ignoreUnknownFields bool, nameValidationScheme model.ValidationScheme) (*rulefmt.RuleGroups, []error)
	Parse(query string) (parser.Expr, error)
}

// FileLoader is the default GroupLoader implementation. It defers to rulefmt.ParseFile
// and parser.ParseExpr.
type FileLoader struct{}

<<<<<<< HEAD
func (FileLoader) Load(identifier string, ignoreUnknownFields bool) (*rulefmt.RuleGroups, []error) {
	return rulefmt.ParseFile(identifier, rulefmt.WithIgnoreUnknownFields(ignoreUnknownFields))
=======
func (FileLoader) Load(identifier string, ignoreUnknownFields bool, nameValidationScheme model.ValidationScheme) (*rulefmt.RuleGroups, []error) {
	return rulefmt.ParseFile(identifier, ignoreUnknownFields, nameValidationScheme)
>>>>>>> 0a40df33
}

func (FileLoader) Parse(query string) (parser.Expr, error) { return parser.ParseExpr(query) }

// LoadGroups reads groups from a list of files.
func (m *Manager) LoadGroups(
	interval time.Duration, externalLabels labels.Labels, externalURL string, groupEvalIterationFunc GroupEvalIterationFunc, ignoreUnknownFields bool, filenames ...string,
) (map[string]*Group, []error) {
	groups := make(map[string]*Group)

	shouldRestore := !m.restored || m.restoreNewRuleGroups

	for _, fn := range filenames {
		rgs, errs := m.opts.GroupLoader.Load(fn, ignoreUnknownFields, m.opts.NameValidationScheme)
		if errs != nil {
			return nil, errs
		}

		for _, rg := range rgs.Groups {
			itv := interval
			if rg.Interval != 0 {
				itv = time.Duration(rg.Interval)
			}

			rules := make([]Rule, 0, len(rg.Rules))
			for _, r := range rg.Rules {
				expr, err := m.opts.GroupLoader.Parse(r.Expr)
				if err != nil {
					return nil, []error{fmt.Errorf("%s: %w", fn, err)}
				}

				mLabels := FromMaps(rg.Labels, r.Labels)

				if r.Alert != "" {
					rules = append(rules, NewAlertingRule(
						r.Alert,
						expr,
						time.Duration(r.For),
						time.Duration(r.KeepFiringFor),
						mLabels,
						labels.FromMap(r.Annotations),
						externalLabels,
						externalURL,
						!shouldRestore,
						m.logger.With("alert", r.Alert),
					))
					continue
				}
				rules = append(rules, NewRecordingRule(
					r.Record,
					expr,
					mLabels,
				))
			}

			// Check dependencies between rules and store it on the Rule itself.
			m.opts.RuleDependencyController.AnalyseRules(rules)

			groups[GroupKey(fn, rg.Name)] = NewGroup(GroupOptions{
				Name:          rg.Name,
				File:          fn,
				Interval:      itv,
				Limit:         rg.Limit,
				Rules:         rules,
				SourceTenants: rg.SourceTenants,
				ShouldRestore: shouldRestore,
				Opts:          m.opts,
				QueryOffset: func() *time.Duration {
					// Give preference to QueryOffset, falling back to the deprecated EvaluationDelay.
					if rg.QueryOffset != nil {
						return (*time.Duration)(rg.QueryOffset)
					}

					//nolint:staticcheck // We want to intentionally access a deprecated field
					if rg.EvaluationDelay != nil {
						return (*time.Duration)(rg.EvaluationDelay)
					}

					return nil
				}(),
				done:                          m.done,
				EvalIterationFunc:             groupEvalIterationFunc,
				AlignEvaluationTimeOnInterval: rg.AlignEvaluationTimeOnInterval,
			})
		}
	}

	return groups, nil
}

// RuleGroups returns the list of manager's rule groups.
func (m *Manager) RuleGroups() []*Group {
	m.mtx.RLock()
	defer m.mtx.RUnlock()

	rgs := make([]*Group, 0, len(m.groups))
	for _, g := range m.groups {
		rgs = append(rgs, g)
	}

	slices.SortFunc(rgs, func(a, b *Group) int {
		fileCompare := strings.Compare(a.file, b.file)

		// If its 0, then the file names are the same.
		// Lets look at the group names in that case.
		if fileCompare != 0 {
			return fileCompare
		}
		return strings.Compare(a.name, b.name)
	})

	return rgs
}

// Rules returns the list of the manager's rules.
func (m *Manager) Rules(matcherSets ...[]*labels.Matcher) []Rule {
	m.mtx.RLock()
	defer m.mtx.RUnlock()

	var rules []Rule
	for _, g := range m.groups {
		rules = append(rules, g.Rules(matcherSets...)...)
	}

	return rules
}

// AlertingRules returns the list of the manager's alerting rules.
func (m *Manager) AlertingRules() []*AlertingRule {
	alerts := []*AlertingRule{}
	for _, rule := range m.Rules() {
		if alertingRule, ok := rule.(*AlertingRule); ok {
			alerts = append(alerts, alertingRule)
		}
	}

	return alerts
}

type Sender interface {
	Send(alerts ...*notifier.Alert)
}

// SendAlerts implements the rules.NotifyFunc for a Notifier.
func SendAlerts(s Sender, externalURL string) NotifyFunc {
	return func(_ context.Context, expr string, alerts ...*Alert) {
		var res []*notifier.Alert

		for _, alert := range alerts {
			a := &notifier.Alert{
				StartsAt:     alert.FiredAt,
				Labels:       alert.Labels,
				Annotations:  alert.Annotations,
				GeneratorURL: externalURL + strutil.TableLinkForExpression(expr),
			}
			if !alert.ResolvedAt.IsZero() {
				a.EndsAt = alert.ResolvedAt
			} else {
				a.EndsAt = alert.ValidUntil
			}
			res = append(res, a)
		}

		if len(alerts) > 0 {
			s.Send(res...)
		}
	}
}

// RuleDependencyController controls whether a set of rules have dependencies between each other.
type RuleDependencyController interface {
	// AnalyseRules analyses dependencies between the input rules. For each rule that it's guaranteed
	// not having any dependants and/or dependency, this function should call Rule.SetDependentRules(...)
	// and/or Rule.SetDependencyRules(...).
	AnalyseRules(rules []Rule)
}

type ruleDependencyController struct{}

// AnalyseRules implements RuleDependencyController.
func (ruleDependencyController) AnalyseRules(rules []Rule) {
	depMap := buildDependencyMap(rules)

	if depMap == nil {
		return
	}

	for _, r := range rules {
		r.SetDependentRules(depMap.dependents(r))
		r.SetDependencyRules(depMap.dependencies(r))
	}
}

// ConcurrentRules represents a slice of indexes of rules that can be evaluated concurrently.
type ConcurrentRules []int

// RuleConcurrencyController controls concurrency for rules that are safe to be evaluated concurrently.
// Its purpose is to bound the amount of concurrency in rule evaluations to avoid overwhelming the Prometheus
// server with additional query load. Concurrency is controlled globally, not on a per-group basis.
type RuleConcurrencyController interface {
	// SplitGroupIntoBatches returns an ordered slice of ConcurrentRules, which are batches of rules that can be evaluated concurrently.
	// The rules are represented by their index from the input rule group.
	SplitGroupIntoBatches(ctx context.Context, group *Group) []ConcurrentRules

	// Allow determines if the given rule is allowed to be evaluated concurrently.
	// If Allow() returns true, then Done() must be called to release the acquired slot and corresponding cleanup is done.
	// It is important that both *Group and Rule are not retained and only be used for the duration of the call.
	Allow(ctx context.Context, group *Group, rule Rule) bool

	// Done releases a concurrent evaluation slot.
	Done(ctx context.Context)
}

// concurrentRuleEvalController holds a weighted semaphore which controls the concurrent evaluation of rules.
type concurrentRuleEvalController struct {
	sema *semaphore.Weighted
}

func newRuleConcurrencyController(maxConcurrency int64) RuleConcurrencyController {
	return &concurrentRuleEvalController{
		sema: semaphore.NewWeighted(maxConcurrency),
	}
}

func (c *concurrentRuleEvalController) Allow(context.Context, *Group, Rule) bool {
	return c.sema.TryAcquire(1)
}

func (*concurrentRuleEvalController) SplitGroupIntoBatches(_ context.Context, g *Group) []ConcurrentRules {
	// Using the rule dependency controller information (rules being identified as having no dependencies or no dependants),
	// we can safely run the following concurrent groups:
	// 1. Concurrently, all rules that have no dependencies
	// 2. Sequentially, all rules that have both dependencies and dependants
	// 3. Concurrently, all rules that have no dependants

	var noDependencies []int
	var dependenciesAndDependants []int
	var noDependants []int

	for i, r := range g.rules {
		switch {
		case r.NoDependencyRules():
			noDependencies = append(noDependencies, i)
		case !r.NoDependentRules() && !r.NoDependencyRules():
			dependenciesAndDependants = append(dependenciesAndDependants, i)
		case r.NoDependentRules():
			noDependants = append(noDependants, i)
		}
	}

	var order []ConcurrentRules
	if len(noDependencies) > 0 {
		order = append(order, noDependencies)
	}
	for _, r := range dependenciesAndDependants {
		order = append(order, []int{r})
	}
	if len(noDependants) > 0 {
		order = append(order, noDependants)
	}

	return order
}

func (c *concurrentRuleEvalController) Done(context.Context) {
	c.sema.Release(1)
}

var _ RuleConcurrencyController = &sequentialRuleEvalController{}

// sequentialRuleEvalController is a RuleConcurrencyController that runs every rule sequentially.
type sequentialRuleEvalController struct{}

func (sequentialRuleEvalController) Allow(context.Context, *Group, Rule) bool {
	return false
}

func (sequentialRuleEvalController) SplitGroupIntoBatches(context.Context, *Group) []ConcurrentRules {
	return nil
}

func (sequentialRuleEvalController) Done(context.Context) {}

// FromMaps returns new sorted Labels from the given maps, overriding each other in order.
func FromMaps(maps ...map[string]string) labels.Labels {
	mLables := make(map[string]string)

	for _, m := range maps {
		for k, v := range m {
			mLables[k] = v
		}
	}

	return labels.FromMap(mLables)
}

// ParseFiles parses the rule files corresponding to glob patterns.
func ParseFiles(patterns []string, nameValidationScheme model.ValidationScheme) error {
	files := map[string]string{}
	for _, pat := range patterns {
		fns, err := filepath.Glob(pat)
		if err != nil {
			return fmt.Errorf("failed retrieving rule files for %q: %w", pat, err)
		}
		for _, fn := range fns {
			absPath, err := filepath.Abs(fn)
			if err != nil {
				absPath = fn
			}
			cleanPath, err := filepath.EvalSymlinks(absPath)
			if err != nil {
				return fmt.Errorf("failed evaluating rule file path %q (pattern: %q): %w", absPath, pat, err)
			}
			files[cleanPath] = pat
		}
	}
	for fn, pat := range files {
<<<<<<< HEAD
		_, errs := rulefmt.ParseFile(fn)
=======
		_, errs := rulefmt.ParseFile(fn, false, nameValidationScheme)
>>>>>>> 0a40df33
		if len(errs) > 0 {
			return fmt.Errorf("parse rules from file %q (pattern: %q): %w", fn, pat, errors.Join(errs...))
		}
	}
	return nil
}<|MERGE_RESOLUTION|>--- conflicted
+++ resolved
@@ -317,13 +317,8 @@
 // and parser.ParseExpr.
 type FileLoader struct{}
 
-<<<<<<< HEAD
-func (FileLoader) Load(identifier string, ignoreUnknownFields bool) (*rulefmt.RuleGroups, []error) {
-	return rulefmt.ParseFile(identifier, rulefmt.WithIgnoreUnknownFields(ignoreUnknownFields))
-=======
 func (FileLoader) Load(identifier string, ignoreUnknownFields bool, nameValidationScheme model.ValidationScheme) (*rulefmt.RuleGroups, []error) {
 	return rulefmt.ParseFile(identifier, ignoreUnknownFields, nameValidationScheme)
->>>>>>> 0a40df33
 }
 
 func (FileLoader) Parse(query string) (parser.Expr, error) { return parser.ParseExpr(query) }
@@ -641,11 +636,7 @@
 		}
 	}
 	for fn, pat := range files {
-<<<<<<< HEAD
-		_, errs := rulefmt.ParseFile(fn)
-=======
 		_, errs := rulefmt.ParseFile(fn, false, nameValidationScheme)
->>>>>>> 0a40df33
 		if len(errs) > 0 {
 			return fmt.Errorf("parse rules from file %q (pattern: %q): %w", fn, pat, errors.Join(errs...))
 		}
