--- conflicted
+++ resolved
@@ -95,16 +95,12 @@
 )
 
 require (
-<<<<<<< HEAD
 	github.com/DmitriyVTitov/size v1.5.0
 	github.com/dgraph-io/ristretto v0.1.1
 )
 
 require (
-	cloud.google.com/go/auth v0.9.3 // indirect
-=======
 	cloud.google.com/go/auth v0.9.5 // indirect
->>>>>>> d98c3747
 	cloud.google.com/go/auth/oauth2adapt v0.2.4 // indirect
 	cloud.google.com/go/compute/metadata v0.5.2 // indirect
 	github.com/Azure/azure-sdk-for-go/sdk/internal v1.10.0 // indirect
